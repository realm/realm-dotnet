--- conflicted
+++ resolved
@@ -788,7 +788,6 @@
     });
 }
 
-<<<<<<< HEAD
 REALM_EXPORT bool shared_realm_refresh_async(SharedRealm& realm, void* managed_tcs, NativeException::Marshallable& ex) {
     return handle_errors(ex, [&]() {
         if (realm->is_frozen()) {
@@ -813,6 +812,3 @@
 }
 
 }
-=======
-}
->>>>>>> cf6113b6
