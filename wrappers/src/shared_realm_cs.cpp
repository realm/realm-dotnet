--- conflicted
+++ resolved
@@ -183,15 +183,9 @@
 typedef uint32_t realm_table_key;
 
 REALM_EXPORT void shared_realm_install_callbacks(
-<<<<<<< HEAD
     RealmChangedT* realm_changed,
     GetNativeSchemaT* get_schema,
     OpenRealmCallbackT* open_callback,
-=======
-    RealmChangedT* realm_changed, 
-    GetNativeSchemaT* get_schema, 
-    OpenRealmCallbackT* open_callback, 
->>>>>>> 65a931c3
     ReleaseGCHandleT* release_gchandle_callback,
     LogMessageT* log_message,
     ObjectNotificationCallbackT* notify_object,
