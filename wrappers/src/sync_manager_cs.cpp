////////////////////////////////////////////////////////////////////////////
//
// Copyright 2016 Realm Inc.
//
// Licensed under the Apache License, Version 2.0 (the "License");
// you may not use this file except in compliance with the License.
// You may obtain a copy of the License at
//
// http://www.apache.org/licenses/LICENSE-2.0
//
// Unless required by applicable law or agreed to in writing, software
// distributed under the License is distributed on an "AS IS" BASIS,
// WITHOUT WARRANTIES OR CONDITIONS OF ANY KIND, either express or implied.
// See the License for the specific language governing permissions and
// limitations under the License.
//
////////////////////////////////////////////////////////////////////////////

#include <future>
#include <realm.hpp>
#include <realm/util/uri.hpp>
#include "sync_manager_cs.hpp"
#include "error_handling.hpp"
#include "marshalling.hpp"
#include "realm_export_decls.hpp"
#include "shared_realm_cs.hpp"
#include "shared_realm.hpp"
#include "sync/sync_manager.hpp"
#include "sync/sync_user.hpp"
#include "sync/sync_config.hpp"
#include "sync/sync_session.hpp"
#include "sync_session_cs.hpp"
#include "sync/impl/sync_metadata.hpp"
#include "sync/partial_sync.hpp"
#include "sync/async_open_task.hpp"
#include "thread_safe_reference.hpp"

#if REALM_WINDOWS
#include <VersionHelpers.h>
#endif

using namespace realm;
using namespace realm::binding;

using LogMessageDelegate = void(const char* message, size_t message_len, util::Logger::Level level);
using SharedAsyncOpenTask = std::shared_ptr<AsyncOpenTask>;

namespace realm {
namespace binding {
    void (*s_open_realm_callback)(void* task_completion_source, ThreadSafeReference<Realm>* ref, int32_t error_code, const char* message, size_t message_len);
        
    class SyncLogger : public util::RootLogger {
    public:
        SyncLogger(LogMessageDelegate* delegate)
            : m_log_message_delegate(delegate)
        {
        }
        
        void do_log(util::Logger::Level level, std::string message) {
            m_log_message_delegate(message.c_str(), message.length(), level);
        }
    private:
        LogMessageDelegate* m_log_message_delegate;
    };
    
    class SyncLoggerFactory : public realm::SyncLoggerFactory {
    public:
        SyncLoggerFactory(LogMessageDelegate* delegate)
            : m_log_message_delegate(delegate)
        {
        }
        
        std::unique_ptr<util::Logger> make_logger(util::Logger::Level level)
        {
            auto logger = std::make_unique<SyncLogger>(m_log_message_delegate);
            logger->set_level_threshold(level);
            return std::unique_ptr<util::Logger>(logger.release());
        }
    private:
        LogMessageDelegate* m_log_message_delegate;
    };
}

Realm::Config get_shared_realm_config(Configuration configuration, SyncConfiguration sync_configuration, SchemaObject* objects, int objects_length, SchemaProperty* properties, uint8_t* encryption_key)
{
    Realm::Config config;
    config.schema_mode = SchemaMode::Additive;
    
    if (objects_length > 0) {
        config.schema = create_schema(objects, objects_length, properties);
    }
    
    config.schema_version = configuration.schema_version;
    
    std::string realm_url(Utf16StringAccessor(sync_configuration.url, sync_configuration.url_len));
    
    config.sync_config = std::make_shared<SyncConfig>(*sync_configuration.user, realm_url);
    config.sync_config->bind_session_handler = bind_session;
    config.sync_config->error_handler = handle_session_error;
    config.path = Utf16StringAccessor(configuration.path, configuration.path_len);
    
    // by definition the key is only allowed to be 64 bytes long, enforced by C# code
    if (encryption_key) {
        auto& key = *reinterpret_cast<std::array<char, 64>*>(encryption_key);
        
        config.encryption_key = std::vector<char>(key.begin(), key.end());
        config.sync_config->realm_encryption_key = key;
    }
    
#if !REALM_PLATFORM_APPLE
    if (sync_configuration.trusted_ca_path) {
        Utf16StringAccessor trusted_ca_path(sync_configuration.trusted_ca_path, sync_configuration.trusted_ca_path_len);
        config.sync_config->ssl_trust_certificate_path = trusted_ca_path.to_string();
    }
#endif
    
    config.sync_config->client_validate_ssl = sync_configuration.client_validate_ssl;
    config.sync_config->is_partial = sync_configuration.is_partial;
    
    if (sync_configuration.partial_sync_identifier) {
        Utf16StringAccessor partial_sync_identifier(sync_configuration.partial_sync_identifier, sync_configuration.partial_sync_identifier_len);
        config.sync_config->custom_partial_sync_identifier = partial_sync_identifier.to_string();
    }
    
    return config;
}
    
}


using SharedSyncUser = std::shared_ptr<SyncUser>;

extern "C" {
REALM_EXPORT void realm_install_syncmanager_callbacks(decltype(s_open_realm_callback) open_callback)
{
    s_open_realm_callback = open_callback;
}
    
REALM_EXPORT void realm_syncmanager_configure(const uint16_t* base_path_buf, size_t base_path_len,
                                              const uint16_t* user_agent_buf, size_t user_agent_len,
                                              const SyncManager::MetadataMode* mode, const char* encryption_key_buf, bool reset_on_error,
                                              NativeException::Marshallable& ex)
{
    handle_errors(ex, [&] {
        Utf16StringAccessor base_path(base_path_buf, base_path_len);
        Utf16StringAccessor user_agent(user_agent_buf, user_agent_len);

        auto metadata_mode = SyncManager::MetadataMode::NoEncryption;
        if (mode) {
            metadata_mode = *mode;
#if REALM_PLATFORM_APPLE && !TARGET_OS_SIMULATOR
        } else {
            metadata_mode = SyncManager::MetadataMode::Encryption;
#endif
        }

        util::Optional<std::vector<char>> encryption_key;
        if (encryption_key_buf) {
            encryption_key = std::vector<char>(encryption_key_buf, encryption_key_buf + 64);
        }
        
        SyncManager::shared().configure(base_path, metadata_mode, user_agent, encryption_key, reset_on_error);
    });
}
    
REALM_EXPORT void realm_syncmanager_set_user_agent(const uint16_t* user_agent_buf, size_t user_agent_len, NativeException::Marshallable& ex)
{
    handle_errors(ex, [&] {
        Utf16StringAccessor user_agent(user_agent_buf, user_agent_len);
        SyncManager::shared().set_user_agent(user_agent);
    });
}
    
REALM_EXPORT void realm_syncmanager_set_log_level(util::Logger::Level* level, NativeException::Marshallable& ex)
{
    handle_errors(ex, [&] {
        SyncManager::shared().set_log_level(*level);
    });
}
    
REALM_EXPORT void realm_syncmanager_set_log_callback(LogMessageDelegate delegate, NativeException::Marshallable& ex)
{
    handle_errors(ex, [&] {
        SyncManager::shared().set_logger_factory(*new realm::binding::SyncLoggerFactory(delegate));
    });
}

REALM_EXPORT util::Logger::Level realm_syncmanager_get_log_level()
{
    return SyncManager::shared().log_level();
}

REALM_EXPORT SharedAsyncOpenTask* shared_realm_open_with_sync_async(Configuration configuration, SyncConfiguration sync_configuration, SchemaObject* objects, int objects_length, SchemaProperty* properties, uint8_t* encryption_key, void* task_completion_source, NativeException::Marshallable& ex)
{
    return handle_errors(ex, [&]() {
        auto config = get_shared_realm_config(configuration, sync_configuration, objects, objects_length, properties, encryption_key);
        
        auto task = Realm::get_synchronized_realm(config);
        task->start([task_completion_source](ThreadSafeReference<Realm> ref, std::exception_ptr error) {
            if (error) {
                try {
                    std::rethrow_exception(error);
                } catch (const std::system_error& system_error) {
                    const std::error_code& ec = system_error.code();
                    s_open_realm_callback(task_completion_source, nullptr, ec.value(), ec.message().c_str(), ec.message().length());
                }
            } else {
                s_open_realm_callback(task_completion_source, new ThreadSafeReference<Realm>(std::move(ref)), 0, nullptr, 0);
            }
        });
        
        return new SharedAsyncOpenTask(task);
    });
}

REALM_EXPORT SharedRealm* shared_realm_open_with_sync(Configuration configuration, SyncConfiguration sync_configuration, SchemaObject* objects, int objects_length, SchemaProperty* properties, uint8_t* encryption_key, NativeException::Marshallable& ex)
{
    return handle_errors(ex, [&]() {
        auto config = get_shared_realm_config(configuration, sync_configuration, objects, objects_length, properties, encryption_key);
        
        auto realm = Realm::get_shared_realm(config);
        if (!configuration.read_only)
            realm->refresh();
        
        return new SharedRealm(realm);
    });
}
    
REALM_EXPORT size_t realm_syncmanager_get_path_for_realm(SharedSyncUser& user, uint16_t* url, size_t url_len, uint16_t* pathbuffer, size_t pathbuffer_len, NativeException::Marshallable& ex)
{
    return handle_errors(ex, [&]() {
        Utf16StringAccessor realm_url(url, url_len);
        auto path = SyncManager::shared().path_for_realm(*user, realm_url);
        
        return stringdata_to_csharpstringbuffer(path, pathbuffer, pathbuffer_len);
    });
}
    
REALM_EXPORT bool realm_syncmanager_immediately_run_file_actions(uint16_t* pathbuffer, size_t pathbuffer_len, NativeException::Marshallable& ex)
{
    return handle_errors(ex, [&]() {
        std::string path(Utf16StringAccessor(pathbuffer, pathbuffer_len));
        return SyncManager::shared().immediately_run_file_actions(path);
    });
}

REALM_EXPORT void realm_syncmanager_reconnect()
{
    SyncManager::shared().reconnect();
}

REALM_EXPORT std::shared_ptr<SyncSession>* realm_syncmanager_get_session(uint16_t* pathbuffer, size_t pathbuffer_len, SyncConfiguration sync_configuration, uint8_t* encryption_key, NativeException::Marshallable& ex)
{
    return handle_errors(ex, [&]() {
        std::string path(Utf16StringAccessor(pathbuffer, pathbuffer_len));
        std::string url(Utf16StringAccessor(sync_configuration.url, sync_configuration.url_len));
        
        SyncConfig config(*sync_configuration.user, url);
        config.bind_session_handler = bind_session;
        config.error_handler = handle_session_error;
        if (encryption_key) {
            config.realm_encryption_key = *reinterpret_cast<std::array<char, 64>*>(encryption_key);
        }
        
#if !REALM_PLATFORM_APPLE
        if (sync_configuration.trusted_ca_path) {
            Utf16StringAccessor trusted_ca_path(sync_configuration.trusted_ca_path, sync_configuration.trusted_ca_path_len);
            config.ssl_trust_certificate_path = trusted_ca_path.to_string();
        }
#endif
        
        config.client_validate_ssl = sync_configuration.client_validate_ssl;
        config.is_partial = sync_configuration.is_partial;
        
        if (sync_configuration.partial_sync_identifier) {
            Utf16StringAccessor partial_sync_identifier(sync_configuration.partial_sync_identifier, sync_configuration.partial_sync_identifier_len);
            config.custom_partial_sync_identifier = partial_sync_identifier.to_string();
        }

        return new std::shared_ptr<SyncSession>(SyncManager::shared().get_session(path, config)->external_reference());
    });
}
    
REALM_EXPORT uint8_t realm_syncmanager_get_realm_privileges(SharedRealm& sharedRealm, NativeException::Marshallable& ex)
{
    return handle_errors(ex, [&]() {
        return static_cast<uint8_t>(sharedRealm->get_privileges());
    });
}

REALM_EXPORT uint8_t realm_syncmanager_get_class_privileges(SharedRealm& sharedRealm, uint16_t* class_buf, size_t class_len, NativeException::Marshallable& ex)
{
    return handle_errors(ex, [&]() {
        Utf16StringAccessor class_name(class_buf, class_len);
        return static_cast<uint8_t>(sharedRealm->get_privileges(class_name));
    });
}

REALM_EXPORT uint8_t realm_syncmanager_get_object_privileges(SharedRealm& sharedRealm, Object& object, NativeException::Marshallable& ex)
{
    return handle_errors(ex, [&]() {
        return static_cast<uint8_t>(sharedRealm->get_privileges(object.row()));
    });
}

<<<<<<< HEAD
REALM_EXPORT void realm_syncmanager_enable_session_multiplexing(NativeException::Marshallable& ex)
{
    handle_errors(ex, [&]() {
        SyncManager::shared().enable_session_multiplexing();
    });
}

}
=======
}
>>>>>>> 8243cf7d
<|MERGE_RESOLUTION|>--- conflicted
+++ resolved
@@ -303,7 +303,6 @@
     });
 }
 
-<<<<<<< HEAD
 REALM_EXPORT void realm_syncmanager_enable_session_multiplexing(NativeException::Marshallable& ex)
 {
     handle_errors(ex, [&]() {
@@ -311,7 +310,4 @@
     });
 }
 
-}
-=======
-}
->>>>>>> 8243cf7d
+}