--- conflicted
+++ resolved
@@ -28,23 +28,16 @@
 
 namespace realm {
 struct MarshallableCollectionChangeSet {
-<<<<<<< HEAD
-    struct MarshallableIndexSet {
-        int32_t* indices;
-        size_t count;
-    };
-=======
-    marshaled_vector<size_t> deletions;
-    marshaled_vector<size_t> insertions;
-    marshaled_vector<size_t> modifications;
-    marshaled_vector<size_t> modifications_new;
->>>>>>> 5c5c54a9
+    marshaled_vector<int32_t> deletions;
+    marshaled_vector<int32_t> insertions;
+    marshaled_vector<int32_t> modifications;
+    marshaled_vector<int32_t> modifications_new;
 
     marshaled_vector<CollectionChangeSet::Move> moves;
 
     bool cleared;
 
-    marshaled_vector<size_t> properties;
+    marshaled_vector<int32_t> properties;
 };
 
 struct MarshallableDictionaryChangeSet {
@@ -65,7 +58,7 @@
 extern std::function<ObjectNotificationCallbackT> s_object_notification_callback;
 extern std::function<DictionaryNotificationCallbackT> s_dictionary_notification_callback;
 
-inline size_t get_property_index(const ObjectSchema* schema, const ColKey column_key) {
+inline int32_t get_property_index(const ObjectSchema* schema, const ColKey column_key) {
     if (!schema)
         return 0;
 
