////////////////////////////////////////////////////////////////////////////
//
// Copyright 2016 Realm Inc.
//
// Licensed under the Apache License, Version 2.0 (the "License");
// you may not use this file except in compliance with the License.
// You may obtain a copy of the License at
//
// http://www.apache.org/licenses/LICENSE-2.0
//
// Unless required by applicable law or agreed to in writing, software
// distributed under the License is distributed on an "AS IS" BASIS,
// WITHOUT WARRANTIES OR CONDITIONS OF ANY KIND, either express or implied.
// See the License for the specific language governing permissions and
// limitations under the License.
//
////////////////////////////////////////////////////////////////////////////

#ifndef SHARED_REALM_CS_HPP
#define SHARED_REALM_CS_HPP

#include "schema_cs.hpp"
#include "sync_session_cs.hpp"

#include <realm/object-store/shared_realm.hpp>
#include <realm/object-store/binding_context.hpp>
#include <realm/object-store/object_accessor.hpp>
#include <realm/object-store/sync/sync_manager.hpp>
#include <realm/object-store/sync/sync_session.hpp>
#include <realm/sync/config.hpp>

using SharedSyncUser = std::shared_ptr<SyncUser>;

using namespace realm;
using namespace realm::binding;

class ManagedExceptionDuringMigration : public std::runtime_error {
public:
    ManagedExceptionDuringMigration() : std::runtime_error("Uncaught .NET exception during Realm migration") {
    }
};

struct Configuration
{
    uint16_t* path;
    size_t path_len;
    
    uint16_t* fallback_path;
    size_t fallback_path_len;

    bool read_only;
    
    bool in_memory;
    
    bool delete_if_migration_needed;
    
    uint64_t schema_version;
    
    void* managed_migration_handle;
    
    void* managed_should_compact_delegate;
    
    bool enable_cache;
    uint64_t max_number_of_active_versions;
};

struct SyncConfiguration
{
    SharedSyncUser* user;

    uint16_t* partition;
    size_t partition_len;

    SyncSessionStopPolicy session_stop_policy;

    SchemaMode schema_mode;

<<<<<<< HEAD
    ClientResyncMode client_resync_mode;
    void* managed_sync_configuration_handle;
=======
    bool is_flexible_sync;
>>>>>>> d019550c
};

inline const TableRef get_table(const SharedRealm& realm, TableKey table_key)
{
    return realm->read_group().get_table(table_key);
}

namespace realm {
namespace binding {
    
    class CSharpBindingContext: public BindingContext {
    public:
        CSharpBindingContext(void* managed_state_handle);
        void did_change(std::vector<CSharpBindingContext::ObserverState> const& observed, std::vector<void*> const& invalidated, bool version_changed) override;
        
        void* get_managed_state_handle()
        {
            return m_managed_state_handle;
        }

        // TODO: this should go away once https://github.com/realm/realm-core/issues/4584 is resolved
        Schema m_realm_schema;

    private:
        void* m_managed_state_handle;

        ~CSharpBindingContext();
    };

    void log_message(std::string message, util::Logger::Level level = util::Logger::Level::info);
}
    
}

#endif /* defined(SHARED_REALM_CS_HPP) */<|MERGE_RESOLUTION|>--- conflicted
+++ resolved
@@ -75,12 +75,10 @@
 
     SchemaMode schema_mode;
 
-<<<<<<< HEAD
+    bool is_flexible_sync;
+
     ClientResyncMode client_resync_mode;
     void* managed_sync_configuration_handle;
-=======
-    bool is_flexible_sync;
->>>>>>> d019550c
 };
 
 inline const TableRef get_table(const SharedRealm& realm, TableKey table_key)
