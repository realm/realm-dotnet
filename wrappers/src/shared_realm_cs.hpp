--- conflicted
+++ resolved
@@ -96,62 +96,7 @@
 
 namespace realm {
 namespace binding {
-
-extern std::function<void(void*)> s_release_gchandle;
-
-struct GCHandleHolder {
-public:
-    GCHandleHolder(void* handle)
-        : m_handle(handle)
-    { }
-
-    GCHandleHolder(const GCHandleHolder&) = delete;
-    GCHandleHolder& operator=(const GCHandleHolder&) = delete;
-
-    GCHandleHolder(GCHandleHolder&& other) noexcept
-    {
-        m_handle = other.m_handle;
-        other.m_handle = nullptr;
-    }
-
-    ~GCHandleHolder()
-    {
-        if (m_handle != nullptr) {
-            s_release_gchandle(m_handle);
-        }
-    }
-
-    void* handle() const
-    {
-        return m_handle;
-    }
-private:
-    void* m_handle;
-};
     
-<<<<<<< HEAD
-class CSharpBindingContext: public BindingContext {
-public:
-    CSharpBindingContext(GCHandleHolder managed_state_handle);
-    void did_change(std::vector<CSharpBindingContext::ObserverState> const& observed, std::vector<void*> const& invalidated, bool version_changed) override;
-        
-    void* get_managed_state_handle()
-    {
-        return m_managed_state_handle.handle();
-    }
-
-    // TODO: this should go away once https://github.com/realm/realm-core/issues/4584 is resolved
-    Schema m_realm_schema;
-
-private:
-    GCHandleHolder m_managed_state_handle;
-};
-
-void log_message(std::string message, util::Logger::Level level = util::Logger::Level::info);
-
-} // namespace bindings  
-} // namespace realm
-=======
 extern std::function<void(void*)> s_release_gchandle;
 
 struct GCHandleHolder {
@@ -203,9 +148,8 @@
 };
 
 void log_message(std::string message, util::Logger::Level level = util::Logger::Level::info);
-}
-    
-}
->>>>>>> 65a931c3
+
+} // namespace bindings  
+} // namespace realm
 
 #endif /* defined(SHARED_REALM_CS_HPP) */