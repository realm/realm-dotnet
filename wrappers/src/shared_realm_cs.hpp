--- conflicted
+++ resolved
@@ -21,11 +21,8 @@
 
 #include "shared_realm.hpp"
 #include "schema_cs.hpp"
-<<<<<<< HEAD
-=======
 #include "object-store/src/binding_context.hpp"
 #include "object_accessor.hpp"
->>>>>>> f9be43fc
 
 class ManagedExceptionDuringMigration : public std::runtime_error
 {
@@ -51,8 +48,6 @@
     void* managed_migration_handle;
 };
 
-<<<<<<< HEAD
-=======
 namespace realm {
 namespace binding {
     
@@ -105,5 +100,4 @@
     
 }
 
->>>>>>> f9be43fc
 #endif /* defined(SHARED_REALM_CS_HPP) */