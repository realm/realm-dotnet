# vim:fdm=marker

# Dependencies

CORE_VER=2.1.1
SYNC_VER=1.0.0-BETA-3.1

REALM_ENABLE_SYNC ?= 1

ifeq ($(REALM_ENABLE_SYNC),1)
	APPLE_PREPROCESSOR_DEFINITIONS="REALM_ENABLE_SYNC=true"
	WRAPPERS_XCODE_TARGET=wrappers-sync
	APPLE_BUNDLE_NAME=realm-sync-cocoa-$(SYNC_VER).tar.xz
	APPLE_BUNDLE_URL="http://static.realm.io/downloads/sync/$(APPLE_BUNDLE_NAME)"
	ANDROID_BUNDLE_NAME=realm-sync-android-$(SYNC_VER).tar.gz
	ANDROID_BUNDLE_URL="http://static.realm.io/downloads/sync/$(ANDROID_BUNDLE_NAME)"
else
	APPLE_PREPROCESSOR_DEFINITIONS=""
	WRAPPERS_XCODE_TARGET=wrappers
	APPLE_BUNDLE_NAME=realm-core-$(CORE_VER).tar.xz
	APPLE_BUNDLE_URL="http://static.realm.io/downloads/core/$(APPLE_BUNDLE_NAME)"
	ANDROID_BUNDLE_NAME=realm-core-android-$(CORE_VER).tar.gz
	ANDROID_BUNDLE_URL="http://static.realm.io/downloads/core/$(ANDROID_BUNDLE_NAME)"
endif

OS_SRCS=$(wildcard src/object-store/src/*.cpp) $(wildcard src/object-store/src/impl/*.cpp)
APPLE_SRCS=$(wildcard src/object-store/src/impl/apple/*.cpp)
ANDROID_SRCS=$(wildcard src/object-store/src/impl/android/*.cpp)
SRCS=$(wildcard src/*.cpp) $(OS_SRCS)


help: ## Show this help.
	@fgrep -h "##" $(MAKEFILE_LIST) | fgrep -v fgrep | sed -e 's/\\$$//' | sed -e 's/##//'

clean: ## Remove all build artefacts
	rm -fr build
	rm -fr libs
	rm -fr libs-dbg
	rm -fr core
	rm -fr core-android
	rm -fr obj
 
all: ios iosdbg android androiddbg ## Make all the libs except osx broken - see issue 249

.PHONY: all help clean

# iOS ============ {{{

ios: build/Release-ios-universal/libwrappers.a 

iosdbg: build/Debug-ios-universal/libwrappers.a  

$(APPLE_BUNDLE_NAME):
<<<<<<< HEAD
	curl -o $(APPLE_BUNDLE_NAME) $(APPLE_BUNDLE_URL)
=======
	bash -c 'export ec=56; while [ $$ec -eq 56 ]; do curl -C - -o $(APPLE_BUNDLE_NAME) $(APPLE_BUNDLE_URL); export ec=$$?; done'
>>>>>>> f9be43fc

core: $(APPLE_BUNDLE_NAME)
	tar xjf $(APPLE_BUNDLE_NAME)
	touch core

build/Release-iphoneos/lib$(WRAPPERS_XCODE_TARGET).a: core $(SRCS) $(APPLE_SRCS)
	xcodebuild -sdk iphoneos -configuration Release -target $(WRAPPERS_XCODE_TARGET) EXTRA_PREPROCESSOR_DEFINITIONS="$(APPLE_PREPROCESSOR_DEFINITIONS)"
	xcrun --sdk iphoneos bitcode_strip build/Release-iphoneos/lib$(WRAPPERS_XCODE_TARGET).a -r -o build/Release-iphoneos/lib$(WRAPPERS_XCODE_TARGET).a

build/Release-iphonesimulator/lib$(WRAPPERS_XCODE_TARGET).a: core $(SRCS) $(APPLE_SRCS)
	xcodebuild -sdk iphonesimulator -configuration Release -target $(WRAPPERS_XCODE_TARGET) EXTRA_PREPROCESSOR_DEFINITIONS="$(APPLE_PREPROCESSOR_DEFINITIONS)"

build:
	mkdir build

build/Release-ios-universal: | build
	mkdir -p build/Release-ios-universal

build/Release-ios-universal/libwrappers.a: build/Release-iphoneos/lib$(WRAPPERS_XCODE_TARGET).a build/Release-iphonesimulator/lib$(WRAPPERS_XCODE_TARGET).a | build/Release-ios-universal
	lipo -create -output "build/Release-ios-universal/libwrappers.a" "build/Release-iphoneos/lib$(WRAPPERS_XCODE_TARGET).a" "build/Release-iphonesimulator/lib$(WRAPPERS_XCODE_TARGET).a"

build/Debug-iphoneos/lib$(WRAPPERS_XCODE_TARGET).a: core $(SRCS) $(APPLE_SRCS)
	xcodebuild -sdk iphoneos -configuration Debug -target $(WRAPPERS_XCODE_TARGET) EXTRA_PREPROCESSOR_DEFINITIONS="$(APPLE_PREPROCESSOR_DEFINITIONS)"

build/Debug-iphonesimulator/lib$(WRAPPERS_XCODE_TARGET).a: core $(SRCS) $(APPLE_SRCS)
	xcodebuild -sdk iphonesimulator -configuration Debug -target $(WRAPPERS_XCODE_TARGET) EXTRA_PREPROCESSOR_DEFINITIONS="$(APPLE_PREPROCESSOR_DEFINITIONS)"

build/Debug-ios-universal: | build
	mkdir -p build/Debug-ios-universal

build/Debug-ios-universal/libwrappers.a: build/Debug-iphoneos/lib$(WRAPPERS_XCODE_TARGET).a build/Debug-iphonesimulator/lib$(WRAPPERS_XCODE_TARGET).a | build/Debug-ios-universal
	lipo -create -output "build/Debug-ios-universal/libwrappers.a" "build/Debug-iphoneos/lib$(WRAPPERS_XCODE_TARGET).a" "build/Debug-iphonesimulator/lib$(WRAPPERS_XCODE_TARGET).a"

.PHONY: osx ios iosdbg

# }}}

# Android ==================== {{{

core-android: $(ANDROID_BUNDLE_NAME) | jni/Android.mk jni/Application.mk
	mkdir -p core-android
	tar xzf $(ANDROID_BUNDLE_NAME) -C core-android/
	touch core-android

$(ANDROID_BUNDLE_NAME):
<<<<<<< HEAD
	curl -o $(ANDROID_BUNDLE_NAME) $(ANDROID_BUNDLE_URL)
=======
	bash -c 'export ec=56; while [ $$ec -eq 56 ]; do curl -C - -o $(ANDROID_BUNDLE_NAME) $(ANDROID_BUNDLE_URL); export ec=$$?; done'
>>>>>>> f9be43fc

android: | core-android $(SRCS) $(ANDROID_SRCS)
	$(NDK_ROOT)/ndk-build APP_PLATFORM=android-10 V=1 NDK_LIBS_OUT=build/Release-android REALM_ENABLE_SYNC=$(REALM_ENABLE_SYNC) -j$(shell sysctl -n hw.ncpu)
	
androiddbg: | core-android $(SRCS) $(ANDROID_SRCS)
	$(NDK_ROOT)/ndk-build APP_PLATFORM=android-10 V=1 NDK_LOG=1 NDK_DEBUG=1 NDK_LIBS_OUT=build/Debug-android REALM_ENABLE_SYNC=$(REALM_ENABLE_SYNC) -j$(shell sysctl -n hw.ncpu)
	

.PHONY: android androiddbg

# }}}<|MERGE_RESOLUTION|>--- conflicted
+++ resolved
@@ -51,11 +51,7 @@
 iosdbg: build/Debug-ios-universal/libwrappers.a  
 
 $(APPLE_BUNDLE_NAME):
-<<<<<<< HEAD
-	curl -o $(APPLE_BUNDLE_NAME) $(APPLE_BUNDLE_URL)
-=======
 	bash -c 'export ec=56; while [ $$ec -eq 56 ]; do curl -C - -o $(APPLE_BUNDLE_NAME) $(APPLE_BUNDLE_URL); export ec=$$?; done'
->>>>>>> f9be43fc
 
 core: $(APPLE_BUNDLE_NAME)
 	tar xjf $(APPLE_BUNDLE_NAME)
@@ -101,11 +97,7 @@
 	touch core-android
 
 $(ANDROID_BUNDLE_NAME):
-<<<<<<< HEAD
-	curl -o $(ANDROID_BUNDLE_NAME) $(ANDROID_BUNDLE_URL)
-=======
 	bash -c 'export ec=56; while [ $$ec -eq 56 ]; do curl -C - -o $(ANDROID_BUNDLE_NAME) $(ANDROID_BUNDLE_URL); export ec=$$?; done'
->>>>>>> f9be43fc
 
 android: | core-android $(SRCS) $(ANDROID_SRCS)
 	$(NDK_ROOT)/ndk-build APP_PLATFORM=android-10 V=1 NDK_LIBS_OUT=build/Release-android REALM_ENABLE_SYNC=$(REALM_ENABLE_SYNC) -j$(shell sysctl -n hw.ncpu)
