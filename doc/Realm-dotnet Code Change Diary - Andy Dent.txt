-=-=-=-=-=-=-=-=-=-=-=-=-=-=-=-=-=-=-=-=-=-=-=-=-=-=-=-=-=-=-=-=-=-=-=-=-
#17 Add Mock CoreProvider

MockCoreProvider.cs
- added to RealmNet project so is universal

RealmWinOnly.sln
- clone of solution with just the minimal targets for testing platform-agnostic code

RealmNet.Tests/CoreProviderTests.cs
- uncommented entire body
- changed generic CoreProvider to MockCoreProvider
- swapped order of propertyName and rowIndex in SetValue calls


-=-=-=-=-=-=-=-=-=-=-=-=-=-=-=-=-=-=-=-=-=-=-=-=-=-=-=-=-=-=-=-=-=-=-=-=-
#53 Splitting out the solutions to be platform-specific

Realm.sln refactored into
- RealmFoundation.sln
- RealmWin.sln
- RealmXamarinAndroid.sln
- RealmXamarinIOS.sln
- RealmXamarinMac.sln

RealmNetWeaver.Tests.csproj
- added

RealmNet.Tests.csproj
- removed

IntegrationTests.csproj
- comment out body of SimpleTest until merge in more of the Mock Provider stuff after this


-=-=-=-=-=-=-=-=-=-=-=-=-=-=-=-=-=-=-=-=-=-=-=-=-=-=-=-=-=-=-=-=-=-=-=-=-
#50 Mocking merge on refactored

RealmQuery.cs 
- refactored out all the classes and types
- QueryProviders.cs
- RealmQueryProvider.cs
- RealmQueryVisitor.cs
- TypeSystem.cs


-=-=-=-=-=-=-=-=-=-=-=-=-=-=-=-=-=-=-=-=-=-=-=-=-=-=-=-=-=-=-=-=-=-=-=-=-
#50 LINQ on one table - weaving in the sample

RealmNet.Tests
- packages.config
  removed bogus old line   <package id="FodyCecil" version="1.28.3" targetFramework="net45" developmentDependency="true" />
- used NuGet PM Install-Package Fody -Version 1.28.3 to get same version as other projects

FodyWeavers.xml
- edited the generated file adding   <RealmNetWeaver />


-=-=-=-=-=-=-=-=-=-=-=-=-=-=-=-=-=-=-=-=-=-=-=-=-=-=-=-=-=-=-=-=-=-=-=-=-
#50 LINQ on one table - update Mock for new ICoreProvider interfaces

MockCoreProvider
- MockSharedGroupHandle added as nested class
- CreateSharedGroup

-=-=-=-=-=-=-=-=-=-=-=-=-=-=-=-=-=-=-=-=-=-=-=-=-=-=-=-=-=-=-=-=-=-=-=-=-
#50 LINQ on one table - single query operators mocked
	
QueryTests.cs
- removed old tests

MockQueryTestsBase.cs
- added with common test data setup
- removed PrepareForQueries - not needed for mocking tests

MockQuerySingleTableTests.cs
- added (copying some logic from previous QueryTests.cs editing)
- TestWhereQueryWithEqualToString refactored to combinatorial TestWhereQueryWithEqual
- SetupCreatedFourRows removed as no longer loading data

MockSharedGroupHandle
- added

RealmPureNetLINQ.sln
- added to only build AnyCPU with just RealmNet tests


ICoreProvider.cs
- QueryEqual renamed AddQueryEqual
- added declarations for 
	AddQueryNotEqual
	AddQueryLessThan
	AddQueryLessOrEqual
	AddQueryGreaterThan
	AddQueryGreaterOrEqual


MockCoreProvider.cs
- QueryEqual renamed AddQueryEqual
- added declarations for 
	AddQueryNotEqual
	AddQueryLessThan
	AddQueryLessOrEqual
	AddQueryGreaterThan
	AddQueryGreaterOrEqual


RealmQueryVisitor.cs
- VisitBinary 
  - refactored a bit
  - checks arguments
  - added rest of binary clauses
  

-=-=-=-=-=-=-=-=-=-=-=-=-=-=-=-=-=-=-=-=-=-=-=-=-=-=-=-=-=-=-=-=-=-=-=-=-
#50 LINQ on one table - simple tests of results with LINQ to Objects

QueryTestsBase.cs
- added

QuerySingleTableTests.cs
- added

RealmNet.Tests
- added configs for x64, x86, ARM and iOS defining USING_REALM_BACKEND

Realm.sln
- set Debug config mappings to build new RealmNet.Tests configs as per solution platform


-=-=-=-=-=-=-=-=-=-=-=-=-=-=-=-=-=-=-=-=-=-=-=-=-=-=-=-=-=-=-=-=-=-=-=-=-
#66 LINQ through to the core - string, bool equals and int searches

wrappers.cpp
added
- query_string_not_equal
- query_bool_not_equal
- query_int_equal, query_int_not_equal, query_int_less, query_int_less_equal, query_int_greater, query_int_greater_equal


UnsafeNativeMethods.shared.cs
added
- query_string_not_equal
- query_bool_not_equal
- query_int_equal, query_int_not_equal, query_int_less, query_int_less_equal, query_int_greater, query_int_greater_equal

added stubs
- query_float_equal, query_float_not_equal


CoreProviderShared.cs
- AddQueryEqual Added int, float and double cases
- AddQueryNotEqual filled out with string, bool, int, float & double cases


QueryTestsBase.cs
- Setup 
  - GetTempFileName
  - commented out float and double fields after realising not yet imp

Interop.Win32.csproj
- set back target platform from .Net 4.6 to 4.5 for compatibility with others


-=-=-=-=-=-=-=-=-=-=-=-=-=-=-=-=-=-=-=-=-=-=-=-=-=-=-=-=-=-=-=-=-=-=-=-=-
#66 LINQ through to the core - refactoring platforms


Interop.Win32.csproj
- added REALM_32 and REALM_64 

Interop.Win32/InteropConfig.cs
- Is64Bit added cases to use hardcoding depending on REALM_32 and REALM_64
- added DLL_NAME

CoreProvider.shared.cs
- RealmColType added conversion function
- AddColumnToTable refactored to one-liner

UnsafeNativeMethods.shared.cs
- AddColumnToTable stripped back to just declaration using DLL_NAME

-=-=-=-=-=-=-=-=-=-=-=-=-=-=-=-=-=-=-=-=-=-=-=-=-=-=-=-=-=-=-=-=-=-=-=-=-
#70 propagating refactoring pattern from #66

UnsafeNativeMethods.shared.cs
- ALL wrapper functions (except table_get_string) selecting between 32 and 64bit variations 
  cleaned up to single extern
- table_get_string removed 

CoreProvider.shared.cs
- added BoolToIntPtr and IntPtrToBool copied from UnsafeNativeMethods.shared.cs
- added StrBufferOverflow, StrBufToStr and StrAllocateBuffer from UnsafeNativeMethods.shared.cs

Cleaned up functions to use externs rather than wrappers from UnsafeNativeMethods:
- AddEmptyRow
- SetValue<T>
- GetValue<T> 
- GetColumnIndex also changed return type to IntPtr
- AddQueryEqual
- AddQueryNotEqual
- CreateSharedGroup
- HasTable
- AddQueryNotEqual

RealmNet.Tests.csproj
- added references to interop Win32, IOS and Android with platform condition

Interop.XamarinAndroid/InteropConfig.cs
- Is64Bit added cases to use hardcoding depending on REALM_32 and REALM_64
- added DLL_NAME

Interop.XamarinIOS/InteropConfig.cs
- Is64Bit added cases to use hardcoding depending on REALM_32 and REALM_64
- added DLL_NAME


Interop.XamarinMac/InteropConfig.cs
- added DLL_NAME

-=-=-=-=-=-=-=-=-=-=-=-=-=-=-=-=-=-=-=-=-=-=-=-=-=-=-=-=-=-=-=-=-=-=-=-=-
#72 LINQ Combinatorial Expressions plus int support

MockQuerySingleTableComboTests.cs added

QuerySingleTableComboTests.cs added

ICoreProvider.cs
- AddQueryGroupBegin/End added
- AddQueryAnd/Or added


MockCoreProvider.cs
- AddQueryGroupBegin/End added
- AddQueryAnd/Or added


CoreProvider.shared.cs
- AddQueryGroupBegin/End added
- AddQueryAnd added (does nothing)
- AddQueryOr added
- AddQueryNotEqual and AddQueryEqual -  comment out unimplemented float/double
- AddQueryLessThan, AddQueryLessThanorEqual, AddQueryGreaterThan and AddQueryGreaterThanOrEqual added


RealmQueryVisitor
- VisitBinary
  - use correct types - AndAlso and OrElse instead of And and Or
  - restructure to use groups and and/or
- VisitCombination added to help VisitCombination

wrappers.cpp
- table_set_int64, table_get_int64 added  
  
UnsafeNativeMethods.shared.cs
- added query_begin_group/ query_end_group
- added table_set_int64, get_int64
- removed stubs table_set_long, table_set_int, table_get_long


-=-=-=-=-=-=-=-=-=-=-=-=-=-=-=-=-=-=-=-=-=-=-=-=-=-=-=-=-=-=-=-=-=-=-=-=-
#72 LINQ Combinatorial Expressions response to code review

Rename USING_REALM_BACKEND to USING_REALM_CORE
- QuerySingleTableComboTests.cs
- QuerySingleTableTests.cs
- QueryTestsBase.cs
- RealmNet.Tests.csproj

wrappers.cpp
- fix tabs to 4 spaces
- query_group_begin, query_group_end and query_or added

UnsafeNativeMethods.shared.cs
- call new wrapper query_group_begin, query_group_end and query_or instead of mistakenly 
  binding to names of core methods on Query
  
QuerySingleTableTests.cs  
QuerySingleTableComboTests.cs  
- remove redundant Assert.That(res != null);

CoreProviderShared.cs
- throw new Exception("Unsupported type " + valueType.Name) for string & bool in
	AddQueryLessThan
	AddQueryLessThanOrEqual 
	AddQueryGreaterThan
    AddQueryGreaterThanOrEqual
    

-=-=-=-=-=-=-=-=-=-=-=-=-=-=-=-=-=-=-=-=-=-=-=-=-=-=-=-=-=-=-=-=-=-=-=-=-
#63 Standalone Objects and better Add syntax

StandaloneCoreProvider.cs
- created as stripped copy of MockCoreProvider

QueryProvider.cs
- use T instead of S in generics, to prevent compiler warning

Realm.cs
- Add added to adopt objects and create one-off write transactions
- ActiveWriteTransaction added
- CreateObject factored mostly out to AdoptNewObject two versions
- CreateTableFor made static


Transaction.cs
- changed _realm to internal so Realm can access

RealmObject.cs
- added inRealm and isStandalone boolean tests    
- constructor check if is active write trans and make standalone otherwise
- SetValue remove code checking if coreProvider null

QueryTestsBase.cs
- TestEntity now descend from RealmObject even when USING_REALM_CORE not defined


UnsafeNativeMethods.shared.cs
CoreProvider.shared.cs
- fix wrapper calls and rename for consistency
  query_begin_group => query_group_begin
  query_end_group => query_group_end

ViewController.cs
- IntegrationTest - change one addition to show the new Add syntax working


-=-=-=-=-=-=-=-=-=-=-=-=-=-=-=-=-=-=-=-=-=-=-=-=-=-=-=-=-=-=-=-=-=-=-=-=-
#63 Standalone Objects - Minor fixes to transactions

Transaction.cs
- Dispose 
  - now do a Commit instead of Rollback
  - call ForgetActiveTransactionThisTread


Realm.cs
- ActiveWriteTransaction renamed ActiveTransaction
- RealmWritingThisThread renamed RealmWithActiveTransactionThisTread
- ForgetActiveTransactionThisTread added

-=-=-=-=-=-=-=-=-=-=-=-=-=-=-=-=-=-=-=-=-=-=-=-=-=-=-=-=-=-=-=-=-=-=-=-=-
#63 new Add Syntax - demo file

HomePageTests.cs added

IntegrationTests.csproj
- added HomePageTests

Realm.cs
- constructor, cope with null ActiveProvider and path 

RealmObject.cs
- RealmObject InRealm and IsStandalone made properties

-=-=-=-=-=-=-=-=-=-=-=-=-=-=-=-=-=-=-=-=-=-=-=-=-=-=-=-=-=-=-=-=-=-=-=-=-
#91 Link and LinkedList samples

ListTests.cs
- added

ICoreProvider.cs
 - added List<T> GetListValue<T>(IGroupHandle groupHandle, string tableName, string propertyName, long rowIndex);

MockCoreProvider.cs
- MockQuery make queryTable internal 
- added GetListValue, SetListValue

StandaloneCoreProvider.cs
- added GetListValue, SetListValue

RealmObject.cs
- added GetListValue, SetListValue forwarding to the provider

ModuleWeaver.cs
- Execute
  - added commented-out, with explanation, break to be able to debug weaving
  - factord out MethodNamed
  - factored out AddGetter and AddSetter
  - added detection of lists to call AddListGetter and AddListSetter
  
-=-=-=-=-=-=-=-=-=-=-=-=-=-=-=-=-=-=-=-=-=-=-=-=-=-=-=-=-=-=-=-=-=-=-=-=-
#91 Link and LinkedList - cleanup

RealmRelatedList temp class 
- renamed RealmList.cs discarding the old RealmList


MockCoreProvider.cs
StandaloneCoreProvider.cs
- fix minor repeated lookup in GetValue, SetValue, GetListValue, SetListValue

RealmObject.cs
- GetListValue, SetListValue now take and return RealmList<T>

ListTests.cs
- explicitly assign RealmList<Dog> rather than using simple braced init


-=-=-=-=-=-=-=-=-=-=-=-=-=-=-=-=-=-=-=-=-=-=-=-=-=-=-=-=-=-=-=-=-=-=-=-=-
#82 splitting unsafe native methods

UnsafeNativeMethods.shared.cs refactored into
- NativeQuery.shared.cs
- NativeTable.shared.cs
- NativeGroup.shared.cs
- Plus a bunch of unimplemented and commented-out decls copied to
  - Unimplemented_NativeMethods_Arguable.txt
  - Unimplemented_NativeMethods_MixedFields.txt
  - Unimplemented_NativeMethods_TableView.txt
- BoolToIntPtr and IntPtrToBool copied back to CoreProvider.shared.cs as that's the only place left they are used

IN projects
  interop.Win32.csproj
  Interop.XamarinAndroid.csproj
  Interop.XamarinIOS.csproj
  Interop.XamarinMac.csproj
- Replace link to UnsafeNativeMethods.shared.cs with three links to  
  - NativeQuery.shared.cs
  - NativeTable.shared.cs
  - NativeGroup.shared.cs
  - NativeSharedGroup.shared.cs
- drop TableViewHandle.shared.cs for now

General change, UnsafeNativeMethods class changed to NativeQuery/Group/Table as required

RowHandle.cs
- IsAttached lambda removed the call to UnsafeNativeMethods.IntPtrToBool and just compare ==1
  allowed moving that function out of UnsafeNativeMethods and don't think simple, time-critical
  stuff should be calling across assemblies for trivia.
  
QueryHandle.shared.cs

Group.cs
- comment out calls to Group methods that previously just threw NotImplemented exceptions
  
Renames after refactoring, to simplify:
NativeGroup.group_ =?> NativeGroup.
NativeQuery.query_ => NativeQuery.
NativeTable.table_ => NativeTable.
NativeGroup.shared_group_ => NativeSharedGroup.


-=-=-=-=-=-=-=-=-=-=-=-=-=-=-=-=-=-=-=-=-=-=-=-=-=-=-=-=-=-=-=-=-=-=-=-=-
Fix Integration Tests copying Wrappers DLL

Wrappers.vcxproj
- Linker / Input / Additional Dependencies
  changed libs to point to core Realm32d.lib and Realm64d.lib

IntegrationTests.Win32.csproj
- added afterbuild target to copy DLL and PDB to output area (doesn't show in VS - edit csproj)


-=-=-=-=-=-=-=-=-=-=-=-=-=-=-=-=-=-=-=-=-=-=-=-=-=-=-=-=-=-=-=-=-=-=-=-=-
#118 Adding IntegrationTests.IOS

Interop.XamarionIOS/AssemblyInfo.cs
- added [assembly: InternalsVisibleTo("IntegrationTestsIOS")]

IntegrationTests.IOS
- created as "Unified API" iOS Unit tests project (which is a full-blown app!)

Copy and rename Win32 => IOS
- Win32IntegrationTests.csproj
- Win32IntegrationTests.cs 
- Win32PerformanceTests.cs

CoreProvider.shared.cs
- added using UIKit and Foundation in order to be able to build on IOS

AbstractPerformanceTests.cs
- changed _databasePath to protected so can set in the subclass Setup

-=-=-=-=-=-=-=-=-=-=-=-=-=-=-=-=-=-=-=-=-=-=-=-=-=-=-=-=-=-=-=-=-=-=-=-=-
Merging IntegrationTests.IOS with the new shared project arch

IntegrationTests.Win32
- added reference to RealmNet.Win32

IntegrationTests.IOS
- renamed IntegrationTests.XamarinIOS
- removed reference to IntegrationTests project
- removed reference to RealmNet Project
- removed reference to InteropShared Project
- added reference to RealmNet.XamarinIOS project
- added direct links to files
  AbstractIntegrationTests.cs
  AbstractPerformanceTests.cs
  Person.cs
  TestHelpers.cs

Realm.sln
- added IntegrationTests.XamarinIOS  


-=-=-=-=-=-=-=-=-=-=-=-=-=-=-=-=-=-=-=-=-=-=-=-=-=-=-=-=-=-=-=-=-=-=-=-=-
Fix renaming of IntegrationTests.IOS to IntegrationTests.XamarinIOS

IntegrationTests.XamarinIOS.csproj
- change assembly name from IntegrationTestsIOS to IntegrationTestsXamarinIOS

RealmNet.XamarinIOS/Properties/AssemblyInfo.cs
- change InternalsVisibleTo target to IntegrationTestsXamarinIOS

-=-=-=-=-=-=-=-=-=-=-=-=-=-=-=-=-=-=-=-=-=-=-=-=-=-=-=-=-=-=-=-=-=-=-=-=-
#139 Fix project configs

Realm.sln - replaced by RealmNet.sln
- changed Configuration Manager
Debug + Release
AnyCPU
  - RealmNetWeaver

x86 and x64
- IntegrationTests.Win32  
- RealmNetWeaver
- RealmNet.Win32
- wrappers

iPhone and iPhoneSimulator
- IntegrationTests.XamarinIOS
- Playground.XamarinIOS
- RealmNet.XamarinIOS
- RealmNetWeaver

ARM
- Playground.XamarinAndroid
- RealmNet.XamarinAndroid
- RealmNetWeaver

RealmNet.XamarinIOS.csproj
- manually edited file to replace AnyCPU platforms with iPhone and iPhoneSimulator
  copying settings from IntegrationTests.XamarionIOS.csproj  
  - changed OutputPath from bin\Debug or bin\Release to bin\$(Platform)\$(Configuration)
- iPhoneSimulator configs
  - added <MtouchArch>i386
  - added <MtouchLink>None
  - added MtouchDebug for debug
  
Cleaning up old solutions - delete all but Realm.sln and RealmWin.sln
- RealmFoundation.sln
- RealmFoundation.sln
- RealmPureNetLINQ.sln
- RealmXamarinAndroid.sln
- RealmXamarinIOS.sln
- RealmXamarinMac.sln

RealmNet.win32.csproj
- added reference to wrappers.vcxproj
- changed default platform from AnyCPU to x86
- removed AnyCPU platforms

IntegrationTests.Win32.csproj
- changed default platform from AnyCPU to x86
- removed AnyCPU platforms

wrappers.vcxproj
- Debug|Win32 and Debug|x64 platform toolset changed from v140_xp to v140

RealmNet.XamarinAndroid.csproj
Playground.XamarinAndroid.csproj
- replace AnyCPU with ARM

RealmNet.XamarinIOS.csproj
- changed default AnyCPU platform to iPhoneSimulator

RealmNet.XamarinMac.csproj
- replace AnyCPU with x64Mac


Playground.XamarinAndroid/MainActivity.cs 
IntegrationTests.XamarinIOS/IOSIntegrationTests.cs
IntegrationTests.XamarinIOS/IOSPerformanceTests.cs
  - removed using RealmNet.Interop 

IntegrationTests.XamarinIOS/IOSPerformanceTests.cs
  
IntegrationTests.Shared/AbstractIntegrationTests.cs  
IntegrationTests.Shared/AbstractPerformanceTests.cs  
- change protection on _databasePath so could update in subclass (NUnitLite issue)  

-=-=-=-=-=-=-=-=-=-=-=-=-=-=-=-=-=-=-=-=-=-=-=-=-=-=-=-=-=-=-=-=-=-=-=-=-
#148 Add Android Integration Tests and Refactor Testing

IntegrationTests.XamarinAndroid.csproj
- created as "Android Unit test" project
- changed Target Framework from 5.1 down to 4.4
- added reference to RealmNet.XamarinAndroid
- added reference to IntegrationTests.Shared

Interop.XamarionAndroid/AssemblyInfo.cs
- added [assembly: InternalsVisibleTo("IntegrationTests.XamarinAndroid")]

In IntegrationTests.shared project
- AbstractIntegrationTests.cs 
  - renamed IntegrationTests.cs 
  - made non-abstract
  - BaseSetup renaned Setup
  - removed empty virtual Setup
  - removed GetTempDatabasePath
  - set CoreProvider
  
- AbstractPerformanceTests 
  - renamed PerformanceTests.cs
  - made non-abstract
  - BaseSetup renaned Setup
  - removed empty virtual Setup
  - removed GetTempDatabasePath
  - set CoreProvider
  - moved  RawPerformanceTest over from Win32PerformanceTest
 
- Win32PerformanceTest - gutted so just there to run tests
- Win32IntegrationTest - gutted


-=-=-=-=-=-=-=-=-=-=-=-=-=-=-=-=-=-=-=-=-=-=-=-=-=-=-=-=-=-=-=-=-=-=-=-=-
#104 splitting wrappers.cpp

NativeTable.cs
- split some methods off to new NativeRow.cs

RowHandle.cs
- use new NativeRow instead

WindowsDLLWrapperDecls.h
- added as requested in PR to have central


exception_catcher.h/cpp
- added

-=-=-=-=-=-=-=-=-=-=-=-=-=-=-=-=-=-=-=-=-=-=-=-=-=-=-=-=-=-=-=-=-=-=-=-=-
#155 EXCEPTION HANDLING IN WRAPPERS - CSHARP SIDE AND COMMS WITHOUT THROWING

wrappers.cpp
- added ManagedExceptionThrowerT, ManagedExceptionThrower and set_exception_thrower

RealmNet.Shared.csproj
- added copies of Java exceptions
	RealmEncryptionNotSupportedException
	RealmException
	RealmIOException
	RealmMigrationNeededException
- added more exceptions to support the codes in RealmExceptionCodes.cs
	RealmRowInvalidException
	RealmRuntimeErrorException
	RealmFatalErrorException
	RealmOutOfMemoryException
	RealmUnsupportedOperationException
	RealmTableInvalidException
	RealmIndexOutOfBoundsException	
	RealmFileAccessErrorException
	RealmFileNotFoundException
	RealmIOFailedException
	RealmIllegalArgumentException
	RealmNoSuchMethodException
	RealmNoSuchFieldException
	RealmClassNotFoundException

RealmExceptionCodes.cs 
- added enum to RealmNet.shared

CoreProvider.cs
- added CoreProvider ctor to set common inc calling SetupExceptionThrower
- added static field sDoneCommonSetup


Added "unsafe" compilation option to enable the callback
- RealmNet.XamarionIOS
- RealmNet.XamarionAndroid


-=-=-=-=-=-=-=-=-=-=-=-=-=-=-=-=-=-=-=-=-=-=-=-=-=-=-=-=-=-=-=-=-=-=-=-=-
#155 Intercepting exceptions in wrappers - Reconcile exceptions with spreadsheet

ExceptionsToManaged.cpp/.h 
- added
- ThrowManaged overloaded function added

Wrappers.cpp
- moved exception throwing code to ExceptionsToManaged.cpp
- all catch statements replaced by CATCH_STD macro

Removed exception classes added to support codes as we are NOT forwarding them
	RealmClassNotFoundException
	RealmEncryptionNotSupportedException
	RealmFatalErrorException
	RealmIllegalArgumentException
	RealmIndexOutOfBoundsException	
	RealmIOException
	RealmIOFailedException
	RealmMigrationNeededException
	RealmNoSuchFieldException
	RealmNoSuchMethodException
	RealmRowInvalidException
	RealmTableInvalidException
	RealmUnsupportedOperationException


Added new subclasses of RealmFileAccessException
	RealmFileExistsException
	RealmPermissionDeniedException
	RealmDecryptionFailedException
	RealmInvalidDatabaseException


RealmExceptionCodes.cs
ExceptionsToManaged.h
- rewrote codes to match new exceptions hierarchy from spreadsheet


ExceptionsToManaged.cpp
- change "if" checks to asserts as per PR review
- realm::ThrowManaged don't take exception parameter any more

NativeCommon.cs
- ExceptionThrower updated to new codes and exception types


-=-=-=-=-=-=-=-=-=-=-=-=-=-=-=-=-=-=-=-=-=-=-=-=-=-=-=-=-=-=-=-=-=-=-=-=-
#155 Intercepting exceptions in wrappers - responses to PR
WindowsDLLWrapperDecls.h
- renamed realm_export_decls.h
- REALM_CORE_WRAPPER_API renamed REALM_EXPORT

-=-=-=-=-=-=-=-=-=-=-=-=-=-=-=-=-=-=-=-=-=-=-=-=-=-=-=-=-=-=-=-=-=-=-=-=-
Fixed integration tests to actually test if stored and fix IOS test

IntegrationTests.cs
- SetAndGetPropertyTest get object back from the store


IntegrationTests.XamarinIOS.csproj
- added packages.config
- added FodyWeavers.xml


-=-=-=-=-=-=-=-=-=-=-=-=-=-=-=-=-=-=-=-=-=-=-=-=-=-=-=-=-=-=-=-=-=-=-=-=-
#67 Adding float and double support

IntegrationTests.shared/Person.cs
- added Score, Latitude and Longitude

IntegrationTests.cs
- SimpleTest - added setters for Score, Latitude and Longitude
- SetAndGetPropertyTest added Score and Latitude tests


RealmObject.cs
- SetValue<T>, GetValue<T> - added cases for single and double

NativeTable.cs
- replaced dummy set/get_float/double with DLL Import calls

table_cs.cpp
- added table_set_float/double table_get_float/double


-=-=-=-=-=-=-=-=-=-=-=-=-=-=-=-=-=-=-=-=-=-=-=-=-=-=-=-=-=-=-=-=-=-=-=-=-
#68 Adding float and double search support

IntegrationTests.cs
- SimpleTest refactored data creation out to MakeThreePeople
- SearchComparingFloat added
- SearchComparingDouble added

query_cs.cpp - added wrapper functions
	query_float_equal
	query_float_not_equal
	query_float_less
	query_float_less_equal
	query_float_greater
	query_float_greater_equal
	query_double_equal
	query_double_not_equal
	query_double_less
	query_double_less_equal
	query_double_greater
	query_double_greater_equal


NativeQuery.cs 
- removed unused int_between
- added DLLImports for 
	"query_float_equal"
	"query_float_not_equal"
	"query_float_less"
	"query_float_less_equal"
	"query_float_greater"
	"query_float_greater_equal"
	"query_double_equal"
	"query_double_not_equal"
	"query_double_less"
	"query_double_less_equal"
	"query_double_greater"
	"query_double_greater_equal"

RealmQueryVisitor.cs - add float and double cases to
	AddQueryEqual
	AddQueryNotEqual
	AddQueryLessThan
	AddQueryLessThanOrEqual
	AddQueryGreaterThan
	AddQueryGreaterThanOrEqual


-=-=-=-=-=-=-=-=-=-=-=-=-=-=-=-=-=-=-=-=-=-=-=-=-=-=-=-=-=-=-=-=-=-=-=-=-
Making wrappers build for IOS with debug to aid debugging from XCode

Makefile
- add multiple targets including iosdbg

RealmNet.XamarinIOS.csproj
- change the path to libwrappers to include the $(Configuration)

<<<<<<< HEAD
	


-=-=-=-=-=-=-=-=-=-=-=-=-=-=-=-=-=-=-=-=-=-=-=-=-=-=-=-=-=-=-=-=-=-=-=-=-
#110 implementing relationships

MarshalHelpers.cs
- RealmColType added cases for RealmObject and RealmList	

RelationshipTests.cs
- added (based on old ListTests.cs in RealmNet)

=======
-=-=-=-=-=-=-=-=-=-=-=-=-=-=-=-=-=-=-=-=-=-=-=-=-=-=-=-=-=-=-=-=-=-=-=-=-
#198 Fix Exception Throwing

error_handling.cpp
- realm::convert_exception cleaned up to directly use e.what() instead of lambda
  which was originally composing message with file and line but had been
  cut back to just call what() but was on base class so not hitting override.

IntegrationTests.cs
- added  GetInstanceShouldThrowWithBadPath

  	
>>>>>>> f3c6dd96
<|MERGE_RESOLUTION|>--- conflicted
+++ resolved
@@ -814,20 +814,6 @@
 RealmNet.XamarinIOS.csproj
 - change the path to libwrappers to include the $(Configuration)
 
-<<<<<<< HEAD
-	
-
-
--=-=-=-=-=-=-=-=-=-=-=-=-=-=-=-=-=-=-=-=-=-=-=-=-=-=-=-=-=-=-=-=-=-=-=-=-
-#110 implementing relationships
-
-MarshalHelpers.cs
-- RealmColType added cases for RealmObject and RealmList	
-
-RelationshipTests.cs
-- added (based on old ListTests.cs in RealmNet)
-
-=======
 -=-=-=-=-=-=-=-=-=-=-=-=-=-=-=-=-=-=-=-=-=-=-=-=-=-=-=-=-=-=-=-=-=-=-=-=-
 #198 Fix Exception Throwing
 
@@ -839,5 +825,47 @@
 IntegrationTests.cs
 - added  GetInstanceShouldThrowWithBadPath
 
-  	
->>>>>>> f3c6dd96
+  		
+
+
+-=-=-=-=-=-=-=-=-=-=-=-=-=-=-=-=-=-=-=-=-=-=-=-=-=-=-=-=-=-=-=-=-=-=-=-=-
+#110 implementing relationships
+
+MarshalHelpers.cs
+- RealmColType added cases for RealmObject and RealmList	
+
+RelationshipTests.cs
+- added (based on old ListTests.cs in RealmNet)
+
+Realm.cs
+- Realm.GenerateObjectSchema 
+  - exclude lists from being nullable
+  - set the objectType for links
+- CreateRowHandle made internal so can use when creating linked objects
+
+ModuleWeaver.cs
+- added genericGet/SetListValueReference
+- added genericGet/SetObjectValueReference
+- Execute
+  - use new method references for RealmList and RealmObject properties
+  - (side fix) change check to "IgnoredAttribute" from "IgnoreAttribute"
+  - check for strings before related types (optimisation)
+  - add test weaving in RealmObjects
+- IsRealmObject added 
+
+RealmObject.cs  
+- Set/GetObjectValue added
+- set/GetListValue added (stubbed)
+
+   
+table_cs.cpp
+Added methods:
+- table_set_link
+- table_get_link  
+- table_clear_link
+
+NativeTable.cs
+added decls for 
+- set_link
+- clear_link
+- get_link
