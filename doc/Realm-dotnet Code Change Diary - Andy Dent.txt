--- conflicted
+++ resolved
@@ -1026,7 +1026,6 @@
 
 
 -=-=-=-=-=-=-=-=-=-=-=-=-=-=-=-=-=-=-=-=-=-=-=-=-=-=-=-=-=-=-=-=-=-=-=-=-
-<<<<<<< HEAD
 Adding unit tests to finalise the IList addition
 
 RelationshipTests.cs
@@ -1039,7 +1038,9 @@
 ModuleWeaver.cs
 - reordered the test for RealmList so shortcircuit kicks out other RealmNet classes quicker
 - rewrote test for IList so is faster and more precise
-=======
+
+
+-=-=-=-=-=-=-=-=-=-=-=-=-=-=-=-=-=-=-=-=-=-=-=-=-=-=-=-=-=-=-=-=-=-=-=-=-
 #232 Make things internal
 
 change public to internal
@@ -1067,5 +1068,4 @@
 - RealmNet.Win32.cspsproj
 - RealmNet.XamarinAndroid.csproj
 - RealmNet.XamarinIOS.csproj
-- RealmNet.XamarinMAC.csproj
->>>>>>> 7231dbfa
+- RealmNet.XamarinMAC.csproj