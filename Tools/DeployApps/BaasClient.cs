////////////////////////////////////////////////////////////////////////////
//
// Copyright 2022 Realm Inc.
//
// Licensed under the Apache License, Version 2.0 (the "License");
// you may not use this file except in compliance with the License.
// You may obtain a copy of the License at
//
// http://www.apache.org/licenses/LICENSE-2.0
//
// Unless required by applicable law or agreed to in writing, software
// distributed under the License is distributed on an "AS IS" BASIS,
// WITHOUT WARRANTIES OR CONDITIONS OF ANY KIND, either express or implied.
// See the License for the specific language governing permissions and
// limitations under the License.
//
////////////////////////////////////////////////////////////////////////////

using System;
using System.Collections.Generic;
using System.IO;
using System.Linq;
using System.Net;
using System.Net.Http;
using System.Net.Http.Headers;
using System.Security.Cryptography;
using System.Text;
using System.Threading.Tasks;
using MongoDB.Bson;
using MongoDB.Bson.Serialization;
using MongoDB.Bson.Serialization.Attributes;
using MongoDB.Bson.Serialization.Serializers;
#if !NETCOREAPP2_1_OR_GREATER
using System.Diagnostics.CodeAnalysis;
#endif

namespace Baas
{
    public static class AppConfigType
    {
        public const string Default = "pbs-str";
        public const string IntPartitionKey = "pbs-int";
        public const string ObjectIdPartitionKey = "pbs-oid";
        public const string UUIDPartitionKey = "pbs-uuid";
        public const string FlexibleSync = "flx";
    }

    public class BaasClient
    {
        public class FunctionReturn
        {
            public int Deleted { get; set; }
        }

        private const string ConfirmFuncSource =
            @"exports = async function ({ token, tokenId, username }) {
                  // process the confirm token, tokenId and username
                  if (username.includes(""realm_tests_do_autoverify"")) {
                    return { status: 'success' };
                  }

                  if (username.includes(""realm_tests_do_not_confirm"")) {
                    const mongodb = context.services.get('BackingDB');
                    let collection = mongodb.db('test_db').collection('not_confirmed');
                    let result = await collection.findOne({'email': username});

                    if(result === null)
                    {
                        let newVal = {
                            'email': username,
                            'token': token,
                            'tokenId': tokenId,
                        }

                        await collection.insertOne(newVal);
                        return { status: 'pending' };
                    }

                    return { status: 'success' };
                  }

                  // fail the user confirmation
                  return { status: 'fail' };
                };";

        private const string ResetFuncSource =
            @"exports = async function ({ token, tokenId, username, password, currentPasswordValid }) {
                  // process the reset token, tokenId, username and password
                  if (password.includes(""realm_tests_do_reset"")) {
                    return { status: 'success' };
                  }

                  if (password.includes(""realm_tests_do_not_reset"")) {
                    const mongodb = context.services.get('BackingDB');
                    let collection = mongodb.db('test_db').collection('not_reset');
                    let result = await collection.findOne({'email': username});

                    if(result === null)
                    {
                        let newVal = {
                            'email': username,
                            'token': token,
                            'tokenId': tokenId,
                        }

                        await collection.insertOne(newVal);
                        return { status: 'pending' };
                    }

                    return { status: 'success' };
                   }

                  // will not reset the password
                  return { status: 'fail' };
                };";

        private const string TriggerClientResetOnSyncServerFuncSource =
            @"exports = async function(userId, appId = '') {
                const mongodb = context.services.get('BackingDB');
                console.log('user.id: ' + context.user.id);
                try {
                  let dbName = '__realm_sync';
                  if (appId !== '')
                  {
                    dbName += `_${appId}`;
                  }
                  const deletionResult = await mongodb.db(dbName).collection('clientfiles').deleteMany({ ownerId: userId });
                  console.log('Deleted documents: ' + deletionResult.deletedCount);

                  return { Deleted: deletionResult.deletedCount };
                } catch(err) {
                  throw 'Deletion failed: ' + err;
                }
            };";

        private const string ConfirmationInfoFuncSource =
            @"exports = async function(username){
              const mongodb = context.services.get('BackingDB');
              let collection = mongodb.db('test_db').collection('not_confirmed');
              return await collection.findOne({'email': username});
            };";

        private const string ResetPasswordInfoFuncSource =
            @"exports = async function(username){
              const mongodb = context.services.get('BackingDB');
              let collection = mongodb.db('test_db').collection('not_reset');
              return await collection.findOne({'email': username});
            };";

        private readonly HttpClient _client = new();

        private readonly string? _clusterName;

        private readonly TextWriter _output;

        private string _groupId = null!;
        private string? _refreshToken;

        private string _shortSuffix
        {
            get
            {
                var completeSuffix = $"{Differentiator}-{_clusterName}";
                if (completeSuffix.Length < 8)
                {
                    return completeSuffix;
                }

                using var sha = SHA256.Create();
                var inputBytes = Encoding.ASCII.GetBytes(completeSuffix);
                var hashBytes = sha.ComputeHash(inputBytes);

                var sb = new StringBuilder();
                for (var i = 0; i < 4; i++)
                {
                    sb.Append(hashBytes[i].ToString("X2"));
                }

                return sb.ToString().ToLower();
            }
        }

        private string _appSuffix => $"-{_shortSuffix}";

        public string Differentiator { get; }

        static BaasClient()
        {
            BsonSerializer.RegisterSerializer(new ObjectSerializer(_ => true));
        }

        private BaasClient(Uri baseUri, string differentiator, TextWriter output, string? clusterName = null)
        {
            _client.BaseAddress = new Uri(baseUri, "api/admin/v3.0/");
            _client.DefaultRequestHeaders.TryAddWithoutValidation("Accept", "application/json");
            _clusterName = clusterName;
            Differentiator = differentiator;
            _output = output;
        }

        public static async Task<BaasClient> Docker(Uri baseUri, string differentiator, TextWriter output)
        {
            var result = new BaasClient(baseUri, differentiator, output);

            await result.Authenticate("local-userpass", new
            {
                username = "unique_user@domain.com",
                password = "password"
            });

            var groupDoc = await result.GetAsync<BsonDocument>("auth/profile");
            result._groupId = groupDoc!["roles"].AsBsonArray[0].AsBsonDocument["group_id"].AsString;

            return result;
        }

        public static async Task<BaasClient> Atlas(Uri baseUri, string differentiator, TextWriter output, string clusterName, string apiKey, string privateApiKey, string groupId)
        {
            var result = new BaasClient(baseUri, differentiator, output, clusterName);
            await result.Authenticate("mongodb-cloud", new
            {
                username = apiKey,
                apiKey = privateApiKey
            });

            result._groupId = groupId;

            return result;
        }

        public static async Task<(BaasClient? Client, Uri? BaseUrl, string[] RemainingArgs)> CreateClientFromArgs(string[] args, TextWriter output)
        {
            if (args == null)
            {
                throw new ArgumentNullException(nameof(args));
            }

<<<<<<< HEAD
            var (extracted, remaining) = Utils.ExtractArguments(args, "baasaasapikey", "baasurl", "baascluster", "baasapikey", "baasprivateapikey", "baasprojectid", "baasdifferentiator");

            if (extracted.TryGetValue("baasaasapikey", out var baaSaasApiKey) && string.IsNullOrEmpty(baaSaasApiKey))
            {

            }
=======
            var (extracted, remaining) = ExtractArguments(args, "baasurl", "baascluster", "baasapikey", "baasprivateapikey", "baasprojectid", "baasdifferentiator");
>>>>>>> ff875ea8

            if (!extracted.TryGetValue("baasurl", out var baseUrl) || string.IsNullOrEmpty(baseUrl))
            {
                return (null, null, remaining);
            }

            var baseUri = new Uri(baseUrl);
            var baasCluster = extracted.GetValueOrDefault("baascluster");
            var differentiator = extracted.GetValueOrDefault("baasdifferentiator", "local");

            var client = string.IsNullOrEmpty(baasCluster)
                ? await Docker(baseUri, differentiator, output)
                : await Atlas(baseUri, differentiator, output, baasCluster!, extracted["baasapikey"], extracted["baasprivateapikey"], extracted["baasprojectid"]);

            return (client, baseUri, remaining);
        }

        public string GetSyncDatabaseName(string appType = AppConfigType.Default) => $"Sync_{Differentiator}_{appType}";

        private async Task Authenticate(string provider, object credentials)
        {
            var authDoc = await PostAsync<BsonDocument>($"auth/providers/{provider}/login", credentials);

            _refreshToken = authDoc!["refresh_token"].AsString;
            _client.DefaultRequestHeaders.Authorization = new AuthenticationHeaderValue("Bearer", authDoc["access_token"].AsString);
        }

        public static async Task<Uri> GetOrDeployContainer(string baaSaasApiKey, string differentiator, TextWriter output)
        {
            var baaSaasClient = new BaaSaasClient(baaSaasApiKey);
            var uriString = await baaSaasClient.GetOrDeployContainer(differentiator, output);
            return new Uri(uriString);
        }

        public async Task<IDictionary<string, BaasApp>> GetOrCreateApps()
        {
            var apps = await GetApps();

            _output.WriteLine($"Found {apps.Length} apps.");

            var result = new Dictionary<string, BaasApp>();
            await GetOrCreateApp(result, AppConfigType.Default, apps, CreateDefaultApp);
            await GetOrCreateApp(result, AppConfigType.FlexibleSync, apps, CreateFlxApp);
            await GetOrCreateApp(result, AppConfigType.IntPartitionKey, apps, name => CreatePbsApp(name, "long"));
            await GetOrCreateApp(result, AppConfigType.UUIDPartitionKey, apps, name => CreatePbsApp(name, "uuid"));
            await GetOrCreateApp(result, AppConfigType.ObjectIdPartitionKey, apps, name => CreatePbsApp(name, "objectId"));

            return result;
        }

        private async Task GetOrCreateApp(IDictionary<string, BaasApp> result, string name, BaasApp[] apps, Func<string, Task<BaasApp>> creator)
        {
            var app = apps.SingleOrDefault(a => a.Name.StartsWith(name));
            if (app == null)
            {
                app = await creator(name);
            }
            else
            {
                _output.WriteLine($"Found {app.Name} with id {app.ClientAppId}.");
            }

            result[app.Name] = app;
        }

        private async Task<BaasApp> CreateDefaultApp(string name)
        {
            var app = await CreatePbsApp(name, "string", setupCollections: true);

            var authFuncId = await CreateFunction(app, "authFunc", @"exports = (loginPayload) => {
                      return loginPayload[""realmCustomAuthFuncUserId""];
                    };");

            await CreateFunction(app, "triggerClientResetOnSyncServer", TriggerClientResetOnSyncServerFuncSource, runAsSystem: true);
            await CreateFunction(app, "confirmationInfo", ConfirmationInfoFuncSource, runAsSystem: true);
            await CreateFunction(app, "resetInfo", ResetPasswordInfoFuncSource, runAsSystem: true);

            await CreateFunction(app, "documentFunc", @"exports = function(first, second){
                return {
                intValue: first.intValue + second.intValue,
                floatValue: first.floatValue + second.floatValue,
                stringValue: first.stringValue + second.stringValue,
                objectId: first.objectId,
                date: second.date,
                child: {
                    intValue: first.child.intValue + second.child.intValue
                },
                arr: [ first.arr[0], second.arr[0] ]
                }
            };");

            await CreateFunction(app, "mirror", @"exports = function(arg){
                return arg;
            };");

            await CreateFunction(app, "sumFunc", @"exports = function(...args) {
                return args.reduce((a,b) => a + b, 0);
            };");

            await EnableProvider(app, "api-key");

            await EnableProvider(app, "custom-function", new
            {
                authFunctionName = "authFunc",
                authFunctionId = authFuncId
            });

            await EnableProvider(app, "custom-token", new
            {
                audience = "my-audience",
                signingAlgorithm = "RS256",
                useJWKURI = false,
                signingKey = "-----BEGIN PUBLIC KEY-----\nMIIBIjANBgkqhkiG9w0BAQEFAAOCAQ8AMIIBCgKCAQEAntjcGTEsm1r7UqEYgovi\nUX3SV6+26ExRHFOGfUVXG+nUejq5Px/vYHl5f0w+MBZ5Pz8IlyTuPod2zm8iyR/I\npqreOjpNH+RdmMQuJohNdzXPUHCHkcZWIU84cpI2ap+/W/0GubHxg6ItHllsDun/\n9Tgc47sJGRLwGrH7JAE/IsUDLdA+ayl18IBE5aq4SqdXbqLQw6wi+xVj4PF+ITpp\n3ZHg3lJUN2QIe2ewdUuesGDkxTM7d4rAO9MuiVQozdViNeW7kYH8JG+WyXRrZX0v\niseQHyOLiAhJrsyk4J/MN0rtm2rzHYFDFaHsQPIkv7n8G7hySJbQfZpPG2JsMQ2L\nywIDAQAB\n-----END PUBLIC KEY-----",
            }, new[]
            {
                new AuthMetadataField("userId", "externalUserId", true),
                new AuthMetadataField("name.first", "first_name"),
                new AuthMetadataField("name.last", "last_name"),
                new AuthMetadataField("jobTitle", "title"),
                new AuthMetadataField("email", "email"),
                new AuthMetadataField("pictureUrl", "picture_url"),
                new AuthMetadataField("gender", "gender"),
                new AuthMetadataField("birthday", "birthday"),
                new AuthMetadataField("minAge", "min_age"),
                new AuthMetadataField("maxAge", "max_age"),
            });

            return app;
        }

        private async Task<BaasApp> CreatePbsApp(string name, string partitionKeyType, bool setupCollections = false)
        {
            _output.WriteLine($"Creating PBS app {name}...");

            var (app, mongoServiceId) = await CreateAppCore(name, new
            {
                sync = new
                {
                    state = "enabled",
                    database_name = GetSyncDatabaseName(name),
                    partition = new
                    {
                        key = "realm_id",
                        type = partitionKeyType,
                        permissions = new
                        {
                            read = true,
                            write = new BsonDocument
                            {
                                {
                                    "%%partition", new BsonDocument
                                    {
                                        { "$ne", "read-only" }
                                    }
                                }
                            },
                        }
                    }
                }
            });

            await PutAsync<BsonDocument>($"groups/{_groupId}/apps/{app}/sync/config", new
            {
                development_mode_enabled = true,
            });

            if (setupCollections)
            {
                var (salesSchema, salesRules) = Schemas.Sales(partitionKeyType, Differentiator);
                var (usersSchema, usersRules) = Schemas.Users(partitionKeyType, Differentiator);
                var (foosSchema, foosRules) = Schemas.Foos(partitionKeyType, Differentiator);

                await CreateSchema(app, mongoServiceId, salesSchema, salesRules);
                await CreateSchema(app, mongoServiceId, usersSchema, usersRules);
                await CreateSchema(app, mongoServiceId, foosSchema, foosRules);

                await PatchAsync<BsonDocument>($"groups/{_groupId}/apps/{app}/custom_user_data", new
                {
                    mongo_service_id = mongoServiceId,
                    enabled = true,
                    database_name = $"Schema_{Differentiator}",
                    collection_name = "users",
                    user_id_field = "user_id"
                });
            }

            return app;
        }

        private async Task<BaasApp> CreateFlxApp(string name)
        {
            _output.WriteLine($"Creating FLX app {name}...");

            var (app, mongoServiceId) = await CreateAppCore(name, new
            {
                flexible_sync = new
                {
                    state = "enabled",
                    database_name = GetSyncDatabaseName(name),
                    queryable_fields_names = new[] { "Int64Property", "GuidProperty", "DoubleProperty", "Int", "Guid", "Id", "PartitionLike" },
                }
            });

            await PostAsync<BsonDocument>($"groups/{_groupId}/apps/{app}/services/{mongoServiceId}/default_rule", new
            {
                roles = new[]
                {
                    new
                    {
                        name = "all",
                        apply_when = new { },
                        read = true,
                        write = true,
                        insert = true,
                        delete = true,
                        document_filters = new
                        {
                            read = true,
                            write = true,
                        }
                    }
                }
            });

            await CreateFunction(app, "triggerClientResetOnSyncServer", TriggerClientResetOnSyncServerFuncSource, runAsSystem: true);

            return app;
        }

        public async Task SetAutomaticRecoveryEnabled(BaasApp app, bool enabled)
        {
            var services = await GetAsync<BsonArray>($"groups/{_groupId}/apps/{app}/services");
            var mongoServiceId = services!.Single(s => s.AsBsonDocument["name"] == "BackingDB")["_id"].AsString;
            var config = await GetAsync<BsonDocument>($"groups/{_groupId}/apps/{app}/services/{mongoServiceId}/config");

            var syncType = config!.Contains("flexible_sync") ? "flexible_sync" : "sync";
            config[syncType]["is_recovery_mode_disabled"] = !enabled;

            // An empty fragment with just the sync configuration is necessary,
            // as the "conf" document that we retrieve has a bunch of extra fields that we are supposed
            // to be use/return to the server when PATCH-ing
            var fragment = new BsonDocument
            {
                [syncType] = config[syncType]
            };

            await PatchAsync<BsonDocument>($"groups/{_groupId}/apps/{app}/services/{mongoServiceId}/config", fragment);
        }

        private async Task<(BaasApp App, string MongoServiceId)> CreateAppCore(string name, object syncConfig)
        {
            var doc = await PostAsync<BsonDocument>($"groups/{_groupId}/apps", new { name = $"{name}{_appSuffix}" });
            var appId = doc!["_id"].AsString;
            var clientAppId = doc["client_app_id"].AsString;
            var app = new BaasApp(appId, clientAppId, name);

            var confirmFuncId = await CreateFunction(app, "confirmFunc", ConfirmFuncSource);
            var resetFuncId = await CreateFunction(app, "resetFunc", ResetFuncSource);

            await EnableProvider(app, "anon-user");
            await EnableProvider(app, "local-userpass", new
            {
                autoConfirm = false,
                confirmEmailSubject = string.Empty,
                confirmationFunctionName = "confirmFunc",
                confirmationFunctionId = confirmFuncId,
                emailConfirmationUrl = "http://localhost/confirmEmail",
                resetFunctionName = "resetFunc",
                resetFunctionId = resetFuncId,
                resetPasswordSubject = string.Empty,
                resetPasswordUrl = "http://localhost/resetPassword",
                runConfirmationFunction = true,
                runResetFunction = true,
            });

            var mongoServiceId = await CreateMongodbService(app, syncConfig);

            await PutAsync<BsonDocument>($"groups/{_groupId}/apps/{app}/sync/config", new
            {
                development_mode_enabled = true,
            });

            return (app, mongoServiceId);
        }

        private async Task EnableProvider(BaasApp app, string type, object? config = null, AuthMetadataField[]? metadataFields = null)
        {
            _output.WriteLine($"Enabling provider {type} for {app.Name}...");

            var url = $"groups/{_groupId}/apps/{app}/auth_providers";

            // Api key is slightly special, thus this annoying custom handling.
            if (type == "api-key")
            {
                var providers = await GetAsync<BsonArray>(url);
                var apiKeyProviderId = providers!.Select(p => p.AsBsonDocument)
                    .Single(p => p["type"] == "api-key")["_id"].AsString;

                await PutAsync<BsonDocument>($"{url}/{apiKeyProviderId}/enable", new { });
            }
            else
            {
                await PostAsync<BsonDocument>(url, new
                {
                    name = type,
                    type,
                    disabled = false,
                    config,
                    metadata_fields = metadataFields,
                });
            }
        }

        private async Task<string> CreateFunction(BaasApp app, string name, string source, bool runAsSystem = false)
        {
            _output.WriteLine($"Creating function {name} for {app.Name}...");

            var response = await PostAsync<BsonDocument>($"groups/{_groupId}/apps/{app}/functions", new
            {
                name,
                run_as_system = runAsSystem,
                can_evaluate = new { },
                @private = false,
                source
            });

            return response!["_id"].AsString;
        }

        private async Task<BaasApp[]> GetApps()
        {
            var response = await GetAsync<BsonArray>($"groups/{_groupId}/apps");
            return response!
                .Select(x => x.AsBsonDocument)
                .Where(doc => doc["name"].AsString.EndsWith(_appSuffix))
                .Select(doc =>
                {
                    var name = doc["name"].AsString;

                    var appName = name[..^_appSuffix.Length];
                    return new BaasApp(doc["_id"].AsString, doc["client_app_id"].AsString, appName);
                })
                .Where(a => a != null)
                .Select(a => a!)
                .ToArray();
        }

        private async Task<string> CreateService(BaasApp app, string name, string type, object config)
        {
            _output.WriteLine($"Creating service {name} for {app.Name}...");

            var response = await PostAsync<BsonDocument>($"groups/{_groupId}/apps/{app}/services", new
            {
                name,
                type,
                config
            });

            return response!["_id"].AsString;
        }

        private async Task<string> CreateMongodbService(BaasApp app, object syncConfig)
        {
            var serviceName = _clusterName == null ? "mongodb" : "mongodb-atlas";
            object mongoConfig = _clusterName == null ? new { uri = "mongodb://localhost:26000" } : new { clusterName = _clusterName };

            var mongoServiceId = await CreateService(app, "BackingDB", serviceName, mongoConfig);

            // The cluster linking must be separated from enabling sync because Atlas
            // takes a few seconds to provision a user for BaaS, meaning enabling sync
            // will fail if we attempt to do it with the same request. It's nondeterministic
            // how long it'll take, so we must retry for a while.
            var attempt = 0;
            while (true)
            {
                try
                {
                    await PatchAsync<BsonDocument>($"groups/{_groupId}/apps/{app}/services/{mongoServiceId}/config", syncConfig);
                    break;
                }
                catch
                {
                    if (attempt++ < 120)
                    {
                        _output.WriteLine($"Failed to update service after {attempt * 5} seconds. Will keep retrying...");

                        await Task.Delay(5000);
                    }
                    else
                    {
                        throw;
                    }
                }
            }

            return mongoServiceId;
        }

        private async Task CreateSchema(BaasApp app, string mongoServiceId, object schema, object rule)
        {
            _output.WriteLine($"Creating schema for {app.Name}...");

            await PostAsync<BsonDocument>($"groups/{_groupId}/apps/{app}/schemas", schema);
            await PostAsync<BsonDocument>($"groups/{_groupId}/apps/{app}/services/{mongoServiceId}/rules", rule);
        }

        private async Task RefreshAccessTokenAsync()
        {
            using var message = new HttpRequestMessage(HttpMethod.Post, new Uri("auth/session", UriKind.Relative));
            message.Headers.Authorization = new AuthenticationHeaderValue("Bearer", _refreshToken);

            var response = await _client.SendAsync(message);
            if (!response.IsSuccessStatusCode)
            {
                var content = await response.Content.ReadAsStringAsync();
                throw new Exception($"Failed to refresh access token - {response.StatusCode}: {content}");
            }

            var json = await response.Content.ReadAsStringAsync();
            var doc = BsonSerializer.Deserialize<BsonDocument>(json);

            _client.DefaultRequestHeaders.Authorization = new AuthenticationHeaderValue("Bearer", doc["access_token"].AsString);
        }

        private Task<T?> PostAsync<T>(string relativePath, object obj) => SendAsync<T>(HttpMethod.Post, relativePath, obj);

        private Task<T?> GetAsync<T>(string relativePath) => SendAsync<T>(HttpMethod.Get, relativePath);

        private Task<T?> PutAsync<T>(string relativePath, object obj) => SendAsync<T>(HttpMethod.Put, relativePath, obj);

        private Task<T?> PatchAsync<T>(string relativePath, object obj) => SendAsync<T>(new HttpMethod("PATCH"), relativePath, obj);

        private async Task<T?> SendAsync<T>(HttpMethod method, string relativePath, object? payload = null)
        {
            using var message = new HttpRequestMessage(method, new Uri(relativePath, UriKind.Relative));
            if (payload != null)
            {
                message.Content = GetJsonContent(payload);
            }

            var response = await _client.SendAsync(message);
            if (!response.IsSuccessStatusCode)
            {
                if (response.StatusCode == HttpStatusCode.Unauthorized && _refreshToken != null)
                {
                    await RefreshAccessTokenAsync();
                    return await SendAsync<T>(method, relativePath, payload);
                }

                var content = await response.Content.ReadAsStringAsync();
                throw new Exception($"An error ({response.StatusCode}) occurred while executing {method} {relativePath}: {content}");
            }

            var json = await response.Content.ReadAsStringAsync();

            if (!string.IsNullOrWhiteSpace(json))
            {
                return BsonSerializer.Deserialize<T>(json);
            }

            return default;
        }

        public static HttpContent GetJsonContent(object obj)
        {
            string jsonContent;

            if (obj is Array arr)
            {
                var bsonArray = new BsonArray();
                foreach (var elem in arr)
                {
                    bsonArray.Add(elem.ToBsonDocument());
                }

                jsonContent = bsonArray.ToJson();
            }
            else
            {
                jsonContent = obj is BsonDocument doc ? doc.ToJson() : obj.ToJson();
            }

            var content = new StringContent(jsonContent);

            content.Headers.ContentType = new MediaTypeHeaderValue("application/json");

            return content;
        }

        public static (Dictionary<string, string> Extracted, string[] RemainingArgs) ExtractArguments(string[] args, params string[] toExtract)
        {
            if (args == null)
            {
                throw new ArgumentNullException(nameof(args));
            }

            var extracted = new Dictionary<string, string>();
            var remainingArgs = new List<string>();
            for (var i = 0; i < args.Length; i++)
            {
                if (!toExtract.Any(name => ExtractArg(i, name)))
                {
                    remainingArgs.Add(args[i]);
                }
            }

            return (extracted, remainingArgs.ToArray());

            bool ExtractArg(int index, string name)
            {
                var arg = args[index];
                if (arg.StartsWith($"--{name}="))
                {
                    extracted[name] = arg.Replace($"--{name}=", string.Empty);
                    return true;
                }

                return false;
            }
        }

        public class BaasApp
        {
            public string AppId { get; }

            public string ClientAppId { get; }

            public string Name { get; }

            public BaasApp(string appId, string clientAppId, string name)
            {
                AppId = appId;
                ClientAppId = clientAppId;
                Name = name;
            }

            public override string ToString() => AppId;
        }

        private class AuthMetadataField
        {
            [BsonElement("name")]
            public string Name { get; }

            [BsonElement("field_name")]
            public string FieldName { get; }

            [BsonElement("required")]
            public bool Required { get; }

            public AuthMetadataField(string name, string fieldName, bool required = false)
            {
                Name = name;
                FieldName = fieldName;
                Required = required;
            }
        }

        private static class Schemas
        {
            private static object _defaultRoles => new
            {
                name = "default",
                apply_when = new { },
                insert = true,
                delete = true,
                search = true,
                additional_fields = new { }
            };

            private static object Metadata(string differentiator, string collectionName) => new
            {
                database = $"Schema_{differentiator}",
                collection = collectionName,
                data_source = "BackingDB"
            };

            private static object GenericBaasRule(string differentiator, string collectionName) => new
            {
                collection = collectionName,
                database = $"Schema_{differentiator}",
                roles = new[] { _defaultRoles }
            };

            public static (object Schema, object Rules) Sales(string partitionKeyType, string differentiator) =>
            (new
            {
                metadata = Metadata(differentiator, "sales"),
                schema = new
                {
                    title = "Sale",
                    bsonType = "object",
                    properties = new
                    {
                        _id = new { bsonType = "int" },
                        date = new { bsonType = "date" },
                        item = new { bsonType = "string" },
                        price = new { bsonType = "decimal" },
                        quantity = new { bsonType = "decimal" },
                        realm_id = new { bsonType = partitionKeyType }
                    },
                    required = new[] { "_id" },
                },
            },
            GenericBaasRule(differentiator, "sales"));

            public static (object Schema, object Rules) Users(string partitionKeyType, string differentiator) =>
            (new
            {
                metadata = Metadata(differentiator, "users"),
                schema = new
                {
                    title = "User",
                    bsonType = "object",
                    properties = new
                    {
                        _id = new { bsonType = "objectId" },
                        realm_id = new { bsonType = partitionKeyType },
                        user_id = new { bsonType = "string" }
                    },
                    required = new[] { "_id" },
                }
            },
            GenericBaasRule(differentiator, "users"));

            public static (object Schema, object Rules) Foos(string partitionKeyType, string differentiator) =>
            (new
            {
                metadata = Metadata(differentiator, "foos"),
                schema = new
                {
                    title = "Foo",
                    bsonType = "object",
                    properties = new
                    {
                        _id = new { bsonType = "objectId" },
                        realm_id = new { bsonType = partitionKeyType },
                        longValue = new { bsonType = "long" },
                        stringValue = new { bsonType = "string" },
                    },
                    required = new[] { "_id" },
                }
            },
            GenericBaasRule(differentiator, "foos"));
        }

        private class BaaSaasClient
        {
            private const string _baseUrl = "https://us-east-1.aws.data.mongodb-api.com/app/baas-container-service-autzb/endpoint/";
            private readonly HttpClient _client;

            public BaaSaasClient(string apiKey)
            {
                _client = new();
                _client.BaseAddress = new Uri(_baseUrl);
                _client.DefaultRequestHeaders.TryAddWithoutValidation("apiKey", apiKey);
            }

            public async Task<string> GetOrDeployContainer(string differentiator, TextWriter output)
            {
                output.WriteLine("Looking for existing containers on BaaSaas.");
                var containers = await GetContainers();

                if (containers?.Length > 0)
                {
                    var userId = await GetCurrentUserId();
                    var existingContainer = containers
                        .FirstOrDefault(c => c.CreatorId == userId && c.Tags.Any(t => t.Key == "DIFFERENTIATOR" && t.Value == differentiator));

                    if (existingContainer is not null)
                    {
                        output.WriteLine($"Container with id {existingContainer.ContainerId} found.");

                        if (!existingContainer.IsRunning)
                        {
                            output.WriteLine($"Waiting for container with id {existingContainer.ContainerId} to be running.");
                            await WaitForContainer(existingContainer.ContainerId);
                        }

                        return existingContainer.HttpUrl;
                    }
                }

                output.WriteLine($"No container found, starting a new one.");
                var containerId = await StartContainer(differentiator);

                output.WriteLine($"Container with id {containerId} started, waiting for it to be running.");
                var container = await WaitForContainer(containerId);

                return container.HttpUrl;
            }

            private Task<ContainerInfo[]?> GetContainers()
            {
                return CallEndpointAsync<ContainerInfo[]>(HttpMethod.Get, "listContainers");
            }

            // Useful for debugging purposes
            private async Task StopAllContainers()
            {
                var containers = await GetContainers();
                var userId = await GetCurrentUserId();

                var existingContainers = containers!
                    .Where(c => c.CreatorId == userId);

                foreach (var container in existingContainers)
                {
                    await StopContainer(container.ContainerId);
                }
            }

            private Task StopContainer(string id)
            {
                return CallEndpointAsync<BsonDocument>(HttpMethod.Post, $"stopContainer?id={id}");
            }

            private async Task<string?> GetCurrentUserId()
            {
                return (await CallEndpointAsync<BsonDocument>(HttpMethod.Get, "userinfo"))!["id"].AsString;
            }

            private async Task<string> StartContainer(string differentiator)
            {
                var response = await CallEndpointAsync<BsonDocument>(HttpMethod.Post, "startContainer", new[]
                {
                    new
                    {
                        key = "DIFFERENTIATOR",
                        value = differentiator,
                    }
                });

                return response?["id"].AsString!;
            }

            private async Task<ContainerInfo> WaitForContainer(string containerId, int maxRetries = 100)
            {
                while (maxRetries > 0)
                {
                    maxRetries -= 1;

                    try
                    {
                        var containers = await GetContainers();
                        var container = containers!.FirstOrDefault(c => c.ContainerId == containerId);

                        if (container?.IsRunning == true)
                        {
                            // Checking that Baas started correctly, and not only the container
                            var response = await _client.GetAsync($"{container.HttpUrl}/api/private/v1.0/version");
                            if (response.IsSuccessStatusCode)
                            {
                                return container;
                            }
                        }
                    }
                    catch
                    {
                    }

                    await Task.Delay(2000);
                }

                throw new Exception($"Container with id={containerId} was not found or ready after {maxRetries} retrues");
            }

            private async Task<T?> CallEndpointAsync<T>(HttpMethod method, string relativePath, object? payload = null)
            {
                using var message = new HttpRequestMessage(method, new Uri(relativePath, UriKind.Relative));

                if (payload is not null)
                {
                    message.Content = GetJsonContent(payload);
                }

                var response = await _client.SendAsync(message);
                response.EnsureSuccessStatusCode();

                var json = await response.Content.ReadAsStringAsync();

                if (!string.IsNullOrWhiteSpace(json))
                {
                    return BsonSerializer.Deserialize<T>(json);
                }

                return default;
            }

            [BsonIgnoreExtraElements]
            public class ContainerInfo
            {
                [BsonElement("id")]
                public string ContainerId { get; set; } = null!;

                [BsonElement("httpUrl")]
                public string HttpUrl { get; set; } = null!;

                [BsonElement("lastStatus")]
                public string LastStatus { get; set; } = null!;

                [BsonElement("tags")]
                public List<Tag> Tags { get; set; } = null!;

                [BsonElement("creatorId")]
                public string CreatorId { get; set; } = null!;

                public bool IsRunning => LastStatus == "RUNNING";
            }

            public class Tag
            {
                [BsonElement("key")]
                public string Key { get; set; } = null!;

                [BsonElement("value")]
                public string Value { get; set; } = null!;
            }
        }
    }

#if !NETCOREAPP2_1_OR_GREATER
    internal static class DictionaryExtensions
    {
        [return: NotNullIfNotNull("defaultValue")]
        public static T? GetValueOrDefault<T>(this IDictionary<string, T> dictionary, string key, T? defaultValue = default)
        {
            if (dictionary.TryGetValue(key, out var value))
            {
                return value;
            }

            return defaultValue;
        }
    }
#endif

}<|MERGE_RESOLUTION|>--- conflicted
+++ resolved
@@ -235,16 +235,7 @@
                 throw new ArgumentNullException(nameof(args));
             }
 
-<<<<<<< HEAD
-            var (extracted, remaining) = Utils.ExtractArguments(args, "baasaasapikey", "baasurl", "baascluster", "baasapikey", "baasprivateapikey", "baasprojectid", "baasdifferentiator");
-
-            if (extracted.TryGetValue("baasaasapikey", out var baaSaasApiKey) && string.IsNullOrEmpty(baaSaasApiKey))
-            {
-
-            }
-=======
             var (extracted, remaining) = ExtractArguments(args, "baasurl", "baascluster", "baasapikey", "baasprivateapikey", "baasprojectid", "baasdifferentiator");
->>>>>>> ff875ea8
 
             if (!extracted.TryGetValue("baasurl", out var baseUrl) || string.IsNullOrEmpty(baseUrl))
             {
