﻿using System;
using System.Collections.Generic;
using System.Diagnostics;
using System.IO;
using System.Linq;
using System.Runtime.InteropServices;
using System.Threading;
using System.Threading.Tasks;
using CommandLine;
using NuGet.Common;
using NuGet.Packaging;
using NuGet.Packaging.Core;
using NuGet.Protocol;
using NuGet.Protocol.Core.Types;
using NuGet.Versioning;
using UnityUtils;

namespace SetupUnityPackage
{
    public class Options
    {
        [Option("path", Required = false, HelpText = "Use a local NuGet package.")]
        public string Path { get; set; }

        [Option("nuget-version", Required = false, HelpText = "Specify an explicit version of the package to use.")]
        public string Version { get; set; }

        [Option("include-dependencies", Default = false, Required = false, HelpText = "Specify whether dependencies should be bundled too.")]
        public bool IncludeDependencies { get; set; }

<<<<<<< HEAD
        [Option("pack", Default = false, Required = false, HelpText = "Specify whether to invoke npm version + npm pack to produce a .tgz")]
        public bool Pack { get; set; }
=======
        [Option("skip-validation", Default = false, Required = false, HelpText = "Specify whether to skip validating the list of dependencies. Only used when include-dependencies is true.")]
        public bool SkipValidation { get; set; }
>>>>>>> c1bcff7b
    }

    public static class Program
    {
        private const string RealmPackageId = "Realm";
        private const string RealmPackagaName = "realm.unity";
        private const string RealmBundlePackageName = "realm.unity.bundle";

        private static readonly string _buildFolder = Path.GetDirectoryName(typeof(Program).Assembly.Location);

        private static readonly IDictionary<string, IDictionary<string, string>> _packageMaps = new Dictionary<string, IDictionary<string, string>>
        {
            [RealmPackageId] = new Dictionary<string, string>
            {
                { "lib/netstandard2.0/Realm.dll", "Realm.dll" },
                { "native/ios/Realm.dll.config", "Realm.dll.config" },
                { "native/ios/universal/realm-wrappers.framework/realm-wrappers", "iOS/realm-wrappers.framework/realm-wrappers" },
                { "native/ios/universal/realm-wrappers.framework/Info.plist", "iOS/realm-wrappers.framework/info.plist" },
                { "runtimes/osx-x64/native/librealm-wrappers.dylib", "macOS/librealm-wrappers.dylib" },
                { "runtimes/linux-x64/native/librealm-wrappers.so", "Linux/librealm-wrappers.so" },
                { "native/android/armeabi-v7a/librealm-wrappers.so", "Android/armeabi-v7a/librealm-wrappers.so" },
                { "native/android/arm64-v8a/librealm-wrappers.so", "Android/arm64-v8a/librealm-wrappers.so" },
                { "native/android/x86_64/librealm-wrappers.so", "Android/x86_64/librealm-wrappers.so" },
                { "runtimes/win-x64/native/realm-wrappers.dll", "Windows/x86_64/realm-wrappers.dll" },
                { "runtimes/win-x86/native/realm-wrappers.dll", "Windows/x86/realm-wrappers.dll" },
                { "runtimes/win10-arm/nativeassets/uap10.0/realm-wrappers.dll", "UWP/ARM/realm-wrappers.dll" },
                { "runtimes/win10-x64/nativeassets/uap10.0/realm-wrappers.dll", "UWP/x86_64/realm-wrappers.dll" },
                { "runtimes/win10-x86/nativeassets/uap10.0/realm-wrappers.dll", "UWP/x86/realm-wrappers.dll" },
            },
            ["MongoDB.Bson"] = new Dictionary<string, string>
            {
                { "lib/netstandard2.0/MongoDB.Bson.dll", "Dependencies/MongoDB.Bson.dll" },
            },
            ["Remotion.Linq"] = new Dictionary<string, string>
            {
                { "lib/netstandard1.0/Remotion.Linq.dll", "Dependencies/Remotion.Linq.dll" },
            },
            ["System.Runtime.CompilerServices.Unsafe"] = new Dictionary<string, string>
            {
                { "lib/netstandard2.0/System.Runtime.CompilerServices.Unsafe.dll", "Dependencies/System.Runtime.CompilerServices.Unsafe.dll" },
            },
            ["System.Buffers"] = new Dictionary<string, string>
            {
                { "lib/netstandard2.0/System.Buffers.dll", "Dependencies/System.Buffers.dll" },
            },
        };

        private static readonly ISet<string> _ignoredDependencies = new HashSet<string>
        {
            "Microsoft.CSharp",
            "Realm.Fody",
            "Fody",
            "System.Dynamic.Runtime",
        };

        public static async Task Main(string[] args)
        {
            await Parser.Default.ParseArguments<Options>(args)
                .WithParsedAsync(Run);
        }

        private static async Task Run(Options opts)
        {
            if (opts.Path == null)
            {
                Console.WriteLine("Local path not specified, using NuGet to download package.");
                opts.Path = await DownloadPackage(RealmPackageId, opts.Version);
            }

            Console.WriteLine("Including Realm binaries");

            var (version, realmDependencies) = await CopyBinaries(opts.Path, _packageMaps[RealmPackageId]);

            Console.WriteLine($"Included {_packageMaps[RealmPackageId].Count} files from {RealmPackageId}@{version}");

            Console.WriteLine("Inluding UnityUtils");

            var targetPath = Path.Combine(GetUnityPackagePath(), "UnityUtils.dll");
            File.Copy(GetUnityUtilsPath(), targetPath, overwrite: true);
            Console.WriteLine($"Included 1 file from UnityUtils@{typeof(FileHelper).Assembly.GetName().Version.ToString(3)}");

            if (opts.IncludeDependencies)
            {
                Console.WriteLine("Including dependencies");

                foreach (var package in realmDependencies)
                {
                    var packageVersion = package.VersionRange.MinVersion.ToNormalizedString();
                    if (_packageMaps.TryGetValue(package.Id, out var fileMap))
                    {
                        Console.WriteLine($"Including {package.Id}@{packageVersion}");
                        var path = await DownloadPackage(package.Id, packageVersion);
                        await CopyBinaries(path, fileMap);

                        Console.WriteLine($"Included {fileMap.Count} files from {package.Id}@{packageVersion}");
                    }
                    else if (_ignoredDependencies.Contains(package.Id))
                    {
                        Console.WriteLine($"Skipping {package.Id}@{packageVersion} because it's not included in {nameof(_packageMaps)}");
                    }
                    else if (!opts.SkipValidation)
                    {
                        Console.WriteLine($"Error: package {package.Id} was not found either in {nameof(_packageMaps)} or {nameof(_ignoredDependencies)}. Suppress error with -skip-validation.");
                        Environment.Exit(1);
                    }
                }

                Console.WriteLine("Copying meta files");

                var metaFilesPath = Path.Combine(_buildFolder, "MetaFiles");
                var targetBasePath = GetUnityPackagePath();
                foreach (var file in Directory.EnumerateFiles(metaFilesPath, "*.*", SearchOption.AllDirectories))
                {
                    File.Copy(file, Path.Combine(targetBasePath, Path.GetRelativePath(metaFilesPath, file)), overwrite: true);
                }

                if (!opts.SkipValidation)
                {
                    var dependenciesPath = Path.Combine(targetBasePath, "Dependencies");
                    var expectedFiles = Directory.EnumerateFiles(dependenciesPath, "*.dll")
                        .Select(f => $"{f}.meta")
                        .ToHashSet();

                    expectedFiles.SymmetricExceptWith(Directory.EnumerateFiles(dependenciesPath, "*.dll.meta"));

                    if (expectedFiles.Any())
                    {
                        Console.WriteLine($"Error: the .dll or the .dll meta for the following files was missing in {dependenciesPath}:");

                        foreach (var file in expectedFiles)
                        {
                            Console.WriteLine($"\t{Path.GetFileNameWithoutExtension(file)}");
                        }

                        Console.WriteLine("Suppress error with -skip-validation.");
                        Environment.Exit(2);
                    }
                }
            }

            UpdatePackageJson(opts.IncludeDependencies);

            if (opts.Pack)
            {
                Console.WriteLine("Preparing npm package...");

                RunNpm($"version {version} --allow-same-version");
                RunNpm($"pack");
            }
        }

        private static async Task<string> DownloadPackage(string packageId, string version)
        {
            Console.WriteLine($"  Downloading {packageId}@{version ?? "latest"}");
            var nugetRepo = Repository.Factory.GetCoreV3("https://api.nuget.org/v3/index.json");
            var resource = await nugetRepo.GetResourceAsync<FindPackageByIdResource>();

            var cache = new SourceCacheContext();
            if (version == null)
            {
                Console.WriteLine("  Package version not specified, looking up latest version.");

                var versions = await resource.GetAllVersionsAsync(packageId, cache, NullLogger.Instance, CancellationToken.None);
                version = versions.OrderByDescending(v => v).First().ToNormalizedString();

                Console.WriteLine($"  Found latest version: {version}.");
            }

            var tempPath = Path.Combine(_buildFolder, "Downloaded Packages", $"{packageId}-{version}.nupkg");
            Directory.CreateDirectory(Path.GetDirectoryName(tempPath));

            if (File.Exists(tempPath))
            {
                Console.WriteLine($"  Skipping download of {packageId} {version} because it exists at {tempPath}");
            }
            else
            {
                Console.WriteLine($"  Downloading {packageId} {version} to {tempPath}.");

                var nugetVersion = new NuGetVersion(version);
                using (var fileStream = File.OpenWrite(tempPath))
                {
                    await resource.CopyNupkgToStreamAsync(packageId, nugetVersion, fileStream, cache, NullLogger.Instance, CancellationToken.None);
                }

                Console.WriteLine("  Download complete.");
            }

            return tempPath;
        }

        private static async Task<(string, IEnumerable<PackageDependency>)> CopyBinaries(string path, IDictionary<string, string> fileMap)
        {
            using (var stream = File.OpenRead(path))
            using (var packageReader = new PackageArchiveReader(stream))
            {
                var unityPath = GetUnityPackagePath();
                foreach (var kvp in fileMap)
                {
                    packageReader.ExtractFile(kvp.Key, Path.Combine(unityPath, kvp.Value), NullLogger.Instance);
                }

                var dependencies = await packageReader.GetPackageDependenciesAsync(CancellationToken.None);
                var version = packageReader.NuspecReader.GetVersion().ToNormalizedString();
                var packages = dependencies.FirstOrDefault(d => d.TargetFramework.DotNetFrameworkName == ".NETStandard,Version=v2.0")?.Packages;
                return (version, packages);
            }
        }

        private static string GetSolutionFolder()
        {
            var pattern = Path.Combine("Tools", "SetupUnityPackage", "SetupUnityPackage");
            return _buildFolder.Substring(0, _buildFolder.IndexOf(pattern));
        }

        private static string GetUnityPackagePath() => Path.Combine(GetSolutionFolder(), "Realm", "Realm.Unity", "Runtime");

        private static string GetUnityUtilsPath()
        {
#if DEBUG
            var targetFolder = "Debug";
#else
            var targetFolder = "Release";
#endif

            return Path.Combine(GetSolutionFolder(), "Tools", "SetupUnityPackage", "UnityUtils", "bin", targetFolder, "netstandard2.0", "UnityUtils.dll");
        }

        private static void UpdatePackageJson(bool includesDependencies)
        {
            var packageJsonPath = Path.GetFullPath(Path.Combine(GetUnityPackagePath(), "..", "package.json"));
            var contents = File.ReadAllText(packageJsonPath);

            string maybeSourceName;
            string targetName;

            if (includesDependencies)
            {
                targetName = RealmBundlePackageName;
                maybeSourceName = RealmPackagaName;
            }
            else
            {
                targetName = RealmPackagaName;
                maybeSourceName = RealmBundlePackageName;
            }

            contents = contents.Replace($"\"name\": \"{maybeSourceName}\"", $"\"name\": \"{targetName}\"");
            File.WriteAllText(packageJsonPath, contents);
        }

        private static void RunNpm(string command)
        {
            string fileName;
            string arguments;
            if (RuntimeInformation.IsOSPlatform(OSPlatform.Windows))
            {
                fileName = "cmd";
                arguments = $"/c npm {command}";
            }
            else
            {
                fileName = "npm";
                arguments = command;
            }

            var npmRunner = Process.Start(new ProcessStartInfo
            {
                FileName = fileName,
                WorkingDirectory = Path.GetFullPath(Path.Combine(GetUnityPackagePath(), "..")),
                Arguments = arguments,
            });

            npmRunner.WaitForExit();
        }
    }
}<|MERGE_RESOLUTION|>--- conflicted
+++ resolved
@@ -28,13 +28,11 @@
         [Option("include-dependencies", Default = false, Required = false, HelpText = "Specify whether dependencies should be bundled too.")]
         public bool IncludeDependencies { get; set; }
 
-<<<<<<< HEAD
         [Option("pack", Default = false, Required = false, HelpText = "Specify whether to invoke npm version + npm pack to produce a .tgz")]
         public bool Pack { get; set; }
-=======
+
         [Option("skip-validation", Default = false, Required = false, HelpText = "Specify whether to skip validating the list of dependencies. Only used when include-dependencies is true.")]
         public bool SkipValidation { get; set; }
->>>>>>> c1bcff7b
     }
 
     public static class Program
