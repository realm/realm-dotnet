--- conflicted
+++ resolved
@@ -379,9 +379,6 @@
       if (isUnix()) {
         if (nodeName == 'docker') {
           def test_runner_image = CreateDockerContainer(targetFramework)
-<<<<<<< HEAD
-          withRealmCloud(version: '2020-12-04', appsToImport: ["dotnet-integration-tests": appLocation]) { networkName ->
-=======
           withRealmCloud(
             version: '2021-04-08',
             appsToImport: [
@@ -390,7 +387,6 @@
               "objectid-partition-key": "${env.WORKSPACE}/Tests/TestApps/objectid-partition-key",
               "uuid-partition-key": "${env.WORKSPACE}/Tests/TestApps/uuid-partition-key"
             ]) { networkName ->
->>>>>>> 51997575
             test_runner_image.inside("--network=${networkName}") {
               script += " --baasurl http://mongodb-realm:9090"
               // see https://stackoverflow.com/a/53782505
