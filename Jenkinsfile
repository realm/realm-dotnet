#!groovy

@Library('realm-ci') _

configuration = 'Release'

def AndroidABIs = [ 'armeabi-v7a', 'arm64-v8a', 'x86', 'x86_64' ]
def WindowsPlatforms = [ 'Win32', 'x64' ]
def WindowsUniversalPlatforms = [ 'Win32', 'x64', 'ARM' ]

String versionSuffix = ''

stage('Checkout') {
  nodeWithCleanup('macos && dotnet') {
    checkout([
      $class: 'GitSCM',
      branches: scm.branches,
      gitTool: 'native git',
      extensions: scm.extensions + [
        [$class: 'CloneOption', depth: 0, shallow: true],
        [$class: 'SubmoduleOption', recursiveSubmodules: true]
      ],
      userRemoteConfigs: scm.userRemoteConfigs
    ])

    if (env.BRANCH_NAME == 'master') {
      versionSuffix = "alpha-${env.BUILD_ID}"
    }
    else if (env.CHANGE_BRANCH == null || !env.CHANGE_BRANCH.startsWith('release')) {
      versionSuffix = "PR-${env.CHANGE_ID}-${env.BUILD_ID}"
    }

<<<<<<< HEAD
    stash includes: '**', excludes: 'wrappers/**', name: 'dotnet-source'
=======
    stash includes: '**', excludes: 'wrappers/**', name: 'dotnet-source', useDefaultExcludes: false
>>>>>>> 63111478
    stash includes: 'wrappers/**', name: 'dotnet-wrappers-source'
  }
}

stage('Build wrappers') {
  def jobs = [
    'iOS': {
      nodeWithCleanup('macos') {
        unstash 'dotnet-wrappers-source'
        dir('wrappers') {
          sh "./build-ios.sh --configuration=${configuration}"
        }
        stash includes: 'wrappers/build/**', name: 'ios-wrappers'
      }
    },
    'macOS': {
      nodeWithCleanup('osx || macos') {
        unstash 'dotnet-wrappers-source'
        dir('wrappers') {
          sh "REALM_CMAKE_CONFIGURATION=${configuration} ./build.sh -GXcode"
        }
        stash includes: 'wrappers/build/**', name: 'macos-wrappers'
      }
    },
    'Linux': {
      nodeWithCleanup('docker') {
        unstash 'dotnet-wrappers-source'
        dir('wrappers') {
          buildDockerEnv("ci/realm-dotnet:wrappers", extra_args: "-f centos.Dockerfile").inside() {
            sh "REALM_CMAKE_CONFIGURATION=${configuration} ./build.sh"
          }
        }
        stash includes: 'wrappers/build/**', name: 'linux-wrappers'
      }
    }
  ]

  for(abi in AndroidABIs) {
    def localAbi = abi
    jobs["Android ${localAbi}"] = {
      nodeWithCleanup('docker') {
        unstash 'dotnet-wrappers-source'
        dir('wrappers') {
          buildDockerEnv("ci/realm-dotnet:wrappers_android", extra_args: '-f android.Dockerfile').inside() {
            sh "./build-android.sh --configuration=${configuration} --ARCH=${localAbi}"
          }
        }
        stash includes: 'wrappers/build/**', name: "android-wrappers-${localAbi}"
      }
    }
  }

  for(platform in WindowsPlatforms) {
    def localPlatform = platform
    jobs["Windows ${localPlatform}"] = {
      nodeWithCleanup('windows') {
        unstash 'dotnet-wrappers-source'
        dir('wrappers') {
          powershell ".\\build.ps1 Windows -Configuration ${configuration} -Platforms ${localPlatform}"
        }
        stash includes: 'wrappers/build/**', name: "windows-wrappers-${localPlatform}"
      }
    }
  }

  for(platform in WindowsUniversalPlatforms) {
    def localPlatform = platform
    jobs["WindowsUniversal ${localPlatform}"] = {
      nodeWithCleanup('windows') {
        unstash 'dotnet-wrappers-source'
        dir('wrappers') {
          powershell ".\\build.ps1 WindowsStore -Configuration ${configuration} -Platforms ${localPlatform}"
        }
        stash includes: 'wrappers/build/**', name: "windowsuniversal-wrappers-${localPlatform}"
      }
    }
  }

  parallel jobs
}

stage('Package') {
  nodeWithCleanup('windows && dotnet') {
    unstash 'dotnet-source'
    unstash 'ios-wrappers'
    unstash 'macos-wrappers'
    unstash 'linux-wrappers'
    for(abi in AndroidABIs) {
      unstash "android-wrappers-${abi}"
    }
    for(platform in WindowsPlatforms) {
      unstash "windows-wrappers-${platform}"
    }
    for(platform in WindowsUniversalPlatforms) {
      unstash "windowsuniversal-wrappers-${platform}"
    }

    dir('Realm') {
      def props = [ Configuration: configuration, PackageOutputPath: "${env.WORKSPACE}/Realm/packages", VersionSuffix: versionSuffix]
      dir('Realm.Fody') {
<<<<<<< HEAD
        msbuild target: 'Restore,Build,Pack', properties: props
      }
      dir('Realm') {
        msbuild target: 'Restore,Build,Pack', properties: props
      }
      dir('Realm.DataBinding') {
        msbuild target: 'Restore,Build,Pack', properties: props
=======
        msbuild target: 'Pack', properties: props, restore: true
      }
      dir('Realm') {
        msbuild target: 'Pack', properties: props, restore: true
      }
      dir('Realm.DataBinding') {
        msbuild target: 'Pack', properties: props, restore: true
>>>>>>> 63111478
      }

      dir('packages') {
        stash includes: '*.nupkg', name: 'packages'
        archive '*.nupkg'
      }
    }
  }
}

stage('Test') {
  def jobs = [
    'iOS': {
      nodeWithCleanup('xamarin.ios') {
        unstash 'dotnet-source'
        dir('Realm/packages') { unstash 'packages' }

        dir('Tests/Tests.iOS') {
          msbuild target: 'Restore,Build',
                  properties: [ Configuration: configuration, Platform: 'iPhoneSimulator',
                                RestoreConfigFile: "${env.WORKSPACE}/Tests/Test.NuGet.config", UseRealmNupkgsWithVersion: '' ]
          dir("bin/iPhoneSimulator/${configuration}") {
            stash includes: 'Tests.iOS.app/**/*', name: 'ios-tests'
          }
        }
      }
      nodeWithCleanup('osx || macos') {
        unstash 'ios-tests'

        try {
          sh 'mkdir -p temp'
          runSimulator('Tests.iOS.app', 'io.realm.xamarintests', "Tranforming using nunit3-junit.xslt", "--headless --resultpath ${env.WORKSPACE}/temp/TestResults.xml")
        } finally {
          junit 'temp/TestResults.xml'
        }
      }
    },
    'macOS': {
      nodeWithCleanup('xamarin.mac') {
        unstash 'dotnet-source'
        dir('Realm/packages') { unstash 'packages' }

        dir('Tests/Tests.XamarinMac') {
          msbuild target: 'Restore,Build',
                  properties: [ Configuration: configuration, RestoreConfigFile: "${env.WORKSPACE}/Tests/Test.NuGet.config", UseRealmNupkgsWithVersion: '' ]
          dir("bin/${configuration}") {
            stash includes: 'Tests.XamarinMac.app/**/*', name: 'macos-tests'
          }
        }
      }
      nodeWithCleanup('osx || macos') {
        unstash 'macos-tests'

        try {
          dir("Tests.XamarinMac.app/Contents") {
            sh """
              MacOS/Tests.XamarinMac --headless --labels=All --result=temp.xml
              xsltproc Resources/nunit3-junit.xslt Resources/temp.xml > ${env.WORKSPACE}/TestResults.xml
            """
          }
        } finally {
          junit 'TestResults.xml'
        }
      }
    },
    'Android': {
      nodeWithCleanup('xamarin.android') {
        unstash 'dotnet-source'
        dir('Realm/packages') { unstash 'packages' }

        dir('Tests/Tests.Android') {
          msbuild target: 'Restore,SignAndroidPackage',
                  properties: [ Configuration: configuration, RestoreConfigFile: "${env.WORKSPACE}/Tests/Test.NuGet.config", UseRealmNupkgsWithVersion: '',
                                AndroidUseSharedRuntime: false, EmbedAssembliesIntoApk: true ]
          dir("bin/${configuration}") {
            stash includes: 'io.realm.xamarintests-Signed.apk', name: 'android-tests'
          }
        }
      }
      nodeWithCleanup('android-hub') {
        unstash 'android-tests'

        lock("${env.NODE_NAME}-android") {
          boolean archiveLog = true
          String backgroundPid

          try {
            // start logcat
            sh '''
              adb logcat -c
              adb logcat -v time > "logcat.txt" &
              echo $! > pid
            '''
            backgroundPid readFile("pid").trim()

            sh '''
              adb uninstall io.realm.xamarintests
              adb install io.realm.xamarintests-Signed.apk
            '''

            def instrumentationOutput = sh script: '''
              adb shell am instrument -w -r io.realm.xamarintests/.TestRunner
              adb pull /storage/sdcard0/RealmTests/TestResults.Android.xml TestResults.xml
              adb shell rm /sdcard/Realmtests/TestResults.Android.xml
            ''', returnStdout: true

            def result = readProperties text: instrumentationOutput.trim().replaceAll(': ', '=')
            if (result.INSTRUMENTATION_CODE != '-1') {
              echo instrumentationOutput
              error result.INSTRUMENTATION_RESULT
            }
            archiveLog = false
          } finally {
            // stop logcat
            if (backgroundPid != null) {
              sh "kill ${backgroundPid}"
              if (archiveLog) {
                zip([
                  zipFile: 'android-logcat.zip',
                  archive: true,
                  glob: 'logcat.txt'
                ])
              }
            }
          }
        }

        junit 'TestResults.xml'
      }
    }
  ]
}

def Win32Test(stashName) {
  return {
    nodeWithCleanup('windows') {
      unstash 'dotnet-source'
      unstash stashName

      def nunit = "${env.WORKSPACE}\\packages\\NUnit.ConsoleRunner.3.7.0\\tools\\nunit3-console.exe"
      dir("Tests/Tests.Win32/bin/${configuration}") {
        try {
          withEnv(["TMP=${env.WORKSPACE}\\temp"]) {
            bat """
              mkdir "%TMP%"
              "${nunit}" Tests.Win32.dll --result=${stashName}-x86.xml;transform=nunit3-junit.xslt --x86 --labels=After
              "${nunit}" Tests.Win32.dll --result=${stashName}-x64.xml;transform=nunit3-junit.xslt --labels=After
            """
          }
        } finally {
          reportTests "${stashName}-x86.xml"
          reportTests "${stashName}-x64.xml"
        }
      }
    }
  }
}

def NetCoreTest(String nodeName, String platform, String stashSuffix) {
  return {
    nodeWithCleanup(nodeName) {
      unstash 'dotnet-source'
      unstash "netcore-${platform}-tests-${stashSuffix}"

      withCredentials([string(credentialsId: 'realm-sync-feature-token-developer', variable: 'DEVELOPER_FEATURE_TOKEN'),
                       string(credentialsId: 'realm-sync-feature-token-professional', variable: 'PROFESSIONAL_FEATURE_TOKEN'),
                       string(credentialsId: 'realm-sync-feature-token-enterprise', variable: 'ENTERPRISE_FEATURE_TOKEN')]) {
        dir("Tests/Tests.NetCore") {
          def binaryFolder = "bin/${configuration}/${platform}publish"
          try {
            if (isUnix()) {
              if (nodeName == 'docker') {
                def test_runner_image = buildDockerEnv("ci/realm-dotnet:netcore_tests");
                withRos("3.11.0") { ros ->
                  test_runner_image.inside("--link ${ros.id}:ros") {
                    sh """
                      cd ${pwd()}/${binaryFolder}
                      chmod +x Tests.NetCore
                      ./Tests.NetCore --labels=After --result=temp.xml --ros \"\$ROS_PORT_9080_TCP_ADDR\" --rosport \"\$ROS_PORT_9080_TCP_PORT\"
                      xsltproc nunit3-junit.xslt temp.xml > NetCore-${platform}-${stashSuffix}.xml
                    """
                  }
                }
              } else {
                sh """
                  cd ${pwd()}/${binaryFolder}
                  chmod +x Tests.NetCore
                  ./Tests.NetCore --labels=After --result=temp.xml
                  xsltproc nunit3-junit.xslt temp.xml > NetCore-${platform}-${stashSuffix}.xml
                """
              }
            } else {
              dir(binaryFolder) {
                bat """
                  Tests.NetCore.exe --labels=After --result=temp.xml
                  powershell \"\$xml = Resolve-Path temp.xml;\$output = Join-Path (\$pwd) NetCore-${platform}-${stashSuffix}.xml;\$xslt = New-Object System.Xml.Xsl.XslCompiledTransform;\$xslt.Load(\\\"nunit3-junit.xslt\\\");\$xslt.Transform(\$xml, \$output);\"
                """
              }
            }
          } finally {
            dir(binaryFolder) {
              reportTests "NetCore-${platform}-${stashSuffix}.xml"
            }
          }
        }
      }
    }
  }
}

def nodeWithCleanup(String label, Closure steps) {
  node(label) {
    echo "Running job on ${env.NODE_NAME}"

    // compute a shorter workspace name by removing the UUID at the end
    def terminus = env.WORKSPACE.lastIndexOf('-')
    def at = env.WORKSPACE.lastIndexOf('@')
    def workspace = env.WORKSPACE.substring(0, terminus)
    if (at > 0)
      workspace += env.WORKSPACE.drop(at)

    ws(workspace) {
      try {
        steps()
      } finally {
        //deleteDir()
      }
    }
  }
}

def msbuild(Map args = [:]) {
  String invocation = "\"${tool 'msbuild'}\""
  if ('project' in args) {
    invocation += " ${args.project}"
  }
  if ('target' in args) {
    invocation += " /t:${args.target}"
  }
  if ('properties' in args) {
    for (property in mapToList(args.properties)) {
      invocation += " /p:${property[0]}=\"${property[1]}\""
    }
  }
  if (args['restore']) {
    invocation += ' /restore'
  }
  if ('extraArguments' in args) {
    invocation += " ${args.extraArguments}"
  }

  if (isUnix()) {
    sh invocation
  } else {
    bat invocation
  }
}

// Required due to JENKINS-27421
@NonCPS
List<List<?>> mapToList(Map map) {
  return map.collect { it ->
    [it.key, it.value]
  }
}<|MERGE_RESOLUTION|>--- conflicted
+++ resolved
@@ -30,11 +30,7 @@
       versionSuffix = "PR-${env.CHANGE_ID}-${env.BUILD_ID}"
     }
 
-<<<<<<< HEAD
-    stash includes: '**', excludes: 'wrappers/**', name: 'dotnet-source'
-=======
     stash includes: '**', excludes: 'wrappers/**', name: 'dotnet-source', useDefaultExcludes: false
->>>>>>> 63111478
     stash includes: 'wrappers/**', name: 'dotnet-wrappers-source'
   }
 }
@@ -135,23 +131,10 @@
     dir('Realm') {
       def props = [ Configuration: configuration, PackageOutputPath: "${env.WORKSPACE}/Realm/packages", VersionSuffix: versionSuffix]
       dir('Realm.Fody') {
-<<<<<<< HEAD
-        msbuild target: 'Restore,Build,Pack', properties: props
-      }
-      dir('Realm') {
-        msbuild target: 'Restore,Build,Pack', properties: props
-      }
-      dir('Realm.DataBinding') {
-        msbuild target: 'Restore,Build,Pack', properties: props
-=======
         msbuild target: 'Pack', properties: props, restore: true
       }
       dir('Realm') {
         msbuild target: 'Pack', properties: props, restore: true
-      }
-      dir('Realm.DataBinding') {
-        msbuild target: 'Pack', properties: props, restore: true
->>>>>>> 63111478
       }
 
       dir('packages') {
