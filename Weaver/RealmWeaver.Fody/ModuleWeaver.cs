--- conflicted
+++ resolved
@@ -47,10 +47,7 @@
     private MethodReference _realmObjectIsManagedGetter;
     private MethodReference _realmObjectRealmGetter;
     private MethodReference _realmAddGenericReference;
-<<<<<<< HEAD
-=======
     private MethodReference _realmObjectRaisePropertyChanged;
->>>>>>> f9be43fc
 
     private AssemblyDefinition _corLib;
     private TypeReference _system_Object;
