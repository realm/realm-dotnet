﻿////////////////////////////////////////////////////////////////////////////
//
// Copyright 2016 Realm Inc.
//
// Licensed under the Apache License, Version 2.0 (the "License");
// you may not use this file except in compliance with the License.
// You may obtain a copy of the License at
//
// http://www.apache.org/licenses/LICENSE-2.0
//
// Unless required by applicable law or agreed to in writing, software
// distributed under the License is distributed on an "AS IS" BASIS,
// WITHOUT WARRANTIES OR CONDITIONS OF ANY KIND, either express or implied.
// See the License for the specific language governing permissions and
// limitations under the License.
//
////////////////////////////////////////////////////////////////////////////

namespace Realms
{
    public class Realm
    {
<<<<<<< HEAD
        public void Add<T>(T obj, bool update = false) where T : RealmObject
=======
        public T Add<T>(T obj, bool update) where T : RealmObject
>>>>>>> c6ec8363
        {
            return default(T);
        }

<<<<<<< HEAD
        public void Add(RealmObject obj, bool update = false)
=======
        public RealmObject Add(RealmObject obj, bool update)
>>>>>>> c6ec8363
        {
            return null;
        }
    }
}<|MERGE_RESOLUTION|>--- conflicted
+++ resolved
@@ -20,20 +20,12 @@
 {
     public class Realm
     {
-<<<<<<< HEAD
-        public void Add<T>(T obj, bool update = false) where T : RealmObject
-=======
         public T Add<T>(T obj, bool update) where T : RealmObject
->>>>>>> c6ec8363
         {
             return default(T);
         }
 
-<<<<<<< HEAD
-        public void Add(RealmObject obj, bool update = false)
-=======
         public RealmObject Add(RealmObject obj, bool update)
->>>>>>> c6ec8363
         {
             return null;
         }
