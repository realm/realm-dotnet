﻿<?xml version="1.0" encoding="utf-8"?>
<Project DefaultTargets="Build" ToolsVersion="4.0" xmlns="http://schemas.microsoft.com/developer/msbuild/2003">
  <PropertyGroup>
    <Configuration Condition=" '$(Configuration)' == '' ">Debug</Configuration>
    <Platform Condition=" '$(Platform)' == '' ">iPhoneSimulator</Platform>
    <ProjectTypeGuids>{FEACFBD2-3405-455C-9665-78FE426C6842};{FAE04EC0-301F-11D3-BF4B-00C04F79EFBC}</ProjectTypeGuids>
    <ProjectGuid>{B9450AD4-E48B-479B-98BA-4563B32E278A}</ProjectGuid>
    <OutputType>Exe</OutputType>
    <RootNamespace>Tests.XamarinIOS</RootNamespace>
    <IPhoneResourcePrefix>Resources</IPhoneResourcePrefix>
    <AssemblyName>Tests.XamarinIOS</AssemblyName>
    <StyleCopTreatErrorsAsWarnings>false</StyleCopTreatErrorsAsWarnings>
	<CodesignEntitlements>Entitlements.plist</CodesignEntitlements>
  </PropertyGroup>
  <PropertyGroup Condition=" '$(Configuration)|$(Platform)' == 'Debug|iPhoneSimulator' ">
    <DebugSymbols>true</DebugSymbols>
    <DebugType>full</DebugType>
    <Optimize>false</Optimize>
    <OutputPath>bin\iPhoneSimulator\Debug</OutputPath>
    <DefineConstants>__UNIFIED__;__MOBILE__;__IOS__;DEBUG;ENABLE_INTERNAL_NON_PCL_TESTS;</DefineConstants>
    <ErrorReport>prompt</ErrorReport>
    <WarningLevel>4</WarningLevel>
    <ConsolePause>false</ConsolePause>
<<<<<<< HEAD
    <MtouchArch>i386, x86_64</MtouchArch>
=======
    <MtouchArch>x86_64</MtouchArch>
>>>>>>> f9be43fc
    <MtouchDebug>true</MtouchDebug>
    <MtouchProfiling>true</MtouchProfiling>
    <MtouchNoSymbolStrip>true</MtouchNoSymbolStrip>
    <MtouchLink>Full</MtouchLink>
  </PropertyGroup>
  <PropertyGroup Condition=" '$(Configuration)|$(Platform)' == 'Release|iPhone' ">
    <DebugType>full</DebugType>
    <Optimize>true</Optimize>
    <OutputPath>bin\iPhone\Release</OutputPath>
    <DefineConstants>ENABLE_INTERNAL_NON_PCL_TESTS;</DefineConstants>
    <ErrorReport>prompt</ErrorReport>
    <WarningLevel>4</WarningLevel>
    <MtouchArch>ARMv7, ARMv7s, ARM64</MtouchArch>
    <ConsolePause>false</ConsolePause>
    <CodesignKey>iPhone Developer</CodesignKey>
    <CodesignEntitlements>Entitlements.plist</CodesignEntitlements>
    <MtouchLink>Full</MtouchLink>
  </PropertyGroup>
  <PropertyGroup Condition=" '$(Configuration)|$(Platform)' == 'Release|iPhoneSimulator' ">
    <Optimize>true</Optimize>
    <OutputPath>bin\iPhoneSimulator\Release</OutputPath>
    <DefineConstants>__UNIFIED__;__MOBILE__;__IOS__;ENABLE_INTERNAL_NON_PCL_TESTS;</DefineConstants>
    <ErrorReport>prompt</ErrorReport>
    <WarningLevel>4</WarningLevel>
<<<<<<< HEAD
    <MtouchArch>i386, x86_64</MtouchArch>
=======
    <MtouchArch>x86_64</MtouchArch>
>>>>>>> f9be43fc
    <ConsolePause>false</ConsolePause>
    <MtouchLink>Full</MtouchLink>
  </PropertyGroup>
  <PropertyGroup Condition=" '$(Configuration)|$(Platform)' == 'Debug|iPhone' ">
    <DebugSymbols>true</DebugSymbols>
    <DebugType>full</DebugType>
    <Optimize>false</Optimize>
    <OutputPath>bin\iPhone\Debug</OutputPath>
    <DefineConstants>DEBUG;ENABLE_INTERNAL_NON_PCL_TESTS;</DefineConstants>
    <ErrorReport>prompt</ErrorReport>
    <WarningLevel>4</WarningLevel>
    <ConsolePause>false</ConsolePause>
    <MtouchArch>ARMv7, ARMv7s, ARM64</MtouchArch>
    <MtouchProfiling>true</MtouchProfiling>
    <CodesignKey>iPhone Developer</CodesignKey>
    <CodesignEntitlements>Entitlements.plist</CodesignEntitlements>
    <MtouchDebug>true</MtouchDebug>
    <MtouchLink>Full</MtouchLink>
  </PropertyGroup>
  <ItemGroup>
    <Reference Include="DotNetCross.Memory.Unsafe, Version=0.2.2.0, Culture=neutral, processorArchitecture=MSIL">
      <HintPath>..\..\packages\DotNetCross.Memory.Unsafe.0.2.2\lib\dotnet\DotNetCross.Memory.Unsafe.dll</HintPath>
      <Private>True</Private>
    </Reference>
    <Reference Include="System" />
    <Reference Include="System.Core" />
    <Reference Include="Xamarin.iOS" />
    <Reference Include="MonoTouch.NUnitLite" />
    <Reference Include="Microsoft.CSharp" />
    <Reference Include="Remotion.Linq">
      <HintPath>..\..\packages\Remotion.Linq.2.1.1\lib\portable-net45+win+wpa81+wp80\Remotion.Linq.dll</HintPath>
    </Reference>
  </ItemGroup>
<<<<<<< HEAD
  <ItemGroup />
=======
>>>>>>> f9be43fc
  <ItemGroup>
    <None Include="Info.plist" />
    <None Include="Entitlements.plist" />
    <None Include="FodyWeavers.xml" />
    <None Include="packages.config" />
  </ItemGroup>
  <ItemGroup>
    <Compile Include="Main.cs" />
    <Compile Include="UnitTestAppDelegate.cs" />
    <Compile Include="RunLoopTests.cs" />
  </ItemGroup>
  <Import Project="..\..\Shared\Tests.Shared\Tests.Shared.projitems" Label="Shared" />
  <Import Project="..\..\Shared\Tests.Sync.Shared\Tests.Sync.Shared.projitems" Label="Shared" />
  <Import Project="$(MSBuildExtensionsPath)\Xamarin\iOS\Xamarin.iOS.CSharp.targets" />
  <Import Project="..\..\packages\Fody.1.29.4\build\portable-net+sl+win+wpa+wp\Fody.targets" Condition="Exists('..\..\packages\Fody.1.29.4\build\portable-net+sl+win+wpa+wp\Fody.targets')" />
  <ItemGroup>
    <ProjectReference Include="..\Realm.XamarinIOS\Realm.XamarinIOS.csproj">
      <Project>{A55BD773-5A29-4B2A-9DB7-1AB1DD38B537}</Project>
      <Name>Realm.XamarinIOS</Name>
    </ProjectReference>
    <ProjectReference Include="..\..\Platform.PCL\PurePCLBuildableTest\PurePCLBuildableTest.csproj">
      <Project>{C33439AD-387D-4F86-9DB8-9D4B48EC6750}</Project>
      <Name>PurePCLBuildableTest</Name>
    </ProjectReference>
    <ProjectReference Include="..\Realm.Sync.XamarinIOS\Realm.Sync.XamarinIOS.csproj">
      <Project>{355BD773-5A29-4B2A-9DB7-1AB1DD38B537}</Project>
      <Name>Realm.Sync.XamarinIOS</Name>
    </ProjectReference>
  </ItemGroup>
  <ItemGroup>
    <ImageAsset Include="Resources\Images.xcassets\AppIcons.appiconset\Contents.json">
      <InProject>false</InProject>
    </ImageAsset>
    <ImageAsset Include="Resources\Images.xcassets\AppIcons.appiconset\RealmGenericFilled-60%402x.png">
      <InProject>false</InProject>
    </ImageAsset>
    <ImageAsset Include="Resources\Images.xcassets\AppIcons.appiconset\RealmGenericFilled-60%403x.png">
      <InProject>false</InProject>
    </ImageAsset>
  </ItemGroup>
  <ItemGroup>
    <BundleResource Include="..\..\Shared\Tests.Shared\ForMigrationsToCopyAndMigrate.realm">
      <Link>Resources\ForMigrationsToCopyAndMigrate.realm</Link>
      <CopyToOutputDirectory>Always</CopyToOutputDirectory>
    </BundleResource>
  </ItemGroup>
  <Import Project="..\..\packages\StyleCop.MSBuild.4.7.54.0\build\StyleCop.MSBuild.Targets" Condition="Exists('..\..\packages\StyleCop.MSBuild.4.7.54.0\build\StyleCop.MSBuild.Targets')" />
</Project><|MERGE_RESOLUTION|>--- conflicted
+++ resolved
@@ -21,11 +21,8 @@
     <ErrorReport>prompt</ErrorReport>
     <WarningLevel>4</WarningLevel>
     <ConsolePause>false</ConsolePause>
-<<<<<<< HEAD
     <MtouchArch>i386, x86_64</MtouchArch>
-=======
     <MtouchArch>x86_64</MtouchArch>
->>>>>>> f9be43fc
     <MtouchDebug>true</MtouchDebug>
     <MtouchProfiling>true</MtouchProfiling>
     <MtouchNoSymbolStrip>true</MtouchNoSymbolStrip>
@@ -50,11 +47,8 @@
     <DefineConstants>__UNIFIED__;__MOBILE__;__IOS__;ENABLE_INTERNAL_NON_PCL_TESTS;</DefineConstants>
     <ErrorReport>prompt</ErrorReport>
     <WarningLevel>4</WarningLevel>
-<<<<<<< HEAD
     <MtouchArch>i386, x86_64</MtouchArch>
-=======
     <MtouchArch>x86_64</MtouchArch>
->>>>>>> f9be43fc
     <ConsolePause>false</ConsolePause>
     <MtouchLink>Full</MtouchLink>
   </PropertyGroup>
@@ -88,10 +82,7 @@
       <HintPath>..\..\packages\Remotion.Linq.2.1.1\lib\portable-net45+win+wpa81+wp80\Remotion.Linq.dll</HintPath>
     </Reference>
   </ItemGroup>
-<<<<<<< HEAD
   <ItemGroup />
-=======
->>>>>>> f9be43fc
   <ItemGroup>
     <None Include="Info.plist" />
     <None Include="Entitlements.plist" />
