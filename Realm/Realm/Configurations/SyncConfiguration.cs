--- conflicted
+++ resolved
@@ -18,11 +18,6 @@
 
 using System;
 using MongoDB.Bson;
-<<<<<<< HEAD
-using Realms.Helpers;
-using Realms.Sync.ErrorHandling;
-=======
->>>>>>> d019550c
 
 namespace Realms.Sync
 {
@@ -33,17 +28,6 @@
     [Obsolete("Use PartitionSyncConfiguration instead.")]
     public class SyncConfiguration : PartitionSyncConfiguration
     {
-        /// <summary>
-        /// Gets or sets a subclass of <see cref="ClientResetHandlerBase"> to specify actions to be taken for the selected Client Reset strategy: <see cref="ManualRecoveryHandler"> or <see cref="DiscardLocalResetHandler"/>.
-        /// If nothing is set, the strategy defaults to <see cref="DiscardLocalResetHandler"/> with no custom actions set for the before and after synchronization.
-        /// </summary>
-        public ClientResetHandlerBase ClientResetHandler { get; set; }
-
-        /// <summary>
-        /// Gets or sets a callback to handle errors that happen on a session.
-        /// </summary>
-        public SyncErrorHandler SyncErrorHandler { get; set; }
-
         /// <summary>
         /// Gets the partition identifying the Realm this configuration is describing.
         /// </summary>
@@ -116,19 +100,6 @@
         public SyncConfiguration(Guid? partition, User user, string optionalPath = null)
             : base(partition, user, optionalPath)
         {
-<<<<<<< HEAD
-            GCHandle? syncConfHandle = GCHandle.Alloc(this);
-            return new Native.SyncConfiguration
-            {
-                SyncUserHandle = User.Handle,
-                Partition = Partition.ToNativeJson(),
-                session_stop_policy = SessionStopPolicy,
-                schema_mode = Schema == null ? SchemaMode.AdditiveDiscovered : SchemaMode.AdditiveExplicit,
-                client_resync_mode = ClientResetHandler is DiscardLocalResetHandler ? ClientResyncMode.DiscardLocal : ClientResyncMode.Manual,
-                managed_sync_configuration_handle = GCHandle.ToIntPtr(syncConfHandle.Value),
-            };
-=======
->>>>>>> d019550c
         }
     }
 }