////////////////////////////////////////////////////////////////////////////
//
// Copyright 2016 Realm Inc.
//
// Licensed under the Apache License, Version 2.0 (the "License");
// you may not use this file except in compliance with the License.
// You may obtain a copy of the License at
//
// http://www.apache.org/licenses/LICENSE-2.0
//
// Unless required by applicable law or agreed to in writing, software
// distributed under the License is distributed on an "AS IS" BASIS,
// WITHOUT WARRANTIES OR CONDITIONS OF ANY KIND, either express or implied.
// See the License for the specific language governing permissions and
// limitations under the License.
//
////////////////////////////////////////////////////////////////////////////

using System;
using System.Collections.Generic;
using System.Collections.Specialized;
using System.ComponentModel;
using System.Diagnostics.CodeAnalysis;
using System.Linq;
using System.Threading;
using System.Threading.Tasks;
using Realms.Helpers;
using Realms.Sync;

namespace Realms;

/// <summary>
/// A set of extensions methods exposing notification-related functionality over collections.
/// </summary>
[EditorBrowsable(EditorBrowsableState.Never)]
public static class CollectionExtensions
{
    /// <summary>
    /// A convenience method that casts <see cref="IQueryable{T}"/> to <see cref="IRealmCollection{T}"/> which
    /// implements <see cref="INotifyCollectionChanged"/>.
    /// </summary>
    /// <param name="query">The <see cref="IQueryable{T}"/> to observe for changes.</param>
    /// <typeparam name="T">Type of the <see cref="RealmObject"/> or <see cref="EmbeddedObject"/> in the results.</typeparam>
    /// <seealso cref="IRealmCollection{T}.SubscribeForNotifications"/>
    /// <returns>The collection, implementing <see cref="INotifyCollectionChanged"/>.</returns>
    public static IRealmCollection<T> AsRealmCollection<T>(this IQueryable<T> query)
        where T : IRealmObjectBase?
    {
        Argument.NotNull(query, nameof(query));

        return Argument.EnsureType<IRealmCollection<T>>(query, $"{nameof(query)} must be an instance of IRealmCollection<{typeof(T).Name}>.", nameof(query));
    }

    /// <summary>
    /// A convenience method that casts <see cref="IQueryable{T}"/> to <see cref="IRealmCollection{T}"/> and subscribes for change notifications.
    /// </summary>
    /// <param name="results">The <see cref="IQueryable{T}"/> to observe for changes.</param>
    /// <typeparam name="T">Type of the <see cref="RealmObject"/> or <see cref="EmbeddedObject"/> in the results.</typeparam>
    /// <seealso cref="IRealmCollection{T}.SubscribeForNotifications"/>
    /// <param name="callback">The callback to be invoked with the updated <see cref="IRealmCollection{T}"/>.</param>
    /// <returns>
    /// A subscription token. It must be kept alive for as long as you want to receive change notifications.
    /// To stop receiving notifications, call <see cref="IDisposable.Dispose"/>.
    /// </returns>
    public static IDisposable SubscribeForNotifications<T>(this IQueryable<T> results, NotificationCallbackDelegate<T> callback)
        where T : IRealmObjectBase?
    {
        return results.AsRealmCollection().SubscribeForNotifications(callback);
    }

    /// <summary>
    /// A convenience method that casts <see cref="ISet{T}"/> to <see cref="IRealmCollection{T}"/> which implements
    /// <see cref="INotifyCollectionChanged"/>.
    /// </summary>
    /// <param name="set">The <see cref="ISet{T}"/> to observe for changes.</param>
    /// <typeparam name="T">Type of the elements in the set.</typeparam>
    /// <seealso cref="IRealmCollection{T}.SubscribeForNotifications"/>
    /// <returns>The collection, implementing <see cref="INotifyCollectionChanged"/>.</returns>
    public static IRealmCollection<T> AsRealmCollection<T>(this ISet<T> set)
    {
        Argument.NotNull(set, nameof(set));

        return Argument.EnsureType<IRealmCollection<T>>(set, $"{nameof(set)} must be an instance of IRealmCollection<{typeof(T).Name}>.", nameof(set));
    }

    /// <summary>
    /// A convenience method that casts <see cref="ISet{T}"/> to <see cref="IRealmCollection{T}"/> and subscribes for change notifications.
    /// </summary>
    /// <param name="set">The <see cref="ISet{T}"/> to observe for changes.</param>
    /// <typeparam name="T">Type of the elements in the set.</typeparam>
    /// <seealso cref="IRealmCollection{T}.SubscribeForNotifications"/>
    /// <param name="callback">The callback to be invoked with the updated <see cref="IRealmCollection{T}"/>.</param>
    /// <returns>
    /// A subscription token. It must be kept alive for as long as you want to receive change notifications.
    /// To stop receiving notifications, call <see cref="IDisposable.Dispose"/>.
    /// </returns>
    public static IDisposable SubscribeForNotifications<T>(this ISet<T> set, NotificationCallbackDelegate<T> callback) => set.AsRealmCollection().SubscribeForNotifications(callback);

    /// <summary>
    /// A convenience method that casts <see cref="IList{T}"/> to <see cref="IRealmCollection{T}"/> which implements
    /// <see cref="INotifyCollectionChanged"/>.
    /// </summary>
    /// <param name="list">The <see cref="IList{T}"/> to observe for changes.</param>
    /// <typeparam name="T">Type of the elements in the list.</typeparam>
    /// <seealso cref="IRealmCollection{T}.SubscribeForNotifications"/>
    /// <returns>The collection, implementing <see cref="INotifyCollectionChanged"/>.</returns>
    public static IRealmCollection<T> AsRealmCollection<T>(this IList<T> list)
    {
        Argument.NotNull(list, nameof(list));

        return Argument.EnsureType<IRealmCollection<T>>(list, $"{nameof(list)} must be an instance of IRealmCollection<{typeof(T).Name}>.", nameof(list));
    }

    /// <summary>
    /// Converts a Realm-backed <see cref="IList{T}"/> to a Realm-backed <see cref="IQueryable{T}"/>.
    /// </summary>
    /// <typeparam name="T">The type of the objects contained in the list.</typeparam>
    /// <param name="list">The list of objects as obtained from a to-many relationship property.</param>
    /// <returns>A queryable collection that represents the objects contained in the list.</returns>
    /// <remarks>
    /// This method works differently from <see cref="Queryable.AsQueryable"/> in that it actually creates
    /// an underlying Realm query to represent the list. This means that all LINQ methods will be executed
    /// by the database and also that you can subscribe for notifications even after applying LINQ filters
    /// or ordering.
    /// </remarks>
    /// <example>
    /// <code>
    /// var dogs = owner.Dogs;
    /// var query = dogs.AsRealmQueryable()
    ///                 .Where(d => d.Age > 3)
    ///                 .OrderBy(d => d.Name);
    ///
    /// var token = query.SubscribeForNotifications((sender, changes, error) =>
    /// {
    ///     // You'll be notified only when dogs older than 3 have been added/removed/updated
    ///     // and the sender collection will be ordered by Name
    /// });
    /// </code>
    /// </example>
    /// <exception cref="ArgumentException">Thrown if the list is not managed by Realm.</exception>
    public static IQueryable<T> AsRealmQueryable<T>(this IList<T> list)
        where T : IRealmObjectBase
    {
        Argument.NotNull(list, nameof(list));

        var realmList = Argument.EnsureType<RealmList<T>>(list, $"{nameof(list)} must be a Realm List property.", nameof(list));
        return realmList.ToResults();
    }

    /// <summary>
    /// Converts a Realm-backed <see cref="ISet{T}"/> to a Realm-backed <see cref="IQueryable{T}"/>.
    /// </summary>
    /// <typeparam name="T">The type of the objects contained in the set.</typeparam>
    /// <param name="set">The set of objects as obtained from a to-many relationship property.</param>
    /// <returns>A queryable collection that represents the objects contained in the set.</returns>
    /// <remarks>
    /// This method works differently from <see cref="Queryable.AsQueryable"/> in that it actually creates
    /// an underlying Realm query to represent the set. This means that all LINQ methods will be executed
    /// by the database and also that you can subscribe for notifications even after applying LINQ filters
    /// or ordering.
    /// </remarks>
    /// <example>
    /// <code>
    /// var dogs = owner.Dogs;
    /// var query = dogs.AsRealmQueryable()
    ///                 .Where(d => d.Age > 3)
    ///                 .OrderBy(d => d.Name);
    ///
    /// var token = query.SubscribeForNotifications((sender, changes, error) =>
    /// {
    ///     // You'll be notified only when dogs older than 3 have been added/removed/updated
    ///     // and the sender collection will be ordered by Name
    /// });
    /// </code>
    /// </example>
    /// <exception cref="ArgumentException">Thrown if the list is not managed by Realm.</exception>
    public static IQueryable<T> AsRealmQueryable<T>(this ISet<T> set)
        where T : IRealmObjectBase
    {
        Argument.NotNull(set, nameof(set));

        var realmSet = Argument.EnsureType<RealmSet<T>>(set, $"{nameof(set)} must be a Realm Set property.", nameof(set));
        return realmSet.ToResults();
    }

    /// <summary>
    /// A convenience method that casts <see cref="IList{T}"/> to <see cref="IRealmCollection{T}"/> and subscribes for change notifications.
    /// </summary>
    /// <param name="list">The <see cref="IList{T}"/> to observe for changes.</param>
    /// <typeparam name="T">Type of the elements in the list.</typeparam>
    /// <seealso cref="IRealmCollection{T}.SubscribeForNotifications"/>
    /// <param name="callback">The callback to be invoked with the updated <see cref="IRealmCollection{T}"/>.</param>
    /// <returns>
    /// A subscription token. It must be kept alive for as long as you want to receive change notifications.
    /// To stop receiving notifications, call <see cref="IDisposable.Dispose"/>.
    /// </returns>
    public static IDisposable SubscribeForNotifications<T>(this IList<T> list, NotificationCallbackDelegate<T> callback) => list.AsRealmCollection().SubscribeForNotifications(callback);

    /// <summary>
    /// Move the specified item to a new position within the list.
    /// </summary>
    /// <param name="list">The list where the move should occur.</param>
    /// <param name="item">The item that will be moved.</param>
    /// <param name="index">The new position to which the item will be moved.</param>
    /// <typeparam name="T">Type of the objects in the list.</typeparam>
    /// <remarks>
    /// This extension method will work for standalone lists as well by calling <see cref="ICollection{T}.Remove"/>
    /// and then <see cref="IList{T}.Insert"/>.
    /// </remarks>
    /// <exception cref="ArgumentOutOfRangeException">Thrown if the index is less than 0 or greater than <see cref="ICollection{T}.Count"/> - 1.</exception>
    public static void Move<T>(this IList<T> list, T item, int index)
    {
        Argument.NotNull(list, nameof(list));

        var from = list.IndexOf(item);
        list.Move(from, index);
    }

    /// <summary>
    /// Move the specified item to a new position within the list.
    /// </summary>
    /// <param name="list">The list where the move should occur.</param>
    /// <param name="from">The index of the item that will be moved.</param>
    /// <param name="to">The new position to which the item will be moved.</param>
    /// <typeparam name="T">Type of the objects  in the list.</typeparam>
    /// <remarks>
    /// This extension method will work for standalone lists as well by calling <see cref="IList{T}.RemoveAt"/>
    /// and then <see cref="IList{T}.Insert"/>.
    /// </remarks>
    /// <exception cref="ArgumentOutOfRangeException">Thrown if the index is less than 0 or greater than <see cref="ICollection{T}.Count"/> - 1.</exception>
    public static void Move<T>(this IList<T> list, int from, int to)
    {
        Argument.NotNull(list, nameof(list));

        if (list is RealmList<T> realmList)
        {
            realmList.Move(from, to);
        }
        else
        {
            if (from < 0 || from >= list.Count)
            {
                throw new ArgumentOutOfRangeException(nameof(from));
            }

            if (to < 0 || to >= list.Count)
            {
                throw new ArgumentOutOfRangeException(nameof(to));
            }

            var item = list[from];
            list.RemoveAt(from);
            list.Insert(to, item);
        }
    }

    /// <summary>
    /// A convenience method that casts <see cref="IDictionary{String, T}"/> to <see cref="IRealmCollection{KeyValuePair}"/> which implements
    /// <see cref="INotifyCollectionChanged"/>.
    /// </summary>
    /// <param name="dictionary">The <see cref="IDictionary{String, T}"/> to observe for changes.</param>
    /// <typeparam name="T">Type of the elements in the dictionary.</typeparam>
    /// <seealso cref="IRealmCollection{TValue}.SubscribeForNotifications"/>
    /// <returns>The collection, implementing <see cref="INotifyCollectionChanged"/>.</returns>
    public static IRealmCollection<KeyValuePair<string, T>> AsRealmCollection<T>(this IDictionary<string, T> dictionary)
    {
        Argument.NotNull(dictionary, nameof(dictionary));

        var realmDictionary = Argument.EnsureType<RealmDictionary<T>>(dictionary, $"{nameof(dictionary)} must be an instance of IRealmCollection<KeyValuePair<string, {typeof(T).Name}>>.", nameof(dictionary));
        return realmDictionary;
    }

    /// <summary>
    /// Converts a Realm-backed <see cref="IDictionary{String, T}"/> to a Realm-backed <see cref="IQueryable{T}"/> of dictionary's values.
    /// </summary>
    /// <typeparam name="T">The type of the values contained in the dictionary.</typeparam>
    /// <param name="dictionary">The dictionary of objects as obtained from a to-many relationship property.</param>
    /// <returns>A queryable collection that represents the values contained in the dictionary.</returns>
    /// <remarks>
    /// This method works differently from <see cref="Queryable.AsQueryable"/> in that it only returns a collection of values,
    /// not a collection of <see cref="KeyValuePair{String, T}"/> and it actually creates an underlying Realm query that represents the dictionary's values.
    /// This means that all LINQ methods will be executed by the database and also that you can subscribe for
    /// notifications even after applying LINQ filters or ordering.
    /// </remarks>
    /// <example>
    /// <code>
    /// var query = owner.DictOfDogs.AsRealmQueryable()
    ///                 .Where(d => d.Age > 3)
    ///                 .OrderBy(d => d.Name);
    ///
    /// var token = query.SubscribeForNotifications((sender, changes, error) =>
    /// {
    ///     // You'll be notified only when dogs older than 3 have been added/removed/updated
    ///     // and the sender collection will be ordered by Name
    /// });
    /// </code>
    /// </example>
    /// <exception cref="ArgumentException">Thrown if the dictionary is not managed by Realm.</exception>
    public static IQueryable<T> AsRealmQueryable<T>(this IDictionary<string, T?> dictionary)
        where T : IRealmObjectBase
    {
        Argument.NotNull(dictionary, nameof(dictionary));

        var realmDictionary = Argument.EnsureType<RealmDictionary<T>>(dictionary, $"{nameof(dictionary)} must be an instance of RealmDictionary<{typeof(T).Name}>.", nameof(dictionary));
        return realmDictionary.ToResults();
    }

    /// <summary>
    /// A convenience method that casts <see cref="IQueryable{T}"/> to <see cref="IRealmCollection{T}"/> and subscribes for change notifications.
    /// </summary>
    /// <param name="dictionary">The <see cref="IDictionary{String, T}"/> to observe for changes.</param>
    /// <typeparam name="T">Type of the elements in the dictionary.</typeparam>
    /// <seealso cref="IRealmCollection{TValue}.SubscribeForNotifications"/>
    /// <param name="callback">The callback to be invoked with the updated <see cref="IRealmCollection{T}"/>.</param>
    /// <returns>
    /// A subscription token. It must be kept alive for as long as you want to receive change notifications.
    /// To stop receiving notifications, call <see cref="IDisposable.Dispose"/>.
    /// </returns>
    public static IDisposable SubscribeForNotifications<T>(this IDictionary<string, T> dictionary, NotificationCallbackDelegate<KeyValuePair<string, T>> callback)
    {
        return dictionary.AsRealmCollection().SubscribeForNotifications(callback);
    }

    /// <summary>
    /// A convenience method that casts <see cref="IQueryable{T}"/> to <see cref="IRealmCollection{T}"/> and subscribes for change notifications.
    /// </summary>
    /// <param name="dictionary">The <see cref="IDictionary{String, T}"/> to observe for changes.</param>
    /// <typeparam name="T">Type of the elements in the dictionary.</typeparam>
    /// <seealso cref="IRealmCollection{TValue}.SubscribeForNotifications"/>
    /// <param name="callback">The callback to be invoked with the updated <see cref="IRealmCollection{T}"/>.</param>
    /// <returns>
    /// A subscription token. It must be kept alive for as long as you want to receive change notifications.
    /// To stop receiving notifications, call <see cref="IDisposable.Dispose"/>.
    /// </returns>
    public static IDisposable SubscribeForKeyNotifications<T>(this IDictionary<string, T> dictionary, DictionaryNotificationCallbackDelegate<T> callback)
    {
        Argument.NotNull(dictionary, nameof(dictionary));

        var realmDictionary = Argument.EnsureType<RealmDictionary<T>>(dictionary, $"{nameof(dictionary)} must be an instance of IRealmCollection<KeyValuePair<string, {typeof(T).Name}>>.", nameof(dictionary));
        return realmDictionary.SubscribeForKeyNotifications(callback);
    }

    /// <summary>
    /// Apply an NSPredicate-based filter over a collection. It can be used to create
    /// more complex queries, that are currently unsupported by the LINQ provider and
    /// supports SORT and DISTINCT clauses in addition to filtering.
    /// </summary>
    /// <typeparam name="T">The type of the objects that will be filtered.</typeparam>
    /// <param name="query">
    /// A Queryable collection, obtained by calling <see cref="Realm.All{T}"/>.
    /// </param>
    /// <param name="predicate">The predicate that will be applied.</param>
    /// <param name="arguments">
    /// Values used for substitution in the predicate.
    /// Note that all primitive types are accepted as they are implicitly converted to RealmValue.
    /// </param>
    /// <returns>A queryable observable collection of objects that match the predicate.</returns>
    /// <remarks>
    /// If you're not going to apply additional filters, it's recommended to use <see cref="AsRealmCollection{T}(IQueryable{T})"/>
    /// after applying the predicate.
    /// </remarks>
    /// <example>
    /// <code>
    /// var results1 = realm.All&lt;Foo&gt;("Bar.IntValue > 0");
    /// var results2 = realm.All&lt;Foo&gt;("Bar.IntValue > 0 SORT(Bar.IntValue ASC Bar.StringValue DESC)");
    /// var results3 = realm.All&lt;Foo&gt;("Bar.IntValue > 0 SORT(Bar.IntValue ASC Bar.StringValue DESC) DISTINCT(Bar.IntValue)");
    /// var results4 = realm.All&lt;Foo&gt;("Bar.IntValue > $0 || (Bar.String == $1 &amp;&amp; Bar.Bool == $2)", 5, "small", true);
    /// </code>
    /// </example>
    /// <seealso href="https://docs.mongodb.com/realm/reference/realm-query-language/">
    /// Examples of the NSPredicate syntax
    /// </seealso>
    /// <seealso href="https://academy.realm.io/posts/nspredicate-cheatsheet/">NSPredicate Cheatsheet</seealso>
    public static IQueryable<T> Filter<T>(this IQueryable<T> query, string predicate, params QueryArgument[] arguments)
    {
        Argument.NotNull(predicate, nameof(predicate));
        Argument.NotNull(arguments, nameof(arguments));

        var realmResults = Argument.EnsureType<RealmResults<T>>(query, $"{nameof(query)} must be a query obtained by calling Realm.All.", nameof(query));
        return realmResults.GetFilteredResults(predicate, arguments);
    }

    /// <summary>
    /// Apply an NSPredicate-based filter over a collection. It can be used to create
    /// more complex queries, that are currently unsupported by the LINQ provider and
    /// supports SORT and DISTINCT clauses in addition to filtering.
    /// </summary>
    /// <typeparam name="T">The type of the objects that will be filtered.</typeparam>
    /// <param name="list">A Realm List.</param>
    /// <param name="predicate">The predicate that will be applied.</param>
    /// <param name="arguments">
    /// Values used for substitution in the predicate.
    /// Note that all primitive types are accepted as they are implicitly converted to RealmValue.
    /// </param>
    /// <returns>A queryable observable collection of objects that match the predicate.</returns>
    /// <remarks>
    /// If you're not going to apply additional filters, it's recommended to use <see cref="AsRealmCollection{T}(IQueryable{T})"/>
    /// after applying the predicate.
    /// </remarks>
    /// <example>
    /// <code>
    /// var joe = realm.All&lt;Person&gt;().Single(p =&gt; p.Name == "Joe");
    /// joe.dogs.Filter("Name BEGINSWITH $0", "R");
    /// </code>
    /// </example>
    /// <seealso href="https://docs.mongodb.com/realm/reference/realm-query-language/">
    /// Examples of the NSPredicate syntax
    /// </seealso>
    /// <seealso href="https://academy.realm.io/posts/nspredicate-cheatsheet/">NSPredicate Cheatsheet</seealso>
    public static IQueryable<T> Filter<T>(this IList<T> list, string predicate, params QueryArgument[] arguments)
        where T : IRealmObjectBase
    {
        Argument.NotNull(predicate, nameof(predicate));
        Argument.NotNull(arguments, nameof(arguments));

        var realmList = Argument.EnsureType<RealmList<T>>(list, $"{nameof(list)} must be a Realm List property.", nameof(list));
        return realmList.GetFilteredResults(predicate, arguments);
    }

    /// <summary>
    /// Apply an NSPredicate-based filter over a collection. It can be used to create
    /// more complex queries, that are currently unsupported by the LINQ provider and
    /// supports SORT and DISTINCT clauses in addition to filtering.
    /// </summary>
    /// <typeparam name="T">The type of the objects that will be filtered.</typeparam>
    /// <param name="set">A Realm Set.</param>
    /// <param name="predicate">The predicate that will be applied.</param>
    /// <param name="arguments">
    /// Values used for substitution in the predicate.
    /// Note that all primitive types are accepted as they are implicitly converted to RealmValue.
    /// </param>
    /// <returns>A queryable observable collection of objects that match the predicate.</returns>
    /// <remarks>
    /// If you're not going to apply additional filters, it's recommended to use <see cref="AsRealmCollection{T}(IQueryable{T})"/>
    /// after applying the predicate.
    /// </remarks>
    /// <example>
    /// <code>
    /// var joe = realm.All&lt;Person&gt;().Single(p =&gt; p.Name == "Joe");
    /// joe.dogs.Filter("Name BEGINSWITH $0", "R");
    /// </code>
    /// </example>
    /// <seealso href="https://docs.mongodb.com/realm/reference/realm-query-language/">
    /// Examples of the NSPredicate syntax
    /// </seealso>
    /// <seealso href="https://academy.realm.io/posts/nspredicate-cheatsheet/">NSPredicate Cheatsheet</seealso>
    public static IQueryable<T> Filter<T>(this ISet<T> set, string predicate, params QueryArgument[] arguments)
        where T : IRealmObjectBase
    {
        Argument.NotNull(predicate, nameof(predicate));
        Argument.NotNull(arguments, nameof(arguments));

        var realmSet = Argument.EnsureType<RealmSet<T>>(set, $"{nameof(set)} must be a Realm Set property.", nameof(set));
        return realmSet.GetFilteredResults(predicate, arguments);
    }

    /// <summary>
    /// Apply an NSPredicate-based filter over dictionary's values. It can be used to create
    /// more complex queries, that are currently unsupported by the LINQ provider and
    /// supports SORT and DISTINCT clauses in addition to filtering.
    /// </summary>
    /// <typeparam name="T">The type of the dictionary's values that will be filtered.</typeparam>
    /// <param name="dictionary">A Realm Dictionary.</param>
    /// <param name="predicate">The predicate that will be applied.</param>
    /// <param name="arguments">
    /// Values used for substitution in the predicate.
    /// Note that all primitive types are accepted as they are implicitly converted to RealmValue.
    /// </param>
    /// <returns>A queryable observable collection of dictionary values that match the predicate.</returns>
    /// <remarks>
    /// If you're not going to apply additional filters, it's recommended to use <see cref="AsRealmCollection{T}(IQueryable{T})"/>
    /// after applying the predicate.
    /// </remarks>
    /// <example>
    /// <code>
    /// joe.DictOfDogs.Filter("Name BEGINSWITH $0", "R");
    /// </code>
    /// </example>
    /// <seealso href="https://docs.mongodb.com/realm/reference/realm-query-language/">
    /// Examples of the NSPredicate syntax
    /// </seealso>
    /// <seealso href="https://academy.realm.io/posts/nspredicate-cheatsheet/">NSPredicate Cheatsheet</seealso>
    public static IQueryable<T> Filter<T>(this IDictionary<string, T?> dictionary, string predicate, params QueryArgument[] arguments)
        where T : IRealmObjectBase
    {
        Argument.NotNull(predicate, nameof(predicate));
        Argument.NotNull(arguments, nameof(arguments));

        var realmDictionary = Argument.EnsureType<RealmDictionary<T>>(dictionary, $"{nameof(dictionary)} must be an instance of RealmDictionary<{typeof(T).Name}>.", nameof(dictionary));
        return realmDictionary.GetFilteredValueResults(predicate, arguments);
    }

    /// <summary>
    /// Adds a query to the set of active flexible sync subscriptions. The query will be joined via an OR statement
    /// with any existing queries for the same type.
    /// </summary>
    /// <param name="query">The query that will be matched on the server.</param>
    /// <param name="options">
    /// The subscription options controlling the name and/or the type of insert that will be performed.
    /// </param>
    /// <param name="waitForSync">
    /// A parameter controlling when this method should asynchronously wait for the server to send the objects
    /// matching the subscription.
    /// </param>
    /// <param name="cancellationToken">
    /// An optional cancellation token to cancel waiting for synchronization with the server. Note that cancelling the
    /// operation only cancels the wait itself and not the actual subscription, so the subscription will be added even
    /// if the task is cancelled. To remove the subscription, you can use <see cref="SubscriptionSet.Remove{T}"/>.
    /// </param>
    /// <typeparam name="T">The type of objects in the query results.</typeparam>
    /// <remarks>
    /// Adding a query that already exists is a no-op.
    /// <br/>
    /// This method is roughly equivalent to calling <see cref="SubscriptionSet.Add{T}"/> and then
    /// <see cref="SubscriptionSet.WaitForSynchronizationAsync"/>.
    /// </remarks>
    /// <returns>The original query after it has been added to the subscription set.</returns>
    /// <seealso cref="SubscriptionSet"/>
    public static async Task<IQueryable<T>> SubscribeAsync<T>(this IQueryable<T> query,
        SubscriptionOptions? options = null,
        WaitForSyncMode waitForSync = WaitForSyncMode.FirstTime,
        CancellationToken? cancellationToken = null)
        where T : IRealmObject
    {
        Argument.NotNull(query, nameof(query));

        var realmResults = Argument.EnsureType<RealmResults<T>>(query, $"{nameof(query)} must be a query obtained by calling Realm.All.", nameof(query));
        if (realmResults.Realm.Config is not FlexibleSyncConfiguration)
        {
            throw new NotSupportedException(
                "SubscribeAsync can only be called on queries created in a flexible sync Realm (i.e. one open with a FlexibleSyncConfiguration)");
        }

        var subscriptions = realmResults.Realm.Subscriptions;
        var existingSub = options?.Name == null ? subscriptions.Find(query) : subscriptions.Find(options.Name);

        Subscription newSub = null!;

        subscriptions.Update(() =>
        {
            newSub = subscriptions.Add(realmResults, options);
        });

        if (ShouldWaitForSync(waitForSync, existingSub, newSub))
        {
            await subscriptions.WaitForSynchronizationAsync(cancellationToken);
            await realmResults.Realm.SyncSession.WaitForDownloadAsync(cancellationToken);
        }

        return query;
    }

    [EditorBrowsable(EditorBrowsableState.Never)]
    [SuppressMessage("StyleCop.CSharp.DocumentationRules", "SA1600:Elements should be documented", Justification = "This is only used by the weaver and should not be exposed to users.")]
    public static void PopulateCollection<T>(ICollection<T> source, ICollection<T> target, bool update, bool skipDefaults)
        => PopulateCollectionCore(source, target, update, skipDefaults, value => value);

    [EditorBrowsable(EditorBrowsableState.Never)]
    [SuppressMessage("StyleCop.CSharp.DocumentationRules", "SA1600:Elements should be documented", Justification = "This is only used by the weaver and should not be exposed to users.")]
    public static void PopulateCollection<T>(IDictionary<string, T> source, IDictionary<string, T> target, bool update, bool skipDefaults)
        => PopulateCollectionCore(source, target, update, skipDefaults, kvp => kvp.Value);

    private static bool ShouldWaitForSync(WaitForSyncMode mode, Subscription? oldSub, Subscription newSub)
    {
        switch (mode)
        {
            case WaitForSyncMode.Never:
                return false;
            case WaitForSyncMode.FirstTime:
                // For FirstTimeSync mode we want to wait for sync only if we're adding a brand new sub
                // or if the sub changed object type/query.
                return oldSub == null ||
                       oldSub.ObjectType != newSub.ObjectType ||
                       oldSub.Query != newSub.Query;
            case WaitForSyncMode.Always:
                return true;
            default:
                throw new ArgumentOutOfRangeException(nameof(mode), mode, null);
        }
    }

    private static void PopulateCollectionCore<T>(ICollection<T>? source, ICollection<T> target, bool update, bool skipDefaults, Func<T, object?> valueGetter)
    {
        Argument.NotNull(target, nameof(target));

        if (!skipDefaults || source != null)
        {
            target.Clear();
        }

        var realm = ((IRealmCollection<T>)target).Realm;

        if (source != null)
        {
            foreach (var item in source)
            {
                var value = valueGetter(item);
                if (value is IRealmObject obj)
                {
<<<<<<< HEAD
                    var value = valueGetter(item);
                    if (value is IRealmObject obj)
                    {
                        realm.Add(obj, update);
                    }
                    else if (value is RealmValue val && val.Type == RealmValueType.Object)
=======
                    realm.Add(obj, update);
                }
                else if (value is RealmValue { Type: RealmValueType.Object } val)
                {
                    var wrappedObj = val.AsIRealmObject();
                    if (wrappedObj is IRealmObject robj)
>>>>>>> 6dfeb069
                    {
                        realm.Add(robj, update);
                    }
                }

                target.Add(item);
            }
        }
    }
}<|MERGE_RESOLUTION|>--- conflicted
+++ resolved
@@ -597,21 +597,12 @@
                 var value = valueGetter(item);
                 if (value is IRealmObject obj)
                 {
-<<<<<<< HEAD
-                    var value = valueGetter(item);
-                    if (value is IRealmObject obj)
-                    {
-                        realm.Add(obj, update);
-                    }
-                    else if (value is RealmValue val && val.Type == RealmValueType.Object)
-=======
                     realm.Add(obj, update);
                 }
                 else if (value is RealmValue { Type: RealmValueType.Object } val)
                 {
                     var wrappedObj = val.AsIRealmObject();
                     if (wrappedObj is IRealmObject robj)
->>>>>>> 6dfeb069
                     {
                         realm.Add(robj, update);
                     }
