﻿////////////////////////////////////////////////////////////////////////////
//
// Copyright 2022 Realm Inc.
//
// Licensed under the Apache License, Version 2.0 (the "License");
// you may not use this file except in compliance with the License.
// You may obtain a copy of the License at
//
// http://www.apache.org/licenses/LICENSE-2.0
//
// Unless required by applicable law or agreed to in writing, software
// distributed under the License is distributed on an "AS IS" BASIS,
// WITHOUT WARRANTIES OR CONDITIONS OF ANY KIND, either express or implied.
// See the License for the specific language governing permissions and
// limitations under the License.
//
////////////////////////////////////////////////////////////////////////////

using System;
using System.Collections.Generic;
using System.ComponentModel;
using System.Diagnostics;
using System.Diagnostics.CodeAnalysis;
using System.Linq;
using System.Reflection;
using System.Runtime.InteropServices;
using Realms.DataBinding;
using Realms.Exceptions;
using Realms.Schema;

namespace Realms
{
    /// <summary>
    /// Represents the base class for an accessor to be used with a managed object.
    /// </summary>
    [EditorBrowsable(EditorBrowsableState.Never)]
    public abstract class ManagedAccessor
        : IRealmAccessor, IThreadConfined, INotifiable<NotifiableObjectHandleBase.CollectionChangeSet>
    {
        private Lazy<int> _hashCode;

        private NotificationTokenHandle _notificationToken;

        private Action<string> _onNotifyPropertyChanged;

        internal ObjectHandle ObjectHandle { get; private set; }

        /// <inheritdoc/>
        public bool IsManaged => true;

        /// <inheritdoc/>
        public bool IsValid => ObjectHandle?.IsValid != false;

        /// <inheritdoc/>
        public bool IsFrozen => Realm?.IsFrozen == true;

        /// <inheritdoc/>
        public Realm Realm { get; private set; }

        /// <inheritdoc/>
        public ObjectSchema ObjectSchema => Metadata?.Schema;

        /// <inheritdoc/>
        public int BacklinksCount => ObjectHandle?.GetBacklinkCount() ?? 0;

        /// <inheritdoc/>
        IThreadConfinedHandle IThreadConfined.Handle => ObjectHandle;

        internal Metadata Metadata { get; private set; }

        /// <inheritdoc/>
        public DynamicObjectApi DynamicApi => new(this);

        /// <inheritdoc/>
        Metadata IMetadataObject.Metadata => Metadata;

        internal void Initialize(Realm realm,
            ObjectHandle objectHandle,
            Metadata metadata)
        {
            Realm = realm;
            ObjectHandle = objectHandle;
            Metadata = metadata;
            _hashCode = new Lazy<int>(() => ObjectHandle.GetObjHash());
        }

<<<<<<< HEAD
        /// <inheritdoc/>
=======
        ~ManagedAccessor()
        {
            UnsubscribeFromNotifications();
        }

>>>>>>> f3dd7b88
        public RealmValue GetValue(string propertyName)
        {
            return ObjectHandle.GetValue(propertyName, Metadata, Realm);
        }

        /// <inheritdoc/>
        public void SetValue(string propertyName, RealmValue val)
        {
            ObjectHandle.SetValue(propertyName, Metadata, val, Realm);
        }

        /// <inheritdoc/>
        public void SetValueUnique(string propertyName, RealmValue val)
        {
            if (Realm.IsInMigration)
            {
                ObjectHandle.SetValue(propertyName, Metadata, val, Realm);
            }
            else
            {
                ObjectHandle.SetValueUnique(propertyName, Metadata, val);
            }
        }

        /// <inheritdoc/>
        public IList<T> GetListValue<T>(string propertyName)
        {
            Metadata.Schema.TryFindProperty(propertyName, out var property);
            return ObjectHandle.GetList<T>(Realm, propertyName, Metadata, property.ObjectType);
        }

        /// <inheritdoc/>
        public ISet<T> GetSetValue<T>(string propertyName)
        {
            Metadata.Schema.TryFindProperty(propertyName, out var property);
            return ObjectHandle.GetSet<T>(Realm, propertyName, Metadata, property.ObjectType);
        }

        /// <inheritdoc/>
        public IDictionary<string, TValue> GetDictionaryValue<TValue>(string propertyName)
        {
            Metadata.Schema.TryFindProperty(propertyName, out var property);
            return ObjectHandle.GetDictionary<TValue>(Realm, propertyName, Metadata, property.ObjectType);
        }

        /// <inheritdoc/>
        public IQueryable<T> GetBacklinks<T>(string propertyName)
            where T : IRealmObjectBase
        {
            var resultsHandle = ObjectHandle.GetBacklinks(propertyName, Metadata);
            return GetBacklinksForHandle<T>(propertyName, resultsHandle);
        }

        internal RealmResults<T> GetBacklinksForHandle<T>(string propertyName, ResultsHandle resultsHandle)
            where T : IRealmObjectBase
        {
            Metadata.Schema.TryFindProperty(propertyName, out var property);
            var relatedMeta = Realm.Metadata[property.ObjectType];

            return new RealmResults<T>(Realm, resultsHandle, relatedMeta);
        }

        /// <inheritdoc/>
        public void SubscribeForNotifications(Action<string> notifyPropertyChangedDelegate)
        {
            Debug.Assert(_notificationToken == null, "_notificationToken must be null before subscribing.");

            _onNotifyPropertyChanged = notifyPropertyChangedDelegate;

            if (IsFrozen)
            {
                throw new RealmFrozenException("It is not possible to add a change listener to a frozen RealmObjectBase since it never changes.");
            }

            Realm.ExecuteOutsideTransaction(() =>
            {
                if (ObjectHandle.IsValid)
                {
                    var managedObjectHandle = GCHandle.Alloc(this, GCHandleType.Weak);
                    _notificationToken = ObjectHandle.AddNotificationCallback(GCHandle.ToIntPtr(managedObjectHandle));
                }
            });
        }

        /// <inheritdoc/>
        public void UnsubscribeFromNotifications()
        {
            _notificationToken?.Dispose();
            _notificationToken = null;
        }

        /// <inheritdoc/>
        void INotifiable<NotifiableObjectHandleBase.CollectionChangeSet>.NotifyCallbacks(NotifiableObjectHandleBase.CollectionChangeSet? changes)
        {
            if (changes.HasValue)
            {
                foreach (int propertyIndex in changes.Value.Properties.AsEnumerable())
                {
                    // Due to a yet another Mono compiler bug, using LINQ fails here :/
                    var i = 0;
                    foreach (var property in ObjectSchema)
                    {
                        // Backlinks should be ignored. See Realm.CreateRealmObjectMetadata
                        if (property.Type.IsComputed())
                        {
                            continue;
                        }

                        if (i == propertyIndex)
                        {
                            RaisePropertyChanged(property.ManagedName);
                            break;
                        }

                        ++i;
                    }
                }

                if (changes.Value.Deletions.AsEnumerable().Any())
                {
                    RaisePropertyChanged(nameof(IsValid));

                    if (!IsValid)
                    {
                        // We can proactively unsubscribe because the object has been deleted
                        UnsubscribeFromNotifications();
                    }
                }
            }
        }

        private void RaisePropertyChanged(string propertyName = null)
        {
            _onNotifyPropertyChanged(propertyName);
        }

        /// <summary>
        /// Returns all the objects that link to this object in the specified relationship.
        /// </summary>
        /// <param name="objectType">The type of the object that is on the other end of the relationship.</param>
        /// <param name="property">The property that is on the other end of the relationship.</param>
        /// <returns>A queryable collection containing all objects of <c>objectType</c> that link to the current object via <c>property</c>.</returns>
        [Obsolete("Use realmObject.DynamicApi.GetBacklinksFromType() instead.")]
        public IQueryable<dynamic> GetBacklinks(string objectType, string property) => DynamicApi.GetBacklinksFromType(objectType, property);

        /// <inheritdoc/>
        public TypeInfo GetTypeInfo(IRealmObjectBase obj)
        {
            return TypeInfoHelper.GetInfo(obj);
        }

        /// <inheritdoc/>
        public override int GetHashCode()
        {
            return _hashCode.Value;
        }

        /// <inheritdoc/>
        public override string ToString()
        {
            var typeName = Metadata.Schema.Type.Name;

            if (!IsValid)
            {
                return $"{typeName} (removed)";
            }

            if (ObjectSchema.PrimaryKeyProperty is Property pkProperty)
            {
                var pkName = pkProperty.Name;
                var pkValue = GetValue(pkName);
                return $"{typeName} ({pkName} = {pkValue})";
            }

            return typeName;
        }

        /// <inheritdoc/>
        public override bool Equals(object obj)
        {
            if (obj is not ManagedAccessor ma)
            {
                return false;
            }

            if (ObjectSchema.Name != ma.ObjectSchema.Name)
            {
                return false;
            }

            return ObjectHandle.ObjEquals(ma.ObjectHandle);
        }
    }

    [SuppressMessage("StyleCop.CSharp.MaintainabilityRules", "SA1402:File may only contain a single type", Justification = "Better code organisation")]
    internal class GenericManagedAccessor : ManagedAccessor
    {
    }
}<|MERGE_RESOLUTION|>--- conflicted
+++ resolved
@@ -84,15 +84,15 @@
             _hashCode = new Lazy<int>(() => ObjectHandle.GetObjHash());
         }
 
-<<<<<<< HEAD
-        /// <inheritdoc/>
-=======
+        /// <summary>
+        /// Finalizes an instance of the <see cref="ManagedAccessor"/> class.
+        /// </summary>
         ~ManagedAccessor()
         {
             UnsubscribeFromNotifications();
         }
 
->>>>>>> f3dd7b88
+        /// <inheritdoc/>
         public RealmValue GetValue(string propertyName)
         {
             return ObjectHandle.GetValue(propertyName, Metadata, Realm);
