﻿////////////////////////////////////////////////////////////////////////////
//
// Copyright 2022 Realm Inc.
//
// Licensed under the Apache License, Version 2.0 (the "License");
// you may not use this file except in compliance with the License.
// You may obtain a copy of the License at
//
// http://www.apache.org/licenses/LICENSE-2.0
//
// Unless required by applicable law or agreed to in writing, software
// distributed under the License is distributed on an "AS IS" BASIS,
// WITHOUT WARRANTIES OR CONDITIONS OF ANY KIND, either express or implied.
// See the License for the specific language governing permissions and
// limitations under the License.
//
////////////////////////////////////////////////////////////////////////////

using System;
using System.Collections.Generic;
using System.ComponentModel;
using System.Diagnostics.CodeAnalysis;
using System.Linq;
using System.Reflection;
using Realms.DataBinding;
using Realms.Schema;

namespace Realms
{
    /// <summary>
    /// Represents the base class for an accessor to be used with an unmanaged object.
    /// </summary>
    [EditorBrowsable(EditorBrowsableState.Never)]
    public abstract class UnmanagedAccessor : IRealmAccessor
    {
        private readonly Type _objectType;

        private Action<string> _onNotifyPropertyChanged;

        /// <inheritdoc/>
        public bool IsManaged => false;

        /// <inheritdoc/>
        public bool IsValid => true;

        /// <inheritdoc/>
        public bool IsFrozen => false;

        /// <inheritdoc/>
        public Realm Realm => null;

        /// <inheritdoc/>
        public ObjectSchema ObjectSchema => null;

        /// <inheritdoc/>
        public int BacklinksCount => 0;

        /// <inheritdoc/>
        public DynamicObjectApi DynamicApi => throw new NotSupportedException("Using the dynamic API to access a RealmObject is only possible for managed (persisted) objects.");

        /// <summary>
        /// Initializes a new instance of the <see cref="UnmanagedAccessor"/> class.
        /// </summary>
        /// <param name="objectType">The runtype type of the realm object.</param>
        public UnmanagedAccessor(Type objectType)
        {
            _objectType = objectType;
        }

        /// <inheritdoc/>
        public IQueryable<T> GetBacklinks<T>(string propertyName)
            where T : IRealmObjectBase
            => throw new NotSupportedException("Using the GetBacklinks is only possible for managed (persisted) objects.");

        /// <inheritdoc/>
        public abstract IDictionary<string, TValue> GetDictionaryValue<TValue>(string propertyName);

        /// <inheritdoc/>
        public abstract IList<T> GetListValue<T>(string propertyName);

        /// <inheritdoc/>
        public abstract ISet<T> GetSetValue<T>(string propertyName);

        /// <inheritdoc/>
        public abstract RealmValue GetValue(string propertyName);

        /// <inheritdoc/>
        public abstract void SetValue(string propertyName, RealmValue val);

        /// <inheritdoc/>
        public abstract void SetValueUnique(string propertyName, RealmValue val);

        /// <inheritdoc/>
        public virtual void SubscribeForNotifications(Action<string> notifyPropertyChangedDelegate)
        {
            _onNotifyPropertyChanged = notifyPropertyChangedDelegate;
        }

        /// <inheritdoc/>
        public virtual void UnsubscribeFromNotifications()
        {
            _onNotifyPropertyChanged = null;
        }

        /// <summary>
        /// Invokes the property changed delegate.
        /// </summary>
        /// <param name="propertyName">The name of the property to notify about.</param>
        protected void RaisePropertyChanged(string propertyName)
        {
            _onNotifyPropertyChanged?.Invoke(propertyName);
        }

        /// <inheritdoc/>
        public TypeInfo GetTypeInfo(IRealmObjectBase obj)
        {
#pragma warning disable CA1062 // Validate arguments of public methods
            return TypeInfoHelper.GetInfo(obj);
#pragma warning restore CA1062 // Validate arguments of public methods
        }

        /// <inheritdoc/>
        public override string ToString()
        {
            return $"{_objectType.Name} (unmanaged)";
        }

        /// <inheritdoc/>
        public override bool Equals(object obj)
        {
            return ReferenceEquals(this, obj);
        }
    }

    [SuppressMessage("StyleCop.CSharp.MaintainabilityRules", "SA1402:File may only contain a single type", Justification = "Better code organisation")]
    internal class GenericUnmanagedAccessor : UnmanagedAccessor
    {
        public GenericUnmanagedAccessor(Type type) : base(type)
        {
        }

        public override IList<T> GetListValue<T>(string propertyName)
        {
            return new List<T>();
        }

        public override ISet<T> GetSetValue<T>(string propertyName)
        {
            return new HashSet<T>(RealmSet<T>.Comparer);
        }

<<<<<<< HEAD
        public override IDictionary<string, TValue> GetDictionaryValue<TValue>(string propertyName)
=======
        public IRealmObjectBase GetParent() => null;

        public void SubscribeForNotifications(Action<string> notifyPropertyChangedDelegate)
>>>>>>> 4b7e7998
        {
            return new Dictionary<string, TValue>();
        }

        public override RealmValue GetValue(string propertyName)
        {
            throw new NotSupportedException("This should not be used for now");
        }

        public override void SetValue(string propertyName, RealmValue val)
        {
            throw new NotSupportedException("This should not be used for now");
        }

        public override void SetValueUnique(string propertyName, RealmValue val)
        {
            throw new NotSupportedException("This should not be used for now");
        }
    }
}<|MERGE_RESOLUTION|>--- conflicted
+++ resolved
@@ -57,6 +57,9 @@
 
         /// <inheritdoc/>
         public DynamicObjectApi DynamicApi => throw new NotSupportedException("Using the dynamic API to access a RealmObject is only possible for managed (persisted) objects.");
+
+        /// <inheritdoc/>
+        public IRealmObjectBase GetParent() => null;
 
         /// <summary>
         /// Initializes a new instance of the <see cref="UnmanagedAccessor"/> class.
@@ -149,13 +152,7 @@
             return new HashSet<T>(RealmSet<T>.Comparer);
         }
 
-<<<<<<< HEAD
         public override IDictionary<string, TValue> GetDictionaryValue<TValue>(string propertyName)
-=======
-        public IRealmObjectBase GetParent() => null;
-
-        public void SubscribeForNotifications(Action<string> notifyPropertyChangedDelegate)
->>>>>>> 4b7e7998
         {
             return new Dictionary<string, TValue>();
         }
