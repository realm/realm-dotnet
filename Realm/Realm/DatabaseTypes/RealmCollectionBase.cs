--- conflicted
+++ resolved
@@ -39,12 +39,8 @@
           IThreadConfined,
           IMetadataObject
     {
-<<<<<<< HEAD
-        protected static readonly bool _isEmbedded = typeof(T).IsEmbeddedObject();
-=======
         protected static readonly RealmValueType _argumentType = typeof(T).ToPropertyType(out _).ToRealmValueType();
         protected static readonly bool _isEmbedded = typeof(T).IsEmbeddedObject() || (typeof(T).IsClosedGeneric(typeof(KeyValuePair<,>), out var typeArgs) && typeArgs.Last().IsEmbeddedObject());
->>>>>>> 1f96adc3
 
         private readonly List<NotificationCallbackDelegate<T>> _callbacks = new List<NotificationCallbackDelegate<T>>();
 
