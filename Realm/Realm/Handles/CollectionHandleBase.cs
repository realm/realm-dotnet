﻿////////////////////////////////////////////////////////////////////////////
//
// Copyright 2016 Realm Inc.
//
// Licensed under the Apache License, Version 2.0 (the "License");
// you may not use this file except in compliance with the License.
// You may obtain a copy of the License at
//
// http://www.apache.org/licenses/LICENSE-2.0
//
// Unless required by applicable law or agreed to in writing, software
// distributed under the License is distributed on an "AS IS" BASIS,
// WITHOUT WARRANTIES OR CONDITIONS OF ANY KIND, either express or implied.
// See the License for the specific language governing permissions and
// limitations under the License.
//
////////////////////////////////////////////////////////////////////////////

using System;
using Realms.Native;

namespace Realms
{
    internal abstract class CollectionHandleBase : NotifiableObjectHandleBase
    {
        protected delegate IntPtr SnapshotDelegate(out NativeException ex);

        public abstract bool IsValid { get; }

        public bool CanSnapshot => SnapshotCore != null;

        protected virtual SnapshotDelegate SnapshotCore => null;

        protected CollectionHandleBase(RealmHandle root, IntPtr handle) : base(root, handle)
        {
        }

        public abstract int Count();

        public ResultsHandle Snapshot()
        {
            if (CanSnapshot)
            {
                var ptr = SnapshotCore(out var ex);
                ex.ThrowIfNecessary();
                return new ResultsHandle(Root ?? this, ptr);
            }

            throw new NotSupportedException("Snapshotting this collection is not supported.");
        }

<<<<<<< HEAD
        protected abstract void GetValueAtIndexCore(IntPtr index, out PrimitiveValue result, out NativeException nativeException);

        public abstract int Count();

        public abstract ResultsHandle Snapshot();

        public abstract ResultsHandle GetFilteredResults(string query, RealmValue[] arguments);
=======
        public abstract ResultsHandle GetFilteredResults(string query);
>>>>>>> a112b6ce

        public abstract CollectionHandleBase Freeze(SharedRealmHandle frozenRealmHandle);

        public abstract void Clear();

        protected RealmValue ToRealmValue(PrimitiveValue primitive, RealmObjectBase.Metadata metadata, Realm realm)
        {
            if (primitive.Type != RealmValueType.Object)
            {
                return new RealmValue(primitive);
            }

            var objectHandle = primitive.AsObject(Root);
            if (metadata == null)
            {
                throw new NotImplementedException("Mixed objects are not supported yet.");
            }

            return new RealmValue(realm.MakeObject(metadata, objectHandle));
        }
    }
}<|MERGE_RESOLUTION|>--- conflicted
+++ resolved
@@ -49,17 +49,7 @@
             throw new NotSupportedException("Snapshotting this collection is not supported.");
         }
 
-<<<<<<< HEAD
-        protected abstract void GetValueAtIndexCore(IntPtr index, out PrimitiveValue result, out NativeException nativeException);
-
-        public abstract int Count();
-
-        public abstract ResultsHandle Snapshot();
-
         public abstract ResultsHandle GetFilteredResults(string query, RealmValue[] arguments);
-=======
-        public abstract ResultsHandle GetFilteredResults(string query);
->>>>>>> a112b6ce
 
         public abstract CollectionHandleBase Freeze(SharedRealmHandle frozenRealmHandle);
 
