--- conflicted
+++ resolved
@@ -953,48 +953,5 @@
                 return GCHandle.ToIntPtr(exHandle);
             }
         }
-<<<<<<< HEAD
-=======
-
-        private class SchemaMarshaler
-        {
-            public readonly SchemaObject[] Objects;
-            public readonly SchemaProperty[] Properties;
-
-            public SchemaMarshaler(RealmSchema schema)
-            {
-                var properties = new List<SchemaProperty>();
-
-                Objects = schema.Select(@object =>
-                {
-                    var start = properties.Count;
-
-                    properties.AddRange(@object.Select(ForMarshalling));
-
-                    return new SchemaObject
-                    {
-                        name = @object.Name,
-                        properties_start = start,
-                        properties_end = properties.Count,
-                        table_type = @object.BaseType,
-                    };
-                }).ToArray();
-                Properties = properties.ToArray();
-            }
-
-            private static SchemaProperty ForMarshalling(Property property)
-            {
-                return new SchemaProperty
-                {
-                    name = property.Name,
-                    type = property.Type,
-                    object_type = property.ObjectType,
-                    link_origin_property_name = property.LinkOriginPropertyName,
-                    is_primary = property.IsPrimaryKey,
-                    index = property.IndexType,
-                };
-            }
-        }
->>>>>>> 15495781
     }
 }