////////////////////////////////////////////////////////////////////////////
//
// Copyright 2020 Realm Inc.
//
// Licensed under the Apache License, Version 2.0 (the "License");
// you may not use this file except in compliance with the License.
// You may obtain a copy of the License at
//
// http://www.apache.org/licenses/LICENSE-2.0
//
// Unless required by applicable law or agreed to in writing, software
// distributed under the License is distributed on an "AS IS" BASIS,
// WITHOUT WARRANTIES OR CONDITIONS OF ANY KIND, either express or implied.
// See the License for the specific language governing permissions and
// limitations under the License.
//
////////////////////////////////////////////////////////////////////////////

using System;
using System.Runtime.InteropServices;
using Realms.Native;

namespace Realms
{
    internal class SetHandle : CollectionHandleBase
    {
        private static class NativeMethods
        {
#pragma warning disable IDE1006 // Naming Styles

            [DllImport(InteropConfig.DLL_NAME, EntryPoint = "realm_set_clear", CallingConvention = CallingConvention.Cdecl)]
            public static extern void clear(SetHandle handle, out NativeException ex);

            [DllImport(InteropConfig.DLL_NAME, EntryPoint = "realm_set_get_size", CallingConvention = CallingConvention.Cdecl)]
            public static extern IntPtr size(SetHandle handle, out NativeException ex);

            [DllImport(InteropConfig.DLL_NAME, EntryPoint = "realm_set_destroy", CallingConvention = CallingConvention.Cdecl)]
            public static extern void destroy(IntPtr handle);

            [DllImport(InteropConfig.DLL_NAME, EntryPoint = "realm_set_add_notification_callback", CallingConvention = CallingConvention.Cdecl)]
            public static extern IntPtr add_notification_callback(SetHandle handle, IntPtr managedSetHandle, NotificationCallbackDelegate callback, out NativeException ex);

            [DllImport(InteropConfig.DLL_NAME, EntryPoint = "realm_set_get_is_valid", CallingConvention = CallingConvention.Cdecl)]
            [return: MarshalAs(UnmanagedType.U1)]
            public static extern bool get_is_valid(SetHandle handle, out NativeException ex);

            [DllImport(InteropConfig.DLL_NAME, EntryPoint = "realm_set_get_thread_safe_reference", CallingConvention = CallingConvention.Cdecl)]
            public static extern IntPtr get_thread_safe_reference(SetHandle handle, out NativeException ex);

            [DllImport(InteropConfig.DLL_NAME, EntryPoint = "realm_set_snapshot", CallingConvention = CallingConvention.Cdecl)]
            public static extern IntPtr snapshot(SetHandle handle, out NativeException ex);

            [DllImport(InteropConfig.DLL_NAME, EntryPoint = "realm_set_get_is_frozen", CallingConvention = CallingConvention.Cdecl)]
            [return: MarshalAs(UnmanagedType.U1)]
            public static extern bool get_is_frozen(SetHandle handle, out NativeException ex);

            [DllImport(InteropConfig.DLL_NAME, EntryPoint = "realm_set_freeze", CallingConvention = CallingConvention.Cdecl)]
            public static extern IntPtr freeze(SetHandle handle, SharedRealmHandle frozen_realm, out NativeException ex);

            [DllImport(InteropConfig.DLL_NAME, EntryPoint = "realm_set_get_value", CallingConvention = CallingConvention.Cdecl)]
            public static extern void get_value(SetHandle handle, IntPtr link_ndx, out PrimitiveValue value, out NativeException ex);

            [DllImport(InteropConfig.DLL_NAME, EntryPoint = "realm_set_add_value", CallingConvention = CallingConvention.Cdecl)]
            [return: MarshalAs(UnmanagedType.U1)]
            public static extern bool add_value(SetHandle handle, PrimitiveValue value, out NativeException ex);

            [DllImport(InteropConfig.DLL_NAME, EntryPoint = "realm_set_contains_value", CallingConvention = CallingConvention.Cdecl)]
            [return: MarshalAs(UnmanagedType.U1)]
            public static extern bool contains_value(SetHandle handle, PrimitiveValue value, out NativeException ex);

            [DllImport(InteropConfig.DLL_NAME, EntryPoint = "realm_set_remove_value", CallingConvention = CallingConvention.Cdecl)]
            [return: MarshalAs(UnmanagedType.U1)]
            public static extern bool remove_value(SetHandle handle, PrimitiveValue value, out NativeException ex);

#pragma warning restore IDE1006 // Naming Styles
        }

        public override bool IsValid
        {
            get
            {
                var result = NativeMethods.get_is_valid(this, out var nativeException);
                nativeException.ThrowIfNecessary();
                return result;
            }
        }

        protected override SnapshotDelegate SnapshotCore { get; }

        public SetHandle(RealmHandle root, IntPtr handle) : base(root, handle)
        {
            SnapshotCore = (out NativeException ex) => NativeMethods.snapshot(this, out ex);
        }

        protected override void Unbind()
        {
            NativeMethods.destroy(handle);
        }

        public override void Clear()
        {
            NativeMethods.clear(this, out var nativeException);
            nativeException.ThrowIfNecessary();
        }

        public override NotificationTokenHandle AddNotificationCallback(IntPtr managedObjectHandle, NotificationCallbackDelegate callback)
        {
            var result = NativeMethods.add_notification_callback(this, managedObjectHandle, callback, out var nativeException);
            nativeException.ThrowIfNecessary();
            return new NotificationTokenHandle(this, result);
        }

        public override int Count()
        {
            var result = NativeMethods.size(this, out var nativeException);
            nativeException.ThrowIfNecessary();
            return (int)result;
        }

        public override ThreadSafeReferenceHandle GetThreadSafeReference()
        {
            var result = NativeMethods.get_thread_safe_reference(this, out var nativeException);
            nativeException.ThrowIfNecessary();

            return new ThreadSafeReferenceHandle(result);
        }

<<<<<<< HEAD
        public override ResultsHandle Snapshot()
        {
            var ptr = NativeMethods.snapshot(this, out var ex);
            ex.ThrowIfNecessary();

            return new ResultsHandle(Root ?? this, ptr);
        }

        public override ResultsHandle GetFilteredResults(string query, RealmValue[] arguments)
=======
        public override ResultsHandle GetFilteredResults(string query)
>>>>>>> a112b6ce
        {
            throw new NotImplementedException("Sets can't be filtered yet.");
        }

        public override bool IsFrozen
        {
            get
            {
                var result = NativeMethods.get_is_frozen(this, out var nativeException);
                nativeException.ThrowIfNecessary();
                return result;
            }
        }

        public override CollectionHandleBase Freeze(SharedRealmHandle frozenRealmHandle)
        {
            var result = NativeMethods.freeze(this, frozenRealmHandle, out var nativeException);
            nativeException.ThrowIfNecessary();
            return new SetHandle(frozenRealmHandle, result);
        }

        public RealmValue GetValueAtIndex(int index, RealmObjectBase.Metadata metadata, Realm realm)
        {
            NativeMethods.get_value(this, (IntPtr)index, out var result, out var ex);
            ex.ThrowIfNecessary();
            return ToRealmValue(result, metadata, realm);
        }

        public unsafe bool Add(in RealmValue value)
        {
            var (primitive, handles) = value.ToNative();
            var result = NativeMethods.add_value(this, primitive, out var nativeException);
            handles?.Dispose();
            nativeException.ThrowIfNecessary();
            return result;
        }

        public unsafe bool Contains(in RealmValue value)
        {
            var (primitive, handles) = value.ToNative();
            var result = NativeMethods.contains_value(this, primitive, out var nativeException);
            handles?.Dispose();
            nativeException.ThrowIfNecessary();
            return result;
        }

        public unsafe bool Remove(in RealmValue value)
        {
            var (primitive, handles) = value.ToNative();
            var result = NativeMethods.remove_value(this, primitive, out var nativeException);
            handles?.Dispose();
            nativeException.ThrowIfNecessary();
            return result;
        }
    }
}<|MERGE_RESOLUTION|>--- conflicted
+++ resolved
@@ -125,19 +125,7 @@
             return new ThreadSafeReferenceHandle(result);
         }
 
-<<<<<<< HEAD
-        public override ResultsHandle Snapshot()
-        {
-            var ptr = NativeMethods.snapshot(this, out var ex);
-            ex.ThrowIfNecessary();
-
-            return new ResultsHandle(Root ?? this, ptr);
-        }
-
         public override ResultsHandle GetFilteredResults(string query, RealmValue[] arguments)
-=======
-        public override ResultsHandle GetFilteredResults(string query)
->>>>>>> a112b6ce
         {
             throw new NotImplementedException("Sets can't be filtered yet.");
         }
