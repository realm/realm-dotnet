﻿////////////////////////////////////////////////////////////////////////////
//
// Copyright 2016 Realm Inc.
//
// Licensed under the Apache License, Version 2.0 (the "License");
// you may not use this file except in compliance with the License.
// You may obtain a copy of the License at
//
// http://www.apache.org/licenses/LICENSE-2.0
//
// Unless required by applicable law or agreed to in writing, software
// distributed under the License is distributed on an "AS IS" BASIS,
// WITHOUT WARRANTIES OR CONDITIONS OF ANY KIND, either express or implied.
// See the License for the specific language governing permissions and
// limitations under the License.
//
////////////////////////////////////////////////////////////////////////////

using System;
using System.Diagnostics;
using System.Runtime.InteropServices;
using System.Threading.Tasks;
using Realms.Exceptions;
using Realms.Exceptions.Sync;
using Realms.Logging;
using Realms.Native;
using Realms.Sync.ErrorHandling;
using Realms.Sync.Exceptions;
using Realms.Sync.Native;

namespace Realms.Sync
{
    internal class SessionHandle : RealmHandle
    {
        private static class NativeMethods
        {
            [UnmanagedFunctionPointer(CallingConvention.Cdecl)]
            public delegate void SessionErrorCallback(IntPtr session_handle_ptr,
                                                      ErrorCode error_code,
                                                      PrimitiveValue message,
                                                      IntPtr user_info_pairs,
                                                      IntPtr user_info_pairs_len,
                                                      [MarshalAs(UnmanagedType.U1)] bool is_client_reset,
                                                      IntPtr managed_sync_config_handle);

            [UnmanagedFunctionPointer(CallingConvention.Cdecl)]
            public delegate void SessionProgressCallback(IntPtr progress_token_ptr, ulong transferred_bytes, ulong transferable_bytes);

            [UnmanagedFunctionPointer(CallingConvention.Cdecl)]
            public delegate void SessionWaitCallback(IntPtr task_completion_source, int error_code, PrimitiveValue message);

            [UnmanagedFunctionPointer(CallingConvention.Cdecl)]
<<<<<<< HEAD
            public delegate bool NotifyBeforeClientReset(IntPtr before_frozen, IntPtr managed_sync_config_handle);

            [UnmanagedFunctionPointer(CallingConvention.Cdecl)]
            public delegate bool NotifyAfterClientReset(IntPtr before_frozen, IntPtr after, IntPtr managed_sync_config_handle);

            [DllImport(InteropConfig.DLL_NAME, EntryPoint = "realm_syncsession_install_callbacks", CallingConvention = CallingConvention.Cdecl)]
            public static extern void install_syncsession_callbacks(SessionErrorCallback error_callback, SessionProgressCallback progress_callback, SessionWaitCallback wait_callback, NotifyBeforeClientReset notify_before, NotifyAfterClientReset notify_after);
=======
            public delegate void SessionPropertyChangedCallback(IntPtr managed_session, NotifiableProperty property);

            [DllImport(InteropConfig.DLL_NAME, EntryPoint = "realm_syncsession_install_callbacks", CallingConvention = CallingConvention.Cdecl)]
            public static extern void install_syncsession_callbacks(SessionErrorCallback error_callback, SessionProgressCallback progress_callback, SessionWaitCallback wait_callback, SessionPropertyChangedCallback property_changed_callback);
>>>>>>> 65a931c3

            [DllImport(InteropConfig.DLL_NAME, EntryPoint = "realm_syncsession_get_user", CallingConvention = CallingConvention.Cdecl)]
            public static extern IntPtr get_user(SessionHandle session);

            [DllImport(InteropConfig.DLL_NAME, EntryPoint = "realm_syncsession_get_state", CallingConvention = CallingConvention.Cdecl)]
            public static extern SessionState get_state(SessionHandle session, out NativeException ex);

            [DllImport(InteropConfig.DLL_NAME, EntryPoint = "realm_syncsession_get_connection_state", CallingConvention = CallingConvention.Cdecl)]
            public static extern ConnectionState get_connection_state(SessionHandle session, out NativeException ex);

            [DllImport(InteropConfig.DLL_NAME, EntryPoint = "realm_syncsession_get_path", CallingConvention = CallingConvention.Cdecl)]
            public static extern IntPtr get_path(SessionHandle session, IntPtr buffer, IntPtr buffer_length, out NativeException ex);

            [DllImport(InteropConfig.DLL_NAME, EntryPoint = "realm_syncsession_get_raw_pointer", CallingConvention = CallingConvention.Cdecl)]
            public static extern IntPtr get_raw_pointer(SessionHandle session);

            [DllImport(InteropConfig.DLL_NAME, EntryPoint = "realm_syncsession_destroy", CallingConvention = CallingConvention.Cdecl)]
            public static extern void destroy(IntPtr handle);

            [DllImport(InteropConfig.DLL_NAME, EntryPoint = "realm_syncsession_register_progress_notifier", CallingConvention = CallingConvention.Cdecl)]
            public static extern ulong register_progress_notifier(SessionHandle session,
                                                                  IntPtr token_ptr,
                                                                  ProgressDirection direction,
                                                                  [MarshalAs(UnmanagedType.U1)] bool is_streaming,
                                                                  out NativeException ex);

            [DllImport(InteropConfig.DLL_NAME, EntryPoint = "realm_syncsession_unregister_progress_notifier", CallingConvention = CallingConvention.Cdecl)]
            public static extern void unregister_progress_notifier(SessionHandle session, ulong token, out NativeException ex);

            [DllImport(InteropConfig.DLL_NAME, EntryPoint = "realm_syncsession_register_property_changed_callback", CallingConvention = CallingConvention.Cdecl)]
            public static extern SessionNotificationToken register_property_changed_callback(IntPtr session, IntPtr managed_session_handle, out NativeException ex);

            [DllImport(InteropConfig.DLL_NAME, EntryPoint = "realm_syncsession_unregister_property_changed_callback", CallingConvention = CallingConvention.Cdecl)]
            public static extern void unregister_property_changed_callback(IntPtr session, SessionNotificationToken token, out NativeException ex);

            [DllImport(InteropConfig.DLL_NAME, EntryPoint = "realm_syncsession_wait", CallingConvention = CallingConvention.Cdecl)]
            public static extern void wait(SessionHandle session, IntPtr task_completion_source, ProgressDirection direction, out NativeException ex);

            [DllImport(InteropConfig.DLL_NAME, EntryPoint = "realm_syncsession_report_error_for_testing", CallingConvention = CallingConvention.Cdecl)]
            public static extern void report_error_for_testing(SessionHandle session, int error_code, SessionErrorCategory error_category, [MarshalAs(UnmanagedType.LPWStr)] string message, IntPtr message_len, [MarshalAs(UnmanagedType.U1)] bool is_fatal);

            [DllImport(InteropConfig.DLL_NAME, EntryPoint = "realm_syncsession_stop", CallingConvention = CallingConvention.Cdecl)]
            public static extern void stop(SessionHandle session, out NativeException ex);

            [DllImport(InteropConfig.DLL_NAME, EntryPoint = "realm_syncsession_shutdown_and_wait", CallingConvention = CallingConvention.Cdecl)]
            public static extern void shutdown_and_wait(SessionHandle session, out NativeException ex);

            [DllImport(InteropConfig.DLL_NAME, EntryPoint = "realm_syncsession_start", CallingConvention = CallingConvention.Cdecl)]
            public static extern void start(SessionHandle session, out NativeException ex);
        }

        private SessionNotificationToken? _notificationToken;

        public override bool ForceRootOwnership => true;

        [Preserve]
        public SessionHandle(SharedRealmHandle root, IntPtr handle) : base(root, handle)
        {
        }

        public static void Initialize()
        {
            NativeMethods.SessionErrorCallback error = HandleSessionError;
            NativeMethods.SessionProgressCallback progress = HandleSessionProgress;
            NativeMethods.SessionWaitCallback wait = HandleSessionWaitCallback;
<<<<<<< HEAD
            NativeMethods.NotifyBeforeClientReset beforeReset = NotifyBeforeClientReset;
            NativeMethods.NotifyAfterClientReset afterReset = NotifyAfterClientReset;
=======
            NativeMethods.SessionPropertyChangedCallback propertyChanged = HandleSessionPropertyChangedCallback;
>>>>>>> 65a931c3

            GCHandle.Alloc(error);
            GCHandle.Alloc(progress);
            GCHandle.Alloc(wait);
<<<<<<< HEAD
            GCHandle.Alloc(beforeReset);
            GCHandle.Alloc(afterReset);

            NativeMethods.install_syncsession_callbacks(error, progress, wait, beforeReset, afterReset);
=======
            GCHandle.Alloc(propertyChanged);

            NativeMethods.install_syncsession_callbacks(error, progress, wait, propertyChanged);
>>>>>>> 65a931c3
        }

        public bool TryGetUser(out SyncUserHandle userHandle)
        {
            var ptr = NativeMethods.get_user(this);
            if (ptr == IntPtr.Zero)
            {
                userHandle = null;
                return false;
            }

            userHandle = new SyncUserHandle(ptr);
            return true;
        }

        public SessionState GetState()
        {
            var state = NativeMethods.get_state(this, out var ex);
            ex.ThrowIfNecessary();
            return state;
        }

        public ConnectionState GetConnectionState()
        {
            var connectionState = NativeMethods.get_connection_state(this, out var ex);
            ex.ThrowIfNecessary();
            return connectionState;
        }

        public string GetPath()
        {
            return MarshalHelpers.GetString((IntPtr buffer, IntPtr length, out bool isNull, out NativeException ex) =>
            {
                isNull = false;
                return NativeMethods.get_path(this, buffer, length, out ex);
            });
        }

        public ulong RegisterProgressNotifier(GCHandle managedHandle, ProgressDirection direction, ProgressMode mode)
        {
            var isStreaming = mode == ProgressMode.ReportIndefinitely;
            var token = NativeMethods.register_progress_notifier(this, GCHandle.ToIntPtr(managedHandle), direction, isStreaming, out var ex);
            ex.ThrowIfNecessary();
            return token;
        }

        public void UnregisterProgressNotifier(ulong token)
        {
            NativeMethods.unregister_progress_notifier(this, token, out var ex);
            ex.ThrowIfNecessary();
        }

        public void SubscribeNotifications(Session session)
        {
            Debug.Assert(!_notificationToken.HasValue, $"{nameof(_notificationToken)} must be null before subscribing.");

            var managedSessionHandle = GCHandle.Alloc(session, GCHandleType.Weak);
            var sessionPointer = GCHandle.ToIntPtr(managedSessionHandle);
            _notificationToken = NativeMethods.register_property_changed_callback(handle, sessionPointer, out var ex);
            ex.ThrowIfNecessary();
        }

        public void UnsubscribeNotifications()
        {
            if (_notificationToken.HasValue)
            {
                NativeMethods.unregister_property_changed_callback(handle, _notificationToken.Value, out var ex);
                _notificationToken = null;
                ex.ThrowIfNecessary();
            }
        }

        public async Task WaitAsync(ProgressDirection direction)
        {
            var tcs = new TaskCompletionSource<object>();
            var tcsHandle = GCHandle.Alloc(tcs);

            try
            {
                NativeMethods.wait(this, GCHandle.ToIntPtr(tcsHandle), direction, out var ex);
                ex.ThrowIfNecessary();

                await tcs.Task;
            }
            finally
            {
                tcsHandle.Free();
            }
        }

        public IntPtr GetRawPointer()
        {
            return NativeMethods.get_raw_pointer(this);
        }

        public void ReportErrorForTesting(int errorCode, SessionErrorCategory errorCategory, string errorMessage, bool isFatal)
        {
            NativeMethods.report_error_for_testing(this, errorCode, errorCategory, errorMessage, (IntPtr)errorMessage.Length, isFatal);
        }

        public void Stop()
        {
            NativeMethods.stop(this, out var ex);
            ex.ThrowIfNecessary();
        }

        public void Start()
        {
            NativeMethods.start(this, out var ex);
            ex.ThrowIfNecessary();
        }

        /// <summary>
        /// Terminates the sync session and releases the Realm file it was using.
        /// </summary>
        public void ShutdownAndWait()
        {
            NativeMethods.shutdown_and_wait(this, out var ex);
            ex.ThrowIfNecessary();
        }

        public override void Unbind()
        {
            UnsubscribeNotifications();
            NativeMethods.destroy(handle);
        }

        [MonoPInvokeCallback(typeof(NativeMethods.SessionErrorCallback))]
        private static void HandleSessionError(IntPtr sessionHandlePtr, ErrorCode errorCode, PrimitiveValue message, IntPtr userInfoPairs, IntPtr userInfoPairsLength, bool isClientReset, IntPtr managedSyncConfigurationBaseHandle)
        {
            try
            {
                using var handle = new SessionHandle(null, sessionHandlePtr);
                var session = new Session(handle);
                var messageString = message.AsString();
                var syncConfigHandle = GCHandle.FromIntPtr(managedSyncConfigurationBaseHandle);
                var syncConfig = (SyncConfigurationBase)syncConfigHandle.Target;

                if (isClientReset)
                {
                    var userInfo = StringStringPair.UnmarshalDictionary(userInfoPairs, userInfoPairsLength.ToInt32());
                    var clientResetEx = new ClientResetException(session.User.App, messageString, errorCode, userInfo);

                    if (syncConfig.ClientResetHandler is DiscardLocalResetHandler ||
                        syncConfig.ClientResetHandler?.ManualClientReset != null)
                    {
                        syncConfig.ClientResetHandler.ManualClientReset?.Invoke(clientResetEx);
                    }
                    else
                    {
                        Session.RaiseError(session, clientResetEx);
                    }

                    return;
                }

                SessionException exception;
                if (errorCode == ErrorCode.PermissionDenied)
                {
                    var userInfo = StringStringPair.UnmarshalDictionary(userInfoPairs, userInfoPairsLength.ToInt32());
                    exception = new PermissionDeniedException(session.User.App, messageString, userInfo);
                }
                else
                {
                    exception = new SessionException(messageString, errorCode);
                }

                if (syncConfig.OnSessionError != null)
                {
                    syncConfig.OnSessionError?.Invoke(session, exception);
                }
                else
                {
                    // after deprecation: this will need to go when Session.Error is fully deprecated
                    Session.RaiseError(session, exception);
                }
            }
            catch (Exception ex)
            {
                Logger.Default.Log(LogLevel.Warn, $"An error has occurred while handling a session error: {ex}");
            }
        }

        [MonoPInvokeCallback(typeof(NativeMethods.NotifyBeforeClientReset))]
        private static bool NotifyBeforeClientReset(IntPtr beforeFrozen, IntPtr managedSyncConfigurationHandle)
        {
            try
            {
                var syncConfigHandle = GCHandle.FromIntPtr(managedSyncConfigurationHandle);
                var syncConfig = (SyncConfigurationBase)syncConfigHandle.Target;

                if (syncConfig.ClientResetHandler is DiscardLocalResetHandler discardLocalHandler &&
                    discardLocalHandler.OnBeforeReset != null)
                {
                    var schema = syncConfig.GetSchema();
                    using var realmBefore = new Realm(new UnownedRealmHandle(beforeFrozen), syncConfig, schema);
                    discardLocalHandler.OnBeforeReset(realmBefore);
                }
            }
            catch (Exception ex)
            {
                Logger.Default.Log(LogLevel.Error, $"An error has occurred while executing DiscardLocalResetHandler.OnBeforeReset during a client reset: {ex}");
                return false;
            }

            return true;
        }

        [MonoPInvokeCallback(typeof(NativeMethods.NotifyAfterClientReset))]
        private static bool NotifyAfterClientReset(IntPtr beforeFrozen, IntPtr after, IntPtr managedSyncConfigurationHandle)
        {
            try
            {
                var syncConfigHandle = GCHandle.FromIntPtr(managedSyncConfigurationHandle);
                var syncConfig = (SyncConfigurationBase)syncConfigHandle.Target;

                if (syncConfig.ClientResetHandler is DiscardLocalResetHandler discardLocalHandler &&
                    discardLocalHandler.OnAfterReset != null)
                {
                    var schema = syncConfig.GetSchema();
                    using var realmBefore = new Realm(new UnownedRealmHandle(beforeFrozen), syncConfig, schema);
                    using var realmAfter = new Realm(new UnownedRealmHandle(after), syncConfig, schema);
                    discardLocalHandler.OnAfterReset(realmBefore, realmAfter);
                }
            }
            catch (Exception ex)
            {
                Logger.Default.Log(LogLevel.Error, $"An error has occurred while executing DiscardLocalResetHandler.OnAfterReset during a client reset: {ex}");
                return false;
            }

            return true;
        }

        [MonoPInvokeCallback(typeof(NativeMethods.SessionProgressCallback))]
        private static void HandleSessionProgress(IntPtr tokenPtr, ulong transferredBytes, ulong transferableBytes)
        {
            var token = (ProgressNotificationToken)GCHandle.FromIntPtr(tokenPtr).Target;
            token.Notify(transferredBytes, transferableBytes);
        }

        [MonoPInvokeCallback(typeof(NativeMethods.SessionWaitCallback))]
        private static void HandleSessionWaitCallback(IntPtr taskCompletionSource, int error_code, PrimitiveValue message)
        {
            var handle = GCHandle.FromIntPtr(taskCompletionSource);
            var tcs = (TaskCompletionSource<object>)handle.Target;

            if (error_code == 0)
            {
                tcs.TrySetResult(null);
            }
            else
            {
                var inner = new SessionException(message.AsString(), (ErrorCode)error_code);
                const string OuterMessage = "A system error occurred while waiting for completion. See InnerException for more details";
                tcs.TrySetException(new RealmException(OuterMessage, inner));
            }
        }

        [MonoPInvokeCallback(typeof(NativeMethods.SessionPropertyChangedCallback))]
        private static void HandleSessionPropertyChangedCallback(IntPtr managedSessionHandle, NotifiableProperty property)
        {
            try
            {
                if (managedSessionHandle == null)
                {
                    return;
                }

                var propertyName = property switch
                {
                    NotifiableProperty.ConnectionState => nameof(Session.ConnectionState),
                    _ => throw new NotSupportedException($"Unexpected notifiable property value: {property}")
                };
                var session = (Session)GCHandle.FromIntPtr(managedSessionHandle).Target;

                System.Threading.ThreadPool.QueueUserWorkItem(_ =>
                {
                    session.RaisePropertyChanged(propertyName);
                });
            }
            catch (Exception ex)
            {
                Logger.Default.Log(LogLevel.Error, $"An error has occurred while raising a property changed event: {ex}");
            }
        }

        private enum NotifiableProperty : byte
        {
            ConnectionState = 0,
        }
    }
}<|MERGE_RESOLUTION|>--- conflicted
+++ resolved
@@ -50,20 +50,16 @@
             public delegate void SessionWaitCallback(IntPtr task_completion_source, int error_code, PrimitiveValue message);
 
             [UnmanagedFunctionPointer(CallingConvention.Cdecl)]
-<<<<<<< HEAD
+            public delegate void SessionPropertyChangedCallback(IntPtr managed_session, NotifiableProperty property);
+
+            [UnmanagedFunctionPointer(CallingConvention.Cdecl)]
             public delegate bool NotifyBeforeClientReset(IntPtr before_frozen, IntPtr managed_sync_config_handle);
 
             [UnmanagedFunctionPointer(CallingConvention.Cdecl)]
             public delegate bool NotifyAfterClientReset(IntPtr before_frozen, IntPtr after, IntPtr managed_sync_config_handle);
 
             [DllImport(InteropConfig.DLL_NAME, EntryPoint = "realm_syncsession_install_callbacks", CallingConvention = CallingConvention.Cdecl)]
-            public static extern void install_syncsession_callbacks(SessionErrorCallback error_callback, SessionProgressCallback progress_callback, SessionWaitCallback wait_callback, NotifyBeforeClientReset notify_before, NotifyAfterClientReset notify_after);
-=======
-            public delegate void SessionPropertyChangedCallback(IntPtr managed_session, NotifiableProperty property);
-
-            [DllImport(InteropConfig.DLL_NAME, EntryPoint = "realm_syncsession_install_callbacks", CallingConvention = CallingConvention.Cdecl)]
-            public static extern void install_syncsession_callbacks(SessionErrorCallback error_callback, SessionProgressCallback progress_callback, SessionWaitCallback wait_callback, SessionPropertyChangedCallback property_changed_callback);
->>>>>>> 65a931c3
+            public static extern void install_syncsession_callbacks(SessionErrorCallback error_callback, SessionProgressCallback progress_callback, SessionWaitCallback wait_callback, SessionPropertyChangedCallback property_changed_callback, NotifyBeforeClientReset notify_before, NotifyAfterClientReset notify_after);
 
             [DllImport(InteropConfig.DLL_NAME, EntryPoint = "realm_syncsession_get_user", CallingConvention = CallingConvention.Cdecl)]
             public static extern IntPtr get_user(SessionHandle session);
@@ -129,26 +125,18 @@
             NativeMethods.SessionErrorCallback error = HandleSessionError;
             NativeMethods.SessionProgressCallback progress = HandleSessionProgress;
             NativeMethods.SessionWaitCallback wait = HandleSessionWaitCallback;
-<<<<<<< HEAD
+            NativeMethods.SessionPropertyChangedCallback propertyChanged = HandleSessionPropertyChangedCallback;
             NativeMethods.NotifyBeforeClientReset beforeReset = NotifyBeforeClientReset;
             NativeMethods.NotifyAfterClientReset afterReset = NotifyAfterClientReset;
-=======
-            NativeMethods.SessionPropertyChangedCallback propertyChanged = HandleSessionPropertyChangedCallback;
->>>>>>> 65a931c3
 
             GCHandle.Alloc(error);
             GCHandle.Alloc(progress);
             GCHandle.Alloc(wait);
-<<<<<<< HEAD
+            GCHandle.Alloc(propertyChanged);
             GCHandle.Alloc(beforeReset);
             GCHandle.Alloc(afterReset);
 
-            NativeMethods.install_syncsession_callbacks(error, progress, wait, beforeReset, afterReset);
-=======
-            GCHandle.Alloc(propertyChanged);
-
-            NativeMethods.install_syncsession_callbacks(error, progress, wait, propertyChanged);
->>>>>>> 65a931c3
+            NativeMethods.install_syncsession_callbacks(error, progress, wait, propertyChanged, beforeReset, afterReset);
         }
 
         public bool TryGetUser(out SyncUserHandle userHandle)
