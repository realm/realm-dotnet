--- conflicted
+++ resolved
@@ -267,19 +267,32 @@
         [MonoPInvokeCallback(typeof(NativeMethods.SessionErrorCallback))]
         private static void HandleSessionError(IntPtr sessionHandlePtr, ErrorCode errorCode, PrimitiveValue message, IntPtr userInfoPairs, IntPtr userInfoPairsLength, bool isClientReset, IntPtr managedSyncConfigurationBaseHandle)
         {
-<<<<<<< HEAD
             var handle = new SessionHandle(null, sessionHandlePtr);
             var session = new Session(handle);
             var messageString = message.AsString();
+            var syncConfigHandle = GCHandle.FromIntPtr(managedSyncConfigurationBaseHandle);
+            var syncConfig = (SyncConfigurationBase)syncConfigHandle.Target;
+
+            if (isClientReset)
+            {
+                var userInfo = StringStringPair.UnmarshalDictionary(userInfoPairs, userInfoPairsLength.ToInt32());
+                var clientResetEx = new ClientResetException(session.User.App, handle, messageString, errorCode, userInfo);
+
+                if (syncConfig.ClientResetHandler is DiscardLocalResetHandler ||
+                    syncConfig.ClientResetHandler?.ManualClientReset != null)
+                {
+                    syncConfig.ClientResetHandler.ManualClientReset?.Invoke(clientResetEx);
+                }
+                else
+                {
+                    Session.RaiseError(session, clientResetEx);
+                }
+
+                return;
+            }
 
             SessionException exception;
-
-            if (isClientReset)
-            {
-                var userInfo = StringStringPair.UnmarshalDictionary(userInfoPairs, userInfoPairsLength.ToInt32());
-                exception = new ClientResetException(session.User.App, handle, messageString, errorCode, userInfo);
-            }
-            else if (errorCode == ErrorCode.PermissionDenied)
+            if (errorCode == ErrorCode.PermissionDenied)
             {
                 var userInfo = StringStringPair.UnmarshalDictionary(userInfoPairs, userInfoPairsLength.ToInt32());
                 exception = new PermissionDeniedException(session.User.App, messageString, userInfo);
@@ -288,70 +301,30 @@
             {
                 exception = new SessionException(messageString, errorCode);
             }
-=======
-            try
-            {
-                using var handle = new SessionHandle(null, sessionHandlePtr);
-                var session = new Session(handle);
-                var messageString = message.AsString();
-                var syncConfigHandle = GCHandle.FromIntPtr(managedSyncConfigurationBaseHandle);
-                var syncConfig = (SyncConfigurationBase)syncConfigHandle.Target;
->>>>>>> f64425a6
 
             System.Threading.ThreadPool.QueueUserWorkItem(_ =>
             {
                 try
                 {
-<<<<<<< HEAD
-                    Session.RaiseError(session, exception);
-                }
-                catch (Exception ex)
-=======
-                    var userInfo = StringStringPair.UnmarshalDictionary(userInfoPairs, userInfoPairsLength.ToInt32());
-                    var clientResetEx = new ClientResetException(session.User.App, messageString, errorCode, userInfo);
-
-                    if (syncConfig.ClientResetHandler is DiscardLocalResetHandler ||
-                        syncConfig.ClientResetHandler?.ManualClientReset != null)
+                    if (syncConfig.OnSessionError != null)
                     {
-                        syncConfig.ClientResetHandler.ManualClientReset?.Invoke(clientResetEx);
+                        syncConfig.OnSessionError?.Invoke(session, exception);
                     }
                     else
                     {
-                        Session.RaiseError(session, clientResetEx);
+                        // after deprecation: this will need to go when Session.Error is fully deprecated
+                        Session.RaiseError(session, exception);
                     }
-
-                    return;
-                }
-
-                SessionException exception;
-                if (errorCode == ErrorCode.PermissionDenied)
->>>>>>> f64425a6
+                }
+                catch (Exception ex)
                 {
                     Logger.Default.Log(LogLevel.Warn, $"An error has occurred while handling a session error: {ex}");
                 }
                 finally
                 {
-                    handle.Dispose();
-                }
-<<<<<<< HEAD
+                    handle?.Dispose();
+                }
             });
-=======
-
-                if (syncConfig.OnSessionError != null)
-                {
-                    syncConfig.OnSessionError?.Invoke(session, exception);
-                }
-                else
-                {
-                    // after deprecation: this will need to go when Session.Error is fully deprecated
-                    Session.RaiseError(session, exception);
-                }
-            }
-            catch (Exception ex)
-            {
-                Logger.Default.Log(LogLevel.Warn, $"An error has occurred while handling a session error: {ex}");
-            }
->>>>>>> f64425a6
         }
 
         [MonoPInvokeCallback(typeof(NativeMethods.NotifyBeforeClientReset))]
