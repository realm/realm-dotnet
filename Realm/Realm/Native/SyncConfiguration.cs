﻿////////////////////////////////////////////////////////////////////////////
//
// Copyright 2016 Realm Inc.
//
// Licensed under the Apache License, Version 2.0 (the "License");
// you may not use this file except in compliance with the License.
// You may obtain a copy of the License at
//
// http://www.apache.org/licenses/LICENSE-2.0
//
// Unless required by applicable law or agreed to in writing, software
// distributed under the License is distributed on an "AS IS" BASIS,
// WITHOUT WARRANTIES OR CONDITIONS OF ANY KIND, either express or implied.
// See the License for the specific language governing permissions and
// limitations under the License.
//
////////////////////////////////////////////////////////////////////////////

using System;
using System.Runtime.InteropServices;

namespace Realms.Sync.Native
{
    [StructLayout(LayoutKind.Sequential)]
    internal struct SyncConfiguration
    {
        private IntPtr sync_user_ptr;

        internal SyncUserHandle SyncUserHandle
        {
            set
            {
                sync_user_ptr = value.DangerousGetHandle();
            }
        }

        [MarshalAs(UnmanagedType.LPWStr)]
        private string partition;

        private IntPtr partition_len;

        internal string Partition
        {
            set
            {
                partition = value;
                partition_len = (IntPtr)value.Length;
            }
        }

        internal SessionStopPolicy session_stop_policy;

        internal SchemaMode schema_mode;

<<<<<<< HEAD
        internal ClientResyncMode client_resync_mode;
        internal IntPtr managed_sync_configuration_handle;
=======
        [MarshalAs(UnmanagedType.I1)]
        internal bool is_flexible_sync;
>>>>>>> d019550c
    }
}<|MERGE_RESOLUTION|>--- conflicted
+++ resolved
@@ -52,12 +52,10 @@
 
         internal SchemaMode schema_mode;
 
-<<<<<<< HEAD
+        [MarshalAs(UnmanagedType.I1)]
+        internal bool is_flexible_sync;
+
         internal ClientResyncMode client_resync_mode;
         internal IntPtr managed_sync_configuration_handle;
-=======
-        [MarshalAs(UnmanagedType.I1)]
-        internal bool is_flexible_sync;
->>>>>>> d019550c
     }
 }