////////////////////////////////////////////////////////////////////////////
//
// Copyright 2017 Realm Inc.
//
// Licensed under the Apache License, Version 2.0 (the "License");
// you may not use this file except in compliance with the License.
// You may obtain a copy of the License at
//
// http://www.apache.org/licenses/LICENSE-2.0
//
// Unless required by applicable law or agreed to in writing, software
// distributed under the License is distributed on an "AS IS" BASIS,
// WITHOUT WARRANTIES OR CONDITIONS OF ANY KIND, either express or implied.
// See the License for the specific language governing permissions and
// limitations under the License.
//
////////////////////////////////////////////////////////////////////////////

using System;
using System.Diagnostics;
using System.Runtime.InteropServices;
using System.Text;
using MongoDB.Bson;

namespace Realms.Native
{
    // This type is marshalled through C++ wrappers' realm_value_t
    [StructLayout(LayoutKind.Explicit)]
    [DebuggerDisplay("PrimitiveValue({Type})")]
    internal unsafe struct PrimitiveValue
    {
        [FieldOffset(0)]
        private long int_value;

        [FieldOffset(0)]
        private float float_value;

        [FieldOffset(0)]
        private double double_value;

        [FieldOffset(0)]
        private fixed ulong decimal_bits[2];

        [FieldOffset(0)]
        private fixed byte object_id_bytes[12];

        [FieldOffset(0)]
        private fixed byte guid_bytes[16];

        // Without this padding, .NET fails to marshal the decimal_bits array correctly and the second element is always 0.
        [FieldOffset(8)]
        [Obsolete("Don't use, please!")]
        private long dontuse;

        [FieldOffset(0)]
        private StringValue string_value;

        [FieldOffset(0)]
        private BinaryValue data_value;

        [FieldOffset(0)]
        private TimestampValue timestamp_value;

        [FieldOffset(0)]
        private LinkValue link_value;

        [FieldOffset(16)]
        [MarshalAs(UnmanagedType.U1)]
        public RealmValueType Type;

        public static PrimitiveValue Null() => new()
        {
            Type = RealmValueType.Null,
        };

        public static PrimitiveValue Bool(bool value) => new()
        {
            Type = RealmValueType.Bool,
            int_value = value ? 1 : 0,
        };

        public static PrimitiveValue NullableBool(bool? value) => value.HasValue ? Bool(value.Value) : Null();

        public static PrimitiveValue Int(long value) => new()
        {
            Type = RealmValueType.Int,
            int_value = value
        };

        public static PrimitiveValue NullableInt(long? value) => value.HasValue ? Int(value.Value) : Null();

        public static PrimitiveValue Float(float value) => new()
        {
            Type = RealmValueType.Float,
            float_value = value
        };

        public static PrimitiveValue NullableFloat(float? value) => value.HasValue ? Float(value.Value) : Null();

        public static PrimitiveValue Double(double value) => new()
        {
            Type = RealmValueType.Double,
            double_value = value
        };

        public static PrimitiveValue NullableDouble(double? value) => value.HasValue ? Double(value.Value) : Null();

        public static PrimitiveValue Date(DateTimeOffset value) => new()
        {
            Type = RealmValueType.Date,
            timestamp_value = new TimestampValue(value.ToUniversalTime().Ticks)
        };

        public static PrimitiveValue NullableDate(DateTimeOffset? value) => value.HasValue ? Date(value.Value) : Null();

        public static PrimitiveValue Decimal(Decimal128 value)
        {
            var result = new PrimitiveValue
            {
                Type = RealmValueType.Decimal128,
            };

            result.decimal_bits[0] = value.GetIEEELowBits();
            result.decimal_bits[1] = value.GetIEEEHighBits();

            return result;
        }

        public static PrimitiveValue NullableDecimal(Decimal128? value) => value.HasValue ? Decimal(value.Value) : Null();

        public static PrimitiveValue ObjectId(ObjectId value)
        {
            var result = new PrimitiveValue
            {
                Type = RealmValueType.ObjectId,
            };

            var objectIdBytes = value.ToByteArray();
            for (var i = 0; i < 12; i++)
            {
                result.object_id_bytes[i] = objectIdBytes[i];
            }

            return result;
        }

        public static PrimitiveValue NullableObjectId(ObjectId? value) => value.HasValue ? ObjectId(value.Value) : Null();

        public static PrimitiveValue Guid(Guid value)
        {
            var result = new PrimitiveValue
            {
                Type = RealmValueType.Guid,
            };

#pragma warning disable CS0618 // Type or member is obsolete
            var guidBytes = Realm.UseLegacyGuidRepresentation ? value.ToByteArray() : GuidConverter.ToBytes(value, GuidRepresentation.Standard);
#pragma warning restore CS0618 // Type or member is obsolete
            for (var i = 0; i < 16; i++)
            {
                result.guid_bytes[i] = guidBytes[i];
            }

            return result;
        }

        public static PrimitiveValue NullableGuid(Guid? value) => value.HasValue ? Guid(value.Value) : Null();

        public static PrimitiveValue Data(IntPtr dataPtr, int size)
        {
            return new PrimitiveValue
            {
                Type = RealmValueType.Data,
                data_value = new BinaryValue
                {
                    data = (byte*)dataPtr,
                    size = (IntPtr)size
                }
            };
        }

        public static PrimitiveValue String(IntPtr dataPtr, int size)
        {
            return new PrimitiveValue
            {
                Type = RealmValueType.String,
                string_value = new StringValue
                {
                    data = (byte*)dataPtr,
                    size = (IntPtr)size
                }
            };
        }

        public static PrimitiveValue Object(ObjectHandle handle)
        {
            return new PrimitiveValue
            {
                Type = handle == null ? RealmValueType.Null : RealmValueType.Object,
                link_value = new LinkValue
                {
                    object_ptr = handle?.DangerousGetHandle() ?? IntPtr.Zero
                }
            };
        }

        public bool AsBool() => int_value == 1;

        public long AsInt() => int_value;

        public float AsFloat() => float_value;

        public double AsDouble() => double_value;

        public DateTimeOffset AsDate() => new(timestamp_value.ToTicks(), TimeSpan.Zero);

        public Decimal128 AsDecimal() => Decimal128.FromIEEEBits(decimal_bits[1], decimal_bits[0]);

        public ObjectId AsObjectId()
        {
            var bytes = new byte[12];
            for (var i = 0; i < 12; i++)
            {
                bytes[i] = object_id_bytes[i];
            }

            return new ObjectId(bytes);
        }

        public Guid AsGuid()
        {
            var bytes = new byte[16];
            for (var i = 0; i < 16; i++)
            {
                bytes[i] = guid_bytes[i];
            }

#pragma warning disable CS0618 // Type or member is obsolete
            return Realm.UseLegacyGuidRepresentation ? new Guid(bytes) : GuidConverter.FromBytes(bytes, GuidRepresentation.Standard);
#pragma warning restore CS0618 // Type or member is obsolete
        }

        public string AsString()
        {
            if (Type == RealmValueType.Null)
            {
                return null;
            }

            return string_value;
        }

        public byte[] AsBinary()
        {
            if (Type == RealmValueType.Null)
            {
                return null;
            }

            var bytes = new byte[(int)data_value.size];
            for (var i = 0; i < bytes.Length; i++)
            {
                bytes[i] = data_value.data[i];
            }

            return bytes;
        }

        public IRealmObjectBase AsObject(Realm realm)
        {
            var handle = new ObjectHandle(realm.SharedRealmHandle, link_value.object_ptr);

            // If Metadata doesn't contain the schema for this object, it's likely because
            // the value is Mixed and the object type was added by a newer version of the
            // app via Sync. In this case, we need to look up the object schema from disk
            if (!realm.Metadata.TryGetValue(link_value.table_key, out var objectMetadata))
            {
                var onDiskSchema = handle.GetSchema();
                objectMetadata = realm.MergeSchema(onDiskSchema)[link_value.table_key];
            }

            return realm.MakeObject(objectMetadata, handle);
        }

        [StructLayout(LayoutKind.Sequential)]
<<<<<<< HEAD
        public unsafe struct StringValue
        {
            public byte* data;
            public IntPtr size;

            public override string ToString()
            {
                return Encoding.UTF8.GetString(data, (int)size);
            }

            public static implicit operator string(StringValue s) => s.ToString();
        }

        [StructLayout(LayoutKind.Sequential)]
=======
>>>>>>> 5c5c54a9
        private unsafe struct BinaryValue
        {
            public byte* data;
            public IntPtr size;
        }

        [StructLayout(LayoutKind.Sequential)]
        private struct LinkValue
        {
            public IntPtr object_ptr;
            public TableKey table_key;
        }

        [StructLayout(LayoutKind.Sequential)]
        private struct TimestampValue
        {
            private const long UnixEpochTicks = 621355968000000000;
            private const long TicksPerSecond = 10000000;
            private const long NanosecondsPerTick = 100;

            private long seconds;
            private int nanoseconds;

            public TimestampValue(long ticks)
            {
                var unix_ticks = ticks - UnixEpochTicks;
                seconds = unix_ticks / TicksPerSecond;
                nanoseconds = (int)((unix_ticks % TicksPerSecond) * NanosecondsPerTick);
            }

            public long ToTicks() => (seconds * TicksPerSecond) + (nanoseconds / NanosecondsPerTick) + UnixEpochTicks;
        }
    }

    [StructLayout(LayoutKind.Sequential)]
    internal unsafe struct StringValue
    {
        public byte* data;
        public IntPtr size;

        public string AsString() => data == null ? null : Encoding.UTF8.GetString(data, (int)size);

        public static implicit operator string(StringValue value) => value.AsString();
    }
}<|MERGE_RESOLUTION|>--- conflicted
+++ resolved
@@ -283,23 +283,6 @@
         }
 
         [StructLayout(LayoutKind.Sequential)]
-<<<<<<< HEAD
-        public unsafe struct StringValue
-        {
-            public byte* data;
-            public IntPtr size;
-
-            public override string ToString()
-            {
-                return Encoding.UTF8.GetString(data, (int)size);
-            }
-
-            public static implicit operator string(StringValue s) => s.ToString();
-        }
-
-        [StructLayout(LayoutKind.Sequential)]
-=======
->>>>>>> 5c5c54a9
         private unsafe struct BinaryValue
         {
             public byte* data;
