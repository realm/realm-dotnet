--- conflicted
+++ resolved
@@ -33,12 +33,9 @@
     </PackageReference>
     <PackageReference Include="System.Buffers" Version="4.5.1" />
     <PackageReference Include="System.Dynamic.Runtime" Version="4.3.0" />
-<<<<<<< HEAD
     <PackageReference Include="System.Memory" Version="4.5.5" />
     <PackageReference Include="System.Runtime.CompilerServices.Unsafe" Version="6" />
-=======
     <PackageReference Include="System.Runtime.CompilerServices.Unsafe" Version="6.0.0" />
->>>>>>> 15495781
     <PackageReference Include="Remotion.Linq" Version="2.2.0" />
     <ProjectReference Include="..\Realm.Fody\Realm.Fody.csproj" PrivateAssets="None">
       <ReferenceOutputAssembly>false</ReferenceOutputAssembly>
