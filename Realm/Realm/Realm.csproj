﻿<Project Sdk="Microsoft.NET.Sdk">
  <PropertyGroup>
    <TargetFramework>netstandard2.0</TargetFramework>
    <RootNamespace>Realms</RootNamespace>
    <StyleCopTreatErrorsAsWarnings>true</StyleCopTreatErrorsAsWarnings>
    <AllowUnsafeBlocks>true</AllowUnsafeBlocks>
    <GenerateDocumentationFile>true</GenerateDocumentationFile>
  </PropertyGroup>
  <ItemGroup>
    <PackageReference Include="Newtonsoft.Json" Version="12.0.1" />
    <PackageReference Include="Fody" Version="4.0.2" PrivateAssets="None" />
    <PackageReference Include="System.Dynamic.Runtime" Version="4.3.0" />
    <PackageReference Include="System.Runtime.CompilerServices.Unsafe" Version="4.5.2" />
    <PackageReference Include="Remotion.Linq" Version="2.2.0" />
    <PackageReference Include="StyleCop.MSBuild" Version="6.0.0" Condition="'$(MSBuildRuntimeType)' != 'Core'" PrivateAssets="All" />
    <ProjectReference Include="..\Realm.Fody\Realm.Fody.csproj" PrivateAssets="None" />
  </ItemGroup>
  <ItemGroup>
    <EmbeddedResource Include="Properties\Realm.rd.xml" />
    <Content Include="RealmWrappersReferences.props" Pack="true" PackagePath="build\Realm.props" />
    <!-- iOS -->
    <None Update="app.config" Pack="true" PackagePath="native\ios\$(AssemblyName).dll.config" />
<<<<<<< HEAD
    <None Include="..\..\wrappers\build\iOS\$(Configuration)\realm-wrappers.framework">
      <Pack>true</Pack>
      <PackagePath>native\ios\universal</PackagePath>
      <Link>wrappers\iOS\%(Filename).%(Extension)</Link>
    </None>
    <!-- macOS -->
    <None Include="..\..\wrappers\build\macOS\$(Configuration)\librealm-wrappers.dylib">
=======
    <None Include="..\..\wrappers\build\iOS\$(Configuration)\realm-wrappers.framework\*">
      <Pack>true</Pack>
      <PackagePath>native\ios\universal\realm-wrappers.framework</PackagePath>
      <Link>wrappers\iOS\realm-wrappers.framework\%(Filename).%(Extension)</Link>
    </None>
    <!-- macOS -->
    <None Include="..\..\wrappers\build\Darwin\$(Configuration)\librealm-wrappers.dylib">
>>>>>>> 63111478
      <Pack>true</Pack>
      <PackagePath>runtimes\osx.10.10-x64\native</PackagePath>
      <Link>wrappers\Darwin\%(Filename).%(Extension)</Link>
    </None>
    <!-- Linux -->
    <None Include="..\..\wrappers\build\Linux\$(Configuration)\librealm-wrappers.so">
      <Pack>true</Pack>
      <PackagePath>runtimes\linux-x64\native</PackagePath>
      <Link>wrappers\Linux\%(Filename).%(Extension)</Link>
    </None>
    <!-- Android -->
    <None Include="..\..\wrappers\build\Android\$(Configuration)-armeabi-v7a\librealm-wrappers.so">
      <Pack>true</Pack>
      <PackagePath>native\android\armeabi-v7a</PackagePath>
      <Link>wrappers\Android\armeabi-v7a\%(Filename).%(Extension)</Link>
    </None>
    <None Include="..\..\wrappers\build\Android\$(Configuration)-arm64-v8a\librealm-wrappers.so">
      <Pack>true</Pack>
      <PackagePath>native\android\arm64-v8a</PackagePath>
      <Link>wrappers\Android\arm64-v8a\%(Filename).%(Extension)</Link>
    </None>
    <None Include="..\..\wrappers\build\Android\$(Configuration)-x86\librealm-wrappers.so">
      <Pack>true</Pack>
      <PackagePath>native\android\x86</PackagePath>
      <Link>wrappers\Android\x86\%(Filename).%(Extension)</Link>
    </None>
    <None Include="..\..\wrappers\build\Android\$(Configuration)-x86_64\librealm-wrappers.so">
      <Pack>true</Pack>
      <PackagePath>native\android\x86_64</PackagePath>
      <Link>wrappers\Android\x86_64\%(Filename).%(Extension)</Link>
    </None>
    <!-- Windows -->
    <None Include="..\..\wrappers\build\Windows\$(Configuration)-Win32\realm-wrappers.dll">
      <Pack>true</Pack>
      <PackagePath>runtimes\win81-x86\native</PackagePath>
      <Link>wrappers\Windows\Win32\%(Filename).%(Extension)</Link>
    </None>
    <None Include="..\..\wrappers\build\Windows\$(Configuration)-x64\realm-wrappers.dll">
      <Pack>true</Pack>
      <PackagePath>runtimes\win81-x64\native</PackagePath>
      <Link>wrappers\Windows\x64\%(Filename).%(Extension)</Link>
    </None>
    <!-- WindowsStore -->
    <None Include="..\..\wrappers\build\WindowsStore\$(Configuration)-Win32\realm-wrappers.dll">
      <Pack>true</Pack>
      <PackagePath>runtimes\win10-x86\nativeassets\uap10.0</PackagePath>
      <Link>wrappers\WindowsStore\Win32\%(Filename).%(Extension)</Link>
    </None>
    <None Include="..\..\wrappers\build\WindowsStore\$(Configuration)-x64\realm-wrappers.dll">
      <Pack>true</Pack>
      <PackagePath>runtimes\win10-x64\nativeassets\uap10.0</PackagePath>
      <Link>wrappers\WindowsStore\x64\%(Filename).%(Extension)</Link>
    </None>
    <None Include="..\..\wrappers\build\WindowsStore\$(Configuration)-ARM\realm-wrappers.dll">
      <Pack>true</Pack>
      <PackagePath>runtimes\win10-arm\nativeassets\uap10.0</PackagePath>
      <Link>wrappers\WindowsStore\ARM\%(Filename).%(Extension)</Link>
    </None>
  </ItemGroup>
  <Import Project="..\AssemblyInfo.props " />
  <Import Project="..\Realm.Fody\InSolutionWeaver.props" />
</Project><|MERGE_RESOLUTION|>--- conflicted
+++ resolved
@@ -20,15 +20,6 @@
     <Content Include="RealmWrappersReferences.props" Pack="true" PackagePath="build\Realm.props" />
     <!-- iOS -->
     <None Update="app.config" Pack="true" PackagePath="native\ios\$(AssemblyName).dll.config" />
-<<<<<<< HEAD
-    <None Include="..\..\wrappers\build\iOS\$(Configuration)\realm-wrappers.framework">
-      <Pack>true</Pack>
-      <PackagePath>native\ios\universal</PackagePath>
-      <Link>wrappers\iOS\%(Filename).%(Extension)</Link>
-    </None>
-    <!-- macOS -->
-    <None Include="..\..\wrappers\build\macOS\$(Configuration)\librealm-wrappers.dylib">
-=======
     <None Include="..\..\wrappers\build\iOS\$(Configuration)\realm-wrappers.framework\*">
       <Pack>true</Pack>
       <PackagePath>native\ios\universal\realm-wrappers.framework</PackagePath>
@@ -36,7 +27,6 @@
     </None>
     <!-- macOS -->
     <None Include="..\..\wrappers\build\Darwin\$(Configuration)\librealm-wrappers.dylib">
->>>>>>> 63111478
       <Pack>true</Pack>
       <PackagePath>runtimes\osx.10.10-x64\native</PackagePath>
       <Link>wrappers\Darwin\%(Filename).%(Extension)</Link>
