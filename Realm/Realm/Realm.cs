////////////////////////////////////////////////////////////////////////////
//
// Copyright 2016 Realm Inc.
//
// Licensed under the Apache License, Version 2.0 (the "License");
// you may not use this file except in compliance with the License.
// You may obtain a copy of the License at
//
// http://www.apache.org/licenses/LICENSE-2.0
//
// Unless required by applicable law or agreed to in writing, software
// distributed under the License is distributed on an "AS IS" BASIS,
// WITHOUT WARRANTIES OR CONDITIONS OF ANY KIND, either express or implied.
// See the License for the specific language governing permissions and
// limitations under the License.
//
////////////////////////////////////////////////////////////////////////////

using System;
using System.Collections.Generic;
using System.Diagnostics;
using System.IO;
using System.Linq;
using System.Reflection;
using System.Runtime.InteropServices;
using System.Threading;
using System.Threading.Tasks;
using Realms.Exceptions;
using Realms.Helpers;
using Realms.Native;
using Realms.Schema;

namespace Realms
{
    /// <summary>
    /// A Realm instance (also referred to as a Realm) represents a Realm database.
    /// </summary>
    /// <remarks>
    /// <b>Warning</b>: Realm instances are not thread safe and can not be shared across threads.
    /// You must call <see cref="GetInstance(RealmConfigurationBase)"/> on each thread in which you want to interact with the Realm.
    /// </remarks>
    public class Realm : IDisposable
    {
        #region static

        // This is imperfect solution because having a realm open on a different thread wouldn't prevent deleting the file.
        // Theoretically we could use trackAllValues: true, but that would create locking issues.
        private static readonly ThreadLocal<IDictionary<string, WeakReference<State>>> _states = new ThreadLocal<IDictionary<string, WeakReference<State>>>(DictionaryConstructor<string, WeakReference<State>>);

        // TODO: due to a Mono bug, this needs to be a function rather than a lambda
        private static IDictionary<T, U> DictionaryConstructor<T, U>() => new Dictionary<T, U>();

        /// <summary>
        /// Factory for obtaining a <see cref="Realm"/> instance for this thread.
        /// </summary>
        /// <param name="databasePath">
        /// Path to the realm, must be a valid full path for the current platform, relative subdirectory, or just filename.
        /// </param>
        /// <remarks>
        /// If you specify a relative path, sandboxing by the OS may cause failure if you specify anything other than a subdirectory.
        /// </remarks>
        /// <returns>A <see cref="Realm"/> instance.</returns>
        /// <exception cref="RealmFileAccessErrorException">
        /// Thrown if the file system returns an error preventing file creation.
        /// </exception>
        public static Realm GetInstance(string databasePath)
        {
            return GetInstance(new RealmConfiguration(databasePath));
        }

        /// <summary>
        /// Factory for obtaining a <see cref="Realm"/> instance for this thread.
        /// </summary>
        /// <param name="config">Optional configuration.</param>
        /// <returns>A <see cref="Realm"/> instance.</returns>
        /// <exception cref="RealmFileAccessErrorException">
        /// Thrown if the file system returns an error preventing file creation.
        /// </exception>
        public static Realm GetInstance(RealmConfigurationBase config = null)
        {
            return GetInstance(config ?? RealmConfiguration.DefaultConfiguration, null);
        }

        /// <summary>
        /// Factory for asynchronously obtaining a <see cref="Realm"/> instance.
        /// </summary>
        /// <remarks>
        /// If the configuration points to a remote realm belonging to a Realm Object Server
        /// the realm will be downloaded and fully synchronized with the server prior to the completion
        /// of the returned Task object.
        /// Otherwise this method behaves identically to <see cref="GetInstance(RealmConfigurationBase)"/>
        /// and immediately returns a completed Task.
        /// </remarks>
        /// <returns>A <see cref="Task{Realm}"/> that is completed once the remote realm is fully synchronized or immediately if it's a local realm.</returns>
        /// <param name="config">A configuration object that describes the realm.</param>
        public static Task<Realm> GetInstanceAsync(RealmConfigurationBase config = null)
        {
            if (config == null)
            {
                config = RealmConfiguration.DefaultConfiguration;
            }

            RealmSchema schema;
            if (config.ObjectClasses != null)
            {
                schema = RealmSchema.CreateSchemaForClasses(config.ObjectClasses);
            }
            else if (config.IsDynamic)
            {
                schema = RealmSchema.Empty;
            }
            else
            {
                schema = RealmSchema.Default;
            }

            return config.CreateRealmAsync(schema);
        }

        internal static Realm GetInstance(RealmConfigurationBase config, RealmSchema schema)
        {
            Argument.NotNull(config, nameof(config));

            if (schema == null)
            {
                if (config.ObjectClasses != null)
                {
                    schema = RealmSchema.CreateSchemaForClasses(config.ObjectClasses);
                }
                else
                {
                    schema = config.IsDynamic ? RealmSchema.Empty : RealmSchema.Default;
                }
            }

            return config.CreateRealm(schema);
        }

        /// <summary>
        /// Compacts a Realm file. A Realm file usually contains free/unused space. This method removes this free space and the file size is thereby reduced. Objects within the Realm file are untouched.
        /// </summary>
        /// <remarks>
        /// The realm file must not be open on other threads.
        /// The file system should have free space for at least a copy of the Realm file.
        /// This method must not be called inside a transaction.
        /// The Realm file is left untouched if any file operation fails.
        /// </remarks>
        /// <param name="config">Optional configuration.</param>
        /// <returns><c>true</c> if successful, <c>false</c> if any file operation failed.</returns>
        public static bool Compact(RealmConfigurationBase config = null)
        {
            using (var realm = GetInstance(config))
            {
                return realm.SharedRealmHandle.Compact();
            }
        }

        /// <summary>
        /// Deletes all the files associated with a realm.
        /// </summary>
        /// <param name="configuration">A <see cref="RealmConfigurationBase"/> which supplies the realm path.</param>
        public static void DeleteRealm(RealmConfigurationBase configuration)
        {
            var fullpath = configuration.DatabasePath;
            if (IsRealmOpen(fullpath))
            {
                throw new RealmPermissionDeniedException("Unable to delete Realm because it is still open.");
            }

            File.Delete(fullpath);
            File.Delete(fullpath + ".log_a");  // eg: name at end of path is EnterTheMagic.realm.log_a
            File.Delete(fullpath + ".log_b");
            File.Delete(fullpath + ".log");
            File.Delete(fullpath + ".lock");
            File.Delete(fullpath + ".note");

            if (Directory.Exists($"{fullpath}.management"))
            {
                Directory.Delete($"{fullpath}.management", recursive: true);
            }
        }

        private static bool IsRealmOpen(string path)
        {
            return _states.Value.TryGetValue(path, out var reference) &&
                   reference.TryGetTarget(out var state) &&
                   state.GetLiveRealms().Any();
        }

        #endregion

        private State _state;

        internal readonly SharedRealmHandle SharedRealmHandle;
        internal readonly Dictionary<string, RealmObject.Metadata> Metadata;

        /// <summary>
        /// Gets a value indicating whether there is an active <see cref="Transaction"/> is in transaction.
        /// </summary>
        /// <value><c>true</c> if is in transaction; otherwise, <c>false</c>.</value>
        public bool IsInTransaction
        {
            get
            {
                ThrowIfDisposed();

                return SharedRealmHandle.IsInTransaction();
            }
        }

        /// <summary>
        /// Gets the <see cref="RealmSchema"/> instance that describes all the types that can be stored in this <see cref="Realm"/>.
        /// </summary>
        /// <value>The Schema of the Realm.</value>
        public RealmSchema Schema { get; }

        /// <summary>
        /// Gets the <see cref="RealmConfigurationBase"/> that controls this realm's path and other settings.
        /// </summary>
        /// <value>The Realm's configuration.</value>
        public RealmConfigurationBase Config { get; }

        internal Realm(SharedRealmHandle sharedRealmHandle, RealmConfigurationBase config, RealmSchema schema)
        {
            Config = config;

            State state = null;

            if (config.EnableCache)
            {
                var statePtr = sharedRealmHandle.GetManagedStateHandle();
                if (statePtr != IntPtr.Zero)
                {
                    state = GCHandle.FromIntPtr(statePtr).Target as State;
                }
            }

            if (state == null)
            {
                state = new State();
                sharedRealmHandle.SetManagedStateHandle(GCHandle.ToIntPtr(state.GCHandle));

                if (config.EnableCache)
                {
                    _states.Value[config.DatabasePath] = new WeakReference<State>(state);
                }
            }

            state.AddRealm(this);

            _state = state;

            SharedRealmHandle = sharedRealmHandle;
            Metadata = schema.ToDictionary(t => t.Name, CreateRealmObjectMetadata);
            Schema = schema;
        }

        private RealmObject.Metadata CreateRealmObjectMetadata(ObjectSchema schema)
        {
            var table = SharedRealmHandle.GetTable(schema.Name);
            Weaving.IRealmObjectHelper helper;

            if (schema.Type != null && !Config.IsDynamic)
            {
                var wovenAtt = schema.Type.GetCustomAttribute<WovenAttribute>();
                if (wovenAtt == null)
                {
                    throw new RealmException($"Fody not properly installed. {schema.Type.FullName} is a RealmObject but has not been woven.");
                }

                helper = (Weaving.IRealmObjectHelper)Activator.CreateInstance(wovenAtt.HelperType);
            }
            else
            {
                helper = Dynamic.DynamicRealmObjectHelper.Instance;
            }

            var initPropertyMap = new Dictionary<string, IntPtr>(schema.Count);
            var persistedProperties = -1;
            var computedProperties = -1;
            foreach (var prop in schema)
            {
                var index = prop.Type.IsComputed() ? ++computedProperties : ++persistedProperties;
                initPropertyMap[prop.Name] = (IntPtr)index;
            }

            return new RealmObject.Metadata
            {
                Table = table,
                Helper = helper,
                PropertyIndices = initPropertyMap,
                Schema = schema
            };
        }

        /// <summary>
        /// Handler type used by <see cref="RealmChanged"/>
        /// </summary>
        /// <param name="sender">The <see cref="Realm"/> which has changed.</param>
        /// <param name="e">Currently an empty argument, in future may indicate more details about the change.</param>
        public delegate void RealmChangedEventHandler(object sender, EventArgs e);

        /// <summary>
        /// Triggered when a Realm has changed (i.e. a <see cref="Transaction"/> was committed).
        /// </summary>
        public event RealmChangedEventHandler RealmChanged;

        private void NotifyChanged(EventArgs e)
        {
            RealmChanged?.Invoke(this, e);
        }

        /// <summary>
        /// Triggered when a Realm-level exception has occurred.
        /// </summary>
        public event EventHandler<ErrorEventArgs> Error;

        internal void NotifyError(Exception ex)
        {
            if (Error == null)
            {
                ErrorMessages.OutputError(ErrorMessages.RealmNotifyErrorNoSubscribers);
            }

            Error?.Invoke(this, new ErrorEventArgs(ex));
        }

        /// <summary>
        /// Gets a value indicating whether the instance has been closed via <see cref="Dispose()"/>. If <c>true</c>, you
        /// should not call methods on that instance.
        /// </summary>
        /// <value><c>true</c> if closed, <c>false</c> otherwise.</value>
        public bool IsClosed => SharedRealmHandle.IsClosed;

        /// <inheritdoc />
        public void Dispose()
        {
            if (!IsClosed)
            {
                // only mutate the state on explicit disposal
                // otherwise we do so on the finalizer thread
                if (Config.EnableCache && _state.RemoveRealm(this))
                {
                    _states.Value.Remove(Config.DatabasePath);
                }

                _state = null;
                SharedRealmHandle.Close();  // Note: this closes the *handle*, it does not trigger realm::Realm::close().
            }
        }

        private void ThrowIfDisposed()
        {
            if (IsClosed)
            {
                throw new ObjectDisposedException(typeof(Realm).FullName, "Cannot access a closed Realm.");
            }
        }

        /// <inheritdoc />
        public override bool Equals(object obj) => Equals(obj as Realm);

        private bool Equals(Realm other)
        {
            if (other == null)
            {
                return false;
            }

            if (ReferenceEquals(this, other))
            {
                return true;
            }

            return Config.Equals(other.Config) && IsClosed == other.IsClosed;
        }

        /// <summary>
        /// Determines whether this instance is the same core instance as the passed in argument.
        /// </summary>
        /// <remarks>
        /// You can, and should, have multiple instances open on different threads which have the same path and open the same Realm.
        /// </remarks>
        /// <returns><c>true</c> if this instance is the same core instance; otherwise, <c>false</c>.</returns>
        /// <param name="other">The Realm to compare with the current Realm.</param>
        public bool IsSameInstance(Realm other)
        {
            ThrowIfDisposed();

            Argument.NotNull(other, nameof(other));

            return SharedRealmHandle == other.SharedRealmHandle || SharedRealmHandle.IsSameInstance(other.SharedRealmHandle);
        }

        /// <inheritdoc/>
        public override int GetHashCode()
        {
            ThrowIfDisposed();

            return (int)((long)SharedRealmHandle.DangerousGetHandle() % int.MaxValue);
        }

        /// <summary>
        /// Factory for a managed object in a realm. Only valid within a write <see cref="Transaction"/>.
        /// </summary>
        /// <returns>A dynamically-accessed Realm object.</returns>
        /// <param name="className">The type of object to create as defined in the schema.</param>
        /// <param name="primaryKey">
        /// The primary key of object to be created. If the object doesn't have primary key defined, this argument
        /// is ignored.
        /// </param>
        /// <exception cref="RealmInvalidTransactionException">
        /// If you invoke this when there is no write <see cref="Transaction"/> active on the <see cref="Realm"/>.
        /// </exception>
        /// <exception cref="ArgumentNullException">
        /// If you pass <c>null</c> for an object with string primary key.
        /// </exception>
        /// <exception cref="ArgumentException">
        /// If you pass <c>primaryKey</c> with type that is different from the type, defined in the schema.
        /// </exception>
        /// <remarks>
        /// <para>
        /// <b>WARNING:</b> if the dynamic object has a PrimaryKey then that must be the <b>first property set</b>
        /// otherwise other property changes may be lost.
        /// </para>
        /// <para>
        /// If the realm instance has been created from an un-typed schema (such as when migrating from an older version
        /// of a realm) the returned object will be purely dynamic. If the realm has been created from a typed schema as
        /// is the default case when calling <see cref="GetInstance(RealmConfigurationBase)"/> the returned
        /// object will be an instance of a user-defined class.
        /// </para>
        /// </remarks>
        public dynamic CreateObject(string className, object primaryKey)
        {
            ThrowIfDisposed();

            return CreateObject(className, primaryKey, out var _);
        }

        private RealmObject CreateObject(string className, object primaryKey, out RealmObject.Metadata metadata)
        {
            Argument.Ensure(Metadata.TryGetValue(className, out metadata), $"The class {className} is not in the limited set of classes for this realm", nameof(className));

            var result = metadata.Helper.CreateInstance();

            ObjectHandle objectHandle;
            var pkProperty = metadata.Schema.PrimaryKeyProperty;
            if (pkProperty.HasValue)
            {
                objectHandle = SharedRealmHandle.CreateObjectWithPrimaryKey(pkProperty.Value, primaryKey, metadata.Table, className, update: false, isNew: out var _);
            }
            else
            {
                objectHandle = SharedRealmHandle.CreateObject(metadata.Table);
            }

            result._SetOwner(this, objectHandle, metadata);
            result.OnManaged();
            return result;
        }

        internal RealmObject MakeObject(RealmObject.Metadata metadata, ObjectHandle objectHandle)
        {
            var ret = metadata.Helper.CreateInstance();
            ret._SetOwner(this, objectHandle, metadata);
            ret.OnManaged();
            return ret;
        }

        internal ResultsHandle MakeResultsForQuery(QueryHandle builtQuery, SortDescriptorBuilder optionalSortDescriptorBuilder)
        {
            var resultsPtr = IntPtr.Zero;
            if (optionalSortDescriptorBuilder == null)
            {
                return builtQuery.CreateResults(SharedRealmHandle);
            }

            return builtQuery.CreateSortedResults(SharedRealmHandle, optionalSortDescriptorBuilder);
        }

        /// <summary>
        /// This <see cref="Realm"/> will start managing a <see cref="RealmObject"/> which has been created as a standalone object.
        /// </summary>
        /// <typeparam name="T">
        /// The Type T must not only be a <see cref="RealmObject"/> but also have been processed by the Fody weaver,
        /// so it has persistent properties.
        /// </typeparam>
        /// <param name="obj">Must be a standalone object, <c>null</c> not allowed.</param>
        /// <param name="update">If <c>true</c>, and an object with the same primary key already exists, performs an update.</param>
        /// <exception cref="RealmInvalidTransactionException">
        /// If you invoke this when there is no write <see cref="Transaction"/> active on the <see cref="Realm"/>.
        /// </exception>
        /// <exception cref="RealmObjectManagedByAnotherRealmException">
        /// You can't manage an object with more than one <see cref="Realm"/>.
        /// </exception>
        /// <remarks>
        /// If the object is already managed by this <see cref="Realm"/>, this method does nothing.
        /// This method modifies the object in-place, meaning that after it has run, <c>obj</c> will be managed.
        /// Returning it is just meant as a convenience to enable fluent syntax scenarios.
        /// Cyclic graphs (<c>Parent</c> has <c>Child</c> that has a <c>Parent</c>) will result in undefined behavior.
        /// You have to break the cycle manually and assign relationships after all object have been managed.
        /// </remarks>
        /// <returns>The passed object, so that you can write <c>var person = realm.Add(new Person { Id = 1 });</c></returns>
        public T Add<T>(T obj, bool update = false) where T : RealmObject
        {
            ThrowIfDisposed();

            // This is not obsoleted because the compiler will always pick it for specific types, generating a bunch of warnings
            AddInternal(obj, typeof(T), update);
            return obj;
        }

        /// <summary>
        /// This <see cref="Realm"/> will start managing a <see cref="RealmObject"/> which has been created as a standalone object.
        /// </summary>
        /// <param name="obj">Must be a standalone object, <c>null</c> not allowed.</param>
        /// <param name="update">If <c>true</c>, and an object with the same primary key already exists, performs an update.</param>
        /// <exception cref="RealmInvalidTransactionException">
        /// If you invoke this when there is no write <see cref="Transaction"/> active on the <see cref="Realm"/>.
        /// </exception>
        /// <exception cref="RealmObjectManagedByAnotherRealmException">
        /// You can't manage an object with more than one <see cref="Realm"/>.
        /// </exception>
        /// <remarks>
        /// If the object is already managed by this <see cref="Realm"/>, this method does nothing.
        /// This method modifies the object in-place, meaning that after it has run, <c>obj</c> will be managed.
        /// Cyclic graphs (<c>Parent</c> has <c>Child</c> that has a <c>Parent</c>) will result in undefined behavior.
        /// You have to break the cycle manually and assign relationships after all object have been managed.
        /// </remarks>
        /// <returns>The passed object.</returns>
        public RealmObject Add(RealmObject obj, bool update = false)
        {
            ThrowIfDisposed();

            AddInternal(obj, obj?.GetType(), update);
            return obj;
        }

        private void AddInternal(RealmObject obj, Type objectType, bool update)
        {
            Argument.NotNull(obj, nameof(obj));
            Argument.NotNull(objectType, nameof(objectType));

            if (obj.IsManaged)
            {
                if (IsSameInstance(obj.Realm))
                {
                    // Already managed by this realm, so nothing to do.
                    return;
                }

                throw new RealmObjectManagedByAnotherRealmException("Cannot start to manage an object with a realm when it's already managed by another realm");
            }

            var objectName = objectType.GetTypeInfo().GetMappedOrOriginalName();
            Argument.Ensure(Metadata.TryGetValue(objectName, out var metadata), $"The class {objectType.Name} is not in the limited set of classes for this realm", nameof(objectType));

            ObjectHandle objectHandle;
            bool isNew;
            if (metadata.Helper.TryGetPrimaryKeyValue(obj, out var primaryKey))
            {
                var pkProperty = metadata.Schema.PrimaryKeyProperty.Value;
                objectHandle = SharedRealmHandle.CreateObjectWithPrimaryKey(pkProperty, primaryKey, metadata.Table, objectName, update, out isNew);
            }
            else
            {
                isNew = true; // Objects without PK are always new
                objectHandle = SharedRealmHandle.CreateObject(metadata.Table);
            }

            obj._SetOwner(this, objectHandle, metadata);

            // If an object is newly created, we don't need to invoke setters of properties with default values.
            metadata.Helper.CopyToRealm(obj, update, isNew);
            obj.OnManaged();
        }

        /// <summary>
        /// Factory for a write <see cref="Transaction"/>. Essential object to create scope for updates.
        /// </summary>
        /// <example>
        /// <code>
        /// using (var trans = realm.BeginWrite())
        /// {
        ///     realm.Add(new Dog
        ///     {
        ///         Name = "Rex"
        ///     });
        ///     trans.Commit();
        /// }
        /// </code>
        /// </example>
        /// <returns>A transaction in write mode, which is required for any creation or modification of objects persisted in a <see cref="Realm"/>.</returns>
        public Transaction BeginWrite()
        {
            ThrowIfDisposed();

            return new Transaction(this);
        }

        /// <summary>
        /// Execute an action inside a temporary <see cref="Transaction"/>. If no exception is thrown, the <see cref="Transaction"/>
        /// will be committed.
        /// </summary>
        /// <remarks>
        /// Creates its own temporary <see cref="Transaction"/> and commits it after running the lambda passed to <c>action</c>.
        /// Be careful of wrapping multiple single property updates in multiple <see cref="Write"/> calls.
        /// It is more efficient to update several properties or even create multiple objects in a single <see cref="Write"/>,
        /// unless you need to guarantee finer-grained updates.
        /// </remarks>
        /// <example>
        /// <code>
        /// realm.Write(() =>
        /// {
        ///     realm.Add(new Dog
        ///     {
        ///         Name = "Eddie",
        ///         Age = 5
        ///     });
        /// });
        /// </code>
        /// </example>
        /// <param name="action">
        /// Action to perform inside a <see cref="Transaction"/>, creating, updating or removing objects.
        /// </param>
        public void Write(Action action)
        {
            ThrowIfDisposed();

            using (var transaction = BeginWrite())
            {
                action();
                transaction.Commit();
            }
        }

        /// <summary>
        /// Execute an action inside a temporary <see cref="Transaction"/> on a worker thread, <b>if</b> called from UI thread. If no exception is thrown,
        /// the <see cref="Transaction"/> will be committed.
        /// </summary>
        /// <remarks>
        /// Opens a new instance of this Realm on a worker thread and executes <c>action</c> inside a write <see cref="Transaction"/>.
        /// <see cref="Realm"/>s and <see cref="RealmObject"/>s are thread-affine, so capturing any such objects in
        /// the <c>action</c> delegate will lead to errors if they're used on the worker thread. Note that it checks the
        /// <see cref="SynchronizationContext"/> to determine if <c>Current</c> is null, as a test to see if you are on the UI thread
        /// and will otherwise just call Write without starting a new thread. So if you know you are invoking from a worker thread, just call Write instead.
        /// </remarks>
        /// <example>
        /// <code>
        /// await realm.WriteAsync(tempRealm =&gt;
        /// {
        ///     var pongo = tempRealm.All&lt;Dog&gt;().Single(d =&gt; d.Name == "Pongo");
        ///     var missis = tempRealm.All&lt;Dog&gt;().Single(d =&gt; d.Name == "Missis");
        ///     for (var i = 0; i &lt; 15; i++)
        ///     {
        ///         tempRealm.Add(new Dog
        ///         {
        ///             Breed = "Dalmatian",
        ///             Mum = missis,
        ///             Dad = pongo
        ///         });
        ///     }
        /// });
        /// </code>
        /// <b>Note</b> that inside the action, we use <c>tempRealm</c>.
        /// </example>
        /// <param name="action">
        /// Action to perform inside a <see cref="Transaction"/>, creating, updating, or removing objects.
        /// </param>
        /// <returns>An awaitable <see cref="Task"/>.</returns>
        public Task WriteAsync(Action<Realm> action)
        {
            // Can't use async/await due to mono inliner bugs
            ThrowIfDisposed();

            Argument.NotNull(action, nameof(action));

            // If we are on UI thread will be set but often also set on long-lived workers to use Post back to UI thread.
            if (AsyncHelper.HasValidContext)
            {
                async Task doWorkAsync()
                {
                    await Task.Run(() =>
                    {
                        using (var realm = GetInstance(Config))
                        {
                            realm.Write(() => action(realm));
                        }
                    });
                    var didRefresh = await RefreshAsync();
<<<<<<< HEAD
                    System.Diagnostics.Debug.Assert(didRefresh, "Expected RefreshAsync to return true.");
=======
                    // TODO: figure out why this assertion fails in `AsyncTests.AsyncWrite_ShouldExecuteOnWorkerThread`
                    //System.Diagnostics.Debug.Assert(didRefresh);
>>>>>>> 31840652
                }
                return doWorkAsync();
            }
            else
            {
                // If running on background thread, execute synchronously.
                Write(() => action(this));
                return Task.CompletedTask;
            }
        }

        /// <summary>
        /// Update the <see cref="Realm"/> instance and outstanding objects to point to the most recent persisted version.
        /// </summary>
        /// <returns>
        /// Whether the <see cref="Realm"/> had any updates. Note that this may return true even if no data has actually changed.
        /// </returns>
        public bool Refresh()
        {
            ThrowIfDisposed();

            return SharedRealmHandle.Refresh();
        }

        /// <summary>
        /// Asynchronously wait for the <see cref="Realm"/> instance and outstanding objects to get updated
        /// to point to the most recent persisted version.
        /// </summary>
        /// <remarks>
        /// On worker threads (where the SynchronizationContext) is null, this will call the blocking <see cref="Refresh"/>
        /// method instead. On the main thread (or other threads that have SynchronizationContext), this will wait until
        /// the instance automatically updates to resolve the task. Note that you must keep a reference to the Realm
        /// until the returned task is resolved.
        /// </remarks>
        /// <returns>
        /// Whether the <see cref="Realm"/> had any updates. Note that this may return true even if no data has actually changed.
        /// </returns>
        public Task<bool> RefreshAsync()
        {
            if (!SharedRealmHandle.HasChanged())
            {
                return Task.FromResult(false);
            }

            if (!AsyncHelper.HasValidContext)
            {
                return Task.FromResult(Refresh());
            }

            var tcs = new TaskCompletionSource<bool>();

            RealmChanged += handler;
            return tcs.Task;

            void handler(object sender, EventArgs e)
            {
                ((Realm)sender).RealmChanged -= handler;
                tcs.TrySetResult(true);
            }
        }

        /// <summary>
        /// Extract an iterable set of objects for direct use or further query.
        /// </summary>
        /// <typeparam name="T">The Type T must be a <see cref="RealmObject"/>.</typeparam>
        /// <returns>A queryable collection that without further filtering, allows iterating all objects of class T, in this <see cref="Realm"/>.</returns>
        public IQueryable<T> All<T>() where T : RealmObject
        {
            ThrowIfDisposed();

            var type = typeof(T);
            Argument.Ensure(
                Metadata.TryGetValue(type.GetTypeInfo().GetMappedOrOriginalName(), out var metadata) && metadata.Schema.Type.AsType() == type,
                $"The class {type.Name} is not in the limited set of classes for this realm", nameof(T));

            return new RealmResults<T>(this, metadata);
        }

        /// <summary>
        /// Get a view of all the objects of a particular type.
        /// </summary>
        /// <param name="className">The type of the objects as defined in the schema.</param>
        /// <remarks>Because the objects inside the view are accessed dynamically, the view cannot be queried into using LINQ or other expression predicates.</remarks>
        /// <returns>A queryable collection that without further filtering, allows iterating all objects of className, in this realm.</returns>
        public IQueryable<dynamic> All(string className)
        {
            ThrowIfDisposed();

            Argument.Ensure(Metadata.TryGetValue(className, out var metadata), $"The class {className} is not in the limited set of classes for this realm", nameof(className));

            return new RealmResults<RealmObject>(this, metadata);
        }

        #region Quick Find using primary key

        /// <summary>
        /// Fast lookup of an object from a class which has a PrimaryKey property.
        /// </summary>
        /// <typeparam name="T">The Type T must be a <see cref="RealmObject"/>.</typeparam>
        /// <param name="primaryKey">
        /// Primary key to be matched exactly, same as an == search.
        /// An argument of type <c>long?</c> works for all integer properties, supported as PrimaryKey.
        /// </param>
        /// <returns><c>null</c> or an object matching the primary key.</returns>
        /// <exception cref="RealmClassLacksPrimaryKeyException">
        /// If the <see cref="RealmObject"/> class T lacks <see cref="PrimaryKeyAttribute"/>.
        /// </exception>
        public T Find<T>(long? primaryKey) where T : RealmObject
        {
            ThrowIfDisposed();

            var metadata = Metadata[typeof(T).GetTypeInfo().GetMappedOrOriginalName()];
            if (metadata.Table.TryFind(SharedRealmHandle, primaryKey, out var objectHandle))
            {
                return (T)MakeObject(metadata, objectHandle);
            }

            return null;
        }

        /// <summary>
        /// Fast lookup of an object from a class which has a PrimaryKey property.
        /// </summary>
        /// <typeparam name="T">The Type T must be a <see cref="RealmObject"/>.</typeparam>
        /// <param name="primaryKey">Primary key to be matched exactly, same as an == search.</param>
        /// <returns><c>null</c> or an object matching the primary key.</returns>
        /// <exception cref="RealmClassLacksPrimaryKeyException">
        /// If the <see cref="RealmObject"/> class T lacks <see cref="PrimaryKeyAttribute"/>.
        /// </exception>
        public T Find<T>(string primaryKey) where T : RealmObject
        {
            ThrowIfDisposed();

            var metadata = Metadata[typeof(T).GetTypeInfo().GetMappedOrOriginalName()];
            if (metadata.Table.TryFind(SharedRealmHandle, primaryKey, out var objectHandle))
            {
                return (T)MakeObject(metadata, objectHandle);
            }

            return null;
        }

        /// <summary>
        /// Fast lookup of an object for dynamic use, from a class which has a PrimaryKey property.
        /// </summary>
        /// <param name="className">Name of class in dynamic situation.</param>
        /// <param name="primaryKey">
        /// Primary key to be matched exactly, same as an == search.
        /// An argument of type <c>long?</c> works for all integer properties, supported as PrimaryKey.
        /// </param>
        /// <returns><c>null</c> or an object matching the primary key.</returns>
        /// <exception cref="RealmClassLacksPrimaryKeyException">
        /// If the <see cref="RealmObject"/> class T lacks <see cref="PrimaryKeyAttribute"/>.
        /// </exception>
        public RealmObject Find(string className, long? primaryKey)
        {
            ThrowIfDisposed();

            var metadata = Metadata[className];
            if (metadata.Table.TryFind(SharedRealmHandle, primaryKey, out var objectHandle))
            {
                return MakeObject(metadata, objectHandle);
            }

            return null;
        }

        /// <summary>
        /// Fast lookup of an object for dynamic use, from a class which has a PrimaryKey property.
        /// </summary>
        /// <param name="className">Name of class in dynamic situation.</param>
        /// <param name="primaryKey">Primary key to be matched exactly, same as an == search.</param>
        /// <returns><c>null</c> or an object matching the primary key.</returns>
        /// <exception cref="RealmClassLacksPrimaryKeyException">
        /// If the <see cref="RealmObject"/> class T lacks <see cref="PrimaryKeyAttribute"/>.
        /// </exception>
        public RealmObject Find(string className, string primaryKey)
        {
            ThrowIfDisposed();

            var metadata = Metadata[className];
            if (metadata.Table.TryFind(SharedRealmHandle, primaryKey, out var objectHandle))
            {
                return MakeObject(metadata, objectHandle);
            }

            return null;
        }

        #endregion Quick Find using primary key

        #region Thread Handover

        /// <summary>
        /// Returns the same object as the one referenced when the <see cref="ThreadSafeReference.Object{T}"/> was first created,
        /// but resolved for the current Realm for this thread.
        /// </summary>
        /// <param name="reference">The thread-safe reference to the thread-confined <see cref="RealmObject"/> to resolve in this <see cref="Realm"/>.</param>
        /// <typeparam name="T">The type of the object, contained in the reference.</typeparam>
        /// <returns>
        /// A thread-confined instance of the original <see cref="RealmObject"/> resolved for the current thread or <c>null</c>
        /// if the object has been deleted after the reference was created.
        /// </returns>
        public T ResolveReference<T>(ThreadSafeReference.Object<T> reference) where T : RealmObject
        {
            var objectPtr = SharedRealmHandle.ResolveReference(reference);
            var objectHandle = new ObjectHandle(SharedRealmHandle, objectPtr);

            if (!objectHandle.IsValid)
            {
                return null;
            }

            return (T)MakeObject(reference.Metadata, objectHandle);
        }

        /// <summary>
        /// Returns the same collection as the one referenced when the <see cref="ThreadSafeReference.List{T}"/> was first created,
        /// but resolved for the current Realm for this thread.
        /// </summary>
        /// <param name="reference">The thread-safe reference to the thread-confined <see cref="IList{T}"/> to resolve in this <see cref="Realm"/>.</param>
        /// <typeparam name="T">The type of the objects, contained in the collection.</typeparam>
        /// <returns>
        /// A thread-confined instance of the original <see cref="IList{T}"/> resolved for the current thread or <c>null</c>
        /// if the list's parent object has been deleted after the reference was created.
        /// </returns>
        public IList<T> ResolveReference<T>(ThreadSafeReference.List<T> reference)
        {
            var listPtr = SharedRealmHandle.ResolveReference(reference);
            var listHandle = new ListHandle(SharedRealmHandle, listPtr);
            if (!listHandle.IsValid)
            {
                return null;
            }

            return new RealmList<T>(this, listHandle, reference.Metadata);
        }

        /// <summary>
        /// Returns the same query as the one referenced when the <see cref="ThreadSafeReference.Query{T}"/> was first created,
        /// but resolved for the current Realm for this thread.
        /// </summary>
        /// <param name="reference">The thread-safe reference to the thread-confined <see cref="IQueryable{T}"/> to resolve in this <see cref="Realm"/>.</param>
        /// <typeparam name="T">The type of the object, contained in the query.</typeparam>
        /// <returns>A thread-confined instance of the original <see cref="IQueryable{T}"/> resolved for the current thread.</returns>
        public IQueryable<T> ResolveReference<T>(ThreadSafeReference.Query<T> reference) where T : RealmObject
        {
            var resultsPtr = SharedRealmHandle.ResolveReference(reference);
            var resultsHandle = new ResultsHandle(SharedRealmHandle, resultsPtr);
            return new RealmResults<T>(this, reference.Metadata, resultsHandle);
        }

        #endregion

        /// <summary>
        /// Removes a persistent object from this Realm, effectively deleting it.
        /// </summary>
        /// <param name="obj">Must be an object persisted in this Realm.</param>
        /// <exception cref="RealmInvalidTransactionException">
        /// If you invoke this when there is no write <see cref="Transaction"/> active on the <see cref="Realm"/>.
        /// </exception>
        /// <exception cref="ArgumentNullException">If <c>obj</c> is <c>null</c>.</exception>
        /// <exception cref="ArgumentException">If you pass a standalone object.</exception>
        public void Remove(RealmObject obj)
        {
            ThrowIfDisposed();

            Argument.NotNull(obj, nameof(obj));
            Argument.Ensure(obj.IsManaged, "Object is not managed by Realm, so it cannot be removed.", nameof(obj));

            obj.ObjectHandle.RemoveFromRealm(SharedRealmHandle);
        }

        /// <summary>
        /// Remove objects matching a query from the Realm.
        /// </summary>
        /// <typeparam name="T">Type of the objects to remove.</typeparam>
        /// <param name="range">The query to match for.</param>
        /// <exception cref="RealmInvalidTransactionException">
        /// If you invoke this when there is no write <see cref="Transaction"/> active on the <see cref="Realm"/>.
        /// </exception>
        /// <exception cref="ArgumentException">
        /// If <c>range</c> is not the result of <see cref="All{T}"/> or subsequent LINQ filtering.
        /// </exception>
        /// <exception cref="ArgumentNullException">If <c>range</c> is <c>null</c>.</exception>
        public void RemoveRange<T>(IQueryable<T> range) where T : RealmObject
        {
            ThrowIfDisposed();

            Argument.NotNull(range, nameof(range));
            Argument.Ensure(range is RealmResults<T>, "range should be the return value of .All or a LINQ query applied to it.", nameof(range));

            var results = (RealmResults<T>)range;
            results.ResultsHandle.Clear(SharedRealmHandle);
        }

        /// <summary>
        /// Remove all objects of a type from the Realm.
        /// </summary>
        /// <typeparam name="T">Type of the objects to remove.</typeparam>
        /// <exception cref="RealmInvalidTransactionException">
        /// If you invoke this when there is no write <see cref="Transaction"/> active on the <see cref="Realm"/>.
        /// </exception>
        /// <exception cref="ArgumentException">
        /// If the type T is not part of the limited set of classes in this Realm's <see cref="Schema"/>.
        /// </exception>
        public void RemoveAll<T>() where T : RealmObject
        {
            ThrowIfDisposed();

            RemoveRange(All<T>());
        }

        /// <summary>
        /// Remove all objects of a type from the Realm.
        /// </summary>
        /// <param name="className">Type of the objects to remove as defined in the schema.</param>
        /// <exception cref="RealmInvalidTransactionException">
        /// If you invoke this when there is no write <see cref="Transaction"/> active on the <see cref="Realm"/>.
        /// </exception>
        /// <exception cref="ArgumentException">
        /// If you pass <c>className</c> that does not belong to this Realm's schema.
        /// </exception>
        public void RemoveAll(string className)
        {
            ThrowIfDisposed();

            var query = (RealmResults<RealmObject>)All(className);
            query.ResultsHandle.Clear(SharedRealmHandle);
        }

        /// <summary>
        /// Remove all objects of all types managed by this Realm.
        /// </summary>
        /// <exception cref="RealmInvalidTransactionException">
        /// If you invoke this when there is no write <see cref="Transaction"/> active on the <see cref="Realm"/>.
        /// </exception>
        public void RemoveAll()
        {
            ThrowIfDisposed();

            foreach (var metadata in Metadata.Values)
            {
                var resultsHandle = metadata.Table.CreateResults(SharedRealmHandle);
                resultsHandle.Clear(SharedRealmHandle);
                resultsHandle.Close();
            }
        }

        /// <summary>
        /// Writes a compacted copy of the Realm to the path in the specified config. If the configuration object has
        /// non-null <see cref="RealmConfigurationBase.EncryptionKey"/>, the copy will be encrypted with that key.
        /// </summary>
        /// <remarks>
        /// The destination file cannot already exist.
        /// <para/>
        /// If this is called from within a transaction it writes the current data, and not the data as it was when
        /// the last transaction was committed.
        /// </remarks>
        /// <param name="config">Configuration, specifying the path and optionally the encryption key for the copy.</param>
        public void WriteCopy(RealmConfigurationBase config)
        {
            SharedRealmHandle.WriteCopy(config.DatabasePath, config.EncryptionKey);
        }

        #region Transactions

        internal void DrainTransactionQueue()
        {
            _state.DrainTransactionQueue();
        }

        internal void ExecuteOutsideTransaction(Action action)
        {
            if (action == null)
            {
                return;
            }

            if (IsInTransaction)
            {
                _state.AfterTransactionQueue.Enqueue(action);
            }
            else
            {
                action();
            }
        }

        #endregion

        internal class State
        {
            private readonly List<WeakReference<Realm>> _weakRealms = new List<WeakReference<Realm>>();

            public readonly GCHandle GCHandle;
            public readonly Queue<Action> AfterTransactionQueue = new Queue<Action>();

            public State()
            {
                // this is freed in a native callback when the CSharpBindingContext is destroyed
                GCHandle = GCHandle.Alloc(this);
            }

            internal void NotifyChanged(EventArgs e)
            {
                foreach (var realm in GetLiveRealms())
                {
                    realm.NotifyChanged(e);
                }
            }

            public void AddRealm(Realm realm)
            {
                // We only want to have each realm once. That should be the case as AddRealm
                // is only called in the Realm ctor, but let's check just in case.
                Debug.Assert(!_weakRealms.Any(r =>
                {
                    return r.TryGetTarget(out var other) && ReferenceEquals(realm, other);
                }), "Trying to add a duplicate Realm to the RealmState.");

                _weakRealms.Add(new WeakReference<Realm>(realm));
            }

            public bool RemoveRealm(Realm realm)
            {
                var weakRealm = _weakRealms.SingleOrDefault(r =>
                {
                    return r.TryGetTarget(out var other) && ReferenceEquals(realm, other);
                });
                _weakRealms.Remove(weakRealm);

                if (!_weakRealms.Any())
                {
                    realm.SharedRealmHandle.CloseRealm();
                    return true;
                }

                return false;
            }

            public IEnumerable<Realm> GetLiveRealms()
            {
                var realms = new List<Realm>();

                _weakRealms.RemoveAll(r =>
                {
                    if (r.TryGetTarget(out var realm))
                    {
                        realms.Add(realm);
                        return false;
                    }

                    return true;
                });

                return realms;
            }

            internal void DrainTransactionQueue()
            {
                while (AfterTransactionQueue.Count > 0)
                {
                    var action = AfterTransactionQueue.Dequeue();
                    try
                    {
                        action.Invoke();
                    }
                    catch (Exception ex)
                    {
                        foreach (var realm in GetLiveRealms())
                        {
                            realm.NotifyError(ex);
                        }
                    }
                }
            }
        }
    }
}<|MERGE_RESOLUTION|>--- conflicted
+++ resolved
@@ -688,12 +688,9 @@
                         }
                     });
                     var didRefresh = await RefreshAsync();
-<<<<<<< HEAD
-                    System.Diagnostics.Debug.Assert(didRefresh, "Expected RefreshAsync to return true.");
-=======
+
                     // TODO: figure out why this assertion fails in `AsyncTests.AsyncWrite_ShouldExecuteOnWorkerThread`
-                    //System.Diagnostics.Debug.Assert(didRefresh);
->>>>>>> 31840652
+                    //System.Diagnostics.Debug.Assert(didRefresh, "Expected RefreshAsync to return true.");
                 }
                 return doWorkAsync();
             }
