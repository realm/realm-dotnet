--- conflicted
+++ resolved
@@ -428,16 +428,8 @@
         {
             if (!IsClosed)
             {
-<<<<<<< HEAD
+                _activeTransaction?.Dispose();
                 _state.RemoveRealm(this, closeOnEmpty: SharedRealmHandle.OwnsNativeRealm);
-=======
-                _activeTransaction?.Dispose();
-
-                if (SharedRealmHandle.OwnsNativeRealm)
-                {
-                    _state.RemoveRealm(this);
-                }
->>>>>>> d8aa322d
 
                 _state = null;
                 SharedRealmHandle.Close();  // Note: this closes the *handle*, it does not trigger realm::Realm::close().
