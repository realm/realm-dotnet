--- conflicted
+++ resolved
@@ -221,34 +221,10 @@
 ";
             }
 
-<<<<<<< HEAD
             var schema = @$"public static ObjectSchema RealmSchema = new ObjectSchema.Builder(""{_classInfo.Name}"", isEmbedded: {BoolToString(_classInfo.IsEmbedded)})
 {{
 {schemaProperties.Indent(trimNewLines: true)}
 }}.Build();";
-=======
-            var accessibilityString = SyntaxFacts.GetText(_classInfo.Accessibility);
-            var isEmbedded = _classInfo.IsEmbedded ? "true" : "false";
-            var schema = @$"        public static ObjectSchema RealmSchema = new ObjectSchema.Builder(""{_classInfo.Name}"", isEmbedded: {isEmbedded})
-        {{
-{schemaProperties}
-        }}.Build();";
-
-            return $@"
-    [Generated]
-    [Woven(typeof({_helperClassName}))]
-    {accessibilityString} partial class {_classInfo.Name} : IRealmObject, INotifyPropertyChanged
-    {{
-{schema}
-
-        #region IRealmObject implementation
-
-        private {_accessorInterfaceName} _accessor;
-
-        public IRealmAccessor Accessor => _accessor;
-
-        public bool IsManaged => _accessor.IsManaged;
->>>>>>> ebc44b44
 
             var baseInterface = _classInfo.IsEmbedded ? "IEmbeddedObject" : "IRealmObject";
 
