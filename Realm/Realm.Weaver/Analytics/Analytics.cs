--- conflicted
+++ resolved
@@ -220,29 +220,6 @@
                 // collect environment details
                 var frameworkInfo = GetFrameworkAndVersion(module, _config);
 
-<<<<<<< HEAD
-                _realmEnvMetrics["UserId"] = AnonymizedUserID;
-                _realmEnvMetrics["ProjectId"] = SHA256Hash(Encoding.UTF8.GetBytes(module.Name));
-                _realmEnvMetrics["RealmSdk"] = ".NET";
-                _realmEnvMetrics["Language"] = "CSharp";
-                _realmEnvMetrics["HostOsType"] = ConvertPlatformIdOsToMetricVersion(Environment.OSVersion.Platform);
-                _realmEnvMetrics["HostOsVersion"] = Environment.OSVersion.Version.ToString();
-                _realmEnvMetrics["HostCpuArch"] = GetHostCpuArchitecture;
-                _realmEnvMetrics["TargetOsType"] = _config.TargetOSName;
-                _realmEnvMetrics["TargetOsVersion"] = "FILL ME";
-                _realmEnvMetrics["TargetOsMinimumVersion"] = "FILL ME";
-                _realmEnvMetrics["TargetCpuArch"] = GetTargetCpuArchitecture(module);
-                _realmEnvMetrics["FrameworkUsedInConjunction"] = frameworkInfo.Name;
-                _realmEnvMetrics["FrameworkUsedInConjunctionVersion"] = frameworkInfo.Version;
-                _realmEnvMetrics["LanguageVersion"] = GetLanguageVersion(module, _config.TargetFramework);
-                _realmEnvMetrics["RealmSdkVersion"] = module.FindReference("Realm").Version.ToString();
-                _realmEnvMetrics["CoreVersion"] = _coreVersion;
-                _realmEnvMetrics["SdkInstallationMethod"] = "FILL ME";
-                _realmEnvMetrics["IdeUsed"] = "msbuild";
-                _realmEnvMetrics["IdeUsedVersion"] = "FILL ME";
-                _realmEnvMetrics["NetFramework"] = _config.TargetFramework;
-                _realmEnvMetrics["NetFrameworkVersion"] = _config.TargetFrameworkVersion;
-=======
                 _realmEnvMetrics[UserEnvironment.UserId] = AnonymizedUserID;
                 _realmEnvMetrics[UserEnvironment.ProjectId] = SHA256Hash(Encoding.UTF8.GetBytes(module.Name));
                 _realmEnvMetrics[UserEnvironment.RealmSdk] = ".NET";
@@ -256,12 +233,11 @@
                 _realmEnvMetrics[UserEnvironment.FrameworkUsedInConjunctionVersion] = frameworkInfo.Version;
                 _realmEnvMetrics[UserEnvironment.LanguageVersion] = GetLanguageVersion(_config.TargetFramework);
                 _realmEnvMetrics[UserEnvironment.RealmSdkVersion] = module.FindReference("Realm").Version.ToString();
-                _realmEnvMetrics[UserEnvironment.CoreVersion] = "FILL ME";
+                _realmEnvMetrics[UserEnvironment.CoreVersion] = _coreVersion;
                 _realmEnvMetrics[UserEnvironment.SdkInstallationMethod] = "FILL ME";
                 _realmEnvMetrics[UserEnvironment.IdeUsed] = "FILL ME";
                 _realmEnvMetrics[UserEnvironment.NetFramework] = _config.TargetFramework;
                 _realmEnvMetrics[UserEnvironment.NetFrameworkVersion] = _config.TargetFrameworkVersion;
->>>>>>> ffbd19a9
 
                 foreach (var type in module.Types)
                 {
