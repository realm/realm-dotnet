﻿////////////////////////////////////////////////////////////////////////////
//
// Copyright 2016 Realm Inc.
//
// Licensed under the Apache License, Version 2.0 (the "License");
// you may not use this file except in compliance with the License.
// You may obtain a copy of the License at
//
// http://www.apache.org/licenses/LICENSE-2.0
//
// Unless required by applicable law or agreed to in writing, software
// distributed under the License is distributed on an "AS IS" BASIS,
// WITHOUT WARRANTIES OR CONDITIONS OF ANY KIND, either express or implied.
// See the License for the specific language governing permissions and
// limitations under the License.
//
////////////////////////////////////////////////////////////////////////////

using System;
using System.Collections.Generic;
using System.Linq;
using System.Net.Http;
using System.Text;
using System.Threading.Tasks;
using Mono.Cecil;
using Mono.Cecil.Cil;

using static RealmWeaver.AnalyticsUtils;

using Feature = RealmWeaver.Metric.Feature;
using UserEnvironment = RealmWeaver.Metric.Environment;

namespace RealmWeaver
{
    // Asynchronously submits build information to Realm when the assembly weaver
    // is running
    //
    // To be clear: this does *not* run when your app is in production or on
    // your end-user's devices; it will only run when you build your app from source.
    //
    // Why are we doing this? Because it helps us build a better product for you.
    // None of the data personally identifies you, your employer or your app, but it
    // *will* help us understand what Realm version you use, what host OS you use,
    // etc. Having this info will help with prioritizing our time, adding new
    // features and deprecating old ones. Collecting an anonymized assembly name &
    // anonymized MAC is the only way for us to count actual usage of the other
    // metrics accurately. If we don't have a way to deduplicate the info reported,
    // it will be useless, as a single developer building their app on Windows ten
    // times would report 10 times more than a single developer that only builds
    // once from Mac OS X, making the data all but useless. No one likes sharing
    // data unless it's necessary, we get it, and we've debated adding this for a
    // long long time. Since Realm is a free product without an email sign-up, we
    // feel this is a necessary step so we can collect relevant data to build a
    // better product for you.
    //
    // Currently the following information is reported:
    // - What OS and CPU architecture you are running on
    // - What OS and CPU architecture you are building for
    // - What version of the Realm SDK you're using
    // - What framework and what framework version Realm is being used with (e.g. Xamarin, MAUI, etc.)
    // - How the Realm SDK was installed (e.g. Nuget, manual, etc.)
    // - What APIs of the Realm SDK you're using
    // - An anonymized MAC address and assembly name ID to aggregate the other information on.
    internal class Analytics
    {
        // The value of this field is modified by CI in the "prepare-release" action, so do not change its name.
        private const string _coreVersion = "13.1.2";

        private readonly ImportedReferences _references;
        private readonly ILogger _logger;

        private readonly Dictionary<string, string> _realmEnvMetrics = new();

        private readonly Dictionary<string, byte> _realmFeaturesToAnalyze;

        private readonly Dictionary<string, Func<Instruction, (bool IsToDelete, string DictKey)>> _apiAnalysisSetters;

        private readonly Dictionary<string, Func<IMemberDefinition, (bool IsToDelete, string DictKey)>> _classAnalysisSetters;

        private readonly Config _config;

        internal Analytics(Config config, ImportedReferences references, ILogger logger)
        {
            _references = references;
            _config = config;
            _logger = logger;

            _realmFeaturesToAnalyze = Metric.SdkFeatures.Keys.ToDictionary(c => c, _ => (byte)0);

            _classAnalysisSetters = new()
            {
                [Feature.IEmbeddedObject] = member => (true, Feature.IEmbeddedObject),
                [Feature.IAsymmetricObject] = member => (true, Feature.IAsymmetricObject),
                ["Class"] = member =>
                    member is PropertyDefinition property &&
                    (property.PropertyType.IsIRealmObjectBaseImplementor(_references) ||
                    property.PropertyType.IsRealmObjectDescendant(_references)) ?
                    (true, Feature.RealmObjectReference) : default,
                [Feature.RealmValue] = member => (true, Feature.RealmValue),
                ["IList`1"] = member => AnalyzeCollectionProperty(member, Feature.PrimitiveList, Feature.ReferenceList),
                ["IDictionary`2"] = member => AnalyzeCollectionProperty(member, Feature.PrimitiveDictionary, Feature.ReferenceDictionary, 1),
                ["ISet`1"] = member => AnalyzeCollectionProperty(member, Feature.PrimitiveSet, Feature.ReferenceSet),
                ["RealmInteger`1"] = member => (true, Feature.RealmInteger),
                [Feature.BacklinkAttribute] = member => (true, Feature.BacklinkAttribute)
            };

            _apiAnalysisSetters = new ()
            {
                [Feature.GetInstanceAsync] = instruction => AnalyzeRealmApi(instruction, Feature.GetInstanceAsync),
                [Feature.GetInstance] = instruction => AnalyzeRealmApi(instruction, Feature.GetInstance),
                [Feature.Find] = instruction => AnalyzeRealmApi(instruction, Feature.Find),
                [Feature.WriteAsync] = instruction => AnalyzeRealmApi(instruction, Feature.WriteAsync),
                [Feature.ThreadSafeReference] = instruction => AnalyzeRealmApi(instruction, Feature.ThreadSafeReference),

                // check if it's the right signature, that is 2 params in total of which
                // the second a bool and that it's set to true.
                [Feature.Add] = instruction =>
                    IsInRealmNamespace(instruction.Operand) &&
                    instruction.Operand is MethodSpecification methodSpecification &&
                    methodSpecification.Parameters.Count == 2 &&
                    methodSpecification.Parameters[1].ParameterType.MetadataType == MetadataType.Boolean &&
                    instruction.Previous.OpCode == OpCodes.Ldc_I4_1 ?
                    (true, Feature.Add) : default,
                [Feature.ShouldCompactOnLaunch] = instruction => (true, Feature.ShouldCompactOnLaunch),
                [Feature.MigrationCallback] = instruction => (true, Feature.MigrationCallback),
                [Feature.RealmChanged] = instruction => (true, Feature.RealmChanged),
                ["SubscribeForNotifications"] = instruction =>
                {
                    if (instruction.Operand is not MethodSpecification methodSpecification || !IsInRealmNamespace(instruction.Operand))
                    {
                        return default;
                    }

                    var collectionType = ((TypeSpecification)methodSpecification.Parameters[0].ParameterType).Name;
                    var key = collectionType switch
                    {
                        "IQueryable`1" or "IOrderedQueryable`1" => Feature.ResultSubscribeForNotifications,
                        "IList`1" => Feature.ListSubscribeForNotifications,
                        "ISet`1" => Feature.SetSubscribeForNotifications,
                        "IDictionary`2" => Feature.DictionarySubscribeForNotifications,
                        _ => $"{collectionType} unknown collection"
                    };

                    var shouldDelete = ContainsAllRelatedFeatures(key,
                        Feature.ResultSubscribeForNotifications,
                        Feature.ListSubscribeForNotifications,
                        Feature.SetSubscribeForNotifications,
                        Feature.DictionarySubscribeForNotifications);

                    return (shouldDelete, key);
                },
                [Feature.PropertyChanged] = instruction => (true, Feature.PropertyChanged),
                [Feature.RecoverOrDiscardUnsyncedChangesHandler] = instruction => (true, Feature.RecoverOrDiscardUnsyncedChangesHandler),
                [Feature.RecoverUnsyncedChangesHandler] = instruction => (true, Feature.RecoverUnsyncedChangesHandler),
                [Feature.DiscardUnsyncedChangesHandler] = instruction => (true, Feature.DiscardUnsyncedChangesHandler),
                [Feature.ManualRecoveryHandler] = instruction => (true, Feature.ManualRecoveryHandler),
                [Feature.GetProgressObservable] = instruction => (true, Feature.GetProgressObservable),
                [Feature.PartitionSyncConfiguration] = instruction => (true, Feature.PartitionSyncConfiguration),
                [Feature.FlexibleSyncConfiguration] = instruction => (true, Feature.FlexibleSyncConfiguration),
                [Feature.Anonymous] = instruction => AnalyzeRealmApi(instruction, Feature.Anonymous),
                [Feature.EmailPassword] = instruction => AnalyzeRealmApi(instruction, Feature.EmailPassword),
                [Feature.Facebook] = instruction => AnalyzeRealmApi(instruction, Feature.Facebook),
                [Feature.Google] = instruction => AnalyzeRealmApi(instruction, Feature.Google),
                [Feature.Apple] = instruction => AnalyzeRealmApi(instruction, Feature.Apple),
                [Feature.JWT] = instruction => AnalyzeRealmApi(instruction, Feature.JWT),
                [Feature.ApiKey] = instruction => AnalyzeRealmApi(instruction, Feature.ApiKey),
                [Feature.ServerApiKey] = instruction => AnalyzeRealmApi(instruction, Feature.ServerApiKey),
                [Feature.Function] = instruction => AnalyzeRealmApi(instruction, Feature.Function),
                [Feature.CallAsync] = instruction => AnalyzeRealmApi(instruction, Feature.CallAsync),
                [Feature.GetMongoClient] = instruction => (true, Feature.GetMongoClient),
                [Feature.DynamicApi] = instruction => (true, Feature.DynamicApi)
            };

            (bool ShouldDelete, string DictKey) AnalyzeCollectionProperty(IMemberDefinition member, string primitiveKey, string referenceKey, int genericArgIndex = 0)
            {
                if (member is not PropertyDefinition property ||
                    property.PropertyType is not GenericInstanceType genericType ||
                    genericType.GenericArguments.Count < genericArgIndex + 1)
                {
                    return default;
                }

                var keyToAdd = genericType.GenericArguments[genericArgIndex].IsPrimitive ?
                    primitiveKey : referenceKey;

                var shouldDelete = ContainsAllRelatedFeatures(keyToAdd, referenceKey, primitiveKey);
                return (shouldDelete, keyToAdd);
            }

            (bool ShouldDelete, string DictKey) AnalyzeRealmApi(Instruction instruction, string key)
            {
                if (IsInRealmNamespace(instruction.Operand))
                {
                    return (true, key);
                }

                return default;
            }

            bool ContainsAllRelatedFeatures(string key, params string[] features)
            {
                foreach (var feature in features)
                {
                    if (feature != key && (!_realmFeaturesToAnalyze.TryGetValue(feature, out var value) || value == 0))
                    {
                        return false;
                    }
                }

                return true;
            }
        }

        internal void AnalyzeUserAssembly(ModuleDefinition module)
        {
            try
            {
                // collect environment details
                var frameworkInfo = GetFrameworkAndVersion(module, _config);

                _realmEnvMetrics[UserEnvironment.UserId] = GetAnonymizedUserId();
                _realmEnvMetrics[UserEnvironment.ProjectId] = SHA256Hash(Encoding.UTF8.GetBytes(module.Name));
                _realmEnvMetrics[UserEnvironment.RealmSdk] = ".NET";
                _realmEnvMetrics[UserEnvironment.Language] = "C#";
                _realmEnvMetrics[UserEnvironment.HostOsType] = GetHostOsName();
                _realmEnvMetrics[UserEnvironment.HostOsVersion] = Environment.OSVersion.Version.ToString();
                _realmEnvMetrics[UserEnvironment.HostCpuArch] = GetHostCpuArchitecture();
                _realmEnvMetrics[UserEnvironment.TargetOsType] = _config.TargetOSName;
                _realmEnvMetrics[UserEnvironment.TargetCpuArch] = GetTargetCpuArchitecture(module);
                _realmEnvMetrics[UserEnvironment.FrameworkUsedInConjunction] = frameworkInfo.Name;
                _realmEnvMetrics[UserEnvironment.FrameworkUsedInConjunctionVersion] = frameworkInfo.Version;
                _realmEnvMetrics[UserEnvironment.LanguageVersion] = GetLanguageVersion(_config.TargetFramework);
                _realmEnvMetrics[UserEnvironment.RealmSdkVersion] = module.FindReference("Realm").Version.ToString();
<<<<<<< HEAD
                _realmEnvMetrics[UserEnvironment.CoreVersion] = "FILL ME";
                _realmEnvMetrics[UserEnvironment.SdkInstallationMethod] = "FILL ME";
=======
                _realmEnvMetrics[UserEnvironment.CoreVersion] = _coreVersion;
                _realmEnvMetrics[UserEnvironment.SdkInstallationMethod] = _config.InstallationMethod;
                _realmEnvMetrics[UserEnvironment.IdeUsed] = "FILL ME";
>>>>>>> 79e6f5fd
                _realmEnvMetrics[UserEnvironment.NetFramework] = _config.TargetFramework;
                _realmEnvMetrics[UserEnvironment.NetFrameworkVersion] = _config.TargetFrameworkVersion;

                foreach (var type in module.Types)
                {
                    InternalAnalyzeSdkApi(type);
                }

                // We need to first analyze the features before we can set `IsSyncEnabled`.
                _realmFeaturesToAnalyze.TryGetValue(Feature.PartitionSyncConfiguration, out var isPbsUsed);
                _realmFeaturesToAnalyze.TryGetValue(Feature.FlexibleSyncConfiguration, out var isFlxSUsed);
                _realmEnvMetrics[UserEnvironment.IsSyncEnabled] = (isPbsUsed == 1 || isFlxSUsed == 1).ToString().ToLower();
            }
            catch (Exception e)
            {
                _logger.Error($"Could not analyze the user's assembly.{Environment.NewLine}{e.Message}");
            }
        }

        internal void AnalyzeRealmClassProperties(WeaveTypeResult[] types)
        {
            foreach (var type in types)
            {
                if (type.Properties == null)
                {
                    continue;
                }

                foreach (var propertyResult in type.Properties)
                {
                    var property = propertyResult.Property;

                    var key = property.PropertyType.Name;
                    if (!_classAnalysisSetters.ContainsKey(key) && property.PropertyType.MetadataType == MetadataType.Class)
                    {
                        key = "Class";
                    }

                    AnalyzeClassFeature(key, property);

                    foreach (var attribute in property.CustomAttributes)
                    {
                        AnalyzeClassFeature(attribute.AttributeType.Name, property);
                    }
                }
            }

            void AnalyzeClassFeature(string key, PropertyDefinition property)
            {
                if (_classAnalysisSetters.TryGetValue(key, out var featureFunc))
                {
                    var (shouldDelete, keyToSet) = featureFunc(property);

                    if (!string.IsNullOrEmpty(keyToSet))
                    {
                        _realmFeaturesToAnalyze[keyToSet] = 1;
                    }

                    if (shouldDelete)
                    {
                        _classAnalysisSetters.Remove(key);
                    }
                }
            }
        }

        private void InternalAnalyzeSdkApi(TypeDefinition type)
        {
            if (!type.IsClass)
            {
                return;
            }

            if (type.IsIAsymmetricObjectImplementor(_references) || type.IsAsymmetricObjectDescendant(_references))
            {
                _realmFeaturesToAnalyze[Feature.IAsymmetricObject] = 1;
            }
            else if (type.IsIEmbeddedObjectImplementor(_references) || type.IsEmbeddedObjectDescendant(_references))
            {
                _realmFeaturesToAnalyze[Feature.IEmbeddedObject] = 1;
            }

            AnalyzeClassMethods(type);

            foreach (var innerType in type.NestedTypes)
            {
                InternalAnalyzeSdkApi(innerType);
            }
        }

        private void AnalyzeClassMethods(TypeDefinition type)
        {
            string[] prefixes = new[] { "get_", "set_", "add_" };

            foreach (var method in type.Methods)
            {
                if (!method.HasBody)
                {
                    continue;
                }

                foreach (var cil in method.Body.Instructions)
                {
                    var key = (cil.Operand as MemberReference)?.Name;
                    if (string.IsNullOrEmpty(key))
                    {
                        continue;
                    }

                    var (prefix, index) = prefixes.Select(p => (p, key.IndexOf(p, StringComparison.Ordinal)))
                        .OrderByDescending(p => p.Item2)
                        .First();

                    if (index > -1)
                    {
                        // when dealing with:
                        // set_ShouldCompactOnLaunch
                        // add_RealmChanged
                        // add_PropertyChanged
                        // get_DynamicApi
                        key = key.Substring(prefix.Length);
                    }

                    if (!_apiAnalysisSetters.ContainsKey(key) &&
                        cil.Operand is MethodReference methodReference &&
                        methodReference.ReturnType.DeclaringType != null)
                    {
                        // when dealing with ThreadSafeReference
                        key = methodReference.ReturnType.DeclaringType.Name;
                    }

                    if (!_apiAnalysisSetters.ContainsKey(key) && key == ".ctor")
                    {
                        key = ((MemberReference)cil.Operand).DeclaringType.Name;
                    }

                    if (_apiAnalysisSetters.TryGetValue(key, out var featureFunc))
                    {
                        var (IsToDelete, DictKey) = featureFunc.Invoke(cil);

                        if (!string.IsNullOrEmpty(DictKey))
                        {
                            _realmFeaturesToAnalyze[DictKey] = 1;
                        }

                        if (IsToDelete)
                        {
                            _apiAnalysisSetters.Remove(key);
                        }
                    }
                }
            }
        }

        internal async Task<string> SubmitAnalytics()
        {
            try
            {
                var pretty = false;

                // TODO andrea: see what the correct address for production should be
                var sendAddr = "https://data.mongodb-api.com/app/realmsdkmetrics-zmhtm/endpoint/metric_webhook/metric?data=";
#if DEBUG
                pretty = true;
#endif

                // TODO andrea: find a general address that the whole team can use to do tests
                // sendAddr = "https://eu-central-1.aws.data.mongodb-api.com/app/realmmetricscollection-acxca/endpoint/realm_metrics/debug_route?data=";
                var payload = GetJsonPayload(pretty);

                if (_config.AnalyticsCollection != AnalyticsCollection.DryRun)
                {
                    var base64Payload = Convert.ToBase64String(Encoding.UTF8.GetBytes(payload));
                    await SendRequest(sendAddr, base64Payload, string.Empty);
                }

                return payload;
            }
            catch (Exception e)
            {
                _logger.Error($"Could not submit analytics.{Environment.NewLine}{e.Message}");
                return e.Message;
            }
        }

        private string GetJsonPayload(bool pretty)
        {
            var jsonPayload = new StringBuilder();

            jsonPayload.Append('{');
            if (pretty)
            {
                jsonPayload.AppendLine();
            }

            foreach (var kvp in _realmEnvMetrics)
            {
                AppendKeyValue(kvp.Key, kvp.Value);
            }

            foreach (var kvp in _realmFeaturesToAnalyze)
            {
                AppendKeyValue(Metric.SdkFeatures[kvp.Key], kvp.Value);
            }

            var trailingCommaIndex = pretty ? Environment.NewLine.Length + 1 : 1;
            jsonPayload.Remove(jsonPayload.Length - trailingCommaIndex, 1);

            jsonPayload.Append('}');

            return jsonPayload.ToString();

            void AppendKeyValue<Tkey, Tvalue>(Tkey key, Tvalue value)
            {
                if (pretty)
                {
                    jsonPayload.Append('\t');
                }

                jsonPayload.Append($"\"{key}\": \"{value}\",");

                if (pretty)
                {
                    jsonPayload.AppendLine();
                }
            }
        }

        private static async Task SendRequest(string prefixAddr, string payload, string suffixAddr)
        {
            using var httpClient = new HttpClient();
            httpClient.Timeout = TimeSpan.FromSeconds(4);
            await httpClient.GetAsync(new Uri(prefixAddr + payload + suffixAddr));
        }

        private static bool IsInRealmNamespace(object operand)
        {
            if (operand is not MemberReference memberReference)
            {
                return false;
            }

            return memberReference.DeclaringType.FullName.StartsWith("Realms", StringComparison.Ordinal);
        }

        public class Config
        {
            public AnalyticsCollection AnalyticsCollection { get; set; }

            public string AnalyticsLogPath { get; set; }

            public string TargetOSName { get; set; }

            // When in Unity this holds the Unity editor's or Unity player's name; otherwise it holds
            // the .NET target name
            public string TargetFramework { get; set; }

            // When in Unity this holds the Unity editor's or Unity player's version;
            // otherwise it holds the .NET target version
            public string TargetFrameworkVersion { get; set; }

            public string InstallationMethod { get; set; }
        }

        public enum AnalyticsCollection
        {
            Disabled,
            DryRun,
            Full,
        }
    }
}<|MERGE_RESOLUTION|>--- conflicted
+++ resolved
@@ -231,14 +231,9 @@
                 _realmEnvMetrics[UserEnvironment.FrameworkUsedInConjunctionVersion] = frameworkInfo.Version;
                 _realmEnvMetrics[UserEnvironment.LanguageVersion] = GetLanguageVersion(_config.TargetFramework);
                 _realmEnvMetrics[UserEnvironment.RealmSdkVersion] = module.FindReference("Realm").Version.ToString();
-<<<<<<< HEAD
-                _realmEnvMetrics[UserEnvironment.CoreVersion] = "FILL ME";
-                _realmEnvMetrics[UserEnvironment.SdkInstallationMethod] = "FILL ME";
-=======
                 _realmEnvMetrics[UserEnvironment.CoreVersion] = _coreVersion;
                 _realmEnvMetrics[UserEnvironment.SdkInstallationMethod] = _config.InstallationMethod;
                 _realmEnvMetrics[UserEnvironment.IdeUsed] = "FILL ME";
->>>>>>> 79e6f5fd
                 _realmEnvMetrics[UserEnvironment.NetFramework] = _config.TargetFramework;
                 _realmEnvMetrics[UserEnvironment.NetFrameworkVersion] = _config.TargetFrameworkVersion;
 
