﻿////////////////////////////////////////////////////////////////////////////
//
// Copyright 2016 Realm Inc.
//
// Licensed under the Apache License, Version 2.0 (the "License");
// you may not use this file except in compliance with the License.
// You may obtain a copy of the License at
//
// http://www.apache.org/licenses/LICENSE-2.0
//
// Unless required by applicable law or agreed to in writing, software
// distributed under the License is distributed on an "AS IS" BASIS,
// WITHOUT WARRANTIES OR CONDITIONS OF ANY KIND, either express or implied.
// See the License for the specific language governing permissions and
// limitations under the License.
//
////////////////////////////////////////////////////////////////////////////

using System;
using System.Collections.Generic;
using System.Linq;
using System.Net.Http;
using System.Text;
using System.Threading.Tasks;
using Mono.Cecil;
using Mono.Cecil.Cil;

using static RealmWeaver.AnalyticsUtils;

namespace RealmWeaver
{
    // Asynchronously submits build information to Realm when the assembly weaver
    // is running
    //
    // To be clear: this does *not* run when your app is in production or on
    // your end-user's devices; it will only run when you build your app from source.
    //
    // Why are we doing this? Because it helps us build a better product for you.
    // None of the data personally identifies you, your employer or your app, but it
    // *will* help us understand what Realm version you use, what host OS you use,
    // etc. Having this info will help with prioritizing our time, adding new
    // features and deprecating old ones. Collecting an anonymized assembly name &
    // anonymized MAC is the only way for us to count actual usage of the other
    // metrics accurately. If we don't have a way to deduplicate the info reported,
    // it will be useless, as a single developer building their app on Windows ten
    // times would report 10 times more than a single developer that only builds
    // once from Mac OS X, making the data all but useless. No one likes sharing
    // data unless it's necessary, we get it, and we've debated adding this for a
    // long long time. Since Realm is a free product without an email sign-up, we
    // feel this is a necessary step so we can collect relevant data to build a
    // better product for you.
    //
    // Currently the following information is reported:
    // - What OS and CPU architecture you are running on
    // - What OS and CPU architecture you are building for
    // - What version of the Realm SDK you're using
    // - What framework and what framework version Realm is being used with (e.g. Xamarin, MAUI, etc.)
    // - How the Realm SDK was installed (e.g. Nuget, manual, etc.)
    // - What APIs of the Realm SDK you're using
    // - An anonymized MAC address and assembly name ID to aggregate the other information on.
    internal class Analytics
    {
        private const string _coreVersion = "13.1.2";

        private readonly ImportedReferences _references;
        private readonly ILogger _logger;

        private readonly Dictionary<string, string> _realmEnvMetrics;

<<<<<<< HEAD
        private readonly Dictionary<string, byte> _realmFeaturesToAnalyze = new Dictionary<string, byte>()
        {
            [IEmbeddedObject] = 0,
            [IAsymmetricObject] = 0,
            [ReferenceList] = 0,
            [PrimitiveList] = 0,
            [ReferenceDictionary] = 0,
            [PrimitiveDictionary] = 0,
            [ReferenceSet] = 0,
            [PrimitiveSet] = 0,
            [RealmInteger] = 0,
            [RealmObjectReference] = 0,
            [RealmValue] = 0,
            [BacklinkAttribute] = 0,
            [GetInstanceAsync] = 0,
            [GetInstance] = 0,
            [NOT_SUPPORTED_YET] = 0,
            [Find] = 0,
            [WriteAsync] = 0,
            [ThreadSafeReference] = 0,
            [Add] = 0,
            [ShouldCompactOnLaunch] = 0,
            [MigrationCallback] = 0,
            [RealmChanged] = 0,
            [ListSubscribeForNotifications] = 0,
            [SetSubscribeForNotifications] = 0,
            [DictionarySubscribeForNotifications] = 0,
            [ResultSubscribeForNotifications] = 0,
            [PropertyChanged] = 0,
            [RecoverOrDiscardUnsyncedChangesHandler] = 0,
            [RecoverUnsyncedChangesHandler] = 0,
            [DiscardUnsyncedChangesHandler] = 0,
            [ManualRecoveryHandler] = 0,
            [GetProgressObservable] = 0,
            [PartitionSyncConfiguration] = 0,
            [FlexibleSyncConfiguration] = 0,
            [Anonymous] = 0,
            [EmailPassword] = 0,
            [Facebook] = 0,
            [Google] = 0,
            [Apple] = 0,
            [JWT] = 0,
            [ApiKey] = 0,
            [ServerApiKey] = 0,
            [Function] = 0,
            [CallAsync] = 0,
            [GetMongoClient] = 0,
            [DynamicApi] = 0,
        };

        private readonly Dictionary<string, string> _realmEnvMetrics = new Dictionary<string, string>()
        {
            { UserId, string.Empty },
            { RealmSdk, ".NET" },
            { Language, "CSharp" },
            { LanguageVersion, string.Empty },
            { HostOsType, string.Empty },
            { HostOsVersion, string.Empty },
            { HostCpuArch, string.Empty },
            { TargetOsType, string.Empty },
            { TargetOsMinimumVersion, string.Empty },
            { TargetOsVersion, string.Empty },
            { TargetCpuArch, string.Empty },
            { RealmSdkVersion, string.Empty },
            { CoreVersion, _coreVersion },
            { FrameworkUsedInConjunction, string.Empty },
            { FrameworkUsedInConjunctionVersion, string.Empty },
            { SdkInstallationMethod, string.Empty },
            { IdeUsed, string.Empty },
            { IdeUsedVersion, string.Empty },
        };

        private readonly Dictionary<string, Func<Instruction, Dictionary<string, byte>, ImportedReferences, bool>> _apiAnalysisSetters = new Dictionary<string, Func<Instruction, Dictionary<string, byte>, ImportedReferences, bool>>()
        {
            {
                nameof(GetInstanceAsync), (instruction, featureDict, references) =>
                {
                    if (IsInRealmNamespace(instruction.Operand))
                    {
                        featureDict[GetInstanceAsync] = 1;
                        return true;
                    }

                    return false;
                }
            },
            {
                nameof(GetInstance),  (instruction, featureDict, references) =>
                {
                    if (IsInRealmNamespace(instruction.Operand))
                    {
                        featureDict[GetInstance] = 1;
                        return true;
                    }

                    return false;
                }
            },
            {
                nameof(NOT_SUPPORTED_YET),  (instruction, featureDict, references) =>
                {
                    featureDict[NOT_SUPPORTED_YET] = 1;
                    return true;
                }
            },
            {
                nameof(Find), (instruction, featureDict, references) =>
                {
                    if (IsInRealmNamespace(instruction.Operand))
                    {
                        featureDict[Find] = 1;
                        return true;
                    }

                    return false;
                }
            },
            {
                nameof(WriteAsync),  (instruction, featureDict, references) =>
                {
                    if (IsInRealmNamespace(instruction.Operand))
                    {
                        featureDict[WriteAsync] = 1;
                        return true;
                    }

                    return false;
                }
            },
            {
                nameof(ThreadSafeReference),  (instruction, featureDict, references) =>
                {
                    featureDict[ThreadSafeReference] = 1;
                    return true;
                }
            },
            {
                nameof(Add),  (instruction, featureDict, references) =>
                {
                    // check if it's the right signature, that is 2 params in total of which
                    // the second a bool and that it's set to true.
                    if (IsInRealmNamespace(instruction.Operand) &&
                        instruction.Operand is MethodSpecification methodSpecification &&
                        methodSpecification.Parameters.Count == 2 &&
                        methodSpecification.Parameters[1].ParameterType.MetadataType == MetadataType.Boolean &&
                        instruction.Previous.OpCode == OpCodes.Ldc_I4_1)
                    {
                        featureDict[Add] = 1;
                        return true;
                    }

                    return false;
                }
            },
            {
                nameof(ShouldCompactOnLaunch),  (instruction, featureDict, references) =>
                {
                    featureDict[ShouldCompactOnLaunch] = 1;
                    return true;
                }
            },
            {
                nameof(MigrationCallback),  (instruction, featureDict, references) =>
                {
                    featureDict[MigrationCallback] = 1;
                    return true;
                }
            },
            {
                nameof(RealmChanged),  (instruction, featureDict, references) =>
                {
                    featureDict[RealmChanged] = 1;
                    return true;
                }
            },
            {
                "SubscribeForNotifications", (instruction, featureDict, references) =>
                {
                    if (!(instruction.Operand is MethodSpecification methodSpecification))
                    {
                        return false;
                    }

                    switch (((TypeSpecification)methodSpecification.Parameters[0].ParameterType).Name)
                    {
                        case "IQueryable`1":
                        case "IOrderedQueryable`1":
                            featureDict[ResultSubscribeForNotifications] = 1;
                            break;
                        case "IList`1":
                            featureDict[ListSubscribeForNotifications] = 1;
                            break;
                        case "ISet`1":
                            featureDict[SetSubscribeForNotifications] = 1;
                            break;
                        case "IDictionary`2":
                            featureDict[DictionarySubscribeForNotifications] = 1;
                            break;
                        default:
                            break;
                    }

                    return (featureDict[ResultSubscribeForNotifications] &
                        featureDict[ListSubscribeForNotifications] &
                        featureDict[SetSubscribeForNotifications] &
                        featureDict[DictionarySubscribeForNotifications]) == 0x1;
                }
            },
            {
                nameof(PropertyChanged), (instruction, featureDict, references) =>
                {
                    featureDict[PropertyChanged] = 1;
                    return true;
                }
            },
            {
                nameof(RecoverOrDiscardUnsyncedChangesHandler),  (instruction, featureDict, references) =>
                {
                    featureDict[RecoverOrDiscardUnsyncedChangesHandler] = 1;
                    return true;
                }
            },
            {
                nameof(RecoverUnsyncedChangesHandler),  (instruction, featureDict, references) =>
                {
                    featureDict[RecoverUnsyncedChangesHandler] = 1;
                    return true;
                }
            },
            {
                nameof(DiscardUnsyncedChangesHandler), (instruction, featureDict, references) =>
                {
                    featureDict[DiscardUnsyncedChangesHandler] = 1;
                    return true;
                }
            },
            {
                nameof(ManualRecoveryHandler), (instruction, featureDict, references) =>
                {
                    featureDict[ManualRecoveryHandler] = 1;
                    return true;
                }
            },
            {
                nameof(GetProgressObservable), (instruction, featureDict, references) =>
                {
                    featureDict[GetProgressObservable] = 1;
                    return true;
                }
            },
            {
                nameof(PartitionSyncConfiguration), (instruction, featureDict, references) =>
                {
                    featureDict[PartitionSyncConfiguration] = 1;
                    return true;
                }
            },
            {
                nameof(FlexibleSyncConfiguration), (instruction, featureDict, references) =>
                {
                    featureDict[FlexibleSyncConfiguration] = 1;
                    return true;
                }
            },
            {
                nameof(Anonymous), (instruction, featureDict, references) =>
                {
                    if (IsCredential(instruction.Operand))
                    {
                        featureDict[Anonymous] = 1;
                        return true;
                    }

                    return false;
                }
            },
            {
                nameof(EmailPassword), (instruction, featureDict, references) =>
                {
                    if (IsCredential(instruction.Operand))
                    {
                        featureDict[EmailPassword] = 1;
                        return true;
                    }

                    return false;
                }
            },
            {
                nameof(Facebook), (instruction, featureDict, references) =>
                {
                    if (IsCredential(instruction.Operand))
                    {
                        featureDict[Facebook] = 1;
                        return true;
                    }

                    return false;
                }
            },
            {
                nameof(Google), (instruction, featureDict, references) =>
                {
                    if (IsCredential(instruction.Operand))
                    {
                        featureDict[Google] = 1;
                        return true;
                    }

                    return false;
                }
            },
            {
                nameof(Apple), (instruction, featureDict, references) =>
                {
                    if (IsCredential(instruction.Operand))
                    {
                        featureDict[Apple] = 1;
                        return true;
                    }
=======
        private readonly Dictionary<string, byte> _realmFeaturesToAnalyze;
>>>>>>> 7e960d2c

        private readonly Dictionary<string, Func<Instruction, (bool IsToDelete, string DictKey)>> _apiAnalysisSetters;

        private readonly Dictionary<string, Func<IMemberDefinition, (bool IsToDelete, string DictKey)>> _classAnalysisSetters;

        private readonly Config _config;

        internal Analytics(Config config, ImportedReferences references, ILogger logger)
        {
            _references = references;
            _config = config;
            _logger = logger;

            _realmFeaturesToAnalyze = Metric.SdkFeatures.Keys.ToDictionary(c => c, _ => (byte)0);
            _realmEnvMetrics = Metric.UserEnvironment.Keys.ToDictionary(c => c, _ => string.Empty);

            _classAnalysisSetters = new ()
            {
                ["IEmbeddedObject"] = member => (true, "IEmbeddedObject"),
                ["IAsymmetricObject"] = member => (true, "IAsymmetricObject"),
                ["Class"] = member =>
                    member is PropertyDefinition property &&
                    (property.PropertyType.IsIRealmObjectBaseImplementor(_references) ||
                    property.PropertyType.IsRealmObjectDescendant(_references)) ?
                    (true, "RealmObjectReference") : default,
                ["RealmValue"] = member => (true, "RealmValue"),
                ["IList`1"] = member =>
                {
                    if (!(member is PropertyDefinition property))
                    {
                        return default;
                    }

                    var keyToSet = ((GenericInstanceType)property.PropertyType).GenericArguments[0].IsPrimitive ?
                        "PrimitiveList" : "ReferenceList";

                    return ((_realmFeaturesToAnalyze["PrimitiveList"] &
                        _realmFeaturesToAnalyze["ReferenceList"]) == 0x1, keyToSet);
                },
                ["IDictionary`2"] = member =>
                {
                    if (!(member is PropertyDefinition property))
                    {
                        return default;
                    }

                    var keyToSet = ((GenericInstanceType)property.PropertyType).GenericArguments[1].IsPrimitive ?
                        "PrimitiveDictionary" : "ReferenceDictionary";

                    return ((_realmFeaturesToAnalyze["PrimitiveDictionary"] &
                        _realmFeaturesToAnalyze["ReferenceDictionary"]) == 0x1, keyToSet);
                },
                ["ISet`1"] = member =>
                {
                    if (!(member is PropertyDefinition property))
                    {
                        return default;
                    }

                    var keyToSet = ((GenericInstanceType)property.PropertyType).GenericArguments[0].IsPrimitive ?
                        "PrimitiveSet" : "ReferenceSet";

                    return ((_realmFeaturesToAnalyze["PrimitiveSet"] &
                        _realmFeaturesToAnalyze["ReferenceSet"]) == 0x1, keyToSet);
                },
                ["RealmInteger`1"] = member => (true, "RealmInteger"),
                ["BacklinkAttribute"] = member => (true, "BacklinkAttribute")
            };

            _apiAnalysisSetters = new ()
            {
                ["GetInstanceAsync"] = instruction => IsInRealmNamespace(instruction.Operand) ? (true, "GetInstanceAsync") : default,
                ["GetInstance"] = instruction => IsInRealmNamespace(instruction.Operand) ? (true, "GetInstance") : default,

                // ["NOT_SUPPORTED_YET"] = instruction => (true, NOT_SUPPORTED_YET),
                ["Find"] = instruction => IsInRealmNamespace(instruction.Operand) ? (true, "Find") : default,
                ["WriteAsync"] = instruction => IsInRealmNamespace(instruction.Operand) ? (true, "WriteAsync") : default,
                ["ThreadSafeReference"] = instruction => (true, "ThreadSafeReference"),

                // check if it's the right signature, that is 2 params in total of which
                // the second a bool and that it's set to true.
                ["Add"] = instruction =>
                    IsInRealmNamespace(instruction.Operand) &&
                    instruction.Operand is MethodSpecification methodSpecification &&
                    methodSpecification.Parameters.Count == 2 &&
                    methodSpecification.Parameters[1].ParameterType.MetadataType == MetadataType.Boolean &&
                    instruction.Previous.OpCode == OpCodes.Ldc_I4_1 ?
                    (true, "Add") : default,
                ["ShouldCompactOnLaunch"] = instruction => (true, "ShouldCompactOnLaunch"),
                ["MigrationCallback"] = instruction => (true, "MigrationCallback"),
                ["RealmChanged"] = instruction => (true, "RealmChanged"),
                ["SubscribeForNotifications"] = instruction =>
                {
                    if (!(instruction.Operand is MethodSpecification methodSpecification) || !IsInRealmNamespace(instruction.Operand))
                    {
                        return default;
                    }

                    var collectionType = ((TypeSpecification)methodSpecification.Parameters[0].ParameterType).Name;
                    var key = collectionType switch
                    {
                        "IQueryable`1" or "IOrderedQueryable`1" => "ResultSubscribeForNotifications",
                        "IList`1" => "ListSubscribeForNotifications",
                        "ISet`1" => "SetSubscribeForNotifications",
                        "IDictionary`2" => "DictionarySubscribeForNotifications",
                        _ => $"{collectionType} unknown collection"
                    };

                    return ((_realmFeaturesToAnalyze["ResultSubscribeForNotifications"] &
                        _realmFeaturesToAnalyze["ListSubscribeForNotifications"] &
                        _realmFeaturesToAnalyze["SetSubscribeForNotifications"] &
                        _realmFeaturesToAnalyze["DictionarySubscribeForNotifications"]) == 0x1, key);
                },
                ["PropertyChanged"] = instruction => (true, "PropertyChanged"),
                ["RecoverOrDiscardUnsyncedChangesHandler"] = instruction => (true, "RecoverOrDiscardUnsyncedChangesHandler"),
                ["RecoverUnsyncedChangesHandler"] = instruction => (true, "RecoverUnsyncedChangesHandler"),
                ["DiscardUnsyncedChangesHandler"] = instruction => (true, "DiscardUnsyncedChangesHandler"),
                ["ManualRecoveryHandler"] = instruction => (true, "ManualRecoveryHandler"),
                ["GetProgressObservable"] = instruction => (true, "GetProgressObservable"),
                ["PartitionSyncConfiguration"] = instruction => (true, "PartitionSyncConfiguration"),
                ["FlexibleSyncConfiguration"] = instruction => (true, "FlexibleSyncConfiguration"),
                ["Anonymous"] = instruction => IsInRealmNamespace(instruction.Operand) ? (true, "Anonymous") : default,
                ["EmailPassword"] = instruction => IsInRealmNamespace(instruction.Operand) ? (true, "EmailPassword") : default,
                ["Facebook"] = instruction => IsInRealmNamespace(instruction.Operand) ? (true, "Facebook") : default,
                ["Google"] = instruction => IsInRealmNamespace(instruction.Operand) ? (true, "Google") : default,
                ["Apple"] = instruction => IsInRealmNamespace(instruction.Operand) ? (true, "Apple") : default,
                ["JWT"] = instruction => IsInRealmNamespace(instruction.Operand) ? (true, "JWT") : default,
                ["ApiKey"] = instruction => IsInRealmNamespace(instruction.Operand) ? (true, "ApiKey") : default,
                ["ServerApiKey"] = instruction => IsInRealmNamespace(instruction.Operand) ? (true, "ServerApiKey") : default,
                ["Function"] = instruction => IsInRealmNamespace(instruction.Operand) ? (true, "Function") : default,
                ["CallAsync"] = instruction => IsInRealmNamespace(instruction.Operand) ? (true, "CallAsync") : default,
                ["GetMongoClient"] = instruction => (true, "GetMongoClient"),
                ["DynamicApi"] = instruction => (true, "DynamicApi")
            };
        }

        internal void AnalyzeUserAssembly(ModuleDefinition module)
        {
            try
            {
                // collect environment details
                var frameworkInfo = GetFrameworkAndVersion(module, _config);

<<<<<<< HEAD
                _realmEnvMetrics[UserId] = AnonymizedUserID;
                _realmEnvMetrics[ProjectId] = SHA256Hash(Encoding.UTF8.GetBytes(module.Name));
                _realmEnvMetrics[HostOsType] = ConvertPlatformIdOsToMetricVersion(Environment.OSVersion.Platform);
                _realmEnvMetrics[HostOsVersion] = Environment.OSVersion.Version.ToString();
                _realmEnvMetrics[HostCpuArch] = GetHostCpuArchitecture;
                _realmEnvMetrics[TargetOsType] = _config.TargetOSName;
                _realmEnvMetrics[TargetOsVersion] = "FILL ME";
                _realmEnvMetrics[TargetOsMinimumVersion] = "FILL ME";
                _realmEnvMetrics[TargetCpuArch] = GetTargetCpuArchitecture(module);
                _realmEnvMetrics[FrameworkUsedInConjunction] = frameworkInfo.Name;
                _realmEnvMetrics[FrameworkUsedInConjunctionVersion] = frameworkInfo.Version;
                _realmEnvMetrics[LanguageVersion] = GetLanguageVersion(module, _config.TargetFramework);
                _realmEnvMetrics[RealmSdkVersion] = module.FindReference("Realm").Version.ToString();
                _realmEnvMetrics[SdkInstallationMethod] = "FILL ME";
                _realmEnvMetrics[IdeUsed] = "FILL ME";
                _realmEnvMetrics[IdeUsedVersion] = "FILL ME";
=======
                _realmEnvMetrics["UserId"] = AnonymizedUserID;
                _realmEnvMetrics["ProjectId"] = SHA256Hash(Encoding.UTF8.GetBytes(module.Name));
                _realmEnvMetrics["RealmSdk"] = ".NET";
                _realmEnvMetrics["Language"] = "CSharp";
                _realmEnvMetrics["HostOsType"] = ConvertPlatformIdOsToMetricVersion(Environment.OSVersion.Platform);
                _realmEnvMetrics["HostOsVersion"] = Environment.OSVersion.Version.ToString();
                _realmEnvMetrics["HostCpuArch"] = GetHostCpuArchitecture;
                _realmEnvMetrics["TargetOsType"] = _config.TargetOSName;
                _realmEnvMetrics["TargetOsVersion"] = "FILL ME";
                _realmEnvMetrics["TargetOsMinimumVersion"] = "FILL ME";
                _realmEnvMetrics["TargetCpuArch"] = GetTargetCpuArchitecture(module);
                _realmEnvMetrics["FrameworkUsedInConjunction"] = frameworkInfo.Name;
                _realmEnvMetrics["FrameworkUsedInConjunctionVersion"] = frameworkInfo.Version;
                _realmEnvMetrics["LanguageVersion"] = GetLanguageVersion(module, _config.TargetFramework);
                _realmEnvMetrics["RealmSdkVersion"] = module.FindReference("Realm").Version.ToString();
                _realmEnvMetrics["CoreVersion"] = "FILL ME";
                _realmEnvMetrics["SdkInstallationMethod"] = "FILL ME";
                _realmEnvMetrics["IdeUsed"] = "msbuild";
                _realmEnvMetrics["IdeUsedVersion"] = "FILL ME";
                _realmEnvMetrics["NetFramework"] = _config.TargetFramework;
                _realmEnvMetrics["NetFrameworkVersion"] = _config.TargetFrameworkVersion;
>>>>>>> 7e960d2c

                foreach (var type in module.Types)
                {
                    InternalAnalyzeSdkApi(type);
                }
            }
            catch (Exception e)
            {
                _logger.Error($"Could not analyze the user's assembly.{Environment.NewLine}{e.Message}");
            }
        }

        internal void AnalyzeRealmClassProperties(WeaveTypeResult[] types)
        {
            foreach (var type in types)
            {
                if (type.Properties == null)
                {
                    continue;
                }

                Func<IMemberDefinition, (bool IsToDelete, string DictKey)> featureFunc = null;

                foreach (var propertyResult in type.Properties)
                {
                    var property = propertyResult.Property;

                    var key = property.PropertyType.Name;
                    if (!_classAnalysisSetters.ContainsKey(key) && property.PropertyType.MetadataType == MetadataType.Class)
                    {
                        key = property.PropertyType.MetadataType.ToString();
                    }

                    if (_classAnalysisSetters.TryGetValue(key, out featureFunc))
                    {
                        HandleFeatureSetting(featureFunc.Invoke(property), key);
                    }

                    foreach (var attribute in property.CustomAttributes)
                    {
                        if (_classAnalysisSetters.TryGetValue(attribute.AttributeType.Name, out featureFunc))
                        {
                            HandleFeatureSetting(featureFunc.Invoke(property), key);
                        }
                    }
                }
            }
        }

        private void InternalAnalyzeSdkApi(TypeDefinition type)
        {
            if (!type.IsClass)
            {
                return;
            }

            Func<IMemberDefinition, (bool IsToDelete, string DictKey)> featureFunc = null;

            if (_classAnalysisSetters.TryGetValue("IAsymmetricObject", out featureFunc) &&
                (type.IsIAsymmetricObjectImplementor(_references) || type.IsAsymmetricObjectDescendant(_references)))
            {
                HandleFeatureSetting(featureFunc.Invoke(type), "IAsymmetricObject");
            }
            else if (_classAnalysisSetters.TryGetValue("IEmbeddedObject", out featureFunc) &&
                (type.IsIEmbeddedObjectImplementor(_references) || type.IsEmbeddedObjectDescendant(_references)))
            {
                HandleFeatureSetting(featureFunc.Invoke(type), "IEmbeddedObject");
            }

            AnalyzeClassMethods(type);

            foreach (var innerType in type.NestedTypes)
            {
                InternalAnalyzeSdkApi(innerType);
            }
        }

        private void HandleFeatureSetting((bool IsToDelete, string DictKey) tuple, string key)
        {
            if (!string.IsNullOrEmpty(tuple.DictKey))
            {
                _realmFeaturesToAnalyze[tuple.DictKey] = 1;
            }

            if (tuple.IsToDelete)
            {
                _classAnalysisSetters.Remove(key);
            }
        }

        private void AnalyzeClassMethods(TypeDefinition type)
        {
            foreach (var method in type.Methods)
            {
                if (!method.HasBody)
                {
                    continue;
                }

                foreach (var cil in method.Body.Instructions)
                {
                    var key = (cil.Operand as MemberReference)?.Name;
                    if (string.IsNullOrEmpty(key))
                    {
                        continue;
                    }

                    var index = new int[]
                    {
                        key.IndexOf("get_", StringComparison.Ordinal),
                        key.IndexOf("set_", StringComparison.Ordinal),
                        key.IndexOf("add_", StringComparison.Ordinal)
                    }.Max();

                    if (index > -1)
                    {
                        // when dealing with:
                        // set_ShouldCompactOnLaunch
                        // add_RealmChanged
                        // add_PropertyChanged
                        // get_DynamicApi
                        key = key.Substring(index + 4);
                    }

                    if (!_apiAnalysisSetters.ContainsKey(key) && cil.Operand is MethodReference methodReference &&
                        methodReference.ReturnType.DeclaringType != null)
                    {
                        // when dealing with ThreadSafeReference
                        key = methodReference.ReturnType.DeclaringType.ToString();
                        key = key.Replace("Realms.", string.Empty);
                    }

                    if (!_apiAnalysisSetters.ContainsKey(key) && key == ".ctor")
                    {
                        key = ((MemberReference)cil.Operand).DeclaringType.Name;
                    }

                    if (_apiAnalysisSetters.TryGetValue(key, out var featureFunc))
                    {
                        var (IsToDelete, DictKey) = featureFunc.Invoke(cil);

                        if (!string.IsNullOrEmpty(DictKey))
                        {
                            _realmFeaturesToAnalyze[DictKey] = 1;
                        }

                        if (IsToDelete)
                        {
                            _apiAnalysisSetters.Remove(key);
                        }
                    }
                }
            }
        }

        internal async Task<string> SubmitAnalytics()
        {
            try
            {
                var pretty = false;

                // TODO andrea: see what the correct address for production should be
                var sendAddr = "https://data.mongodb-api.com/app/realmsdkmetrics-zmhtm/endpoint/metric_webhook/metric?data=";
#if DEBUG
                pretty = true;
#endif

                // TODO andrea: find a general address that the whole team can use to do tests
                // sendAddr = "https://eu-central-1.aws.data.mongodb-api.com/app/realmmetricscollection-acxca/endpoint/realm_metrics/debug_route?data=";
                var payload = GetJsonPayload(pretty);

                if (_config.AnalyticsCollection != AnalyticsCollection.DryRun)
                {
                    var base64Payload = Convert.ToBase64String(Encoding.UTF8.GetBytes(payload));
                    await SendRequest(sendAddr, base64Payload, string.Empty);
                }

                return payload;
            }
            catch (Exception e)
            {
                _logger.Error($"Could not submit analytics.{Environment.NewLine}{e.Message}");
                return e.Message;
            }
        }

        private string GetJsonPayload(bool pretty)
        {
            var jsonPayload = new StringBuilder();

            jsonPayload.Append('{');
            if (pretty)
            {
                jsonPayload.AppendLine();
            }

            foreach (var kvp in _realmEnvMetrics)
            {
                AppendKeyValue(Metric.UserEnvironment[kvp.Key], kvp.Value);
            }

            foreach (var kvp in _realmFeaturesToAnalyze)
            {
                AppendKeyValue(Metric.SdkFeatures[kvp.Key], kvp.Value);
            }

            var trailingCommaIndex = pretty ? Environment.NewLine.Length + 1 : 1;
            jsonPayload.Remove(jsonPayload.Length - trailingCommaIndex, 1);

            jsonPayload.Append('}');

            return jsonPayload.ToString();

            void AppendKeyValue<Tkey, Tvalue>(Tkey key, Tvalue value)
            {
                if (pretty)
                {
                    jsonPayload.Append('\t');
                }

                jsonPayload.Append($"\"{key}\": \"{value}\",");

                if (pretty)
                {
                    jsonPayload.AppendLine();
                }
            }
        }

        private static async Task SendRequest(string prefixAddr, string payload, string suffixAddr)
        {
            using (var httpClient = new HttpClient())
            {
                httpClient.Timeout = TimeSpan.FromSeconds(4);
                await httpClient.GetAsync(new Uri(prefixAddr + payload + suffixAddr));
            }
        }

        private static bool IsInRealmNamespace(object operand)
        {
            if (!(operand is MemberReference memberReference))
            {
                return false;
            }

            return memberReference.DeclaringType.FullName.StartsWith("Realms", StringComparison.Ordinal);
        }

        public class Config
        {
            public AnalyticsCollection AnalyticsCollection { get; set; }

            public string AnalyticsLogPath { get; set; }

            public string TargetOSName { get; set; }

            // When in Unity this holds the Unity editor's or Unity player's name; otherwise it holds
            // the .NET target name
            public string TargetFramework { get; set; }

            // When in Unity this holds the Unity editor's or Unity player's version;
            // otherwise it holds the .NET target version
            public string TargetFrameworkVersion { get; set; }
        }

        public enum AnalyticsCollection
        {
            Disabled,
            DryRun,
            Minimal,
            Full,
        }
    }
}<|MERGE_RESOLUTION|>--- conflicted
+++ resolved
@@ -60,6 +60,7 @@
     // - An anonymized MAC address and assembly name ID to aggregate the other information on.
     internal class Analytics
     {
+        // The value of this field is modified by CI in the "prepare-release" action, so do not change its name.
         private const string _coreVersion = "13.1.2";
 
         private readonly ImportedReferences _references;
@@ -67,330 +68,7 @@
 
         private readonly Dictionary<string, string> _realmEnvMetrics;
 
-<<<<<<< HEAD
-        private readonly Dictionary<string, byte> _realmFeaturesToAnalyze = new Dictionary<string, byte>()
-        {
-            [IEmbeddedObject] = 0,
-            [IAsymmetricObject] = 0,
-            [ReferenceList] = 0,
-            [PrimitiveList] = 0,
-            [ReferenceDictionary] = 0,
-            [PrimitiveDictionary] = 0,
-            [ReferenceSet] = 0,
-            [PrimitiveSet] = 0,
-            [RealmInteger] = 0,
-            [RealmObjectReference] = 0,
-            [RealmValue] = 0,
-            [BacklinkAttribute] = 0,
-            [GetInstanceAsync] = 0,
-            [GetInstance] = 0,
-            [NOT_SUPPORTED_YET] = 0,
-            [Find] = 0,
-            [WriteAsync] = 0,
-            [ThreadSafeReference] = 0,
-            [Add] = 0,
-            [ShouldCompactOnLaunch] = 0,
-            [MigrationCallback] = 0,
-            [RealmChanged] = 0,
-            [ListSubscribeForNotifications] = 0,
-            [SetSubscribeForNotifications] = 0,
-            [DictionarySubscribeForNotifications] = 0,
-            [ResultSubscribeForNotifications] = 0,
-            [PropertyChanged] = 0,
-            [RecoverOrDiscardUnsyncedChangesHandler] = 0,
-            [RecoverUnsyncedChangesHandler] = 0,
-            [DiscardUnsyncedChangesHandler] = 0,
-            [ManualRecoveryHandler] = 0,
-            [GetProgressObservable] = 0,
-            [PartitionSyncConfiguration] = 0,
-            [FlexibleSyncConfiguration] = 0,
-            [Anonymous] = 0,
-            [EmailPassword] = 0,
-            [Facebook] = 0,
-            [Google] = 0,
-            [Apple] = 0,
-            [JWT] = 0,
-            [ApiKey] = 0,
-            [ServerApiKey] = 0,
-            [Function] = 0,
-            [CallAsync] = 0,
-            [GetMongoClient] = 0,
-            [DynamicApi] = 0,
-        };
-
-        private readonly Dictionary<string, string> _realmEnvMetrics = new Dictionary<string, string>()
-        {
-            { UserId, string.Empty },
-            { RealmSdk, ".NET" },
-            { Language, "CSharp" },
-            { LanguageVersion, string.Empty },
-            { HostOsType, string.Empty },
-            { HostOsVersion, string.Empty },
-            { HostCpuArch, string.Empty },
-            { TargetOsType, string.Empty },
-            { TargetOsMinimumVersion, string.Empty },
-            { TargetOsVersion, string.Empty },
-            { TargetCpuArch, string.Empty },
-            { RealmSdkVersion, string.Empty },
-            { CoreVersion, _coreVersion },
-            { FrameworkUsedInConjunction, string.Empty },
-            { FrameworkUsedInConjunctionVersion, string.Empty },
-            { SdkInstallationMethod, string.Empty },
-            { IdeUsed, string.Empty },
-            { IdeUsedVersion, string.Empty },
-        };
-
-        private readonly Dictionary<string, Func<Instruction, Dictionary<string, byte>, ImportedReferences, bool>> _apiAnalysisSetters = new Dictionary<string, Func<Instruction, Dictionary<string, byte>, ImportedReferences, bool>>()
-        {
-            {
-                nameof(GetInstanceAsync), (instruction, featureDict, references) =>
-                {
-                    if (IsInRealmNamespace(instruction.Operand))
-                    {
-                        featureDict[GetInstanceAsync] = 1;
-                        return true;
-                    }
-
-                    return false;
-                }
-            },
-            {
-                nameof(GetInstance),  (instruction, featureDict, references) =>
-                {
-                    if (IsInRealmNamespace(instruction.Operand))
-                    {
-                        featureDict[GetInstance] = 1;
-                        return true;
-                    }
-
-                    return false;
-                }
-            },
-            {
-                nameof(NOT_SUPPORTED_YET),  (instruction, featureDict, references) =>
-                {
-                    featureDict[NOT_SUPPORTED_YET] = 1;
-                    return true;
-                }
-            },
-            {
-                nameof(Find), (instruction, featureDict, references) =>
-                {
-                    if (IsInRealmNamespace(instruction.Operand))
-                    {
-                        featureDict[Find] = 1;
-                        return true;
-                    }
-
-                    return false;
-                }
-            },
-            {
-                nameof(WriteAsync),  (instruction, featureDict, references) =>
-                {
-                    if (IsInRealmNamespace(instruction.Operand))
-                    {
-                        featureDict[WriteAsync] = 1;
-                        return true;
-                    }
-
-                    return false;
-                }
-            },
-            {
-                nameof(ThreadSafeReference),  (instruction, featureDict, references) =>
-                {
-                    featureDict[ThreadSafeReference] = 1;
-                    return true;
-                }
-            },
-            {
-                nameof(Add),  (instruction, featureDict, references) =>
-                {
-                    // check if it's the right signature, that is 2 params in total of which
-                    // the second a bool and that it's set to true.
-                    if (IsInRealmNamespace(instruction.Operand) &&
-                        instruction.Operand is MethodSpecification methodSpecification &&
-                        methodSpecification.Parameters.Count == 2 &&
-                        methodSpecification.Parameters[1].ParameterType.MetadataType == MetadataType.Boolean &&
-                        instruction.Previous.OpCode == OpCodes.Ldc_I4_1)
-                    {
-                        featureDict[Add] = 1;
-                        return true;
-                    }
-
-                    return false;
-                }
-            },
-            {
-                nameof(ShouldCompactOnLaunch),  (instruction, featureDict, references) =>
-                {
-                    featureDict[ShouldCompactOnLaunch] = 1;
-                    return true;
-                }
-            },
-            {
-                nameof(MigrationCallback),  (instruction, featureDict, references) =>
-                {
-                    featureDict[MigrationCallback] = 1;
-                    return true;
-                }
-            },
-            {
-                nameof(RealmChanged),  (instruction, featureDict, references) =>
-                {
-                    featureDict[RealmChanged] = 1;
-                    return true;
-                }
-            },
-            {
-                "SubscribeForNotifications", (instruction, featureDict, references) =>
-                {
-                    if (!(instruction.Operand is MethodSpecification methodSpecification))
-                    {
-                        return false;
-                    }
-
-                    switch (((TypeSpecification)methodSpecification.Parameters[0].ParameterType).Name)
-                    {
-                        case "IQueryable`1":
-                        case "IOrderedQueryable`1":
-                            featureDict[ResultSubscribeForNotifications] = 1;
-                            break;
-                        case "IList`1":
-                            featureDict[ListSubscribeForNotifications] = 1;
-                            break;
-                        case "ISet`1":
-                            featureDict[SetSubscribeForNotifications] = 1;
-                            break;
-                        case "IDictionary`2":
-                            featureDict[DictionarySubscribeForNotifications] = 1;
-                            break;
-                        default:
-                            break;
-                    }
-
-                    return (featureDict[ResultSubscribeForNotifications] &
-                        featureDict[ListSubscribeForNotifications] &
-                        featureDict[SetSubscribeForNotifications] &
-                        featureDict[DictionarySubscribeForNotifications]) == 0x1;
-                }
-            },
-            {
-                nameof(PropertyChanged), (instruction, featureDict, references) =>
-                {
-                    featureDict[PropertyChanged] = 1;
-                    return true;
-                }
-            },
-            {
-                nameof(RecoverOrDiscardUnsyncedChangesHandler),  (instruction, featureDict, references) =>
-                {
-                    featureDict[RecoverOrDiscardUnsyncedChangesHandler] = 1;
-                    return true;
-                }
-            },
-            {
-                nameof(RecoverUnsyncedChangesHandler),  (instruction, featureDict, references) =>
-                {
-                    featureDict[RecoverUnsyncedChangesHandler] = 1;
-                    return true;
-                }
-            },
-            {
-                nameof(DiscardUnsyncedChangesHandler), (instruction, featureDict, references) =>
-                {
-                    featureDict[DiscardUnsyncedChangesHandler] = 1;
-                    return true;
-                }
-            },
-            {
-                nameof(ManualRecoveryHandler), (instruction, featureDict, references) =>
-                {
-                    featureDict[ManualRecoveryHandler] = 1;
-                    return true;
-                }
-            },
-            {
-                nameof(GetProgressObservable), (instruction, featureDict, references) =>
-                {
-                    featureDict[GetProgressObservable] = 1;
-                    return true;
-                }
-            },
-            {
-                nameof(PartitionSyncConfiguration), (instruction, featureDict, references) =>
-                {
-                    featureDict[PartitionSyncConfiguration] = 1;
-                    return true;
-                }
-            },
-            {
-                nameof(FlexibleSyncConfiguration), (instruction, featureDict, references) =>
-                {
-                    featureDict[FlexibleSyncConfiguration] = 1;
-                    return true;
-                }
-            },
-            {
-                nameof(Anonymous), (instruction, featureDict, references) =>
-                {
-                    if (IsCredential(instruction.Operand))
-                    {
-                        featureDict[Anonymous] = 1;
-                        return true;
-                    }
-
-                    return false;
-                }
-            },
-            {
-                nameof(EmailPassword), (instruction, featureDict, references) =>
-                {
-                    if (IsCredential(instruction.Operand))
-                    {
-                        featureDict[EmailPassword] = 1;
-                        return true;
-                    }
-
-                    return false;
-                }
-            },
-            {
-                nameof(Facebook), (instruction, featureDict, references) =>
-                {
-                    if (IsCredential(instruction.Operand))
-                    {
-                        featureDict[Facebook] = 1;
-                        return true;
-                    }
-
-                    return false;
-                }
-            },
-            {
-                nameof(Google), (instruction, featureDict, references) =>
-                {
-                    if (IsCredential(instruction.Operand))
-                    {
-                        featureDict[Google] = 1;
-                        return true;
-                    }
-
-                    return false;
-                }
-            },
-            {
-                nameof(Apple), (instruction, featureDict, references) =>
-                {
-                    if (IsCredential(instruction.Operand))
-                    {
-                        featureDict[Apple] = 1;
-                        return true;
-                    }
-=======
         private readonly Dictionary<string, byte> _realmFeaturesToAnalyze;
->>>>>>> 7e960d2c
 
         private readonly Dictionary<string, Func<Instruction, (bool IsToDelete, string DictKey)>> _apiAnalysisSetters;
 
@@ -534,24 +212,6 @@
                 // collect environment details
                 var frameworkInfo = GetFrameworkAndVersion(module, _config);
 
-<<<<<<< HEAD
-                _realmEnvMetrics[UserId] = AnonymizedUserID;
-                _realmEnvMetrics[ProjectId] = SHA256Hash(Encoding.UTF8.GetBytes(module.Name));
-                _realmEnvMetrics[HostOsType] = ConvertPlatformIdOsToMetricVersion(Environment.OSVersion.Platform);
-                _realmEnvMetrics[HostOsVersion] = Environment.OSVersion.Version.ToString();
-                _realmEnvMetrics[HostCpuArch] = GetHostCpuArchitecture;
-                _realmEnvMetrics[TargetOsType] = _config.TargetOSName;
-                _realmEnvMetrics[TargetOsVersion] = "FILL ME";
-                _realmEnvMetrics[TargetOsMinimumVersion] = "FILL ME";
-                _realmEnvMetrics[TargetCpuArch] = GetTargetCpuArchitecture(module);
-                _realmEnvMetrics[FrameworkUsedInConjunction] = frameworkInfo.Name;
-                _realmEnvMetrics[FrameworkUsedInConjunctionVersion] = frameworkInfo.Version;
-                _realmEnvMetrics[LanguageVersion] = GetLanguageVersion(module, _config.TargetFramework);
-                _realmEnvMetrics[RealmSdkVersion] = module.FindReference("Realm").Version.ToString();
-                _realmEnvMetrics[SdkInstallationMethod] = "FILL ME";
-                _realmEnvMetrics[IdeUsed] = "FILL ME";
-                _realmEnvMetrics[IdeUsedVersion] = "FILL ME";
-=======
                 _realmEnvMetrics["UserId"] = AnonymizedUserID;
                 _realmEnvMetrics["ProjectId"] = SHA256Hash(Encoding.UTF8.GetBytes(module.Name));
                 _realmEnvMetrics["RealmSdk"] = ".NET";
@@ -567,13 +227,12 @@
                 _realmEnvMetrics["FrameworkUsedInConjunctionVersion"] = frameworkInfo.Version;
                 _realmEnvMetrics["LanguageVersion"] = GetLanguageVersion(module, _config.TargetFramework);
                 _realmEnvMetrics["RealmSdkVersion"] = module.FindReference("Realm").Version.ToString();
-                _realmEnvMetrics["CoreVersion"] = "FILL ME";
+                _realmEnvMetrics["CoreVersion"] = _coreVersion;
                 _realmEnvMetrics["SdkInstallationMethod"] = "FILL ME";
                 _realmEnvMetrics["IdeUsed"] = "msbuild";
                 _realmEnvMetrics["IdeUsedVersion"] = "FILL ME";
                 _realmEnvMetrics["NetFramework"] = _config.TargetFramework;
                 _realmEnvMetrics["NetFrameworkVersion"] = _config.TargetFrameworkVersion;
->>>>>>> 7e960d2c
 
                 foreach (var type in module.Types)
                 {
