--- conflicted
+++ resolved
@@ -279,13 +279,10 @@
             AsymmetricObject = new TypeReference("Realms", "AsymmetricObject", Module, realmAssembly);
             RealmSchema_PropertyType = new TypeReference("Realms.Schema", "PropertyType", Module, realmAssembly, valueType: true);
             RealmValue = new TypeReference("Realms", "RealmValue", Module, realmAssembly, valueType: true);
-<<<<<<< HEAD
             IRealmObject = new TypeReference("Realms", "IRealmObject", Module, realmAssembly, valueType: false);
             IEmbeddedObject = new TypeReference("Realms", "IEmbeddedObject", Module, realmAssembly, valueType: false);
             IAsymmetricObject = new TypeReference("Realms", "IAsymmetricObject", Module, realmAssembly, valueType: false);
-=======
             RealmValue_GetNull = new MethodReference("get_Null", RealmValue, RealmValue) { HasThis = false };
->>>>>>> 4ed604e0
 
             {
                 Realm_Add = new MethodReference("Add", Types.Void, Realm) { HasThis = true };
