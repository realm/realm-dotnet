﻿<Project Sdk="Microsoft.NET.Sdk">

  <PropertyGroup>
    <PackageId>Realm.UnityWeaver</PackageId>
    <TargetFramework Condition="'$(LocalUnityReference)' == 'true'">netstandard2.1</TargetFramework>
    <TargetFramework Condition="'$(LocalUnityReference)' != 'true'">netstandard2.0</TargetFramework>
    <Title>Realm.UnityWeaver</Title>
    <ReleaseNotes>https://docs.mongodb.com/realm-sdks/dotnet/latest/CHANGELOG.html</ReleaseNotes>
    <CodeAnalysisRuleSet>$(ProjectDir)..\..\global.ruleset</CodeAnalysisRuleSet>
    <LangVersion>9.0</LangVersion>
    <AssemblyName>Realm.UnityWeaver</AssemblyName>
    <NoWarn>1701;1702;NU1701</NoWarn>
<<<<<<< HEAD
=======
    <LangVersion>8.0</LangVersion>
    <DefineConstants>$(DefineConstants);PRIVATE_INDEXTYPE</DefineConstants>
>>>>>>> bcb44e4b
  </PropertyGroup>

  <ItemGroup>
    <PackageReference Include="Microsoft.CodeAnalysis.NetAnalyzers" Version="7.0.1">
      <PrivateAssets>all</PrivateAssets>
      <IncludeAssets>runtime; build; native; contentfiles; analyzers; buildtransitive</IncludeAssets>
    </PackageReference>
    <PackageReference Include="Mono.Cecil" Version="0.11.4" />
  </ItemGroup>

  <ItemGroup Condition="'$(LocalUnityReference)' == 'true'">
    <PackageReference Include="Unity3D" Version="2.1.2" />
    <Reference Include="$(UnityEditorPath)" Private="false" />
  </ItemGroup>

  <ItemGroup Condition="'$(LocalUnityReference)' != 'true'">
    <PackageReference Include="Unity3D.SDK" Version="2021.1.14.1" />
  </ItemGroup>

  <Import Project="..\Realm.Weaver\Realm.Weaver.projitems" Label="Shared" />
  <ItemGroup>
    <AdditionalFiles Include="$(ProjectDir)..\..\stylecop.json" />
  </ItemGroup>
  <Import Project="..\AssemblyInfo.props" />
</Project><|MERGE_RESOLUTION|>--- conflicted
+++ resolved
@@ -10,11 +10,8 @@
     <LangVersion>9.0</LangVersion>
     <AssemblyName>Realm.UnityWeaver</AssemblyName>
     <NoWarn>1701;1702;NU1701</NoWarn>
-<<<<<<< HEAD
-=======
     <LangVersion>8.0</LangVersion>
     <DefineConstants>$(DefineConstants);PRIVATE_INDEXTYPE</DefineConstants>
->>>>>>> bcb44e4b
   </PropertyGroup>
 
   <ItemGroup>
