--- conflicted
+++ resolved
@@ -304,14 +304,9 @@
                 .Concat(files.Select(f => f.path))
                 .ToArray();
 
-<<<<<<< HEAD
-            var assembliesToWeave = report.files.Where(f => f.role == "ManagedLibrary");
+            var assembliesToWeave = files.Where(f => f.role == "ManagedLibrary");
             var config = GetAnalyticsConfig(report.summary.platform);
 
-=======
-            var assembliesToWeave = files.Where(f => f.role == "ManagedLibrary");
-            var targetOS = GetTargetOSName(report.summary.platform);
->>>>>>> bcb44e4b
             foreach (var file in assembliesToWeave)
             {
                 WeaveAssemblyCore(file.path, referencePaths, config);
@@ -458,23 +453,6 @@
             };
         }
 
-<<<<<<< HEAD
-        private static string GetMinimumOsVersion(BuildTarget? target)
-        {
-            // target is null for editor builds - in that case, we return the host OS
-            // version.
-            if (target == null)
-            {
-                return Environment.OSVersion.Version.ToString();
-=======
-        private static string GetTargetOSName(RuntimePlatform target) => target switch
-        {
-            RuntimePlatform.WindowsEditor => "windows",
-            RuntimePlatform.OSXEditor => "osx",
-            RuntimePlatform.LinuxEditor => "linux",
-            _ => "UNKOWN",
-        };
-
         private static BuildFile[] GetFiles(BuildReport report)
         {
             try
@@ -494,7 +472,24 @@
             {
                 UnityLogger.Instance.Error($"Failed to obtain list of files from report. Please report this error on http://github.com/realm/realm-dotnet/issues. Unity version: {Application.unityVersion}, error message: {e.Message}.");
                 throw;
->>>>>>> bcb44e4b
+            }
+
+            return target switch
+            {
+                BuildTarget.Android => ((int)PlayerSettings.Android.targetSdkVersion).ToString(),
+                BuildTarget.iOS => PlayerSettings.iOS.targetOSVersionString,
+                BuildTarget.tvOS => PlayerSettings.tvOS.targetOSVersionString,
+                _ => Metric.Unknown(),
+            };
+        }
+
+        private static string GetMinimumOsVersion(BuildTarget? target)
+        {
+            // target is null for editor builds - in that case, we return the host OS
+            // version.
+            if (target == null)
+            {
+                return Environment.OSVersion.Version.ToString();
             }
 
             return target switch
