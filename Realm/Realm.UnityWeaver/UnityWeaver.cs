--- conflicted
+++ resolved
@@ -117,17 +117,9 @@
                     return;
                 }
 
-                var unityFrameworkInfo = GetFrameworkInfo();
-
-                WeaveAssemblyCore(assemblyPath, assembly.allReferences, unityFrameworkInfo.Compiler,
-                    Metric.Framework.UnityEditor, Application.unityVersion,
-<<<<<<< HEAD
-                    GetTargetOSName(Application.platform), unityFrameworkInfo.TargetArchitecture,
-                    unityFrameworkInfo.NetFramework, unityFrameworkInfo.NetFrameworkVersion);
-=======
-                    GetTargetOSName(Application.platform), GetHostCpuArchitecture(),
-                    netFrameworkInfo.Name, netFrameworkInfo.Version);
->>>>>>> 8a7035d5
+                var netFrameworkInfo = GetNetFrameworkInfo();
+                var config = GetAnalyticsConfig();
+                WeaveAssemblyCore(assemblyPath, assembly.allReferences, config);
             };
         }
 
@@ -210,24 +202,13 @@
                 var assembliesToWeave = GetAssemblies();
                 var weaveResults = new List<string>();
 
-                // GetFrameworkInfo must be called on the main thread
-                // as the info that it extracts can only be extracted by the main thread
-                var unityFrameworkInfo = GetFrameworkInfo();
-                var unityVersion = Application.unityVersion;
+                var config = GetAnalyticsConfig();
 
                 await Task.Run(() =>
                 {
                     foreach (var assembly in assembliesToWeave)
                     {
-                        if (!WeaveAssemblyCore(assembly.outputPath, assembly.allReferences, unityFrameworkInfo.Compiler,
-                            Metric.Framework.UnityEditor, unityVersion,
-<<<<<<< HEAD
-                            GetTargetOSName(Application.platform), unityFrameworkInfo.TargetArchitecture,
-                            unityFrameworkInfo.NetFramework, unityFrameworkInfo.NetFrameworkVersion))
-=======
-                            GetTargetOSName(Application.platform), GetHostCpuArchitecture(),
-                            netFrameworkInfo.Name, netFrameworkInfo.Version))
->>>>>>> 8a7035d5
+                        if (!WeaveAssemblyCore(assembly.outputPath, assembly.allReferences, config))
                         {
                             continue;
                         }
@@ -264,11 +245,7 @@
             return assembliesWoven;
         }
 
-        private static bool WeaveAssemblyCore(string assemblyPath, IEnumerable<string> references,
-            string compiler,
-            string unityType, string unityVersion,
-            string targetOSName, string targetArchitecture,
-            string netFrameworkTarget, string netFrameworkTargetVersion)
+        private static bool WeaveAssemblyCore(string assemblyPath, IEnumerable<string> references, Config analyticsConfig)
         {
             var name = Path.GetFileNameWithoutExtension(assemblyPath);
 
@@ -288,26 +265,6 @@
                     // Unity doesn't add the [TargetFramework] attribute when compiling the assembly. However, it's
                     // using Mono, so we just hardcode Unity which is treated as Mono/.NET Framework by the weaver.
                     var weaver = new Weaver(resolutionResult.Module, UnityLogger.Instance, "Unity");
-
-                    var analyticsEnabled = AnalyticsEnabled &&
-                        Environment.GetEnvironmentVariable("REALM_DISABLE_ANALYTICS") == null &&
-                        Environment.GetEnvironmentVariable("CI") == null;
-
-                    var analyticsConfig = new Config
-                    {
-                        TargetOSName = targetOSName,
-                        Compiler = compiler,
-                        NetFrameworkTarget = netFrameworkTarget,
-                        NetFrameworkTargetVersion = netFrameworkTargetVersion,
-                        AnalyticsCollection = analyticsEnabled ? AnalyticsCollection.Full : AnalyticsCollection.Disabled,
-                        InstallationMethod = _installMethodTask.Task.Wait(1000) ? _installMethodTask.Task.Result : Metric.Unknown(),
-                        TargetArchitecture = targetArchitecture,
-                        UnityInfo = new()
-                        {
-                            Type = unityType,
-                            Version = unityVersion,
-                        }
-                    };
 
                     var results = weaver.Execute(analyticsConfig);
 
@@ -349,20 +306,11 @@
                 .ToArray();
 
             var assembliesToWeave = report.files.Where(f => f.role == "ManagedLibrary");
-            var unityFrameworkInfo = GetFrameworkInfo();
-            var targetOSName = GetTargetOSName(report.summary.platform);
+            var config = GetAnalyticsConfig(report.summary.platform);
 
             foreach (var file in assembliesToWeave)
             {
-                WeaveAssemblyCore(file.path, referencePaths, unityFrameworkInfo.Compiler,
-                    Metric.Framework.Unity, Application.unityVersion,
-<<<<<<< HEAD
-                    targetOSName, unityFrameworkInfo.TargetArchitecture,
-                    unityFrameworkInfo.NetFramework, unityFrameworkInfo.NetFrameworkVersion);
-=======
-                    targetOSName, GetTargetCpuArchitecture(report.summary.platform),
-                    netFrameworkInfo.Name, netFrameworkInfo.Version);
->>>>>>> 8a7035d5
+                WeaveAssemblyCore(file.path, referencePaths, config);
             }
 
             if (report.summary.platform == BuildTarget.iOS || report.summary.platform == BuildTarget.tvOS)
@@ -459,8 +407,21 @@
             return CompilationPipeline.GetAssemblies(AssembliesType.Player);
         }
 
-        private static string GetTargetOSName(BuildTarget target)
-        {
+        private static string GetTargetOSName(BuildTarget? target)
+        {
+            // target is null for editor builds - in that case, we return the current OS
+            // as target.
+            if (target == null)
+            {
+                return Application.platform switch
+                {
+                    RuntimePlatform.WindowsEditor => OperatingSystem.Windows,
+                    RuntimePlatform.OSXEditor => OperatingSystem.MacOS,
+                    RuntimePlatform.LinuxEditor => OperatingSystem.Linux,
+                    _ => Metric.Unknown(Application.platform.ToString()),
+                };
+            }
+
             // These have to match Analytics.GetConfig(FrameworkName)
             return target switch
             {
@@ -474,27 +435,33 @@
             };
         }
 
-        private static string GetTargetOSName(RuntimePlatform target)
-        {
-            return target switch
-            {
-                RuntimePlatform.WindowsEditor => OperatingSystem.Windows,
-                RuntimePlatform.OSXEditor => OperatingSystem.MacOS,
-                RuntimePlatform.LinuxEditor => OperatingSystem.Linux,
-                _ => Metric.Unknown(target.ToString()),
+        private static Config GetAnalyticsConfig(BuildTarget? target = null)
+        {
+            var netFrameworkInfo = GetNetFrameworkInfo();
+            var targetOSName = GetTargetOSName(target);
+            var compiler = PlayerSettings.GetScriptingBackend(BuildPipeline.GetBuildTargetGroup(target ?? EditorUserBuildSettings.activeBuildTarget)).ToString();
+
+            var analyticsEnabled = AnalyticsEnabled &&
+                        Environment.GetEnvironmentVariable("REALM_DISABLE_ANALYTICS") == null &&
+                        Environment.GetEnvironmentVariable("CI") == null;
+
+            return new Config
+            {
+                TargetOSName = targetOSName,
+                Compiler = compiler,
+                NetFrameworkTarget = netFrameworkInfo.Name,
+                NetFrameworkTargetVersion = netFrameworkInfo.Version,
+                AnalyticsCollection = analyticsEnabled ? AnalyticsCollection.Full : AnalyticsCollection.Disabled,
+                InstallationMethod = _installMethodTask.Task.Wait(1000) ? _installMethodTask.Task.Result : Metric.Unknown(),
+                TargetArchitecture = GetTargetCpuArchitecture(target),
+                UnityInfo = new()
+                {
+                    Type = target == null ? Metric.Framework.UnityEditor : Metric.Framework.Unity,
+                    Version = Application.unityVersion,
+                }
             };
         }
 
-<<<<<<< HEAD
-        private static (string NetFramework, string NetFrameworkVersion, string Compiler, string TargetArchitecture) GetFrameworkInfo()
-        {
-            var targetGroup = BuildPipeline.GetBuildTargetGroup(EditorUserBuildSettings.activeBuildTarget);
-            var targetFramework = ConvertUnityToNetFramework(PlayerSettings.GetApiCompatibilityLevel(targetGroup));
-
-            return (targetFramework.TargetFramework, targetFramework.TargetFrameworkVersion,
-                PlayerSettings.GetScriptingBackend(targetGroup).ToString(),
-                AnalyticsUtils.ConvertUnityArchitectureToMetricsVersion(PlayerSettings.GetArchitecture(targetGroup)));
-=======
         private static (string Name, string Version) GetNetFrameworkInfo()
         {
             var targetGroup = BuildPipeline.GetBuildTargetGroup(EditorUserBuildSettings.activeBuildTarget);
@@ -502,12 +469,24 @@
                 PlayerSettings.GetApiCompatibilityLevel(targetGroup).ToString());
         }
 
-        private static string GetTargetCpuArchitecture(BuildTarget buildTarget)
-        {
+        private static string GetTargetCpuArchitecture(BuildTarget? buildTarget)
+        {
+            // buildTarget is null when we're building for the editor
+            if (buildTarget == null)
+            {
+                if (SystemInfo.processorType.IndexOf("ARM", StringComparison.OrdinalIgnoreCase) > -1)
+                {
+                    return Environment.Is64BitProcess ? CpuArchitecture.Arm64 : CpuArchitecture.Arm;
+                }
+
+                // Must be in the x86 family.
+                return Environment.Is64BitProcess ? CpuArchitecture.X64 : CpuArchitecture.X86;
+            }
+
             return buildTarget switch
             {
                 BuildTarget.iOS or BuildTarget.tvOS => CpuArchitecture.Arm64,
-                BuildTarget.StandaloneOSX => EditorUserBuildSettings.GetPlatformSettings(BuildPipeline.GetBuildTargetName(buildTarget), "Architecture") switch
+                BuildTarget.StandaloneOSX => EditorUserBuildSettings.GetPlatformSettings(BuildPipeline.GetBuildTargetName(buildTarget.Value), "Architecture") switch
                 {
                     "ARM64" => CpuArchitecture.Arm64,
                     "x64" => CpuArchitecture.X64,
@@ -530,18 +509,6 @@
             };
         }
 
-        private static string GetHostCpuArchitecture()
-        {
-            if (SystemInfo.processorType.IndexOf("ARM", StringComparison.OrdinalIgnoreCase) > -1)
-            {
-                return Environment.Is64BitProcess ? CpuArchitecture.Arm64 : CpuArchitecture.Arm;
-            }
-
-            // Must be in the x86 family.
-            return Environment.Is64BitProcess ? CpuArchitecture.X64 : CpuArchitecture.X86;
->>>>>>> 8a7035d5
-        }
-
         // This is necessary as Unity has its own naming scheme when it comes to .NET frameworks
         // but we want to have consistency with the standard Microsoft naming scheme
         private static (string TargetFramework, string TargetFrameworkVersion) ConvertUnityToNetFramework(ApiCompatibilityLevel apiTarget)
