--- conflicted
+++ resolved
@@ -32,17 +32,8 @@
             runtime: win-x64
 
     steps:
-<<<<<<< HEAD
-      - #@ template.replace(checkoutCode())
-      - name: Cleanup Workspace
-        run: git clean -fdx
-      - #@ setupDotnet(ifCondition = "matrix.framework == 'net6.0' && matrix.os.runner != 'macos-arm'")
-      - #@ template.replace(fetchPackageArtifacts())
-      - #@ template.replace(dotnetBuildTests("Tests/Realm.Tests", "${{ matrix.framework }}", "${{ matrix.os.runtime }}", RealmTestsStandaloneExe="true"))
-=======
       - #@ template.replace(prepareTest(cleanupWorkspace = True))
       - #@ template.replace(dotnetBuildTests("Tests/Realm.Tests", "${{ matrix.framework }}", "${{ matrix.os.runtime }}"))
->>>>>>> cdbbd8db
       - name: Run the tests
         run: #@ "${{ steps.dotnet-publish.outputs.executable-path }}/Realm.Tests --result=TestResults.xml --labels=After" + baasTestArgs("net-core-${{ matrix.runner }}-${{ matrix.runtime }}")
       - #@ publishTestsResults("TestResults.xml", ".NET (${{ matrix.os.runner }}, ${{ matrix.framework }})")