--- conflicted
+++ resolved
@@ -83,12 +83,12 @@
 #@ end
 #@ end
 
-<<<<<<< HEAD
 #@ def msbuildOnWin(projectPath, **properties):
   - name: Add msbuild to PATH
     uses: microsoft/setup-msbuild@v1.0.2
   - #@ msbuild(projectPath, RestoreConfigFile="Tests/Test.NuGet.Config", UseRealmNupkgsWithVersion="${{ needs.build-packages.outputs.package_version }}", **properties)
-=======
+#@ end
+
 #@ def buildUnityPackage(includeDependencies):
 #@ finalPkgName = "io.realm.unity-" + ("bundled-" if includeDependencies else "") + "${{ steps.find-nupkg-version.outputs.package_version }}.tgz"
   - name: #@ "Build Unity" + (" Bundled Dependencies" if includeDependencies else "")
@@ -101,7 +101,6 @@
       retention-days: ${{ github.event_name != 'pull_request' && 30 || 1 }}
   - name: Cleanup build folder
     run: #@ "rm ${{ github.workspace }}/Realm/Realm.Unity/" + finalPkgName
->>>>>>> d70efdde
 #@ end
 
 #@ def uploadPackageArtifacts():
@@ -281,13 +280,7 @@
     name: Run tests for NET framework
     needs: build-packages
     steps:
-<<<<<<< HEAD
       - #@ checkoutCode()
-=======
-      - name: Add msbuild to PATH
-        uses: microsoft/setup-msbuild@v1.0.2
-      - #@ template.replace(checkoutCode())
->>>>>>> d70efdde
       - #@ template.replace(fetchPackageArtifacts( [ "Realm", "Realm.Fody" ] ))
       - #@ template.replace(msbuildOnWin("Tests/Realm.Tests", TargetFramework="net461"))
       - name: Run the tests
