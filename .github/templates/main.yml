#@ load("@ytt:template", "template")
#@ load("@ytt:overlay", "overlay")

#@ configuration = "Release"
#@ androidABIs = [ 'armeabi-v7a', 'arm64-v8a', 'x86', 'x86_64' ]
#@ windowsArchs = [ 'Win32', 'x64' ]
#@ windowsUWPArchs = [ 'Win32', 'x64', 'ARM' ]
#@ wrappersCacheCondition = "steps.check-cache.outputs.cache-hit != 'true'"
#@ nugetPackages = [ 'Realm.Fody', 'Realm', 'Realm.UnityUtils', 'Realm.UnityWeaver']

#@ def checkoutCode():
name: Checkout code
uses: actions/checkout@v2
with:
  submodules: recursive
#@ end

#@ def checkCache(key):
name: Check cache
id: check-cache
uses: actions/cache@v2
with:
  path: ./wrappers/build/**
  key: #@ key
#@ end

#@ def cacheVcpkg():
name: Check Vcpkg cache
id: check-vcpkg-cache
uses: actions/cache@v2
with:
  path: 'C:\src'
  key: vcpkg
if: #@ wrappersCacheCondition
#@ end

#@ def setupVcpkg():
name: Setup Vcpkg
run: |
  Write-Output 'Beginning download...'
  Invoke-WebRequest -Uri https://static.realm.io/downloads/vcpkg.zip -OutFile C:\vcpkg.zip
  Write-Output ((Get-Item C:\vcpkg.zip).length/1MB)
  Expand-Archive -Path C:\vcpkg.zip -DestinationPath C:\
  Write-Output 'Completed!'
shell: powershell
if: #@ wrappersCacheCondition + " && steps.check-vcpkg-cache.outputs.cache-hit != 'true'"
#@ end

#@ def buildWrappers(cmd, outputVar, intermediateSteps = []):
#@ configurationParam =  " --configuration=" + configuration
#@ ltoParam =  " -DCMAKE_INTERPROCEDURAL_OPTIMIZATION=${{ github.event_name != 'pull_request' && 'ON' || 'OFF' }}"
#@ if cmd.startswith("powershell"):
#@   configurationParam = " -Configuration " + configuration
#@   ltoParam =  "${{ github.event_name != 'pull_request' && ' -EnableLTO' || '' }}"
#@ end
#@ cacheKey = outputVar + "-" + configuration + "-${{ github.event_name != 'pull_request' && 'ON' || 'OFF' }}-${{hashFiles('./wrappers/**')}}"
#@ actualCommand = cmd + configurationParam + ltoParam

steps:
  - #@ checkoutCode()
  - #@ checkCache(cacheKey)
  #@ for step in intermediateSteps:
  - #@ step
  #@ end
  - name: Build wrappers
    run: #@ actualCommand
    if: #@ wrappersCacheCondition
  - name: Store artifacts
    uses: actions/upload-artifact@v2
    with:
      name: #@ outputVar
      path: wrappers/build/**
      retention-days: 1
#@ end

#@ def buildPackages():
#@ for pkgName in nugetPackages:
#@ buildCmd = "MsBuild.exe ${{ github.workspace }}/Realm/" + pkgName + " -t:Pack -p:Configuration=" + configuration + " -p:PackageOutputPath=${{ github.workspace }}/Realm/packages -p:VersionSuffix=${{ steps.set-version-suffix.outputs.build_suffix }} -restore"
  - name: #@ "Build nuget package " + pkgName
    run: #@ buildCmd
#@ end
#@ end

#@ def uploadPackageArtifacts():
#@ for pkgName in nugetPackages:
#@ finalPkgName = pkgName + ".${{ steps.find-nupkg-version.outputs.package_version }}.nupkg"
  - name: #@ "Store artifacts for " + pkgName
    uses: actions/upload-artifact@v2
    with:
      name: #@ finalPkgName
      path: #@ "${{ github.workspace }}/Realm/packages/" + finalPkgName
      retention-days: ${{ github.event_name != 'pull_request' && 30 || 1 }}
#@ end
#@ end

#@ def findPackageVersion():
<<<<<<< HEAD
  - name: Find nupkg version
    id: find-nupkg-version
    run: |
      cd Realm/packages
      tmpName=$(basename Realm.Fody* .nupkg)
      pkgName=${tmpName#"Realm.Fody."}
      echo "::set-output name=package_version::$pkgName"
    shell: bash
=======
name: Find nupkg version
id: find-nupkg-version
run: |
  cd Realm/packages
  tmpName=$(basename Realm.Fody* .nupkg)
  pkgName=${tmpName#"Realm.Fody."}
  echo "::set-output name=package_version::$pkgName"
shell: bash
>>>>>>> f08f1f8e
#@ end

#@ def fetchNugetPkgs():
#@ for pkgName in nugetPackages:
#@ finalPkgName = pkgName + ".${{ needs.build-nuget-packages.outputs.package_version }}.nupkg"
  - name: #@ "Fetch " + pkgName
    uses: actions/download-artifact@v2
    with:
      name: #@ finalPkgName
      path: ${{ github.workspace }}/Realm/packages/
#@ end
#@ end

---
name: build and test
"on":
  push:
    branches:
      - main
      - master
  pull_request:
jobs:
  build-wrappers-macos:
    runs-on: macos-latest
    name: Build macOS wrappers
    _: #@ template.replace(buildWrappers("./wrappers/build-macos.sh", "wrappers-macos"))
  build-wrappers-ios:
    runs-on: macos-latest
    name: Build iOS wrappers
    _: #@ template.replace(buildWrappers("./wrappers/build-ios.sh", "wrappers-ios"))
  build-wrappers-linux:
    runs-on: ubuntu-20.04
    name: Build Linux wrappers
    _: #@ template.replace(buildWrappers("./wrappers/build.sh", "wrappers-linux"))
  build-wrappers-android:
    runs-on: ubuntu-20.04
    name: Build Android wrappers
    strategy:
      matrix:
        arch: #@ androidABIs
    _: #@ template.replace(buildWrappers("./wrappers/build-android.sh --ARCH=${{ matrix.arch }}", "wrappers-android-${{ matrix.arch }}"))
  build-wrappers-windows:
    runs-on: windows-latest
    name: Build Windows wrappers
    strategy:
      matrix:
        arch: #@ windowsArchs
    _: #@ template.replace(buildWrappers("powershell ./wrappers/build.ps1 Windows -Platforms ${{ matrix.arch }}", "wrappers-windows-${{ matrix.arch }}", [ cacheVcpkg(), setupVcpkg() ]))
  build-wrappers-windows-uwp:
    runs-on: windows-latest
    name: Build Windows UWP wrappers
    strategy:
      matrix:
        arch: #@ windowsUWPArchs
    _: #@ template.replace(buildWrappers("powershell ./wrappers/build.ps1 WindowsStore -Platforms ${{ matrix.arch }}", "wrappers-windows-uwp-${{ matrix.arch }}", [ cacheVcpkg(), setupVcpkg() ]))
  build-nuget-packages:
    runs-on: windows-latest
    name: Build packages
    needs:
      - build-wrappers-windows
      - build-wrappers-macos
      - build-wrappers-ios
      - build-wrappers-android
      - build-wrappers-linux
      - build-wrappers-windows-uwp
    outputs:
      package_version: ${{ steps.find-nupkg-version.outputs.package_version }}
    steps:
      - name: Add msbuild to PATH
        uses: microsoft/setup-msbuild@v1.0.2
      - #@ checkoutCode()
      - name: Set version suffix
        id: set-version-suffix
        #! Build suffix is PR-1234.5 for PR builds or alpha.123 for branch builds.
        run: echo "::set-output name=build_suffix::${{ github.event_name == 'pull_request' && format('PR-{0}.{1}', github.event.number, github.run_number) || format('alpha.{0}', github.run_number)}}"
      - name: Fetch artifacts MacOS
        uses: actions/download-artifact@v2
        with:
          name: wrappers-macos
          path: wrappers/build
      - name: Fetch artifacts iOS
        uses: actions/download-artifact@v2
        with:
          name: wrappers-ios
          path: wrappers/build
      - name: Fetch artifacts Linux
        uses: actions/download-artifact@v2
        with:
          name: wrappers-linux
          path: wrappers/build
      - name: Fetch artifacts Android armeabi-v7a
        uses: actions/download-artifact@v2
        with:
          name: wrappers-android-armeabi-v7a
          path: wrappers/build
      - name: Fetch artifacts Android arm64-v8a
        uses: actions/download-artifact@v2
        with:
          name: wrappers-android-arm64-v8a
          path: wrappers/build
      - name: Fetch artifacts Android x86
        uses: actions/download-artifact@v2
        with:
          name: wrappers-android-x86
          path: wrappers/build
      - name: Fetch artifacts Android x86_64
        uses: actions/download-artifact@v2
        with:
          name: wrappers-android-x86_64
          path: wrappers/build
      - name: Fetch artifacts Windows 32bit
        uses: actions/download-artifact@v2
        with:
          name: wrappers-windows-Win32
          path: wrappers/build
      - name: Fetch artifacts Windows 64bit
        uses: actions/download-artifact@v2
        with:
          name: wrappers-windows-x64
          path: wrappers/build
      - name: Fetch artifacts Windows UWP 32bit
        uses: actions/download-artifact@v2
        with:
          name: wrappers-windows-uwp-Win32
          path: wrappers/build
      - name: Fetch artifacts Windows UWP 64bit
        uses: actions/download-artifact@v2
        with:
          name: wrappers-windows-uwp-x64
          path: wrappers/build
      - name: Fetch artifacts Windows UWP ARM
        uses: actions/download-artifact@v2
        with:
          name: wrappers-windows-uwp-ARM
          path: wrappers/build
      - #@ template.replace(buildPackages())
<<<<<<< HEAD
      - #@ template.replace(findPackageVersion())
      - #@ template.replace(uploadPackageArtifacts())
  run-tests-net-framework:
    runs-on: windows-latest
    name: Run tests for NET framework
    needs: build-nuget-packages
    steps:
      - name: Add msbuild to PATH
        uses: microsoft/setup-msbuild@v1.0.2
      - #@ checkoutCode()
      - #@ template.replace(fetchNugetPkgs())
      - name: Build the tests
        run: #@ "MSBuild.exe ${{ github.workspace }}/Tests/Realm.Tests -p:RestoreConfigFile=${{ github.workspace }}/Tests/Test.Nuget.Config -p:TargetFramework=net461 -p:Configuration=" + configuration + " -p:UseRealmNupkgsWithVersion=${{ needs.build-nuget-packages.outputs.package_version }} -restore"
      - name: Run the tests #! TODO don't hardcode Release
        run: |
          cd ${{ github.workspace }}/Tests/Realm.Tests/bin/Release/net461
          ./Realm.Tests.exe --result=TestResults.Windows.xml --labels=After
      - name: Publish Unit Test Results
        uses: EnricoMi/publish-unit-test-result-action/composite@v1
        if: always()
        with:
          files: ${{ github.workspace }}/Tests/Realm.Tests/bin/Release/net461/TestResults.Windows.xml
=======
      - #@ findPackageVersion()
      - #@ template.replace(uploadPackageArtifacts())
>>>>>>> f08f1f8e
<|MERGE_RESOLUTION|>--- conflicted
+++ resolved
@@ -94,16 +94,6 @@
 #@ end
 
 #@ def findPackageVersion():
-<<<<<<< HEAD
-  - name: Find nupkg version
-    id: find-nupkg-version
-    run: |
-      cd Realm/packages
-      tmpName=$(basename Realm.Fody* .nupkg)
-      pkgName=${tmpName#"Realm.Fody."}
-      echo "::set-output name=package_version::$pkgName"
-    shell: bash
-=======
 name: Find nupkg version
 id: find-nupkg-version
 run: |
@@ -112,10 +102,9 @@
   pkgName=${tmpName#"Realm.Fody."}
   echo "::set-output name=package_version::$pkgName"
 shell: bash
->>>>>>> f08f1f8e
-#@ end
-
-#@ def fetchNugetPkgs():
+#@ end
+
+#@ def fetchPackageArtifacts():
 #@ for pkgName in nugetPackages:
 #@ finalPkgName = pkgName + ".${{ needs.build-nuget-packages.outputs.package_version }}.nupkg"
   - name: #@ "Fetch " + pkgName
@@ -249,8 +238,7 @@
           name: wrappers-windows-uwp-ARM
           path: wrappers/build
       - #@ template.replace(buildPackages())
-<<<<<<< HEAD
-      - #@ template.replace(findPackageVersion())
+      - #@ findPackageVersion()
       - #@ template.replace(uploadPackageArtifacts())
   run-tests-net-framework:
     runs-on: windows-latest
@@ -260,7 +248,7 @@
       - name: Add msbuild to PATH
         uses: microsoft/setup-msbuild@v1.0.2
       - #@ checkoutCode()
-      - #@ template.replace(fetchNugetPkgs())
+      - #@ template.replace(fetchPackageArtifacts())
       - name: Build the tests
         run: #@ "MSBuild.exe ${{ github.workspace }}/Tests/Realm.Tests -p:RestoreConfigFile=${{ github.workspace }}/Tests/Test.Nuget.Config -p:TargetFramework=net461 -p:Configuration=" + configuration + " -p:UseRealmNupkgsWithVersion=${{ needs.build-nuget-packages.outputs.package_version }} -restore"
       - name: Run the tests #! TODO don't hardcode Release
@@ -271,8 +259,4 @@
         uses: EnricoMi/publish-unit-test-result-action/composite@v1
         if: always()
         with:
-          files: ${{ github.workspace }}/Tests/Realm.Tests/bin/Release/net461/TestResults.Windows.xml
-=======
-      - #@ findPackageVersion()
-      - #@ template.replace(uploadPackageArtifacts())
->>>>>>> f08f1f8e
+          files: ${{ github.workspace }}/Tests/Realm.Tests/bin/Release/net461/TestResults.Windows.xml