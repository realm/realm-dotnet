#@ load("@ytt:template", "template")
#@ load("@ytt:overlay", "overlay")

#@ configuration = "Release"
#@ androidABIs = [ 'armeabi-v7a', 'arm64-v8a', 'x86', 'x86_64' ]
#@ windowsArchs = [ 'Win32', 'x64' ]
#@ windowsUWPArchs = [ 'Win32', 'x64', 'ARM' ]
#@ wrappersCacheCondition = "steps.check-cache.outputs.cache-hit != 'true'"
#@ nugetPackages = [ 'Realm.Fody', 'Realm', 'Realm.UnityUtils', 'Realm.UnityWeaver']

#@ def checkoutCode():
name: Checkout code
uses: actions/checkout@v2
with:
  submodules: recursive
#@ end

#@ def checkCache(key):
name: Check cache
id: check-cache
uses: actions/cache@v2
with:
  path: ./wrappers/build/**
  key: #@ key
#@ end

#@ def cacheVcpkg():
name: Check Vcpkg cache
id: check-vcpkg-cache
uses: actions/cache@v2
with:
  path: 'C:\src'
  key: vcpkg
if: #@ wrappersCacheCondition
#@ end

#@ def setupVcpkg():
name: Setup Vcpkg
run: |
  Write-Output 'Beginning download...'
  Invoke-WebRequest -Uri https://static.realm.io/downloads/vcpkg.zip -OutFile C:\vcpkg.zip
  Write-Output ((Get-Item C:\vcpkg.zip).length/1MB)
  Expand-Archive -Path C:\vcpkg.zip -DestinationPath C:\
  Write-Output 'Completed!'
shell: powershell
if: #@ wrappersCacheCondition + " && steps.check-vcpkg-cache.outputs.cache-hit != 'true'"
#@ end

#@ def buildWrappers(cmd, outputVar, intermediateSteps = []):
#@ configurationParam =  " --configuration=" + configuration
#@ ltoParam =  " -DCMAKE_INTERPROCEDURAL_OPTIMIZATION=${{ github.event_name != 'pull_request' && 'ON' || 'OFF' }}"
#@ if cmd.startswith("powershell"):
#@   configurationParam = " -Configuration " + configuration
#@   ltoParam =  "${{ github.event_name != 'pull_request' && ' -EnableLTO' || '' }}"
#@ end
#@ cacheKey = outputVar + "-" + configuration + "-${{ github.event_name != 'pull_request' && 'ON' || 'OFF' }}-${{hashFiles('./wrappers/**')}}"
#@ actualCommand = cmd + configurationParam + ltoParam

steps:
  - #@ checkoutCode()
  - #@ checkCache(cacheKey)
  #@ for step in intermediateSteps:
  - #@ step
  #@ end
  - name: Build wrappers
    run: #@ actualCommand
    if: #@ wrappersCacheCondition
  - name: Store artifacts
    uses: actions/upload-artifact@v2
    with:
      name: #@ outputVar
      path: wrappers/build/**
      retention-days: 1
#@ end

#@ def buildPackages():
#@ for pkgName in nugetPackages:
#@ buildCmd = "MsBuild.exe ${{ github.workspace }}/Realm/" + pkgName + " -t:Pack -p:Configuration=" + configuration + " -p:PackageOutputPath=${{ github.workspace }}/Realm/packages -p:VersionSuffix=${{ steps.set-version-suffix.outputs.build_suffix }} -restore"
  - name: #@ "Build nuget package " + pkgName
    run: #@ buildCmd
#@ end
#@ end

#@ def uploadPackageArtifacts():
#@ for pkgName in nugetPackages:
#@ finalPkgName = pkgName + ".${{ steps.find-nupkg-version.outputs.package_version }}.nupkg"
  - name: #@ "Store artifacts for " + pkgName
    uses: actions/upload-artifact@v2
    with:
      name: #@ finalPkgName
      path: #@ "${{ github.workspace }}/Realm/packages/" + finalPkgName
      retention-days: ${{ github.event_name != 'pull_request' && 30 || 1 }}
#@ end
#@ end

#@ def fetchPackageArtifacts(pkgs):
#@ for pkg in pkgs:
#@ finalPkgName = pkg + ".${{ needs.build-packages.outputs.package_version }}.nupkg"
  - name: #@ "Fetch " + pkg
    uses: actions/download-artifact@v2
    with:
      name: #@ finalPkgName
      path: ${{ github.workspace }}/Realm/packages/
#@ end
#@ end

#@ def publishTestsResults(files, test_title):
  - name: Publish Unit Test Results
    uses: EnricoMi/publish-unit-test-result-action/composite@v1
    if: always()
    with:
      files: #@ files
      comment_on_pr: false
      check_name: #@ test_title
#@ end

#@ def findPackageVersion():
name: Find nupkg version
id: find-nupkg-version
run: |
  cd Realm/packages
  tmpName=$(basename Realm.Fody* .nupkg)
  pkgName=${tmpName#"Realm.Fody."}
  echo "::set-output name=package_version::$pkgName"
shell: bash
#@ end

#@ def buildNetFrameworkTest(solutionPath, restoreConfPath, targetFramework):
name: Build the tests
run: #@ "msbuild " + solutionPath + " -p:RestoreConfigFile=" + restoreConfPath + " -p:TargetFramework=" + targetFramework + " -p:Configuration=" + configuration + " -p:UseRealmNupkgsWithVersion=${{ needs.build-packages.outputs.package_version }} -restore"
#@ end

---
name: build and test
"on":
  push:
    branches:
      - main
      - master
  pull_request:
jobs:
  build-wrappers-macos:
    runs-on: macos-latest
    name: Build macOS wrappers
    _: #@ template.replace(buildWrappers("./wrappers/build-macos.sh", "wrappers-macos"))
  build-wrappers-ios:
    runs-on: macos-latest
    name: Build iOS wrappers
    _: #@ template.replace(buildWrappers("./wrappers/build-ios.sh", "wrappers-ios"))
  build-wrappers-linux:
    runs-on: ubuntu-20.04
    name: Build Linux wrappers
    _: #@ template.replace(buildWrappers("./wrappers/build.sh", "wrappers-linux"))
  build-wrappers-android:
    runs-on: ubuntu-20.04
    name: Build Android wrappers
    strategy:
      matrix:
        arch: #@ androidABIs
    _: #@ template.replace(buildWrappers("./wrappers/build-android.sh --ARCH=${{ matrix.arch }}", "wrappers-android-${{ matrix.arch }}"))
  build-wrappers-windows:
    runs-on: windows-latest
    name: Build Windows wrappers
    strategy:
      matrix:
        arch: #@ windowsArchs
    _: #@ template.replace(buildWrappers("powershell ./wrappers/build.ps1 Windows -Platforms ${{ matrix.arch }}", "wrappers-windows-${{ matrix.arch }}", [ cacheVcpkg(), setupVcpkg() ]))
  build-wrappers-windows-uwp:
    runs-on: windows-latest
    name: Build Windows UWP wrappers
    strategy:
      matrix:
        arch: #@ windowsUWPArchs
    _: #@ template.replace(buildWrappers("powershell ./wrappers/build.ps1 WindowsStore -Platforms ${{ matrix.arch }}", "wrappers-windows-uwp-${{ matrix.arch }}", [ cacheVcpkg(), setupVcpkg() ]))
  build-packages:
    runs-on: windows-latest
    name: Build packages
    needs:
      - build-wrappers-windows
      - build-wrappers-macos
      - build-wrappers-ios
      - build-wrappers-android
      - build-wrappers-linux
      - build-wrappers-windows-uwp
    outputs:
      package_version: ${{ steps.find-nupkg-version.outputs.package_version }}
    steps:
      - name: Add msbuild to PATH
        uses: microsoft/setup-msbuild@v1.0.2
      - #@ checkoutCode()
      - name: Set version suffix
        id: set-version-suffix
        #! Build suffix is PR-1234.5 for PR builds or alpha.123 for branch builds.
        run: echo "::set-output name=build_suffix::${{ github.event_name == 'pull_request' && format('PR-{0}', github.event.number) || 'alpha'}}.${{ github.run_number }}"
      - name: Fetch artifacts MacOS
        uses: actions/download-artifact@v2
        with:
          name: wrappers-macos
          path: wrappers/build
      - name: Fetch artifacts iOS
        uses: actions/download-artifact@v2
        with:
          name: wrappers-ios
          path: wrappers/build
      - name: Fetch artifacts Linux
        uses: actions/download-artifact@v2
        with:
          name: wrappers-linux
          path: wrappers/build
      - name: Fetch artifacts Android armeabi-v7a
        uses: actions/download-artifact@v2
        with:
          name: wrappers-android-armeabi-v7a
          path: wrappers/build
      - name: Fetch artifacts Android arm64-v8a
        uses: actions/download-artifact@v2
        with:
          name: wrappers-android-arm64-v8a
          path: wrappers/build
      - name: Fetch artifacts Android x86
        uses: actions/download-artifact@v2
        with:
          name: wrappers-android-x86
          path: wrappers/build
      - name: Fetch artifacts Android x86_64
        uses: actions/download-artifact@v2
        with:
          name: wrappers-android-x86_64
          path: wrappers/build
      - name: Fetch artifacts Windows 32bit
        uses: actions/download-artifact@v2
        with:
          name: wrappers-windows-Win32
          path: wrappers/build
      - name: Fetch artifacts Windows 64bit
        uses: actions/download-artifact@v2
        with:
          name: wrappers-windows-x64
          path: wrappers/build
      - name: Fetch artifacts Windows UWP 32bit
        uses: actions/download-artifact@v2
        with:
          name: wrappers-windows-uwp-Win32
          path: wrappers/build
      - name: Fetch artifacts Windows UWP 64bit
        uses: actions/download-artifact@v2
        with:
          name: wrappers-windows-uwp-x64
          path: wrappers/build
      - name: Fetch artifacts Windows UWP ARM
        uses: actions/download-artifact@v2
        with:
          name: wrappers-windows-uwp-ARM
          path: wrappers/build
      - #@ template.replace(buildPackages())
      - #@ findPackageVersion()
      - #@ template.replace(uploadPackageArtifacts())
  run-tests-net-framework:
    runs-on: windows-latest
    name: Run tests for NET framework
    needs: build-packages
    steps:
      - name: Add msbuild to PATH
        uses: microsoft/setup-msbuild@v1.0.2
      - #@ checkoutCode()
      - #@ template.replace(fetchPackageArtifacts( [ "Realm", "Realm.Fody" ] ))
      - #@ buildNetFrameworkTest("${{ github.workspace }}/Tests/Realm.Tests", "${{ github.workspace }}/Tests/Test.Nuget.Config", "net461")
      - name: Run the tests
<<<<<<< HEAD
        run: #@ "cd ${{ github.workspace }}/Tests/Realm.Tests/bin/" + configuration + "/net461\n./Realm.Tests.exe --result=TestResults.Windows.xml --labels=After\n"
      - #@ template.replace(publishTestsResults("Tests/Realm.Tests/bin/Release/net461/TestResults.Windows.xml", "Windows .NET framework tests results"))
  run-tests-netcore-net5:
    name: Run tests for .NetCore and .Net5
    needs: build-packages
    runs-on: ${{ matrix.os }}
    strategy:
      matrix:
        os: [ macos-latest, windows-latest, ubuntu-latest ]
        targetFramework: [ netcoreapp3.1, net5.0 ]
    steps:
      - #@ checkoutCode()
      - #@ template.replace(fetchPackageArtifacts( [ "Realm", "Realm.Fody" ] ))
      - name: Build the tests
        run: #@ "cd ${{ github.workspace }}/Tests/Realm.Tests\ndotnet build -c " + configuration + " -f ${{ matrix.targetFramework }} -p:RestoreConfigFile=${{ github.workspace }}/Tests/Test.NuGet.Config -p:UseRealmNupkgsWithVersion=${{ needs.build-packages.outputs.package_version }} -p:AddNet5Framework=${{ matrix.targetFramework == 'net5.0' && 'true' || 'false' }}\n"
      - name: Run the tests
        run: #@ "cd ${{ github.workspace }}/Tests/Realm.Tests\ndotnet run -c " + configuration + " -f ${{ matrix.targetFramework }} --no-build -- --labels=After --result=${{ github.workspace }}/TestResults.NetCore.xml\n"
      - #@ template.replace(publishTestsResults("TestResults.NetCore.xml", "${{ matrix.os }} ${{ matrix.targetFramework }} tests results"))
  run-tests-xamarin-macos:
    runs-on: macos-latest
    name: Run tests for Xamarin on MacOS
    needs: build-packages
    steps:
      - #@ checkoutCode()
      - #@ template.replace(fetchPackageArtifacts( [ "Realm", "Realm.Fody" ] ))
      - name: Build the tests
        run: #@ "msbuild ${{ github.workspace }}/Tests/Tests.XamarinMac -p:Configuration=" + configuration + " -p:UseRealmNupkgsWithVersion=${{ needs.build-packages.outputs.package_version }} -p:RestoreConfigFile=${{ github.workspace }}/Tests/Test.NuGet.Config -p:TargetFrameworkVersion=v2.0 -restore"
      - name: Run the tests
        run: #@ "cd ${{ github.workspace }}/Tests/Tests.XamarinMac/bin/" + configuration + "/Tests.XamarinMac.app/Contents\nMacOS/Tests.XamarinMac --headless --labels=All --result=${{ github.workspace }}/TestResults.macOS.xml"
      - #@ template.replace(publishTestsResults("TestResults.macOS.xml", "Xamarin MacOs tests results"))
=======
        run: #@ "${{ github.workspace }}/Tests/Realm.Tests/bin/" + configuration + "/net461/Realm.Tests.exe --result=TestResults.Windows.xml --labels=After"
      - name: Publish Unit Test Results
        uses: EnricoMi/publish-unit-test-result-action/composite@v1
        if: always()
        with:
          files: #@ "Tests/Realm.Tests/bin/" + configuration + "/net461/TestResults.Windows.xml"
          comment_on_pr: false
          check_name: Windows .NET framework tests results
>>>>>>> fb45fd0f
<|MERGE_RESOLUTION|>--- conflicted
+++ resolved
@@ -266,8 +266,7 @@
       - #@ template.replace(fetchPackageArtifacts( [ "Realm", "Realm.Fody" ] ))
       - #@ buildNetFrameworkTest("${{ github.workspace }}/Tests/Realm.Tests", "${{ github.workspace }}/Tests/Test.Nuget.Config", "net461")
       - name: Run the tests
-<<<<<<< HEAD
-        run: #@ "cd ${{ github.workspace }}/Tests/Realm.Tests/bin/" + configuration + "/net461\n./Realm.Tests.exe --result=TestResults.Windows.xml --labels=After\n"
+        run: #@ "${{ github.workspace }}/Tests/Realm.Tests/bin/" + configuration + "/net461/Realm.Tests.exe --result=TestResults.Windows.xml --labels=After"
       - #@ template.replace(publishTestsResults("Tests/Realm.Tests/bin/Release/net461/TestResults.Windows.xml", "Windows .NET framework tests results"))
   run-tests-netcore-net5:
     name: Run tests for .NetCore and .Net5
@@ -297,13 +296,3 @@
       - name: Run the tests
         run: #@ "cd ${{ github.workspace }}/Tests/Tests.XamarinMac/bin/" + configuration + "/Tests.XamarinMac.app/Contents\nMacOS/Tests.XamarinMac --headless --labels=All --result=${{ github.workspace }}/TestResults.macOS.xml"
       - #@ template.replace(publishTestsResults("TestResults.macOS.xml", "Xamarin MacOs tests results"))
-=======
-        run: #@ "${{ github.workspace }}/Tests/Realm.Tests/bin/" + configuration + "/net461/Realm.Tests.exe --result=TestResults.Windows.xml --labels=After"
-      - name: Publish Unit Test Results
-        uses: EnricoMi/publish-unit-test-result-action/composite@v1
-        if: always()
-        with:
-          files: #@ "Tests/Realm.Tests/bin/" + configuration + "/net461/TestResults.Windows.xml"
-          comment_on_pr: false
-          check_name: Windows .NET framework tests results
->>>>>>> fb45fd0f
