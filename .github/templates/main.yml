#@ load("@ytt:template", "template")
#@ load("common.lib.yml", "checkoutCode", "uploadArtifacts", "uploadPackagesToSleet", "cleanupWorkspace", "dotnetPublish", "actionDownloadArtifact", "fetchPackageArtifacts")
#@ load("test.lib.yml", "dotnetBuildTests")
#@ load("build.lib.yml", "deployBaas", "cleanupBaas", "runTests", "runNetCoreTests", "ignoreSkippedJobsCondition", "buildUnity")

---
name: main
"on":
  push:
    branches:
      - main
  workflow_dispatch:
    inputs:
      publish-prerelease:
        description: Indicates whether to publish the package to Sleet/npm
        required: false
        type: boolean
      run-benchmark:
        description: Indicates whether to run the benchmark tests
        required: false
        type: boolean
env:
  REALM_DISABLE_ANALYTICS: true
  DOTNET_NOLOGO: true
jobs:
  build-wrappers:
    uses: ./.github/workflows/wrappers.yml
    name: Wrappers
  _: #@ template.replace(deployBaas([".NET Framework", "Code Coverage", "UWP Managed", "Xamarin.macOS", "iOS", "Android", "MacCatalyst"]))
  build-packages:
    uses: ./.github/workflows/build-packages.yml
    name: Package
    needs:
    - build-wrappers
  publish-packages-to-sleet:
    runs-on: ubuntu-latest
    name: Publish package to S3
    needs:
    - build-packages
    if: #@ ignoreSkippedJobsCondition + " && (github.event_name == 'push' || github.event.inputs.publish-prerelease)"
    steps:
    - #@ template.replace(checkoutCode(False, False))
    - #@ template.replace(fetchPackageArtifacts("needs.build-packages.outputs.package_version"))
    - #@ template.replace(uploadPackagesToSleet("needs.build-packages.outputs.package_version", True))
  _: #@ template.replace(buildUnity())
  _: #@ template.replace(runTests(".NET Framework"))
<<<<<<< HEAD
  _: #@ template.replace(runTests("Windows", additionalSecrets = ["Pfx_Password", "Base64_Encoded_Pfx"]))
  _: #@ template.replace(runNetCoreTests("[\"netcoreapp3.1\", \"net6.0\"]"))
=======
  _: #@ template.replace(runTests("UWP Managed", additionalSecrets = ["Pfx_Password", "Base64_Encoded_Pfx"]))
  _: #@ template.replace(runNetCoreTests("[\"net6.0\", \"net7.0\"]"))
>>>>>>> cdbbd8db
  _: #@ template.replace(runTests("macOS"))
  _: #@ template.replace(runTests("iOS"))
  _: #@ template.replace(runTests("tvOS", runSyncTests = False))
  _: #@ template.replace(runTests("Android", additionalSecrets=["AWS_DEVICEFARM_ACCESS_KEY_ID", "AWS_DEVICEFARM_SECRET_ACCESS_KEY", "DEVICEFARM_PROJECT_ARN", "DEVICEFARM_ANDROID_POOL_ARN"]))
  test-xunit:
    runs-on: windows-latest
    name: Test xUnit Compatibility
    timeout-minutes: 10
    needs:
    - build-packages
    if: #@ ignoreSkippedJobsCondition
    steps:
      - #@ template.replace(checkoutCode())
      - #@ template.replace(fetchPackageArtifacts("needs.build-packages.outputs.package_version"))
      - #@ template.replace(dotnetPublish("Tests/Tests.XUnit", "net6.0", "win-x64", { "RestoreConfigFile": "Tests/Test.NuGet.Config", "UseRealmNupkgsWithVersion": "${{ needs.build-packages.outputs.package_version }}" }))
      - name: Run Tests
        run: dotnet test ${{ steps.dotnet-publish.outputs.executable-path }}/Tests.XUnit.dll --logger GitHubActions
  test-weaver:
    uses: ./.github/workflows/test-weaver.yml
    name: Test
  _: #@ template.replace(runTests("Code Coverage"))
  benchmark-linux:
    name: Benchmark Linux
    needs: build-packages
    runs-on: performance-tests
    if: #@ ignoreSkippedJobsCondition + " && (github.event_name == 'push' || github.event.inputs.run-benchmark)"
    timeout-minutes: 60
    steps:
      - #@ template.replace(cleanupWorkspace())
      - #@ template.replace(checkoutCode())
<<<<<<< HEAD
      - #@ template.replace(fetchPackageArtifacts())
      - #@ setupDotnet()
      - #@ template.replace(dotnetBuildTests("Tests/Benchmarks/PerformanceTests", "net6.0", "linux-x64", "needs.build-packages.outputs.package_version", RealmTestsStandaloneExe="true"))
=======
      - #@ template.replace(fetchPackageArtifacts("needs.build-packages.outputs.package_version"))
      - #@ template.replace(dotnetBuildTests("Tests/Benchmarks/PerformanceTests", "net6.0", "linux-x64", "needs.build-packages.outputs.package_version"))
>>>>>>> cdbbd8db
      - name: Run the tests
        run: #@ "${{ steps.dotnet-publish.outputs.executable-path }}/PerformanceTests -f \"*\" --join"
      - name: Find Results file
        id: find-results-file
        run: |
          cd BenchmarkDotNet.Artifacts/results
          file=$(basename BenchmarkRun*json)
          echo "benchmark-results=$file" >> $GITHUB_OUTPUT
        shell: bash
      - name: Publish Benchmark Results
        uses: ./.github/actions/benchmark-uploader
        with:
          realm-token: ${{ secrets.Realm_Token }}
          file: ${{ github.workspace }}/BenchmarkDotNet.Artifacts/results/${{ steps.find-results-file.outputs.benchmark-results }}
          dashboard-path: dashboard.charts
          nuget-package: ${{ github.workspace }}/Realm/packages/Realm.${{ needs.build-packages.outputs.package_version }}.nupkg
      - #@ uploadArtifacts("dashboard.charts", "dashboard.charts", 30)
  _: #@ template.replace(cleanupBaas([".NET Framework", "Code Coverage", "UWP Managed", "MacOS", "iOS", "Android"]))<|MERGE_RESOLUTION|>--- conflicted
+++ resolved
@@ -44,13 +44,8 @@
     - #@ template.replace(uploadPackagesToSleet("needs.build-packages.outputs.package_version", True))
   _: #@ template.replace(buildUnity())
   _: #@ template.replace(runTests(".NET Framework"))
-<<<<<<< HEAD
   _: #@ template.replace(runTests("Windows", additionalSecrets = ["Pfx_Password", "Base64_Encoded_Pfx"]))
-  _: #@ template.replace(runNetCoreTests("[\"netcoreapp3.1\", \"net6.0\"]"))
-=======
-  _: #@ template.replace(runTests("UWP Managed", additionalSecrets = ["Pfx_Password", "Base64_Encoded_Pfx"]))
   _: #@ template.replace(runNetCoreTests("[\"net6.0\", \"net7.0\"]"))
->>>>>>> cdbbd8db
   _: #@ template.replace(runTests("macOS"))
   _: #@ template.replace(runTests("iOS"))
   _: #@ template.replace(runTests("tvOS", runSyncTests = False))
@@ -81,14 +76,8 @@
     steps:
       - #@ template.replace(cleanupWorkspace())
       - #@ template.replace(checkoutCode())
-<<<<<<< HEAD
-      - #@ template.replace(fetchPackageArtifacts())
-      - #@ setupDotnet()
-      - #@ template.replace(dotnetBuildTests("Tests/Benchmarks/PerformanceTests", "net6.0", "linux-x64", "needs.build-packages.outputs.package_version", RealmTestsStandaloneExe="true"))
-=======
       - #@ template.replace(fetchPackageArtifacts("needs.build-packages.outputs.package_version"))
       - #@ template.replace(dotnetBuildTests("Tests/Benchmarks/PerformanceTests", "net6.0", "linux-x64", "needs.build-packages.outputs.package_version"))
->>>>>>> cdbbd8db
       - name: Run the tests
         run: #@ "${{ steps.dotnet-publish.outputs.executable-path }}/PerformanceTests -f \"*\" --join"
       - name: Find Results file
