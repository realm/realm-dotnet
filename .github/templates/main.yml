--- conflicted
+++ resolved
@@ -373,8 +373,7 @@
       - #@ msbuild("Tests/Tests.XamarinMac", TargetFrameworkVersion="v2.0", RestoreConfigFile="Tests/Test.NuGet.Config", UseRealmNupkgsWithVersion="${{ needs.build-packages.outputs.package_version }}")
       - name: Run the tests
         run: #@ "Tests/Tests.XamarinMac/bin/" + configuration + "/Tests.XamarinMac.app/Contents/MacOS/Tests.XamarinMac --headless --labels=All --result=${{ github.workspace }}/TestResults.macOS.xml"
-<<<<<<< HEAD
-      - #@ publishTestsResults("TestResults.macOS.xml", "Xamarin macOS tests results")
+      - #@ publishTestsResults("TestResults.macOS.xml", "Xamarin.macOS")
   run-tests-xamarin-ios:
     runs-on: macos-latest
     name: Test Xamarin.iOS
@@ -391,9 +390,6 @@
          iphoneToSimulate: 'iPhone-8'
          arguments: '--headless --resultpath ${{ github.workspace }}/TestResults.iOS.xml'
       - #@ publishTestsResults("TestResults.iOS.xml", "Xamarin iOS tests results")
-=======
-      - #@ publishTestsResults("TestResults.macOS.xml", "Xamarin.macOS")
->>>>>>> 63b9f151
   run-tests-weaver:
     runs-on: windows-latest
     name: Test Weaver
