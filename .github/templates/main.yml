--- conflicted
+++ resolved
@@ -103,7 +103,6 @@
 #@ end
 #@ end
 
-<<<<<<< HEAD
 #@ def publishTestsResults(files, test_title):
   - name: Publish Unit Test Results
     uses: EnricoMi/publish-unit-test-result-action/composite@v1
@@ -114,8 +113,6 @@
       check_name: #@ test_title
 #@ end
 
-=======
->>>>>>> 5e8efd12
 #@ def findPackageVersion():
 name: Find nupkg version
 id: find-nupkg-version
@@ -127,15 +124,6 @@
 shell: bash
 #@ end
 
-<<<<<<< HEAD
-#@ def buildNetFrameworkTest(relSolutionPath, **properties):
-#@ parsedProps = ""
-#@ for prop in properties.keys():
-#@ parsedProps += " -p:" + prop + "=" + properties[prop]
-#@ end
-name: Build the tests
-run: #@ "msbuild ${{ github.workspace }}/" + relSolutionPath + " -p:RestoreConfigFile=${{ github.workspace }}/Tests/Test.NuGet.Config -p:Configuration=" + configuration + " -p:UseRealmNupkgsWithVersion=${{ needs.build-packages.outputs.package_version }} -restore" + parsedProps
-=======
 #@ def msbuild(projectPath, **properties):
 #@ parsedProps = ""
 #@ target = ""
@@ -148,7 +136,6 @@
 #@ end
 
 run: #@ "msbuild ${{ github.workspace }}/" + projectPath + " " + target + " -p:Configuration=" + configuration + " -restore" + parsedProps
->>>>>>> 5e8efd12
 #@ end
 
 ---
@@ -285,8 +272,8 @@
         uses: microsoft/setup-msbuild@v1.0.2
       - #@ checkoutCode()
       - #@ template.replace(fetchPackageArtifacts( [ "Realm", "Realm.Fody" ] ))
-<<<<<<< HEAD
-      - #@ buildNetFrameworkTest("Tests/Realm.Tests", TargetFramework="net461" )
+      - name: Build the tests
+        _: #@ template.replace(msbuild("Tests/Realm.Tests", TargetFramework="net461", RestoreConfigFile="${{ github.workspace }}/Tests/Test.NuGet.Config", UseRealmNupkgsWithVersion="${{ needs.build-packages.outputs.package_version }}" ))
       - name: Run the tests
         run: #@ "${{ github.workspace }}/Tests/Realm.Tests/bin/" + configuration + "/net461/Realm.Tests.exe --result=TestResults.Windows.xml --labels=After"
       - #@ template.replace(publishTestsResults("TestResults.Windows.xml", "Windows .NET framework tests results"))
@@ -313,7 +300,8 @@
     steps:
       - #@ checkoutCode()
       - #@ template.replace(fetchPackageArtifacts( [ "Realm", "Realm.Fody" ] ))
-      - #@ buildNetFrameworkTest("Tests/Tests.XamarinMac", TargetFrameworkVersion="v2.0" )
+      - name: Build the tests
+        _: #@ template.replace(msbuild("Tests/Tests.XamarinMac", TargetFrameworkVersion="v2.0" ))
       - name: Run the tests
         run: #@ "${{ github.workspace }}/Tests/Tests.XamarinMac/bin/" + configuration + "/Tests.XamarinMac.app/Contents/MacOS/Tests.XamarinMac --headless --labels=All --result=${{ github.workspace }}/TestResults.macOS.xml"
       - #@ template.replace(publishTestsResults("TestResults.macOS.xml", "Xamarin MacOs tests results"))
@@ -324,17 +312,4 @@
       - #@ checkoutCode()
       - name: Run the tests
         run: #@ "dotnet run -p ${{ github.workspace }}/Tests/Weaver/Realm.Fody.Tests -f netcoreapp3.1 -c " + configuration + " --result=${{ github.workspace }}/TestResults.Weaver.xml --labels=After"
-      - #@ template.replace(publishTestsResults("TestResults.Weaver.xml", "Weaver tests results"))
-=======
-      - name: Build the tests
-        _: #@ template.replace(msbuild("Tests/Realm.Tests", TargetFramework="net461", RestoreConfigFile="${{ github.workspace }}/Tests/Test.NuGet.Config", UseRealmNupkgsWithVersion="${{ needs.build-packages.outputs.package_version }}" ))
-      - name: Run the tests
-        run: #@ "${{ github.workspace }}/Tests/Realm.Tests/bin/" + configuration + "/net461/Realm.Tests.exe --result=TestResults.Windows.xml --labels=After"
-      - name: Publish Unit Test Results
-        uses: EnricoMi/publish-unit-test-result-action/composite@v1
-        if: always()
-        with:
-          files: TestResults.Windows.xml
-          comment_on_pr: false
-          check_name: Windows .NET framework tests results
->>>>>>> 5e8efd12
+      - #@ template.replace(publishTestsResults("TestResults.Weaver.xml", "Weaver tests results"))