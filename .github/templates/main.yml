--- conflicted
+++ resolved
@@ -442,64 +442,8 @@
       - #@ template.replace(uploadPackageArtifacts())
       - #@ template.replace(buildUnityPackage())
       - #@ uploadArtifacts("ExtractedChangelog", "Realm/Realm/ExtractedChangelog.md")
-<<<<<<< HEAD
   _: #@ template.replace(testJob(".NET Framework", "windows-latest", netFrameworkTestSteps()))
   _: #@ template.replace(testJob("UWP Managed", "windows-latest", uwpTestSteps()))
-=======
-  run-tests-net-framework:
-    runs-on: windows-latest
-    name: Test .NET Framework
-    needs: build-packages
-    steps:
-      - #@ template.replace(checkoutCode())
-      - #@ template.replace(fetchPackageArtifacts())
-      - #@ template.replace(msbuildOnWin("Tests/Realm.Tests", TargetFramework="net461"))
-      - name: Run the tests
-        run: #@ "./Tests/Realm.Tests/bin/" + configuration + "/net461/Realm.Tests.exe --result=TestResults.Windows.xml --labels=After"
-      - #@ publishTestsResults("TestResults.Windows.xml", ".NET Framework")
-  run-tests-uwp:
-    runs-on: windows-latest
-    name: Test UWP managed
-    needs: build-packages
-    steps:
-      - #@ template.replace(checkoutCode())
-      - #@ template.replace(fetchPackageArtifacts())
-      - name: Import test certificate
-        run: |
-          $pfx_cert_byte = [System.Convert]::FromBase64String("${{ secrets.Base64_Encoded_Pfx }}")
-          $currentDirectory = Get-Location
-          [IO.File]::WriteAllBytes("${{ github.workspace }}\Tests\Tests.UWP\Tests.UWP_TemporaryKey.pfx", $pfx_cert_byte)
-          certutil -f -p ${{ secrets.Pfx_Password }} -importpfx my ${{ github.workspace }}\Tests\Tests.UWP\Tests.UWP_TemporaryKey.pfx
-        shell: powershell
-      - #@ template.replace(msbuildOnWin("Tests/Tests.UWP", AppxBundle="Always", PackageCertificateKeyFile="${{ github.workspace }}\Tests\Tests.UWP\Tests.UWP_TemporaryKey.pfx", PackageCertificatePassword="${{ secrets.Pfx_Password }}", UseDotNetNativeToolchain="false", AppxBundlePlatforms="x64"))
-      - name: Install the UWP test app
-        run: Tests/Tests.UWP/AppPackages/Tests.UWP_1.0.0.0_Test/Install.ps1 -Force
-        shell: powershell
-      - name: Run the tests
-        run: |
-          echo "test_results=$env:LOCALAPPDATA\Packages\$(get-appxpackage -name realm.uwp.tests | select -expandproperty PackageFamilyName)\LocalState\TestResults.UWP.xml" | Out-File $env:GITHUB_ENV -Encoding utf8 -Append
-          Start-Process shell:AppsFolder\$(get-appxpackage -name realm.uwp.tests | select -expandproperty PackageFamilyName)!App -ArgumentList "--headless --labels=After --result=TestResults.UWP.xml"
-          Write-Output "The test application is launched, this step is monitoring it and it will terminate when the tests are fully run"
-          do
-          {
-              Start-Sleep -s 3
-              $file_available = Test-Path -Path $env:LOCALAPPDATA\Packages\$(get-appxpackage -name realm.uwp.tests | select -expandproperty PackageFamilyName)\LocalState\TestResults.UWP.xml
-              $uwp_test_app = (Get-Process Tests.UWP -ErrorAction SilentlyContinue) -ne $null
-          } while ($uwp_test_app -and !$file_available)
-
-          $file_available = Test-Path -Path $env:LOCALAPPDATA\Packages\$(get-appxpackage -name realm.uwp.tests | select -expandproperty PackageFamilyName)\LocalState\TestResults.UWP.xml
-          if (!$file_available)
-          {
-            exit 1
-          }
-          else
-          {
-            # print test results in GH Action's console
-            Get-Content $env:LOCALAPPDATA/Packages/$(get-appxpackage -name realm.uwp.tests | select -expandproperty PackageFamilyName)/LocalState/TestRunOutput.txt
-          }
-        shell: powershell
-      - #@ publishTestsResults( "${{ env.test_results }}", "UWP")
->>>>>>> 9745fcd0
   run-tests-netcore:
     runs-on: ${{ matrix.os}}
     name: "Test .NET"
