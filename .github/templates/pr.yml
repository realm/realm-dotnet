--- conflicted
+++ resolved
@@ -42,13 +42,8 @@
   _: #@ template.replace(buildUnity())
   _: #@ template.replace(testUnity('["Mono-Net4"]', '[{ "os": "windows", "testPlatform": "Windows64" }, { "os": "linux", "testPlatform": "Linux64" }]'))
   _: #@ template.replace(runTests(".NET Framework", runSyncTests = False))
-<<<<<<< HEAD
-  _: #@ template.replace(runTests("Windows", runSyncTests = False))
-  _: #@ template.replace(runNetCoreTests('["net6.0"]'))
-=======
-  _: #@ template.replace(runTests("UWP Managed", runSyncTests = False, additionalSecrets = ["Pfx_Password", "Base64_Encoded_Pfx"]))
+  _: #@ template.replace(runTests("Windows", runSyncTests = False, additionalSecrets = ["Pfx_Password", "Base64_Encoded_Pfx"]))
   _: #@ template.replace(runNetCoreTests('["net7.0"]'))
->>>>>>> cdbbd8db
   _: #@ template.replace(runTests("macOS", runSyncTests = False))
   _: #@ template.replace(runTests("iOS", runSyncTests = False))
   _: #@ template.replace(runTests("tvOS", runSyncTests = False))
