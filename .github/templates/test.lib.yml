--- conflicted
+++ resolved
@@ -80,7 +80,6 @@
 #@ }
 #@ return dotnetPublish(projectPath, framework, runtime, properties)
 #@ end
-<<<<<<< HEAD
 
 #@ def wovenClassesBuildTests(projectPath, framework, runtime, version = "inputs.version"):
 #@ properties = {
@@ -90,7 +89,7 @@
 #@   "RealmTestsStandaloneExe": "true"
 #@ }
 #@ return dotnetPublish(projectPath, framework, runtime, properties)
-=======
+#@ end
 ---
 #@ def prepareTest(fetchWrappers = False, cleanupWorkspace = False):
 - #@ template.replace(checkoutCode())
@@ -111,5 +110,4 @@
     atlasUrl: ${{ inputs.atlasUrl}}
     apiKey: ${{ secrets.AtlasPublicKey}}
     privateApiKey: ${{ secrets.AtlasPrivateKey }}
->>>>>>> e739ebb6
 #@ end