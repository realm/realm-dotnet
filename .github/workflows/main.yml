--- conflicted
+++ resolved
@@ -323,17 +323,10 @@
         path: ~/.nuget/packages
         key: ${{ runner.os }}-nuget-${{ hashFiles('Tests/Benchmarks/PerformanceTests/*.csproj') }}
     - name: Publish Tests/Benchmarks/PerformanceTests
-<<<<<<< HEAD
-      run: dotnet publish Tests/Benchmarks/PerformanceTests -c Release -f net6.0 -r ${{ (runner.os == 'macOS' && 'osx-x64') || (runner.os == 'Windows' && 'win-x64') || (runner.os == 'Linux' && 'linux-x64') || '???' }} -p:AdditionalFrameworks=net6.0 -p:RestoreConfigFile=Tests/Test.NuGet.Config -p:UseRealmNupkgsWithVersion=${{ inputs.version }} --no-self-contained
+      run: dotnet publish Tests/Benchmarks/PerformanceTests -c Release -f net6.0 -r inux-x64 -p:AdditionalFrameworks=net6.0 -p:RestoreConfigFile=Tests/Test.NuGet.Config -p:UseRealmNupkgsWithVersion=${{ inputs.version }} --no-self-contained
     - name: Output executable path
       id: dotnet-publish
       run: echo '::set-output name=executable-path::./Tests/Benchmarks/PerformanceTests/bin/Release/net6.0/${{ (runner.os == 'macOS' && 'osx-x64') || (runner.os == 'Windows' && 'win-x64') || (runner.os == 'Linux' && 'linux-x64') || '???' }}'
-=======
-      run: dotnet publish Tests/Benchmarks/PerformanceTests -c Release -f net5.0 -r linux-x64 -p:AdditionalFrameworks=net5.0 -p:RestoreConfigFile=Tests/Test.NuGet.Config -p:UseRealmNupkgsWithVersion=${{ inputs.version }} --no-self-contained
-    - name: Output executable path
-      id: dotnet-publish
-      run: echo '::set-output name=executable-path::./Tests/Benchmarks/PerformanceTests/bin/Release/net5.0/linux-x64'
->>>>>>> 598beb24
     - name: Run the tests
       run: ${{ steps.dotnet-publish.outputs.executable-path }}/PerformanceTests -f "*" --join
     - name: Find Results file
