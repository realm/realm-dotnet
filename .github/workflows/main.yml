name: main
"on":
  push:
    branches:
    - main
    - master
  pull_request: null
env:
  REALM_DISABLE_ANALYTICS: true
  DOTNET_NOLOGO: true
jobs:
  build-wrappers-macos:
    runs-on: macos-latest
    name: Wrappers macOS
    timeout-minutes: 90
    steps:
    - name: Checkout code
      uses: actions/checkout@v2
      with:
        submodules: recursive
        ref: ${{ github.event.pull_request.head.sha }}
    - name: Check cache
      id: check-cache
      uses: actions/cache@v2
      with:
        path: ./wrappers/build/**
        key: wrappers-macos-Release-${{hashFiles('./wrappers/**')}}
    - name: Build wrappers
      run: ./wrappers/build-macos.sh --configuration=Release -DCMAKE_INTERPROCEDURAL_OPTIMIZATION='ON'
      if: steps.check-cache.outputs.cache-hit != 'true'
    - name: Store artifacts for wrappers-macos
      uses: actions/upload-artifact@v2
      with:
        name: wrappers-macos
        path: ${{ github.workspace }}/wrappers/build/**
        retention-days: 1
  build-wrappers-ios-device:
    runs-on: macos-latest
    name: Wrappers iOS Device
    timeout-minutes: 45
    steps:
    - name: Checkout code
      uses: actions/checkout@v2
      with:
        submodules: recursive
        ref: ${{ github.event.pull_request.head.sha }}
    - name: Check cache
      id: check-cache
      uses: actions/cache@v2
      with:
        path: ./wrappers/build/**
        key: wrappers-ios-device-Release-${{hashFiles('./wrappers/**')}}
    - name: Build wrappers
      run: powershell ./wrappers/build-ios.ps1 Device -SkipXCFramework -Configuration Release -EnableLTO
      if: steps.check-cache.outputs.cache-hit != 'true'
    - name: Store artifacts for wrappers-ios-device
      uses: actions/upload-artifact@v2
      with:
        name: wrappers-ios-device
        path: ${{ github.workspace }}/wrappers/cmake/**
        retention-days: 1
  build-wrappers-ios-simulator:
    runs-on: macos-latest
    name: Wrappers iOS Simulator
    timeout-minutes: 45
    steps:
    - name: Checkout code
      uses: actions/checkout@v2
      with:
        submodules: recursive
        ref: ${{ github.event.pull_request.head.sha }}
    - name: Check cache
      id: check-cache
      uses: actions/cache@v2
      with:
        path: ./wrappers/build/**
        key: wrappers-ios-simulator-Release-${{hashFiles('./wrappers/**')}}
    - name: Build wrappers
      run: powershell ./wrappers/build-ios.ps1 Device -SkipXCFramework -Configuration Release -EnableLTO
      if: steps.check-cache.outputs.cache-hit != 'true'
    - name: Store artifacts for wrappers-ios-simulator
      uses: actions/upload-artifact@v2
      with:
        name: wrappers-ios-simulator
        path: ${{ github.workspace }}/wrappers/cmake/**
        retention-days: 1
  build-wrappers-ios:
    runs-on: macos-latest
<<<<<<< HEAD
    name: Wrappers iOS XCframework
    needs:
    - build-wrappers-ios-device
    - build-wrappers-ios-simulator
    timeout-minutes: 45
=======
    name: Wrappers iOS
    timeout-minutes: 90
>>>>>>> 0d5227f8
    steps:
    - name: Checkout code
      uses: actions/checkout@v2
      with:
        submodules: recursive
        ref: ${{ github.event.pull_request.head.sha }}
    - name: Check cache
      id: check-cache
      uses: actions/cache@v2
      with:
        path: ./wrappers/build/**
        key: wrappers-ios-Release-${{hashFiles('./wrappers/**')}}
    - name: Fetch device framework
      uses: actions/download-artifact@v2
      with:
        name: wrappers-ios-device
        path: wrappers/cmake
    - name: Fetch simulator framework
      uses: actions/download-artifact@v2
      with:
        name: wrappers-ios-simulator
        path: wrappers/cmake
    - name: Create xcframework
      run: |
        $build_directory = "{{ github.workspace }}/wrappers/cmake/iOS"
        $install_prefix = "{{ github.workspace }}/wrappers/build"
        $xcframework_path = "$install_prefix/iOS/Release/realm-wrappers.xcframework"
        xcodebuild -create-xcframework -framework $build_directory/src/Release-iphonesimulator/realm-wrappers.framework -framework $build_directory/src/Release-iphoneos/realm-wrappers.framework -output "$xcframework_path"
      shell: powershell
      if: steps.check-cache.outputs.cache-hit != 'true'
    - name: Store artifacts for wrappers-ios
      uses: actions/upload-artifact@v2
      with:
        name: wrappers-ios
        path: ${{ github.workspace }}/wrappers/build/**
        retention-days: 1
  build-wrappers-linux:
    runs-on: ubuntu-latest
    name: Wrappers Linux
    timeout-minutes: 90
    steps:
    - name: Checkout code
      uses: actions/checkout@v2
      with:
        submodules: recursive
        ref: ${{ github.event.pull_request.head.sha }}
    - name: Register csc problem matcher
      run: echo "::add-matcher::.github/problem-matchers/csc.json"
    - name: Register msvc problem matcher
      run: echo "::add-matcher::.github/problem-matchers/msvc.json"
    - name: Check cache
      id: check-cache
      uses: actions/cache@v2
      with:
        path: ./wrappers/build/**
        key: wrappers-linux-Release-${{hashFiles('./wrappers/**')}}
    - uses: satackey/action-docker-layer-caching@cc3f3828e75cbb45f0cf5139b95329c88480aa97
      continue-on-error: true
      if: steps.check-cache.outputs.cache-hit != 'true'
    - name: Build CentOS image
      uses: docker/build-push-action@375f72aff65b645c51f122f04a776df8416b222b
      with:
        tags: wrappers-centos:latest
        file: ./wrappers/centos.Dockerfile
        push: false
      if: steps.check-cache.outputs.cache-hit != 'true'
    - name: Build wrappers
      uses: addnab/docker-run-action@3e77f186b7a929ef010f183a9e24c0f9955ea609
      with:
        image: wrappers-centos:latest
        shell: bash
        options: -v ${{ github.workspace }}:/work
        run: /work/wrappers/build.sh --configuration=Release -DCMAKE_INTERPROCEDURAL_OPTIMIZATION='ON'
      if: steps.check-cache.outputs.cache-hit != 'true'
    - name: Store artifacts for wrappers-linux
      uses: actions/upload-artifact@v2
      with:
        name: wrappers-linux
        path: ${{ github.workspace }}/wrappers/build/**
        retention-days: 1
  build-wrappers-android:
    runs-on: ubuntu-20.04
    name: Wrappers Android
    strategy:
      matrix:
        arch:
        - armeabi-v7a
        - arm64-v8a
        - x86
        - x86_64
    timeout-minutes: 90
    steps:
    - name: Checkout code
      uses: actions/checkout@v2
      with:
        submodules: recursive
        ref: ${{ github.event.pull_request.head.sha }}
    - name: Check cache
      id: check-cache
      uses: actions/cache@v2
      with:
        path: ./wrappers/build/**
        key: wrappers-android-${{ matrix.arch }}-Release-${{hashFiles('./wrappers/**')}}
    - name: Build wrappers
      run: ./wrappers/build-android.sh --ARCH=${{ matrix.arch }} --configuration=Release
      if: steps.check-cache.outputs.cache-hit != 'true'
    - name: Store artifacts for wrappers-android-${{ matrix.arch }}
      uses: actions/upload-artifact@v2
      with:
        name: wrappers-android-${{ matrix.arch }}
        path: ${{ github.workspace }}/wrappers/build/**
        retention-days: 1
  build-wrappers-windows:
    runs-on: windows-latest
    name: Wrappers Windows
    strategy:
      matrix:
        arch:
        - Win32
        - x64
    timeout-minutes: 90
    steps:
    - name: Checkout code
      uses: actions/checkout@v2
      with:
        submodules: recursive
        ref: ${{ github.event.pull_request.head.sha }}
    - name: Check cache
      id: check-cache
      uses: actions/cache@v2
      with:
        path: ./wrappers/build/**
        key: wrappers-windows-${{ matrix.arch }}-Release-${{hashFiles('./wrappers/**')}}
    - name: Check Vcpkg cache
      id: check-vcpkg-cache
      uses: actions/cache@v2
      with:
        path: C:\src
        key: vcpkg
      if: steps.check-cache.outputs.cache-hit != 'true'
    - name: Setup Vcpkg
      run: |
        Invoke-WebRequest -Uri https://static.realm.io/downloads/vcpkg.zip -OutFile C:\vcpkg.zip
        Expand-Archive -Path C:\vcpkg.zip -DestinationPath C:\
      shell: powershell
      if: steps.check-cache.outputs.cache-hit != 'true' && steps.check-vcpkg-cache.outputs.cache-hit != 'true'
    - name: Install Win8.1 SDK
      run: |
        md C:\win81sdk
        Invoke-WebRequest -Method Get -Uri https://go.microsoft.com/fwlink/p/?LinkId=323507 -OutFile C:\win81sdk\sdksetup.exe -UseBasicParsing
        Start-Process -Wait C:\win81sdk\sdksetup.exe -ArgumentList "/q", "/norestart", "/features", "OptionId.WindowsDesktopSoftwareDevelopmentKit", "OptionId.NetFxSoftwareDevelopmentKit"
      shell: powershell
      if: steps.check-cache.outputs.cache-hit != 'true'
    - name: Build wrappers
      run: powershell ./wrappers/build.ps1 Windows -Platforms ${{ matrix.arch }} -Configuration Release -EnableLTO
      if: steps.check-cache.outputs.cache-hit != 'true'
    - name: Store artifacts for wrappers-windows-${{ matrix.arch }}
      uses: actions/upload-artifact@v2
      with:
        name: wrappers-windows-${{ matrix.arch }}
        path: ${{ github.workspace }}/wrappers/build/**
        retention-days: 1
  build-wrappers-windows-uwp:
    runs-on: windows-latest
    name: Wrappers UWP
    strategy:
      matrix:
        arch:
        - Win32
        - x64
        - ARM
    timeout-minutes: 90
    steps:
    - name: Checkout code
      uses: actions/checkout@v2
      with:
        submodules: recursive
        ref: ${{ github.event.pull_request.head.sha }}
    - name: Check cache
      id: check-cache
      uses: actions/cache@v2
      with:
        path: ./wrappers/build/**
        key: wrappers-windows-uwp-${{ matrix.arch }}-Release-${{hashFiles('./wrappers/**')}}
    - name: Check Vcpkg cache
      id: check-vcpkg-cache
      uses: actions/cache@v2
      with:
        path: C:\src
        key: vcpkg
      if: steps.check-cache.outputs.cache-hit != 'true'
    - name: Setup Vcpkg
      run: |
        Invoke-WebRequest -Uri https://static.realm.io/downloads/vcpkg.zip -OutFile C:\vcpkg.zip
        Expand-Archive -Path C:\vcpkg.zip -DestinationPath C:\
      shell: powershell
      if: steps.check-cache.outputs.cache-hit != 'true' && steps.check-vcpkg-cache.outputs.cache-hit != 'true'
    - name: Build wrappers
      run: powershell ./wrappers/build.ps1 WindowsStore -Platforms ${{ matrix.arch }} -Configuration Release -EnableLTO
      if: steps.check-cache.outputs.cache-hit != 'true'
    - name: Store artifacts for wrappers-windows-uwp-${{ matrix.arch }}
      uses: actions/upload-artifact@v2
      with:
        name: wrappers-windows-uwp-${{ matrix.arch }}
        path: ${{ github.workspace }}/wrappers/build/**
        retention-days: 1
  build-packages:
    runs-on: windows-latest
    name: Package
    needs:
    - build-wrappers-windows
    - build-wrappers-macos
    - build-wrappers-ios
    - build-wrappers-android
    - build-wrappers-linux
    - build-wrappers-windows-uwp
    outputs:
      package_version: ${{ steps.get-version.outputs.version }}
    timeout-minutes: 90
    steps:
    - name: Add msbuild to PATH
      uses: microsoft/setup-msbuild@v1.0.2
    - name: Checkout code
      uses: actions/checkout@v2
      with:
        submodules: false
        ref: ${{ github.event.pull_request.head.sha }}
    - name: Register csc problem matcher
      run: echo "::add-matcher::.github/problem-matchers/csc.json"
    - name: Register msvc problem matcher
      run: echo "::add-matcher::.github/problem-matchers/msvc.json"
    - name: Set version suffix
      id: set-version-suffix
      run: |
        $suffix = ""
        if ($env:GITHUB_EVENT_NAME -eq "pull_request")
        {
          if (-Not "${{ github.head_ref }}".Contains("release"))
          {
            $suffix = "pr-${{ github.event.number }}.$env:GITHUB_RUN_NUMBER"
          }
        }
        else
        {
          $suffix = "alpha.$env:GITHUB_RUN_NUMBER"
        }
        echo "::set-output name=build_suffix::$suffix"
    - name: Fetch artifacts for macos
      uses: actions/download-artifact@v2
      with:
        name: wrappers-macos
        path: wrappers/build
    - name: Fetch artifacts for ios
      uses: actions/download-artifact@v2
      with:
        name: wrappers-ios
        path: wrappers/build
    - name: Fetch artifacts for linux
      uses: actions/download-artifact@v2
      with:
        name: wrappers-linux
        path: wrappers/build
    - name: Fetch artifacts for android-armeabi-v7a
      uses: actions/download-artifact@v2
      with:
        name: wrappers-android-armeabi-v7a
        path: wrappers/build
    - name: Fetch artifacts for android-arm64-v8a
      uses: actions/download-artifact@v2
      with:
        name: wrappers-android-arm64-v8a
        path: wrappers/build
    - name: Fetch artifacts for android-x86
      uses: actions/download-artifact@v2
      with:
        name: wrappers-android-x86
        path: wrappers/build
    - name: Fetch artifacts for android-x86_64
      uses: actions/download-artifact@v2
      with:
        name: wrappers-android-x86_64
        path: wrappers/build
    - name: Fetch artifacts for windows-Win32
      uses: actions/download-artifact@v2
      with:
        name: wrappers-windows-Win32
        path: wrappers/build
    - name: Fetch artifacts for windows-x64
      uses: actions/download-artifact@v2
      with:
        name: wrappers-windows-x64
        path: wrappers/build
    - name: Fetch artifacts for windows-uwp-Win32
      uses: actions/download-artifact@v2
      with:
        name: wrappers-windows-uwp-Win32
        path: wrappers/build
    - name: Fetch artifacts for windows-uwp-x64
      uses: actions/download-artifact@v2
      with:
        name: wrappers-windows-uwp-x64
        path: wrappers/build
    - name: Fetch artifacts for windows-uwp-ARM
      uses: actions/download-artifact@v2
      with:
        name: wrappers-windows-uwp-ARM
        path: wrappers/build
    - name: Build Realm/Realm.Fody
      run: msbuild Realm/Realm.Fody -t:Pack -p:Configuration=Release -restore -p:PackageOutputPath=${{ github.workspace }}/Realm/packages -p:VersionSuffix=${{ steps.set-version-suffix.outputs.build_suffix }}
    - name: Build Realm/Realm
      run: msbuild Realm/Realm -t:Pack -p:Configuration=Release -restore -p:PackageOutputPath=${{ github.workspace }}/Realm/packages -p:VersionSuffix=${{ steps.set-version-suffix.outputs.build_suffix }}
    - name: Build Realm/Realm.UnityUtils
      run: msbuild Realm/Realm.UnityUtils -t:Pack -p:Configuration=Release -restore -p:PackageOutputPath=${{ github.workspace }}/Realm/packages -p:VersionSuffix=${{ steps.set-version-suffix.outputs.build_suffix }}
    - name: Build Realm/Realm.UnityWeaver
      run: msbuild Realm/Realm.UnityWeaver -t:Pack -p:Configuration=Release -restore -p:PackageOutputPath=${{ github.workspace }}/Realm/packages -p:VersionSuffix=${{ steps.set-version-suffix.outputs.build_suffix }}
    - name: Read version
      id: get-version
      run: |
        cd Realm/packages
        pkgVersion=$(find . -type f -iname "Realm.Fody.*.nupkg" -exec basename {} \; | sed -n 's/Realm.Fody\.\(.*\)\.nupkg$/\1/p')
        echo "::set-output name=version::$pkgVersion"
      shell: bash
    - name: Check Docfx cache
      id: check-docfx-cache
      if: ${{ contains(github.head_ref, 'release') }}
      uses: actions/cache@v2
      with:
        path: C:\docfx
        key: docfx
    - name: Download docfx
      if: ${{ steps.check-docfx-cache.outputs.cache-hit != 'true' && contains(github.head_ref, 'release') }}
      run: |
        Invoke-WebRequest -Uri https://github.com/dotnet/docfx/releases/download/v2.58/docfx.zip -OutFile C:\docfx.zip
        Expand-Archive -Path C:\docfx.zip -DestinationPath C:\docfx
      shell: powershell
    - name: Build docs
      if: ${{ contains(github.head_ref, 'release') }}
      run: |
        C:\docfx\docfx Docs/docfx.json
        Compress-Archive -Path Docs/_site -DestinationPath "Realm/packages/Docs.zip"
    - name: Store artifacts for Docs.zip
      uses: actions/upload-artifact@v2
      with:
        name: Docs.zip
        path: ${{ github.workspace }}/Realm/packages/Docs.zip
        retention-days: ${{ github.event_name != 'pull_request' && 30 || 1 }}
      if: ${{ contains(github.head_ref, 'release') }}
    - name: Store artifacts for Realm.Fody.${{ steps.get-version.outputs.version }}
      uses: actions/upload-artifact@v2
      with:
        name: Realm.Fody.${{ steps.get-version.outputs.version }}
        path: ${{ github.workspace }}/Realm/packages/Realm.Fody.${{ steps.get-version.outputs.version }}.*nupkg
        retention-days: ${{ github.event_name != 'pull_request' && 30 || 1 }}
    - name: Store artifacts for Realm.${{ steps.get-version.outputs.version }}
      uses: actions/upload-artifact@v2
      with:
        name: Realm.${{ steps.get-version.outputs.version }}
        path: ${{ github.workspace }}/Realm/packages/Realm.${{ steps.get-version.outputs.version }}.*nupkg
        retention-days: ${{ github.event_name != 'pull_request' && 30 || 1 }}
    - name: Build Unity
      run: dotnet run --project Tools/SetupUnityPackage/ -- realm --packages-path Realm/packages --pack
    - name: Store artifacts for io.realm.unity-${{ steps.get-version.outputs.version }}.tgz
      uses: actions/upload-artifact@v2
      with:
        name: io.realm.unity-${{ steps.get-version.outputs.version }}.tgz
        path: ${{ github.workspace }}/Realm/Realm.Unity/io.realm.unity-${{ steps.get-version.outputs.version }}.tgz
        retention-days: ${{ github.event_name != 'pull_request' && 30 || 1 }}
    - name: Store artifacts for ExtractedChangelog
      uses: actions/upload-artifact@v2
      with:
        name: ExtractedChangelog
        path: ${{ github.workspace }}/Realm/Realm/ExtractedChangelog.md
        retention-days: ${{ github.event_name != 'pull_request' && 30 || 1 }}
  publish-packages-to-sleet:
    runs-on: ubuntu-latest
    name: Publish package to S3
    needs:
    - build-packages
    if: ${{ github.event_name != 'pull_request' }}
    steps:
    - name: Checkout code
      uses: actions/checkout@v2
      with:
        submodules: false
        ref: ${{ github.event.pull_request.head.sha }}
    - name: Fetch Realm
      uses: actions/download-artifact@v2
      with:
        name: Realm.${{ needs.build-packages.outputs.package_version }}
        path: ${{ github.workspace }}/Realm/packages/
    - name: Fetch Realm.Fody
      uses: actions/download-artifact@v2
      with:
        name: Realm.Fody.${{ needs.build-packages.outputs.package_version }}
        path: ${{ github.workspace }}/Realm/packages/
    - name: Configure .NET 6
      uses: actions/setup-dotnet@v1
      with:
        dotnet-version: 6.0.x
        include-prerelease: true
    - name: Install sleet
      run: dotnet tool install -g sleet
    - name: Configure AWS Credentials
      uses: aws-actions/configure-aws-credentials@v1
      with:
        aws-access-key-id: ${{ secrets.NUGET_S3_ACCESS_KEY }}
        aws-secret-access-key: ${{ secrets.NUGET_S3_SECRET_KEY }}
        aws-region: us-east-1
    - name: NuGet Publish Realm.Fody.${{ needs.build-packages.outputs.package_version }}
      run: sleet push ${{ github.workspace }}/Realm/packages/Realm.Fody.${{ needs.build-packages.outputs.package_version }}.nupkg --config ${{ github.workspace }}/.github/sleet.json --source NugetSource
    - name: NuGet Publish Realm.${{ needs.build-packages.outputs.package_version }}
      run: sleet push ${{ github.workspace }}/Realm/packages/Realm.${{ needs.build-packages.outputs.package_version }}.nupkg --config ${{ github.workspace }}/.github/sleet.json --source NugetSource
  baas-net-framework:
    runs-on: ubuntu-latest
    name: Deploy MDB Realm for .NET Framework
    outputs:
      clusterName: ${{ steps.deploy-mdb-apps.outputs.clusterName }}
    timeout-minutes: 20
    steps:
    - name: Checkout code
      uses: actions/checkout@v2
      with:
        submodules: false
        ref: ${{ github.event.pull_request.head.sha }}
    - uses: realm/ci-actions/mdb-realm/deployApps@800a0234bcbe9073e7a07a66c864d54db3688e56
      id: deploy-mdb-apps
      with:
        projectId: ${{ (contains(github.head_ref, 'release') && secrets.ATLAS_QA_PROJECT_ID) || secrets.ATLAS_PROJECT_ID }}
        realmUrl: ${{ (contains(github.head_ref, 'release') && secrets.REALM_QA_BASE_URL) || secrets.REALM_BASE_URL }}
        atlasUrl: ${{ (contains(github.head_ref, 'release') && secrets.ATLAS_QA_BASE_URL) || secrets.ATLAS_BASE_URL }}
        apiKey: ${{ (contains(github.head_ref, 'release') && secrets.ATLAS_QA_PUBLIC_API_KEY) || secrets.ATLAS_PUBLIC_API_KEY }}
        privateApiKey: ${{ (contains(github.head_ref, 'release') && secrets.ATLAS_QA_PRIVATE_API_KEY) || secrets.ATLAS_PRIVATE_API_KEY }}
        differentiator: .NET Framework
  test-net-framework:
    runs-on: windows-latest
    name: Test .NET Framework
    needs:
    - build-packages
    - baas-net-framework
    env:
      CLUSTER_NAME: ${{ needs.baas-net-framework.outputs.clusterName }}
    timeout-minutes: 45
    steps:
    - name: Checkout code
      uses: actions/checkout@v2
      with:
        submodules: false
        ref: ${{ github.event.pull_request.head.sha }}
    - name: Register csc problem matcher
      run: echo "::add-matcher::.github/problem-matchers/csc.json"
    - name: Register msvc problem matcher
      run: echo "::add-matcher::.github/problem-matchers/msvc.json"
    - name: Fetch Realm
      uses: actions/download-artifact@v2
      with:
        name: Realm.${{ needs.build-packages.outputs.package_version }}
        path: ${{ github.workspace }}/Realm/packages/
    - name: Fetch Realm.Fody
      uses: actions/download-artifact@v2
      with:
        name: Realm.Fody.${{ needs.build-packages.outputs.package_version }}
        path: ${{ github.workspace }}/Realm/packages/
    - name: Add msbuild to PATH
      uses: microsoft/setup-msbuild@v1.0.2
    - name: Build Tests/Realm.Tests
      run: msbuild Tests/Realm.Tests -p:Configuration=Release -restore -p:RestoreConfigFile=Tests/Test.NuGet.Config -p:UseRealmNupkgsWithVersion=${{ needs.build-packages.outputs.package_version }} -p:TargetFramework=net461
    - name: Run the tests
      run: ./Tests/Realm.Tests/bin/Release/net461/Realm.Tests.exe --result=TestResults.Windows.xml --labels=After --baasurl=${{ (contains(github.head_ref, 'release') && secrets.REALM_QA_BASE_URL) || secrets.REALM_BASE_URL }} --baascluster=${{ env.CLUSTER_NAME }} --baasapikey=${{ (contains(github.head_ref, 'release') && secrets.ATLAS_QA_PUBLIC_API_KEY) || secrets.ATLAS_PUBLIC_API_KEY }} --baasprivateapikey=${{ (contains(github.head_ref, 'release') && secrets.ATLAS_QA_PRIVATE_API_KEY) || secrets.ATLAS_PRIVATE_API_KEY }} --baasprojectid=${{ (contains(github.head_ref, 'release') && secrets.ATLAS_QA_PROJECT_ID) || secrets.ATLAS_PROJECT_ID }}
    - name: Publish Unit Test Results
      uses: LaPeste/test-reporter@b8a650f4490e7472b930f56bbb92c7b42dc5db15
      if: always()
      with:
        name: Results .NET Framework
        path: TestResults.Windows.xml
        reporter: java-junit
        list-suites: failed
        list-tests: failed
        path-replace-backslashes: true
        fail-on-error: false
  cleanup-net-framework:
    runs-on: ubuntu-latest
    name: Cleanup .NET Framework
    needs:
    - test-net-framework
    if: always()
    timeout-minutes: 10
    steps:
    - name: Checkout code
      uses: actions/checkout@v2
      with:
        submodules: false
        ref: ${{ github.event.pull_request.head.sha }}
    - uses: realm/ci-actions/mdb-realm/cleanup@800a0234bcbe9073e7a07a66c864d54db3688e56
      with:
        projectId: ${{ (contains(github.head_ref, 'release') && secrets.ATLAS_QA_PROJECT_ID) || secrets.ATLAS_PROJECT_ID }}
        realmUrl: ${{ (contains(github.head_ref, 'release') && secrets.REALM_QA_BASE_URL) || secrets.REALM_BASE_URL }}
        atlasUrl: ${{ (contains(github.head_ref, 'release') && secrets.ATLAS_QA_BASE_URL) || secrets.ATLAS_BASE_URL }}
        apiKey: ${{ (contains(github.head_ref, 'release') && secrets.ATLAS_QA_PUBLIC_API_KEY) || secrets.ATLAS_PUBLIC_API_KEY }}
        privateApiKey: ${{ (contains(github.head_ref, 'release') && secrets.ATLAS_QA_PRIVATE_API_KEY) || secrets.ATLAS_PRIVATE_API_KEY }}
        differentiator: .NET Framework
  baas-uwp-managed:
    runs-on: ubuntu-latest
    name: Deploy MDB Realm for UWP Managed
    outputs:
      clusterName: ${{ steps.deploy-mdb-apps.outputs.clusterName }}
    timeout-minutes: 20
    steps:
    - name: Checkout code
      uses: actions/checkout@v2
      with:
        submodules: false
        ref: ${{ github.event.pull_request.head.sha }}
    - uses: realm/ci-actions/mdb-realm/deployApps@800a0234bcbe9073e7a07a66c864d54db3688e56
      id: deploy-mdb-apps
      with:
        projectId: ${{ (contains(github.head_ref, 'release') && secrets.ATLAS_QA_PROJECT_ID) || secrets.ATLAS_PROJECT_ID }}
        realmUrl: ${{ (contains(github.head_ref, 'release') && secrets.REALM_QA_BASE_URL) || secrets.REALM_BASE_URL }}
        atlasUrl: ${{ (contains(github.head_ref, 'release') && secrets.ATLAS_QA_BASE_URL) || secrets.ATLAS_BASE_URL }}
        apiKey: ${{ (contains(github.head_ref, 'release') && secrets.ATLAS_QA_PUBLIC_API_KEY) || secrets.ATLAS_PUBLIC_API_KEY }}
        privateApiKey: ${{ (contains(github.head_ref, 'release') && secrets.ATLAS_QA_PRIVATE_API_KEY) || secrets.ATLAS_PRIVATE_API_KEY }}
        differentiator: UWP Managed
  test-uwp-managed:
    runs-on: windows-latest
    name: Test UWP Managed
    needs:
    - build-packages
    - baas-uwp-managed
    env:
      CLUSTER_NAME: ${{ needs.baas-uwp-managed.outputs.clusterName }}
    timeout-minutes: 45
    steps:
    - name: Checkout code
      uses: actions/checkout@v2
      with:
        submodules: false
        ref: ${{ github.event.pull_request.head.sha }}
    - name: Register csc problem matcher
      run: echo "::add-matcher::.github/problem-matchers/csc.json"
    - name: Register msvc problem matcher
      run: echo "::add-matcher::.github/problem-matchers/msvc.json"
    - name: Fetch Realm
      uses: actions/download-artifact@v2
      with:
        name: Realm.${{ needs.build-packages.outputs.package_version }}
        path: ${{ github.workspace }}/Realm/packages/
    - name: Fetch Realm.Fody
      uses: actions/download-artifact@v2
      with:
        name: Realm.Fody.${{ needs.build-packages.outputs.package_version }}
        path: ${{ github.workspace }}/Realm/packages/
    - name: Import test certificate
      run: |
        $pfx_cert_byte = [System.Convert]::FromBase64String("${{ secrets.Base64_Encoded_Pfx }}")
        $currentDirectory = Get-Location
        [IO.File]::WriteAllBytes("${{ github.workspace }}\Tests\Tests.UWP\Tests.UWP_TemporaryKey.pfx", $pfx_cert_byte)
        certutil -f -p ${{ secrets.Pfx_Password }} -importpfx my ${{ github.workspace }}\Tests\Tests.UWP\Tests.UWP_TemporaryKey.pfx
      shell: powershell
    - name: Add msbuild to PATH
      uses: microsoft/setup-msbuild@v1.0.2
    - name: Build Tests/Tests.UWP
      run: msbuild Tests/Tests.UWP -p:Configuration=Release -restore -p:RestoreConfigFile=Tests/Test.NuGet.Config -p:UseRealmNupkgsWithVersion=${{ needs.build-packages.outputs.package_version }} -p:AppxBundle=Always -p:PackageCertificateKeyFile=${{ github.workspace }}\Tests\Tests.UWP\Tests.UWP_TemporaryKey.pfx -p:PackageCertificatePassword=${{ secrets.Pfx_Password }} -p:UseDotNetNativeToolchain=false -p:AppxBundlePlatforms=x64
    - name: Run the tests
      run: ./Tests/Tests.UWP/RunTests.ps1 -ExtraAppArgs ' --baasurl=${{ (contains(github.head_ref, 'release') && secrets.REALM_QA_BASE_URL) || secrets.REALM_BASE_URL }} --baascluster=${{ env.CLUSTER_NAME }} --baasapikey=${{ (contains(github.head_ref, 'release') && secrets.ATLAS_QA_PUBLIC_API_KEY) || secrets.ATLAS_PUBLIC_API_KEY }} --baasprivateapikey=${{ (contains(github.head_ref, 'release') && secrets.ATLAS_QA_PRIVATE_API_KEY) || secrets.ATLAS_PRIVATE_API_KEY }} --baasprojectid=${{ (contains(github.head_ref, 'release') && secrets.ATLAS_QA_PROJECT_ID) || secrets.ATLAS_PROJECT_ID }}'
      shell: powershell
    - name: Publish Unit Test Results
      uses: LaPeste/test-reporter@b8a650f4490e7472b930f56bbb92c7b42dc5db15
      if: always()
      with:
        name: Results UWP Managed
        path: ${{ env.TEST_RESULTS }}
        reporter: java-junit
        list-suites: failed
        list-tests: failed
        path-replace-backslashes: true
        fail-on-error: false
  cleanup-uwp-managed:
    runs-on: ubuntu-latest
    name: Cleanup UWP Managed
    needs:
    - test-uwp-managed
    if: always()
    timeout-minutes: 10
    steps:
    - name: Checkout code
      uses: actions/checkout@v2
      with:
        submodules: false
        ref: ${{ github.event.pull_request.head.sha }}
    - uses: realm/ci-actions/mdb-realm/cleanup@800a0234bcbe9073e7a07a66c864d54db3688e56
      with:
        projectId: ${{ (contains(github.head_ref, 'release') && secrets.ATLAS_QA_PROJECT_ID) || secrets.ATLAS_PROJECT_ID }}
        realmUrl: ${{ (contains(github.head_ref, 'release') && secrets.REALM_QA_BASE_URL) || secrets.REALM_BASE_URL }}
        atlasUrl: ${{ (contains(github.head_ref, 'release') && secrets.ATLAS_QA_BASE_URL) || secrets.ATLAS_BASE_URL }}
        apiKey: ${{ (contains(github.head_ref, 'release') && secrets.ATLAS_QA_PUBLIC_API_KEY) || secrets.ATLAS_PUBLIC_API_KEY }}
        privateApiKey: ${{ (contains(github.head_ref, 'release') && secrets.ATLAS_QA_PRIVATE_API_KEY) || secrets.ATLAS_PRIVATE_API_KEY }}
        differentiator: UWP Managed
  run-tests-netcore:
    runs-on: ${{ matrix.os}}
    name: Test .NET
    needs:
    - build-packages
    strategy:
      fail-fast: false
      matrix:
        os:
        - macos-latest
        - windows-latest
        - ubuntu-latest
        - win81
        targetFramework:
        - netcoreapp3.1
        - net5.0
        - net6.0
    timeout-minutes: 45
    steps:
    - name: Cleanup Workspace
      run: Remove-Item ${{ github.workspace }}\* -Recurse -Force
      if: matrix.os == 'win81'
    - name: Checkout code
      uses: actions/checkout@v2
      with:
        submodules: false
        ref: ${{ github.event.pull_request.head.sha }}
    - name: Register csc problem matcher
      run: echo "::add-matcher::.github/problem-matchers/csc.json"
    - name: Register msvc problem matcher
      run: echo "::add-matcher::.github/problem-matchers/msvc.json"
    - name: Fetch Realm
      uses: actions/download-artifact@v2
      with:
        name: Realm.${{ needs.build-packages.outputs.package_version }}
        path: ${{ github.workspace }}/Realm/packages/
    - name: Fetch Realm.Fody
      uses: actions/download-artifact@v2
      with:
        name: Realm.Fody.${{ needs.build-packages.outputs.package_version }}
        path: ${{ github.workspace }}/Realm/packages/
    - uses: actions/setup-dotnet@v1
      if: matrix.targetFramework == 'net6.0'
      with:
        dotnet-version: 6.0.x
        include-prerelease: true
    - name: Publish Tests/Realm.Tests
      run: dotnet publish Tests/Realm.Tests -c Release -f ${{ matrix.targetFramework }} -r ${{ (runner.os == 'macOS' && 'osx-x64') || (runner.os == 'Windows' && 'win-x64') || (runner.os == 'Linux' && 'linux-x64') || '???' }} -p:AdditionalFrameworks=${{ matrix.targetFramework }} -p:RestoreConfigFile=Tests/Test.NuGet.Config -p:UseRealmNupkgsWithVersion=${{ needs.build-packages.outputs.package_version }} --no-self-contained
    - name: Output executable path
      id: dotnet-publish
      run: echo '::set-output name=executable-path::./Tests/Realm.Tests/bin/Release/${{ matrix.targetFramework }}/${{ (runner.os == 'macOS' && 'osx-x64') || (runner.os == 'Windows' && 'win-x64') || (runner.os == 'Linux' && 'linux-x64') || '???' }}'
    - name: Run the tests
      run: ${{ steps.dotnet-publish.outputs.executable-path }}/Realm.Tests --result=TestResults.xml --labels=After
    - name: Publish Unit Test Results
      uses: LaPeste/test-reporter@b8a650f4490e7472b930f56bbb92c7b42dc5db15
      if: always()
      with:
        name: Results .NET (${{ matrix.os }}, ${{ matrix.targetFramework }})
        path: TestResults.xml
        reporter: java-junit
        list-suites: failed
        list-tests: failed
        path-replace-backslashes: true
        fail-on-error: false
  baas-xamarinmacos:
    runs-on: ubuntu-latest
    name: Deploy MDB Realm for Xamarin.macOS
    outputs:
      clusterName: ${{ steps.deploy-mdb-apps.outputs.clusterName }}
    timeout-minutes: 20
    steps:
    - name: Checkout code
      uses: actions/checkout@v2
      with:
        submodules: false
        ref: ${{ github.event.pull_request.head.sha }}
    - uses: realm/ci-actions/mdb-realm/deployApps@800a0234bcbe9073e7a07a66c864d54db3688e56
      id: deploy-mdb-apps
      with:
        projectId: ${{ (contains(github.head_ref, 'release') && secrets.ATLAS_QA_PROJECT_ID) || secrets.ATLAS_PROJECT_ID }}
        realmUrl: ${{ (contains(github.head_ref, 'release') && secrets.REALM_QA_BASE_URL) || secrets.REALM_BASE_URL }}
        atlasUrl: ${{ (contains(github.head_ref, 'release') && secrets.ATLAS_QA_BASE_URL) || secrets.ATLAS_BASE_URL }}
        apiKey: ${{ (contains(github.head_ref, 'release') && secrets.ATLAS_QA_PUBLIC_API_KEY) || secrets.ATLAS_PUBLIC_API_KEY }}
        privateApiKey: ${{ (contains(github.head_ref, 'release') && secrets.ATLAS_QA_PRIVATE_API_KEY) || secrets.ATLAS_PRIVATE_API_KEY }}
        differentiator: Xamarin.macOS
  test-xamarinmacos:
    runs-on: macos-latest
    name: Test Xamarin.macOS
    needs:
    - build-packages
    - baas-xamarinmacos
    env:
      CLUSTER_NAME: ${{ needs.baas-xamarinmacos.outputs.clusterName }}
    timeout-minutes: 45
    steps:
    - name: Checkout code
      uses: actions/checkout@v2
      with:
        submodules: false
        ref: ${{ github.event.pull_request.head.sha }}
    - name: Register csc problem matcher
      run: echo "::add-matcher::.github/problem-matchers/csc.json"
    - name: Register msvc problem matcher
      run: echo "::add-matcher::.github/problem-matchers/msvc.json"
    - name: Fetch Realm
      uses: actions/download-artifact@v2
      with:
        name: Realm.${{ needs.build-packages.outputs.package_version }}
        path: ${{ github.workspace }}/Realm/packages/
    - name: Fetch Realm.Fody
      uses: actions/download-artifact@v2
      with:
        name: Realm.Fody.${{ needs.build-packages.outputs.package_version }}
        path: ${{ github.workspace }}/Realm/packages/
    - name: Build Tests/Tests.XamarinMac
      run: msbuild Tests/Tests.XamarinMac -p:Configuration=Release -restore -p:RestoreConfigFile=Tests/Test.NuGet.Config -p:UseRealmNupkgsWithVersion=${{ needs.build-packages.outputs.package_version }}
    - name: Run the tests
      run: Tests/Tests.XamarinMac/bin/Release/Tests.XamarinMac.app/Contents/MacOS/Tests.XamarinMac --headless --result=${{ github.workspace }}/TestResults.macOS.xml --labels=All --baasurl=${{ (contains(github.head_ref, 'release') && secrets.REALM_QA_BASE_URL) || secrets.REALM_BASE_URL }} --baascluster=${{ env.CLUSTER_NAME }} --baasapikey=${{ (contains(github.head_ref, 'release') && secrets.ATLAS_QA_PUBLIC_API_KEY) || secrets.ATLAS_PUBLIC_API_KEY }} --baasprivateapikey=${{ (contains(github.head_ref, 'release') && secrets.ATLAS_QA_PRIVATE_API_KEY) || secrets.ATLAS_PRIVATE_API_KEY }} --baasprojectid=${{ (contains(github.head_ref, 'release') && secrets.ATLAS_QA_PROJECT_ID) || secrets.ATLAS_PROJECT_ID }}
    - name: Publish Unit Test Results
      uses: LaPeste/test-reporter@b8a650f4490e7472b930f56bbb92c7b42dc5db15
      if: always()
      with:
        name: Results Xamarin.macOS
        path: TestResults.macOS.xml
        reporter: java-junit
        list-suites: failed
        list-tests: failed
        path-replace-backslashes: true
        fail-on-error: false
  cleanup-xamarinmacos:
    runs-on: ubuntu-latest
    name: Cleanup Xamarin.macOS
    needs:
    - test-xamarinmacos
    if: always()
    timeout-minutes: 10
    steps:
    - name: Checkout code
      uses: actions/checkout@v2
      with:
        submodules: false
        ref: ${{ github.event.pull_request.head.sha }}
    - uses: realm/ci-actions/mdb-realm/cleanup@800a0234bcbe9073e7a07a66c864d54db3688e56
      with:
        projectId: ${{ (contains(github.head_ref, 'release') && secrets.ATLAS_QA_PROJECT_ID) || secrets.ATLAS_PROJECT_ID }}
        realmUrl: ${{ (contains(github.head_ref, 'release') && secrets.REALM_QA_BASE_URL) || secrets.REALM_BASE_URL }}
        atlasUrl: ${{ (contains(github.head_ref, 'release') && secrets.ATLAS_QA_BASE_URL) || secrets.ATLAS_BASE_URL }}
        apiKey: ${{ (contains(github.head_ref, 'release') && secrets.ATLAS_QA_PUBLIC_API_KEY) || secrets.ATLAS_PUBLIC_API_KEY }}
        privateApiKey: ${{ (contains(github.head_ref, 'release') && secrets.ATLAS_QA_PRIVATE_API_KEY) || secrets.ATLAS_PRIVATE_API_KEY }}
        differentiator: Xamarin.macOS
  baas-xamarinios:
    runs-on: ubuntu-latest
    name: Deploy MDB Realm for Xamarin.iOS
    outputs:
      clusterName: ${{ steps.deploy-mdb-apps.outputs.clusterName }}
    timeout-minutes: 20
    steps:
    - name: Checkout code
      uses: actions/checkout@v2
      with:
        submodules: false
        ref: ${{ github.event.pull_request.head.sha }}
    - uses: realm/ci-actions/mdb-realm/deployApps@800a0234bcbe9073e7a07a66c864d54db3688e56
      id: deploy-mdb-apps
      with:
        projectId: ${{ (contains(github.head_ref, 'release') && secrets.ATLAS_QA_PROJECT_ID) || secrets.ATLAS_PROJECT_ID }}
        realmUrl: ${{ (contains(github.head_ref, 'release') && secrets.REALM_QA_BASE_URL) || secrets.REALM_BASE_URL }}
        atlasUrl: ${{ (contains(github.head_ref, 'release') && secrets.ATLAS_QA_BASE_URL) || secrets.ATLAS_BASE_URL }}
        apiKey: ${{ (contains(github.head_ref, 'release') && secrets.ATLAS_QA_PUBLIC_API_KEY) || secrets.ATLAS_PUBLIC_API_KEY }}
        privateApiKey: ${{ (contains(github.head_ref, 'release') && secrets.ATLAS_QA_PRIVATE_API_KEY) || secrets.ATLAS_PRIVATE_API_KEY }}
        differentiator: Xamarin.iOS
  test-xamarinios:
    runs-on: macos-latest
    name: Test Xamarin.iOS
    needs:
    - build-packages
    - baas-xamarinios
    env:
      CLUSTER_NAME: ${{ needs.baas-xamarinios.outputs.clusterName }}
    timeout-minutes: 45
    steps:
    - name: Checkout code
      uses: actions/checkout@v2
      with:
        submodules: false
        ref: ${{ github.event.pull_request.head.sha }}
    - name: Register csc problem matcher
      run: echo "::add-matcher::.github/problem-matchers/csc.json"
    - name: Register msvc problem matcher
      run: echo "::add-matcher::.github/problem-matchers/msvc.json"
    - name: Fetch Realm
      uses: actions/download-artifact@v2
      with:
        name: Realm.${{ needs.build-packages.outputs.package_version }}
        path: ${{ github.workspace }}/Realm/packages/
    - name: Fetch Realm.Fody
      uses: actions/download-artifact@v2
      with:
        name: Realm.Fody.${{ needs.build-packages.outputs.package_version }}
        path: ${{ github.workspace }}/Realm/packages/
    - name: Build Tests/Tests.iOS
      run: msbuild Tests/Tests.iOS -p:Configuration=Release -restore -p:Platform=iPhoneSimulator -p:RestoreConfigFile=Tests/Test.NuGet.Config -p:UseRealmNupkgsWithVersion=${{ needs.build-packages.outputs.package_version }}
    - name: Run the tests
      uses: realm/ci-actions/run-ios-simulator@v1
      with:
        appPath: Tests/Tests.iOS/bin/iPhoneSimulator/Release/Tests.iOS.app
        bundleId: io.realm.dotnettests
        iphoneToSimulate: iPhone-8
        arguments: --headless --result=${{ github.workspace }}/TestResults.iOS.xml --baasurl=${{ (contains(github.head_ref, 'release') && secrets.REALM_QA_BASE_URL) || secrets.REALM_BASE_URL }} --baascluster=${{ env.CLUSTER_NAME }} --baasapikey=${{ (contains(github.head_ref, 'release') && secrets.ATLAS_QA_PUBLIC_API_KEY) || secrets.ATLAS_PUBLIC_API_KEY }} --baasprivateapikey=${{ (contains(github.head_ref, 'release') && secrets.ATLAS_QA_PRIVATE_API_KEY) || secrets.ATLAS_PRIVATE_API_KEY }} --baasprojectid=${{ (contains(github.head_ref, 'release') && secrets.ATLAS_QA_PROJECT_ID) || secrets.ATLAS_PROJECT_ID }}
    - name: Publish Unit Test Results
      uses: LaPeste/test-reporter@b8a650f4490e7472b930f56bbb92c7b42dc5db15
      if: always()
      with:
        name: Results Xamarin.iOS
        path: TestResults.iOS.xml
        reporter: java-junit
        list-suites: failed
        list-tests: failed
        path-replace-backslashes: true
        fail-on-error: false
  cleanup-xamarinios:
    runs-on: ubuntu-latest
    name: Cleanup Xamarin.iOS
    needs:
    - test-xamarinios
    if: always()
    timeout-minutes: 10
    steps:
    - name: Checkout code
      uses: actions/checkout@v2
      with:
        submodules: false
        ref: ${{ github.event.pull_request.head.sha }}
    - uses: realm/ci-actions/mdb-realm/cleanup@800a0234bcbe9073e7a07a66c864d54db3688e56
      with:
        projectId: ${{ (contains(github.head_ref, 'release') && secrets.ATLAS_QA_PROJECT_ID) || secrets.ATLAS_PROJECT_ID }}
        realmUrl: ${{ (contains(github.head_ref, 'release') && secrets.REALM_QA_BASE_URL) || secrets.REALM_BASE_URL }}
        atlasUrl: ${{ (contains(github.head_ref, 'release') && secrets.ATLAS_QA_BASE_URL) || secrets.ATLAS_BASE_URL }}
        apiKey: ${{ (contains(github.head_ref, 'release') && secrets.ATLAS_QA_PUBLIC_API_KEY) || secrets.ATLAS_PUBLIC_API_KEY }}
        privateApiKey: ${{ (contains(github.head_ref, 'release') && secrets.ATLAS_QA_PRIVATE_API_KEY) || secrets.ATLAS_PRIVATE_API_KEY }}
        differentiator: Xamarin.iOS
  baas-xamarinandroid:
    runs-on: ubuntu-latest
    name: Deploy MDB Realm for Xamarin.Android
    outputs:
      clusterName: ${{ steps.deploy-mdb-apps.outputs.clusterName }}
    timeout-minutes: 20
    steps:
    - name: Checkout code
      uses: actions/checkout@v2
      with:
        submodules: false
        ref: ${{ github.event.pull_request.head.sha }}
    - uses: realm/ci-actions/mdb-realm/deployApps@800a0234bcbe9073e7a07a66c864d54db3688e56
      id: deploy-mdb-apps
      with:
        projectId: ${{ (contains(github.head_ref, 'release') && secrets.ATLAS_QA_PROJECT_ID) || secrets.ATLAS_PROJECT_ID }}
        realmUrl: ${{ (contains(github.head_ref, 'release') && secrets.REALM_QA_BASE_URL) || secrets.REALM_BASE_URL }}
        atlasUrl: ${{ (contains(github.head_ref, 'release') && secrets.ATLAS_QA_BASE_URL) || secrets.ATLAS_BASE_URL }}
        apiKey: ${{ (contains(github.head_ref, 'release') && secrets.ATLAS_QA_PUBLIC_API_KEY) || secrets.ATLAS_PUBLIC_API_KEY }}
        privateApiKey: ${{ (contains(github.head_ref, 'release') && secrets.ATLAS_QA_PRIVATE_API_KEY) || secrets.ATLAS_PRIVATE_API_KEY }}
        differentiator: Xamarin.Android
  test-xamarinandroid:
    runs-on: macos-latest
    name: Test Xamarin.Android
    needs:
    - build-packages
    - baas-xamarinandroid
    env:
      CLUSTER_NAME: ${{ needs.baas-xamarinandroid.outputs.clusterName }}
    timeout-minutes: 45
    steps:
    - name: Checkout code
      uses: actions/checkout@v2
      with:
        submodules: false
        ref: ${{ github.event.pull_request.head.sha }}
    - name: Register csc problem matcher
      run: echo "::add-matcher::.github/problem-matchers/csc.json"
    - name: Register msvc problem matcher
      run: echo "::add-matcher::.github/problem-matchers/msvc.json"
    - name: Fetch Realm
      uses: actions/download-artifact@v2
      with:
        name: Realm.${{ needs.build-packages.outputs.package_version }}
        path: ${{ github.workspace }}/Realm/packages/
    - name: Fetch Realm.Fody
      uses: actions/download-artifact@v2
      with:
        name: Realm.Fody.${{ needs.build-packages.outputs.package_version }}
        path: ${{ github.workspace }}/Realm/packages/
    - name: Build Tests/Tests.Android
      run: msbuild Tests/Tests.Android -t:SignAndroidPackage -p:Configuration=Release -restore -p:AndroidSupportedAbis=x86_64 -p:AndroidUseSharedRuntime=False -p:EmbedAssembliesIntoApk=True -p:RestoreConfigFile=Tests/Test.NuGet.Config -p:UseRealmNupkgsWithVersion=${{ needs.build-packages.outputs.package_version }}
    - name: AVD cache
      uses: actions/cache@v2
      id: avd-cache
      with:
        path: |
          ~/.android/avd/*
          ~/.android/adb*
        key: android-avd
    - name: Create AVD for caching
      if: steps.avd-cache.outputs.cache-hit != 'true'
      uses: reactivecircus/android-emulator-runner@v2
      with:
        api-level: 29
        arch: x86_64
        force-avd-creation: false
        emulator-options: -no-window -gpu swiftshader_indirect -noaudio -no-boot-anim -camera-back none
        disable-animations: false
        script: echo "Generated AVD snapshot for caching."
    - name: Run the tests
      uses: reactivecircus/android-emulator-runner@v2
      with:
        api-level: 29
        arch: x86_64
        force-avd-creation: false
        emulator-options: -no-snapshot-save -no-window -gpu swiftshader_indirect -noaudio -no-boot-anim -camera-back none
        disable-animations: true
        script: |
          adb devices
          adb logcat -c
          adb logcat -v time > "${{ github.workspace }}/logcat.txt" &

          adb install ${{ github.workspace }}/Tests/Tests.Android/bin/Release/io.realm.xamarintests-Signed.apk
          adb shell pm grant io.realm.xamarintests android.permission.READ_EXTERNAL_STORAGE
          adb shell pm grant io.realm.xamarintests android.permission.WRITE_EXTERNAL_STORAGE

          echo "--baasurl=${{ (contains(github.head_ref, 'release') && secrets.REALM_QA_BASE_URL) || secrets.REALM_BASE_URL }} --baascluster=${{ env.CLUSTER_NAME }} --baasapikey=${{ (contains(github.head_ref, 'release') && secrets.ATLAS_QA_PUBLIC_API_KEY) || secrets.ATLAS_PUBLIC_API_KEY }} --baasprivateapikey=${{ (contains(github.head_ref, 'release') && secrets.ATLAS_QA_PRIVATE_API_KEY) || secrets.ATLAS_PRIVATE_API_KEY }} --baasprojectid=${{ (contains(github.head_ref, 'release') && secrets.ATLAS_QA_PROJECT_ID) || secrets.ATLAS_PROJECT_ID }}" > ${{ github.workspace }}/testargs.txt
          adb push ${{ github.workspace }}/testargs.txt /storage/emulated/0/RealmTests/testargs.txt

          adb shell am instrument -w -r io.realm.xamarintests/.TestRunner
          adb pull /storage/emulated/0/RealmTests/TestResults.Android.xml ${{ github.workspace }}/TestResults.Android.xml
          adb shell rm /sdcard/Realmtests/TestResults.Android.xml
    - name: Output logcat
      if: always()
      run: cat logcat.txt
    - name: Publish Unit Test Results
      uses: LaPeste/test-reporter@b8a650f4490e7472b930f56bbb92c7b42dc5db15
      if: always()
      with:
        name: Results Xamarin.Android
        path: TestResults.Android.xml
        reporter: java-junit
        list-suites: failed
        list-tests: failed
        path-replace-backslashes: true
        fail-on-error: false
  cleanup-xamarinandroid:
    runs-on: ubuntu-latest
    name: Cleanup Xamarin.Android
    needs:
    - test-xamarinandroid
    if: always()
    timeout-minutes: 10
    steps:
    - name: Checkout code
      uses: actions/checkout@v2
      with:
        submodules: false
        ref: ${{ github.event.pull_request.head.sha }}
    - uses: realm/ci-actions/mdb-realm/cleanup@800a0234bcbe9073e7a07a66c864d54db3688e56
      with:
        projectId: ${{ (contains(github.head_ref, 'release') && secrets.ATLAS_QA_PROJECT_ID) || secrets.ATLAS_PROJECT_ID }}
        realmUrl: ${{ (contains(github.head_ref, 'release') && secrets.REALM_QA_BASE_URL) || secrets.REALM_BASE_URL }}
        atlasUrl: ${{ (contains(github.head_ref, 'release') && secrets.ATLAS_QA_BASE_URL) || secrets.ATLAS_BASE_URL }}
        apiKey: ${{ (contains(github.head_ref, 'release') && secrets.ATLAS_QA_PUBLIC_API_KEY) || secrets.ATLAS_PUBLIC_API_KEY }}
        privateApiKey: ${{ (contains(github.head_ref, 'release') && secrets.ATLAS_QA_PRIVATE_API_KEY) || secrets.ATLAS_PRIVATE_API_KEY }}
        differentiator: Xamarin.Android
  run-tests-weaver:
    runs-on: windows-latest
    name: Test Weaver
    timeout-minutes: 45
    steps:
    - name: Checkout code
      uses: actions/checkout@v2
      with:
        submodules: false
        ref: ${{ github.event.pull_request.head.sha }}
    - name: Register csc problem matcher
      run: echo "::add-matcher::.github/problem-matchers/csc.json"
    - name: Register msvc problem matcher
      run: echo "::add-matcher::.github/problem-matchers/msvc.json"
    - name: Publish Tests/Weaver/Realm.Fody.Tests
      run: dotnet publish Tests/Weaver/Realm.Fody.Tests -c Release -f netcoreapp3.1 -r ${{ (runner.os == 'macOS' && 'osx-x64') || (runner.os == 'Windows' && 'win-x64') || (runner.os == 'Linux' && 'linux-x64') || '???' }} --no-self-contained
    - name: Output executable path
      id: dotnet-publish
      run: echo '::set-output name=executable-path::./Tests/Weaver/Realm.Fody.Tests/bin/Release/netcoreapp3.1/${{ (runner.os == 'macOS' && 'osx-x64') || (runner.os == 'Windows' && 'win-x64') || (runner.os == 'Linux' && 'linux-x64') || '???' }}'
    - name: Run Tests
      run: ${{ steps.dotnet-publish.outputs.executable-path }}/Realm.Fody.Tests --result=TestResults.Weaver.xml --labels=After
    - name: Publish Unit Test Results
      uses: LaPeste/test-reporter@b8a650f4490e7472b930f56bbb92c7b42dc5db15
      if: always()
      with:
        name: Results Weaver
        path: TestResults.Weaver.xml
        reporter: java-junit
        list-suites: failed
        list-tests: failed
        path-replace-backslashes: true
        fail-on-error: false
  baas-code-coverage:
    runs-on: ubuntu-latest
    name: Deploy MDB Realm for Code Coverage
    outputs:
      clusterName: ${{ steps.deploy-mdb-apps.outputs.clusterName }}
    timeout-minutes: 20
    steps:
    - name: Checkout code
      uses: actions/checkout@v2
      with:
        submodules: false
        ref: ${{ github.event.pull_request.head.sha }}
    - uses: realm/ci-actions/mdb-realm/deployApps@800a0234bcbe9073e7a07a66c864d54db3688e56
      id: deploy-mdb-apps
      with:
        projectId: ${{ (contains(github.head_ref, 'release') && secrets.ATLAS_QA_PROJECT_ID) || secrets.ATLAS_PROJECT_ID }}
        realmUrl: ${{ (contains(github.head_ref, 'release') && secrets.REALM_QA_BASE_URL) || secrets.REALM_BASE_URL }}
        atlasUrl: ${{ (contains(github.head_ref, 'release') && secrets.ATLAS_QA_BASE_URL) || secrets.ATLAS_BASE_URL }}
        apiKey: ${{ (contains(github.head_ref, 'release') && secrets.ATLAS_QA_PUBLIC_API_KEY) || secrets.ATLAS_PUBLIC_API_KEY }}
        privateApiKey: ${{ (contains(github.head_ref, 'release') && secrets.ATLAS_QA_PRIVATE_API_KEY) || secrets.ATLAS_PRIVATE_API_KEY }}
        differentiator: Code Coverage
  test-code-coverage:
    runs-on: ubuntu-latest
    name: Test Code Coverage
    needs:
    - build-packages
    - baas-code-coverage
    env:
      CLUSTER_NAME: ${{ needs.baas-code-coverage.outputs.clusterName }}
    timeout-minutes: 45
    steps:
    - name: Checkout code
      uses: actions/checkout@v2
      with:
        submodules: false
        ref: ${{ github.event.pull_request.head.sha }}
    - name: Register csc problem matcher
      run: echo "::add-matcher::.github/problem-matchers/csc.json"
    - name: Register msvc problem matcher
      run: echo "::add-matcher::.github/problem-matchers/msvc.json"
    - name: Fetch artifacts for macos
      uses: actions/download-artifact@v2
      with:
        name: wrappers-macos
        path: wrappers/build
    - name: Fetch artifacts for ios
      uses: actions/download-artifact@v2
      with:
        name: wrappers-ios
        path: wrappers/build
    - name: Fetch artifacts for linux
      uses: actions/download-artifact@v2
      with:
        name: wrappers-linux
        path: wrappers/build
    - name: Fetch artifacts for android-armeabi-v7a
      uses: actions/download-artifact@v2
      with:
        name: wrappers-android-armeabi-v7a
        path: wrappers/build
    - name: Fetch artifacts for android-arm64-v8a
      uses: actions/download-artifact@v2
      with:
        name: wrappers-android-arm64-v8a
        path: wrappers/build
    - name: Fetch artifacts for android-x86
      uses: actions/download-artifact@v2
      with:
        name: wrappers-android-x86
        path: wrappers/build
    - name: Fetch artifacts for android-x86_64
      uses: actions/download-artifact@v2
      with:
        name: wrappers-android-x86_64
        path: wrappers/build
    - name: Fetch artifacts for windows-Win32
      uses: actions/download-artifact@v2
      with:
        name: wrappers-windows-Win32
        path: wrappers/build
    - name: Fetch artifacts for windows-x64
      uses: actions/download-artifact@v2
      with:
        name: wrappers-windows-x64
        path: wrappers/build
    - name: Fetch artifacts for windows-uwp-Win32
      uses: actions/download-artifact@v2
      with:
        name: wrappers-windows-uwp-Win32
        path: wrappers/build
    - name: Fetch artifacts for windows-uwp-x64
      uses: actions/download-artifact@v2
      with:
        name: wrappers-windows-uwp-x64
        path: wrappers/build
    - name: Fetch artifacts for windows-uwp-ARM
      uses: actions/download-artifact@v2
      with:
        name: wrappers-windows-uwp-ARM
        path: wrappers/build
    - uses: actions/setup-dotnet@v1
      with:
        dotnet-version: 5.0.x
    - name: Setup Coverlet & Report Generator
      run: |
        dotnet tool install coverlet.console --tool-path tools
        dotnet tool install dotnet-reportgenerator-globaltool --tool-path tools
        echo "${{ github.workspace }}/tools" >> $GITHUB_PATH
    - name: Publish Tests/Realm.Tests
      run: dotnet publish Tests/Realm.Tests -c Release -f net5.0 -r ${{ (runner.os == 'macOS' && 'osx-x64') || (runner.os == 'Windows' && 'win-x64') || (runner.os == 'Linux' && 'linux-x64') || '???' }} -p:AdditionalFrameworks=net5.0 --no-self-contained
    - name: Output executable path
      id: dotnet-publish
      run: echo '::set-output name=executable-path::./Tests/Realm.Tests/bin/Release/net5.0/${{ (runner.os == 'macOS' && 'osx-x64') || (runner.os == 'Windows' && 'win-x64') || (runner.os == 'Linux' && 'linux-x64') || '???' }}'
    - name: Run the tests
      run: ./tools/coverlet ${{ steps.dotnet-publish.outputs.executable-path }} -t ${{ steps.dotnet-publish.outputs.executable-path }}/Realm.Tests -a '--result=TestResults.Linux.xml --labels=After --baasurl=${{ (contains(github.head_ref, 'release') && secrets.REALM_QA_BASE_URL) || secrets.REALM_BASE_URL }} --baascluster=${{ env.CLUSTER_NAME }} --baasapikey=${{ (contains(github.head_ref, 'release') && secrets.ATLAS_QA_PUBLIC_API_KEY) || secrets.ATLAS_PUBLIC_API_KEY }} --baasprivateapikey=${{ (contains(github.head_ref, 'release') && secrets.ATLAS_QA_PRIVATE_API_KEY) || secrets.ATLAS_PRIVATE_API_KEY }} --baasprojectid=${{ (contains(github.head_ref, 'release') && secrets.ATLAS_QA_PROJECT_ID) || secrets.ATLAS_PROJECT_ID }}' -f lcov -o ./report.lcov --exclude '[Realm.Tests]*' --exclude '[Realm.Fody]*'
    - name: Publish Coverage
      id: publish-coveralls
      uses: coverallsapp/github-action@9ba913c152ae4be1327bfb9085dc806cedb44057
      with:
        github-token: ${{ secrets.GITHUB_TOKEN }}
        path-to-lcov: ./report.lcov
        git-commit: ${{ github.event.pull_request.head.sha }}
    - name: Output Coveralls response
      run: echo ${{ steps.publish-coveralls.outputs.coveralls-api-result }}
    - name: Publish Unit Test Results
      uses: LaPeste/test-reporter@b8a650f4490e7472b930f56bbb92c7b42dc5db15
      if: always()
      with:
        name: Results Code Coverage
        path: TestResults.Linux.xml
        reporter: java-junit
        list-suites: failed
        list-tests: failed
        path-replace-backslashes: true
        fail-on-error: false
  cleanup-code-coverage:
    runs-on: ubuntu-latest
    name: Cleanup Code Coverage
    needs:
    - test-code-coverage
    if: always()
    timeout-minutes: 10
    steps:
    - name: Checkout code
      uses: actions/checkout@v2
      with:
        submodules: false
        ref: ${{ github.event.pull_request.head.sha }}
    - uses: realm/ci-actions/mdb-realm/cleanup@800a0234bcbe9073e7a07a66c864d54db3688e56
      with:
        projectId: ${{ (contains(github.head_ref, 'release') && secrets.ATLAS_QA_PROJECT_ID) || secrets.ATLAS_PROJECT_ID }}
        realmUrl: ${{ (contains(github.head_ref, 'release') && secrets.REALM_QA_BASE_URL) || secrets.REALM_BASE_URL }}
        atlasUrl: ${{ (contains(github.head_ref, 'release') && secrets.ATLAS_QA_BASE_URL) || secrets.ATLAS_BASE_URL }}
        apiKey: ${{ (contains(github.head_ref, 'release') && secrets.ATLAS_QA_PUBLIC_API_KEY) || secrets.ATLAS_PUBLIC_API_KEY }}
        privateApiKey: ${{ (contains(github.head_ref, 'release') && secrets.ATLAS_QA_PRIVATE_API_KEY) || secrets.ATLAS_PRIVATE_API_KEY }}
        differentiator: Code Coverage
  run-cleanup:
    runs-on: ubuntu-latest
    name: Workflow cleanup
    needs:
    - test-code-coverage
    if: always()
    timeout-minutes: 10
    steps:
    - name: Delete artifacts for macos
      uses: geekyeggo/delete-artifact@56e063d7d8bf9972ac54aca4454d3a6675917f44
      with:
        name: wrappers-macos
    - name: Delete artifacts for ios
      uses: geekyeggo/delete-artifact@56e063d7d8bf9972ac54aca4454d3a6675917f44
      with:
        name: wrappers-ios
    - name: Delete artifacts for linux
      uses: geekyeggo/delete-artifact@56e063d7d8bf9972ac54aca4454d3a6675917f44
      with:
        name: wrappers-linux
    - name: Delete artifacts for android-armeabi-v7a
      uses: geekyeggo/delete-artifact@56e063d7d8bf9972ac54aca4454d3a6675917f44
      with:
        name: wrappers-android-armeabi-v7a
    - name: Delete artifacts for android-arm64-v8a
      uses: geekyeggo/delete-artifact@56e063d7d8bf9972ac54aca4454d3a6675917f44
      with:
        name: wrappers-android-arm64-v8a
    - name: Delete artifacts for android-x86
      uses: geekyeggo/delete-artifact@56e063d7d8bf9972ac54aca4454d3a6675917f44
      with:
        name: wrappers-android-x86
    - name: Delete artifacts for android-x86_64
      uses: geekyeggo/delete-artifact@56e063d7d8bf9972ac54aca4454d3a6675917f44
      with:
        name: wrappers-android-x86_64
    - name: Delete artifacts for windows-Win32
      uses: geekyeggo/delete-artifact@56e063d7d8bf9972ac54aca4454d3a6675917f44
      with:
        name: wrappers-windows-Win32
    - name: Delete artifacts for windows-x64
      uses: geekyeggo/delete-artifact@56e063d7d8bf9972ac54aca4454d3a6675917f44
      with:
        name: wrappers-windows-x64
    - name: Delete artifacts for windows-uwp-Win32
      uses: geekyeggo/delete-artifact@56e063d7d8bf9972ac54aca4454d3a6675917f44
      with:
        name: wrappers-windows-uwp-Win32
    - name: Delete artifacts for windows-uwp-x64
      uses: geekyeggo/delete-artifact@56e063d7d8bf9972ac54aca4454d3a6675917f44
      with:
        name: wrappers-windows-uwp-x64
    - name: Delete artifacts for windows-uwp-ARM
      uses: geekyeggo/delete-artifact@56e063d7d8bf9972ac54aca4454d3a6675917f44
      with:
        name: wrappers-windows-uwp-ARM
  benchmark-linux:
    name: Benchmark Linux
    needs: build-packages
    runs-on: performance-tests
    if: ${{ github.event_name == 'push' }}
    timeout-minutes: 45
    steps:
    - name: Cleanup Workspace
      run: rm -rf ${{ github.workspace }}/*
    - name: Checkout code
      uses: actions/checkout@v2
      with:
        submodules: false
        ref: ${{ github.event.pull_request.head.sha }}
    - name: Register csc problem matcher
      run: echo "::add-matcher::.github/problem-matchers/csc.json"
    - name: Register msvc problem matcher
      run: echo "::add-matcher::.github/problem-matchers/msvc.json"
    - name: Fetch Realm
      uses: actions/download-artifact@v2
      with:
        name: Realm.${{ needs.build-packages.outputs.package_version }}
        path: ${{ github.workspace }}/Realm/packages/
    - name: Fetch Realm.Fody
      uses: actions/download-artifact@v2
      with:
        name: Realm.Fody.${{ needs.build-packages.outputs.package_version }}
        path: ${{ github.workspace }}/Realm/packages/
    - name: Publish Tests/Benchmarks/PerformanceTests
      run: dotnet publish Tests/Benchmarks/PerformanceTests -c Release -f net5.0 -r ${{ (runner.os == 'macOS' && 'osx-x64') || (runner.os == 'Windows' && 'win-x64') || (runner.os == 'Linux' && 'linux-x64') || '???' }} -p:AdditionalFrameworks=net5.0 -p:RestoreConfigFile=Tests/Test.NuGet.Config -p:UseRealmNupkgsWithVersion=${{ needs.build-packages.outputs.package_version }} --no-self-contained
    - name: Output executable path
      id: dotnet-publish
      run: echo '::set-output name=executable-path::./Tests/Benchmarks/PerformanceTests/bin/Release/net5.0/${{ (runner.os == 'macOS' && 'osx-x64') || (runner.os == 'Windows' && 'win-x64') || (runner.os == 'Linux' && 'linux-x64') || '???' }}'
    - name: Run the tests
      run: ${{ steps.dotnet-publish.outputs.executable-path }}/PerformanceTests -f "*" --join
    - name: Find Results file
      id: find-results-file
      run: |
        cd BenchmarkDotNet.Artifacts/results
        file=$(basename BenchmarkRun*json)
        echo "::set-output name=benchmark-results::$file"
    - name: Publish Benchmark Results
      uses: ./.github/actions/benchmark-uploader
      with:
        realm-token: ${{ secrets.Realm_Token }}
        file: ${{ github.workspace }}/BenchmarkDotNet.Artifacts/results/${{ steps.find-results-file.outputs.benchmark-results }}
        dashboard-path: dashboard.charts
        nuget-package: ${{ github.workspace }}/Realm/packages/Realm.${{ needs.build-packages.outputs.package_version }}.nupkg
    - name: Store artifacts for dashboard.charts
      uses: actions/upload-artifact@v2
      with:
        name: dashboard.charts
        path: ${{ github.workspace }}/dashboard.charts
        retention-days: 30<|MERGE_RESOLUTION|>--- conflicted
+++ resolved
@@ -86,16 +86,11 @@
         retention-days: 1
   build-wrappers-ios:
     runs-on: macos-latest
-<<<<<<< HEAD
     name: Wrappers iOS XCframework
     needs:
     - build-wrappers-ios-device
     - build-wrappers-ios-simulator
-    timeout-minutes: 45
-=======
-    name: Wrappers iOS
     timeout-minutes: 90
->>>>>>> 0d5227f8
     steps:
     - name: Checkout code
       uses: actions/checkout@v2
