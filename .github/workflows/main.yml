name: main
"on":
  push:
    branches:
    - main
    - master
  pull_request: null
jobs:
  build-wrappers-macos:
    runs-on: macos-latest
    name: Wrappers macOS
    steps:
    - name: Checkout code
      uses: actions/checkout@v2
      with:
        submodules: recursive
    - name: Register csc problem matcher
      run: echo "::add-matcher::.github/problem-matchers/csc.json"
    - name: Register msvc problem matcher
      run: echo "::add-matcher::.github/problem-matchers/msvc.json"
    - name: Check cache
      id: check-cache
      uses: actions/cache@v2
      with:
        path: ./wrappers/build/**
        key: wrappers-macos-Release-${{ github.event_name != 'pull_request' && 'ON' || 'OFF' }}-${{hashFiles('./wrappers/**')}}
    - name: Build wrappers
      run: ./wrappers/build-macos.sh --configuration=Release -DCMAKE_INTERPROCEDURAL_OPTIMIZATION=${{ github.event_name != 'pull_request' && 'ON' || 'OFF' }}
      if: steps.check-cache.outputs.cache-hit != 'true'
    - name: Store artifacts
      uses: actions/upload-artifact@v2
      with:
        name: wrappers-macos
        path: wrappers/build/**
        retention-days: 1
  build-wrappers-ios:
    runs-on: macos-latest
    name: Wrappers iOS
    steps:
    - name: Checkout code
      uses: actions/checkout@v2
      with:
        submodules: recursive
    - name: Register csc problem matcher
      run: echo "::add-matcher::.github/problem-matchers/csc.json"
    - name: Register msvc problem matcher
      run: echo "::add-matcher::.github/problem-matchers/msvc.json"
    - name: Check cache
      id: check-cache
      uses: actions/cache@v2
      with:
        path: ./wrappers/build/**
        key: wrappers-ios-Release-${{ github.event_name != 'pull_request' && 'ON' || 'OFF' }}-${{hashFiles('./wrappers/**')}}
    - name: Build wrappers
      run: ./wrappers/build-ios.sh --configuration=Release -DCMAKE_INTERPROCEDURAL_OPTIMIZATION=${{ github.event_name != 'pull_request' && 'ON' || 'OFF' }}
      if: steps.check-cache.outputs.cache-hit != 'true'
    - name: Store artifacts
      uses: actions/upload-artifact@v2
      with:
        name: wrappers-ios
        path: wrappers/build/**
        retention-days: 1
  build-wrappers-linux:
    runs-on: ubuntu-20.04
    name: Wrappers Linux
    steps:
    - name: Checkout code
      uses: actions/checkout@v2
      with:
        submodules: recursive
    - name: Register csc problem matcher
      run: echo "::add-matcher::.github/problem-matchers/csc.json"
    - name: Register msvc problem matcher
      run: echo "::add-matcher::.github/problem-matchers/msvc.json"
    - name: Check cache
      id: check-cache
      uses: actions/cache@v2
      with:
        path: ./wrappers/build/**
        key: wrappers-linux-Release-${{ github.event_name != 'pull_request' && 'ON' || 'OFF' }}-${{hashFiles('./wrappers/**')}}
    - name: Build wrappers
      run: ./wrappers/build.sh --configuration=Release -DCMAKE_INTERPROCEDURAL_OPTIMIZATION=${{ github.event_name != 'pull_request' && 'ON' || 'OFF' }}
      if: steps.check-cache.outputs.cache-hit != 'true'
    - name: Store artifacts
      uses: actions/upload-artifact@v2
      with:
        name: wrappers-linux
        path: wrappers/build/**
        retention-days: 1
  build-wrappers-android:
    runs-on: ubuntu-20.04
    name: Wrappers Android
    strategy:
      matrix:
        arch:
        - armeabi-v7a
        - arm64-v8a
        - x86
        - x86_64
    steps:
    - name: Checkout code
      uses: actions/checkout@v2
      with:
        submodules: recursive
    - name: Register csc problem matcher
      run: echo "::add-matcher::.github/problem-matchers/csc.json"
    - name: Register msvc problem matcher
      run: echo "::add-matcher::.github/problem-matchers/msvc.json"
    - name: Check cache
      id: check-cache
      uses: actions/cache@v2
      with:
        path: ./wrappers/build/**
        key: wrappers-android-${{ matrix.arch }}-Release-${{ github.event_name != 'pull_request' && 'ON' || 'OFF' }}-${{hashFiles('./wrappers/**')}}
    - name: Build wrappers
      run: ./wrappers/build-android.sh --ARCH=${{ matrix.arch }} --configuration=Release -DCMAKE_INTERPROCEDURAL_OPTIMIZATION=${{ github.event_name != 'pull_request' && 'ON' || 'OFF' }}
      if: steps.check-cache.outputs.cache-hit != 'true'
    - name: Store artifacts
      uses: actions/upload-artifact@v2
      with:
        name: wrappers-android-${{ matrix.arch }}
        path: wrappers/build/**
        retention-days: 1
  build-wrappers-windows:
    runs-on: windows-latest
    name: Wrappers Windows
    strategy:
      matrix:
        arch:
        - Win32
        - x64
    steps:
    - name: Checkout code
      uses: actions/checkout@v2
      with:
        submodules: recursive
    - name: Register csc problem matcher
      run: echo "::add-matcher::.github/problem-matchers/csc.json"
    - name: Register msvc problem matcher
      run: echo "::add-matcher::.github/problem-matchers/msvc.json"
    - name: Check cache
      id: check-cache
      uses: actions/cache@v2
      with:
        path: ./wrappers/build/**
        key: wrappers-windows-${{ matrix.arch }}-Release-${{ github.event_name != 'pull_request' && 'ON' || 'OFF' }}-${{hashFiles('./wrappers/**')}}
    - name: Check Vcpkg cache
      id: check-vcpkg-cache
      uses: actions/cache@v2
      with:
        path: C:\src
        key: vcpkg
      if: steps.check-cache.outputs.cache-hit != 'true'
    - name: Setup Vcpkg
      run: |
        Write-Output 'Beginning download...'
        Invoke-WebRequest -Uri https://static.realm.io/downloads/vcpkg.zip -OutFile C:\vcpkg.zip
        Write-Output ((Get-Item C:\vcpkg.zip).length/1MB)
        Expand-Archive -Path C:\vcpkg.zip -DestinationPath C:\
        Write-Output 'Completed!'
      shell: powershell
      if: steps.check-cache.outputs.cache-hit != 'true' && steps.check-vcpkg-cache.outputs.cache-hit != 'true'
    - name: Build wrappers
      run: powershell ./wrappers/build.ps1 Windows -Platforms ${{ matrix.arch }} -Configuration Release${{ github.event_name != 'pull_request' && ' -EnableLTO' || '' }}
      if: steps.check-cache.outputs.cache-hit != 'true'
    - name: Store artifacts
      uses: actions/upload-artifact@v2
      with:
        name: wrappers-windows-${{ matrix.arch }}
        path: wrappers/build/**
        retention-days: 1
  build-wrappers-windows-uwp:
    runs-on: windows-latest
    name: Wrappers UWP
    strategy:
      matrix:
        arch:
        - Win32
        - x64
        - ARM
    steps:
    - name: Checkout code
      uses: actions/checkout@v2
      with:
        submodules: recursive
    - name: Register csc problem matcher
      run: echo "::add-matcher::.github/problem-matchers/csc.json"
    - name: Register msvc problem matcher
      run: echo "::add-matcher::.github/problem-matchers/msvc.json"
    - name: Check cache
      id: check-cache
      uses: actions/cache@v2
      with:
        path: ./wrappers/build/**
        key: wrappers-windows-uwp-${{ matrix.arch }}-Release-${{ github.event_name != 'pull_request' && 'ON' || 'OFF' }}-${{hashFiles('./wrappers/**')}}
    - name: Check Vcpkg cache
      id: check-vcpkg-cache
      uses: actions/cache@v2
      with:
        path: C:\src
        key: vcpkg
      if: steps.check-cache.outputs.cache-hit != 'true'
    - name: Setup Vcpkg
      run: |
        Write-Output 'Beginning download...'
        Invoke-WebRequest -Uri https://static.realm.io/downloads/vcpkg.zip -OutFile C:\vcpkg.zip
        Write-Output ((Get-Item C:\vcpkg.zip).length/1MB)
        Expand-Archive -Path C:\vcpkg.zip -DestinationPath C:\
        Write-Output 'Completed!'
      shell: powershell
      if: steps.check-cache.outputs.cache-hit != 'true' && steps.check-vcpkg-cache.outputs.cache-hit != 'true'
    - name: Build wrappers
      run: powershell ./wrappers/build.ps1 WindowsStore -Platforms ${{ matrix.arch }} -Configuration Release${{ github.event_name != 'pull_request' && ' -EnableLTO' || '' }}
      if: steps.check-cache.outputs.cache-hit != 'true'
    - name: Store artifacts
      uses: actions/upload-artifact@v2
      with:
        name: wrappers-windows-uwp-${{ matrix.arch }}
        path: wrappers/build/**
        retention-days: 1
  build-packages:
    runs-on: windows-latest
    name: Package
    needs:
    - build-wrappers-windows
    - build-wrappers-macos
    - build-wrappers-ios
    - build-wrappers-android
    - build-wrappers-linux
    - build-wrappers-windows-uwp
    outputs:
      package_version: ${{ steps.find-nupkg-version.outputs.package_version }}
    steps:
    - name: Add msbuild to PATH
      uses: microsoft/setup-msbuild@v1.0.2
    - name: Checkout code
      uses: actions/checkout@v2
      with:
        submodules: recursive
    - name: Register csc problem matcher
      run: echo "::add-matcher::.github/problem-matchers/csc.json"
    - name: Register msvc problem matcher
      run: echo "::add-matcher::.github/problem-matchers/msvc.json"
    - name: Set version suffix
      id: set-version-suffix
      run: echo "::set-output name=build_suffix::${{ github.event_name == 'pull_request' && format('PR-{0}', github.event.number) || 'alpha'}}.${{ github.run_number }}"
    - name: Fetch artifacts for macos
      uses: actions/download-artifact@v2
      with:
        name: wrappers-macos
        path: wrappers/build
    - name: Fetch artifacts for ios
      uses: actions/download-artifact@v2
      with:
        name: wrappers-ios
        path: wrappers/build
    - name: Fetch artifacts for linux
      uses: actions/download-artifact@v2
      with:
        name: wrappers-linux
        path: wrappers/build
    - name: Fetch artifacts for android-armeabi-v7a
      uses: actions/download-artifact@v2
      with:
        name: wrappers-android-armeabi-v7a
        path: wrappers/build
    - name: Fetch artifacts for android-arm64-v8a
      uses: actions/download-artifact@v2
      with:
        name: wrappers-android-arm64-v8a
        path: wrappers/build
    - name: Fetch artifacts for android-x86
      uses: actions/download-artifact@v2
      with:
        name: wrappers-android-x86
        path: wrappers/build
    - name: Fetch artifacts for android-x86_64
      uses: actions/download-artifact@v2
      with:
        name: wrappers-android-x86_64
        path: wrappers/build
    - name: Fetch artifacts for windows-Win32
      uses: actions/download-artifact@v2
      with:
        name: wrappers-windows-Win32
        path: wrappers/build
    - name: Fetch artifacts for windows-x64
      uses: actions/download-artifact@v2
      with:
        name: wrappers-windows-x64
        path: wrappers/build
    - name: Fetch artifacts for windows-uwp-Win32
      uses: actions/download-artifact@v2
      with:
        name: wrappers-windows-uwp-Win32
        path: wrappers/build
    - name: Fetch artifacts for windows-uwp-x64
      uses: actions/download-artifact@v2
      with:
        name: wrappers-windows-uwp-x64
        path: wrappers/build
    - name: Fetch artifacts for windows-uwp-ARM
      uses: actions/download-artifact@v2
      with:
        name: wrappers-windows-uwp-ARM
        path: wrappers/build
    - name: Build Realm/Realm.Fody
      run: msbuild Realm/Realm.Fody -t:Pack -p:Configuration=Release -restore -p:PackageOutputPath=${{ github.workspace }}/Realm/packages -p:VersionSuffix=${{ steps.set-version-suffix.outputs.build_suffix }}
    - name: Build Realm/Realm
      run: msbuild Realm/Realm -t:Pack -p:Configuration=Release -restore -p:PackageOutputPath=${{ github.workspace }}/Realm/packages -p:VersionSuffix=${{ steps.set-version-suffix.outputs.build_suffix }}
    - name: Build Realm/Realm.UnityUtils
      run: msbuild Realm/Realm.UnityUtils -t:Pack -p:Configuration=Release -restore -p:PackageOutputPath=${{ github.workspace }}/Realm/packages -p:VersionSuffix=${{ steps.set-version-suffix.outputs.build_suffix }}
    - name: Build Realm/Realm.UnityWeaver
      run: msbuild Realm/Realm.UnityWeaver -t:Pack -p:Configuration=Release -restore -p:PackageOutputPath=${{ github.workspace }}/Realm/packages -p:VersionSuffix=${{ steps.set-version-suffix.outputs.build_suffix }}
    - name: Find nupkg version
      id: find-nupkg-version
      run: |
        cd Realm/packages
        tmpName=$(basename Realm.Fody* .nupkg)
        pkgName=${tmpName#"Realm.Fody."}
        echo "::set-output name=package_version::$pkgName"
      shell: bash
    - name: Store artifacts for Realm.Fody
      uses: actions/upload-artifact@v2
      with:
        name: Realm.Fody.${{ steps.find-nupkg-version.outputs.package_version }}.nupkg
        path: ${{ github.workspace }}/Realm/packages/Realm.Fody.${{ steps.find-nupkg-version.outputs.package_version }}.nupkg
        retention-days: ${{ github.event_name != 'pull_request' && 30 || 1 }}
    - name: Store artifacts for Realm
      uses: actions/upload-artifact@v2
      with:
        name: Realm.${{ steps.find-nupkg-version.outputs.package_version }}.nupkg
        path: ${{ github.workspace }}/Realm/packages/Realm.${{ steps.find-nupkg-version.outputs.package_version }}.nupkg
        retention-days: ${{ github.event_name != 'pull_request' && 30 || 1 }}
    - name: Store artifacts for Realm.UnityUtils
      uses: actions/upload-artifact@v2
      with:
        name: Realm.UnityUtils.${{ steps.find-nupkg-version.outputs.package_version }}.nupkg
        path: ${{ github.workspace }}/Realm/packages/Realm.UnityUtils.${{ steps.find-nupkg-version.outputs.package_version }}.nupkg
        retention-days: ${{ github.event_name != 'pull_request' && 30 || 1 }}
    - name: Store artifacts for Realm.UnityWeaver
      uses: actions/upload-artifact@v2
      with:
        name: Realm.UnityWeaver.${{ steps.find-nupkg-version.outputs.package_version }}.nupkg
        path: ${{ github.workspace }}/Realm/packages/Realm.UnityWeaver.${{ steps.find-nupkg-version.outputs.package_version }}.nupkg
        retention-days: ${{ github.event_name != 'pull_request' && 30 || 1 }}
    - name: Build Unity
      run: dotnet run --project Tools/SetupUnityPackage/ -- realm --packages-path Realm/packages --pack
    - name: Store Unity artifacts
      uses: actions/upload-artifact@v2
      with:
        name: io.realm.unity-${{ steps.find-nupkg-version.outputs.package_version }}.tgz
        path: ${{ github.workspace }}/Realm/Realm.Unity/io.realm.unity-${{ steps.find-nupkg-version.outputs.package_version }}.tgz
        retention-days: ${{ github.event_name != 'pull_request' && 30 || 1 }}
    - name: Cleanup build folder
      run: rm ${{ github.workspace }}/Realm/Realm.Unity/io.realm.unity-${{ steps.find-nupkg-version.outputs.package_version }}.tgz
    - name: Build Unity Bundled Dependencies
      run: dotnet run --project Tools/SetupUnityPackage/ -- realm --packages-path Realm/packages --pack --include-dependencies
    - name: Store Unity artifacts
      uses: actions/upload-artifact@v2
      with:
        name: io.realm.unity-bundled-${{ steps.find-nupkg-version.outputs.package_version }}.tgz
        path: ${{ github.workspace }}/Realm/Realm.Unity/io.realm.unity-bundled-${{ steps.find-nupkg-version.outputs.package_version }}.tgz
        retention-days: ${{ github.event_name != 'pull_request' && 30 || 1 }}
    - name: Cleanup build folder
      run: rm ${{ github.workspace }}/Realm/Realm.Unity/io.realm.unity-bundled-${{ steps.find-nupkg-version.outputs.package_version }}.tgz
  run-tests-net-framework:
    runs-on: windows-latest
    name: Test .NET Framework
    needs: build-packages
    steps:
    - name: Checkout code
      uses: actions/checkout@v2
      with:
        submodules: recursive
    - name: Register csc problem matcher
      run: echo "::add-matcher::.github/problem-matchers/csc.json"
    - name: Register msvc problem matcher
      run: echo "::add-matcher::.github/problem-matchers/msvc.json"
    - name: Fetch Realm
      uses: actions/download-artifact@v2
      with:
        name: Realm.${{ needs.build-packages.outputs.package_version }}.nupkg
        path: ${{ github.workspace }}/Realm/packages/
    - name: Fetch Realm.Fody
      uses: actions/download-artifact@v2
      with:
        name: Realm.Fody.${{ needs.build-packages.outputs.package_version }}.nupkg
        path: ${{ github.workspace }}/Realm/packages/
    - name: Add msbuild to PATH
      uses: microsoft/setup-msbuild@v1.0.2
    - name: Build Tests/Realm.Tests
      run: msbuild Tests/Realm.Tests -p:Configuration=Release -restore -p:RestoreConfigFile=Tests/Test.NuGet.Config -p:UseRealmNupkgsWithVersion=${{ needs.build-packages.outputs.package_version }} -p:TargetFramework=net461
    - name: Run the tests
      run: ./Tests/Realm.Tests/bin/Release/net461/Realm.Tests.exe --result=TestResults.Windows.xml --labels=After
    - name: Publish Unit Test Results
      uses: EnricoMi/publish-unit-test-result-action/composite@v1
      if: always()
      with:
        files: TestResults.Windows.xml
        comment_mode: "off"
        check_name: Results .NET Framework
  run-tests-uwp:
    runs-on: windows-latest
    name: Test UWP managed
    needs: build-packages
    steps:
    - name: Checkout code
      uses: actions/checkout@v2
      with:
        submodules: recursive
    - name: Register csc problem matcher
      run: echo "::add-matcher::.github/problem-matchers/csc.json"
    - name: Register msvc problem matcher
      run: echo "::add-matcher::.github/problem-matchers/msvc.json"
    - name: Fetch Realm
      uses: actions/download-artifact@v2
      with:
        name: Realm.${{ needs.build-packages.outputs.package_version }}.nupkg
        path: ${{ github.workspace }}/Realm/packages/
    - name: Fetch Realm.Fody
      uses: actions/download-artifact@v2
      with:
        name: Realm.Fody.${{ needs.build-packages.outputs.package_version }}.nupkg
        path: ${{ github.workspace }}/Realm/packages/
    - name: Import test certificate
      run: |
        $pfx_cert_byte = [System.Convert]::FromBase64String("${{ secrets.Base64_Encoded_Pfx }}")
        $currentDirectory = Get-Location
        [IO.File]::WriteAllBytes("${{ github.workspace }}\Tests\Tests.UWP\Tests.UWP_TemporaryKey.pfx", $pfx_cert_byte)
        certutil -f -p ${{ secrets.Pfx_Password }} -importpfx my ${{ github.workspace }}\Tests\Tests.UWP\Tests.UWP_TemporaryKey.pfx
      shell: powershell
    - name: Add msbuild to PATH
      uses: microsoft/setup-msbuild@v1.0.2
    - name: Build Tests/Tests.UWP
      run: msbuild Tests/Tests.UWP -p:Configuration=Release -restore -p:RestoreConfigFile=Tests/Test.NuGet.Config -p:UseRealmNupkgsWithVersion=${{ needs.build-packages.outputs.package_version }} -p:AppxBundle=Always -p:PackageCertificateKeyFile=${{ github.workspace }}\Tests\Tests.UWP\Tests.UWP_TemporaryKey.pfx -p:PackageCertificatePassword=${{ secrets.Pfx_Password }} -p:UseDotNetNativeToolchain=false -p:AppxBundlePlatforms=x64
    - name: Install the UWP test app
      run: Tests/Tests.UWP/AppPackages/Tests.UWP_1.0.0.0_Test/Install.ps1 -Force
      shell: powershell
    - name: Run the tests
      run: |
        echo "test_results=$env:LOCALAPPDATA/Packages/$(get-appxpackage -name realm.uwp.tests | select -expandproperty PackageFamilyName)/LocalState/TestResults.UWP.xml"  | Out-File $env:GITHUB_ENV -Encoding utf8 -Append
        Start-Process shell:AppsFolder\$(get-appxpackage -name realm.uwp.tests | select -expandproperty PackageFamilyName)!App -ArgumentList "--headless --labels=After --result=TestResults.UWP.xml"
        Write-Output "The test application is launched, this step is monitoring it and it will terminate when the tests are fully run"
        do
        {
            Start-Sleep -s 3
            $file_available = Test-Path -Path $env:LOCALAPPDATA/Packages/$(get-appxpackage -name realm.uwp.tests | select -expandproperty PackageFamilyName)/LocalState/TestResults.UWP.xml
            $uwp_test_app = (Get-Process Tests.UWP -ErrorAction SilentlyContinue) -ne $null
        } while ($uwp_test_app -and !$file_available)

        $file_available = Test-Path -Path $env:LOCALAPPDATA/Packages/$(get-appxpackage -name realm.uwp.tests | select -expandproperty PackageFamilyName)/LocalState/TestResults.UWP.xml
        if (!$file_available)
        {
          exit 1
        }
        else
        {
          Get-Content $env:LOCALAPPDATA/Packages/$(get-appxpackage -name realm.uwp.tests | select -expandproperty PackageFamilyName)/LocalState/TestRunOutput.txt
        }
      shell: powershell
    - name: Publish Unit Test Results
      uses: EnricoMi/publish-unit-test-result-action/composite@v1
      if: always()
      with:
        files: ${{ env.test_results }}
        comment_mode: "off"
        check_name: Results UWP
  run-tests-netcore-net5:
    name: Test .NET
    needs: build-packages
    runs-on: ${{ matrix.os }}
    strategy:
      fail-fast: false
      matrix:
        os:
        - macos-latest
        - windows-latest
        - ubuntu-latest
        targetFramework:
        - netcoreapp3.1
        - net5.0
    steps:
    - name: Checkout code
      uses: actions/checkout@v2
      with:
        submodules: recursive
    - name: Register csc problem matcher
      run: echo "::add-matcher::.github/problem-matchers/csc.json"
    - name: Register msvc problem matcher
      run: echo "::add-matcher::.github/problem-matchers/msvc.json"
    - name: Fetch Realm
      uses: actions/download-artifact@v2
      with:
        name: Realm.${{ needs.build-packages.outputs.package_version }}.nupkg
        path: ${{ github.workspace }}/Realm/packages/
    - name: Fetch Realm.Fody
      uses: actions/download-artifact@v2
      with:
        name: Realm.Fody.${{ needs.build-packages.outputs.package_version }}.nupkg
        path: ${{ github.workspace }}/Realm/packages/
    - name: Publish Tests/Realm.Tests
      run: dotnet publish Tests/Realm.Tests -c Release -f ${{ matrix.targetFramework }} -r ${{ (runner.os == 'macOS' && 'osx-x64') || (runner.os == 'Windows' && 'win-x64') || (runner.os == 'Linux' && 'linux-x64') || '???' }} -p:AddNet5Framework=${{ matrix.targetFramework == 'net5.0' && 'true' || 'false' }} -p:RestoreConfigFile=Tests/Test.NuGet.Config -p:UseRealmNupkgsWithVersion=${{ needs.build-packages.outputs.package_version }}
      shell: bash
    - name: Run the tests
      run: ./Tests/Realm.Tests/bin/Release/${{ matrix.targetFramework }}/${{ (runner.os == 'macOS' && 'osx-x64') || (runner.os == 'Windows' && 'win-x64') || (runner.os == 'Linux' && 'linux-x64') || '???' }}/Realm.Tests --result=TestResults.xml --labels=After
      shell: bash
    - name: Publish Unit Test Results
      uses: EnricoMi/publish-unit-test-result-action/composite@v1
      if: always()
      with:
        files: TestResults.xml
        comment_mode: "off"
        check_name: Results .NET (${{ matrix.os }}, ${{ matrix.targetFramework }})
  run-tests-xamarin-macos:
    runs-on: macos-latest
    name: Test Xamarin.macOS
    needs: build-packages
    steps:
    - name: Checkout code
      uses: actions/checkout@v2
      with:
        submodules: recursive
    - name: Register csc problem matcher
      run: echo "::add-matcher::.github/problem-matchers/csc.json"
    - name: Register msvc problem matcher
      run: echo "::add-matcher::.github/problem-matchers/msvc.json"
    - name: Fetch Realm
      uses: actions/download-artifact@v2
      with:
        name: Realm.${{ needs.build-packages.outputs.package_version }}.nupkg
        path: ${{ github.workspace }}/Realm/packages/
    - name: Fetch Realm.Fody
      uses: actions/download-artifact@v2
      with:
        name: Realm.Fody.${{ needs.build-packages.outputs.package_version }}.nupkg
        path: ${{ github.workspace }}/Realm/packages/
    - name: Build Tests/Tests.XamarinMac
      run: msbuild Tests/Tests.XamarinMac -p:Configuration=Release -restore -p:TargetFrameworkVersion=v2.0 -p:RestoreConfigFile=Tests/Test.NuGet.Config -p:UseRealmNupkgsWithVersion=${{ needs.build-packages.outputs.package_version }}
    - name: Run the tests
      run: Tests/Tests.XamarinMac/bin/Release/Tests.XamarinMac.app/Contents/MacOS/Tests.XamarinMac --headless --labels=All --result=${{ github.workspace }}/TestResults.macOS.xml
    - name: Publish Unit Test Results
      uses: EnricoMi/publish-unit-test-result-action/composite@v1
      if: always()
      with:
        files: TestResults.macOS.xml
        comment_mode: "off"
<<<<<<< HEAD
        check_name: Xamarin macOS tests results
  run-tests-xamarin-ios:
    runs-on: macos-latest
    name: Test Xamarin.iOS
    needs: build-packages
    steps:
    - name: Checkout code
      uses: actions/checkout@v2
      with:
        submodules: recursive
    - name: Register csc problem matcher
      run: echo "::add-matcher::.github/problem-matchers/csc.json"
    - name: Register msvc problem matcher
      run: echo "::add-matcher::.github/problem-matchers/msvc.json"
    - name: Fetch Realm
      uses: actions/download-artifact@v2
      with:
        name: Realm.${{ needs.build-packages.outputs.package_version }}.nupkg
        path: ${{ github.workspace }}/Realm/packages/
    - name: Fetch Realm.Fody
      uses: actions/download-artifact@v2
      with:
        name: Realm.Fody.${{ needs.build-packages.outputs.package_version }}.nupkg
        path: ${{ github.workspace }}/Realm/packages/
    - name: Build Tests/Tests.iOS
      run: msbuild Tests/Tests.iOS -p:Configuration=Release -restore -p:TargetFrameworkVersion=v1.0 -p:Platform=iPhoneSimulator -p:RestoreConfigFile=Tests/Test.NuGet.Config -p:UseRealmNupkgsWithVersion=${{ needs.build-packages.outputs.package_version }}
    - name: Run the tests
      uses: ./.github/actions/run-ios-simulator
      with:
        appPath: Tests/Tests.iOS/bin/iPhoneSimulator/Release/Tests.iOS.app
        bundleId: io.realm.dotnettests
        iphoneToSimulate: iPhone-8
        arguments: --headless --resultpath ${{ github.workspace }}/TestResults.iOS.xml
    - name: Publish Unit Test Results
      uses: EnricoMi/publish-unit-test-result-action/composite@v1
      if: always()
      with:
        files: TestResults.iOS.xml
        comment_mode: "off"
        check_name: Xamarin iOS tests results
=======
        check_name: Results Xamarin.macOS
>>>>>>> 63b9f151
  run-tests-weaver:
    runs-on: windows-latest
    name: Test Weaver
    steps:
    - name: Checkout code
      uses: actions/checkout@v2
      with:
        submodules: recursive
    - name: Register csc problem matcher
      run: echo "::add-matcher::.github/problem-matchers/csc.json"
    - name: Register msvc problem matcher
      run: echo "::add-matcher::.github/problem-matchers/msvc.json"
    - name: Publish Tests/Weaver/Realm.Fody.Tests
      run: dotnet publish Tests/Weaver/Realm.Fody.Tests -c Release -f netcoreapp3.1 -r ${{ (runner.os == 'macOS' && 'osx-x64') || (runner.os == 'Windows' && 'win-x64') || (runner.os == 'Linux' && 'linux-x64') || '???' }}
      shell: bash
    - name: Run the tests
      run: ./Tests/Weaver/Realm.Fody.Tests/bin/Release/netcoreapp3.1/${{ (runner.os == 'macOS' && 'osx-x64') || (runner.os == 'Windows' && 'win-x64') || (runner.os == 'Linux' && 'linux-x64') || '???' }}/Realm.Fody.Tests --result=TestResults.Weaver.xml --labels=After
      shell: bash
    - name: Publish Unit Test Results
      uses: EnricoMi/publish-unit-test-result-action/composite@v1
      if: always()
      with:
        files: TestResults.Weaver.xml
        comment_mode: "off"
        check_name: Results Weaver
  run-cleanup:
    runs-on: ubuntu-latest
    name: Workflow cleanup
    needs:
    - run-tests-net-framework
    - run-tests-uwp
    - run-tests-netcore-net5
    - run-tests-xamarin-macos
    - run-tests-xamarin-ios
    - run-tests-weaver
    - build-packages
    if: always()
    steps:
    - name: Delete artifacts for macos
      uses: geekyeggo/delete-artifact@v1
      with:
        name: wrappers-macos
    - name: Delete artifacts for ios
      uses: geekyeggo/delete-artifact@v1
      with:
        name: wrappers-ios
    - name: Delete artifacts for linux
      uses: geekyeggo/delete-artifact@v1
      with:
        name: wrappers-linux
    - name: Delete artifacts for android-armeabi-v7a
      uses: geekyeggo/delete-artifact@v1
      with:
        name: wrappers-android-armeabi-v7a
    - name: Delete artifacts for android-arm64-v8a
      uses: geekyeggo/delete-artifact@v1
      with:
        name: wrappers-android-arm64-v8a
    - name: Delete artifacts for android-x86
      uses: geekyeggo/delete-artifact@v1
      with:
        name: wrappers-android-x86
    - name: Delete artifacts for android-x86_64
      uses: geekyeggo/delete-artifact@v1
      with:
        name: wrappers-android-x86_64
    - name: Delete artifacts for windows-Win32
      uses: geekyeggo/delete-artifact@v1
      with:
        name: wrappers-windows-Win32
    - name: Delete artifacts for windows-x64
      uses: geekyeggo/delete-artifact@v1
      with:
        name: wrappers-windows-x64
    - name: Delete artifacts for windows-uwp-Win32
      uses: geekyeggo/delete-artifact@v1
      with:
        name: wrappers-windows-uwp-Win32
    - name: Delete artifacts for windows-uwp-x64
      uses: geekyeggo/delete-artifact@v1
      with:
        name: wrappers-windows-uwp-x64
    - name: Delete artifacts for windows-uwp-ARM
      uses: geekyeggo/delete-artifact@v1
      with:
        name: wrappers-windows-uwp-ARM
    - name: Delete Realm.UnityUtils
      uses: geekyeggo/delete-artifact@v1
      with:
        name: Realm.UnityUtils.${{ needs.build-packages.outputs.package_version }}.nupkg
    - name: Delete Realm.UnityWeaver
      uses: geekyeggo/delete-artifact@v1
      with:
        name: Realm.UnityWeaver.${{ needs.build-packages.outputs.package_version }}.nupkg<|MERGE_RESOLUTION|>--- conflicted
+++ resolved
@@ -545,8 +545,7 @@
       with:
         files: TestResults.macOS.xml
         comment_mode: "off"
-<<<<<<< HEAD
-        check_name: Xamarin macOS tests results
+        check_name: Results Xamarin.macOS
   run-tests-xamarin-ios:
     runs-on: macos-latest
     name: Test Xamarin.iOS
@@ -585,10 +584,7 @@
       with:
         files: TestResults.iOS.xml
         comment_mode: "off"
-        check_name: Xamarin iOS tests results
-=======
-        check_name: Results Xamarin.macOS
->>>>>>> 63b9f151
+        check_name: Results Xamarin iOS tests results
   run-tests-weaver:
     runs-on: windows-latest
     name: Test Weaver
