name: test-net-core
"on":
  workflow_call:
    inputs:
      version:
        required: true
        type: string
      clusterName:
        required: false
        type: string
      framework:
        required: true
        type: string
    secrets:
      AtlasProjectId:
        required: false
      BaseUrl:
        required: false
      AtlasPublicKey:
        required: false
      AtlasPrivateKey:
        required: false
env:
  REALM_DISABLE_ANALYTICS: true
  DOTNET_NOLOGO: true
jobs:
  run-tests:
    runs-on: ${{ matrix.os.runner }}
    name: ${{ matrix.framework }}, ${{ matrix.os.runtime }}
    timeout-minutes: 45
    strategy:
      fail-fast: false
      matrix:
        os:
        - runner: windows-latest
          runtime: win-x64
        - runner: ubuntu-latest
          runtime: linux-x64
        - runner: macos-latest
          runtime: osx-x64
        - runner: win81
          runtime: win-x64
        framework: ${{ fromJson(inputs.framework) }}
        include:
        - framework: net6.0
          os:
            runner: macos-arm
            runtime: osx-arm64
    steps:
    - name: Checkout code
      uses: actions/checkout@v2
      with:
        submodules: false
        ref: ${{ github.event.pull_request.head.sha }}
    - name: Register csc problem matcher
      run: echo "::add-matcher::.github/problem-matchers/csc.json"
    - name: Register msvc problem matcher
      run: echo "::add-matcher::.github/problem-matchers/msvc.json"
    - name: Cleanup Workspace
      run: git clean -fdx
    - name: Configure .NET
      uses: actions/setup-dotnet@v1
      if: matrix.framework == 'net6.0' && matrix.os.runner != 'macos-arm'
      with:
        dotnet-version: 6.0.x
    - name: Fetch Realm
      uses: actions/download-artifact@v2
      with:
        name: Realm.${{ inputs.version }}
        path: ${{ github.workspace }}/Realm/packages/
    - name: Fetch Realm.Fody
      uses: actions/download-artifact@v2
      with:
        name: Realm.Fody.${{ inputs.version }}
        path: ${{ github.workspace }}/Realm/packages/
<<<<<<< HEAD
    - name: Fetch Realm.SourceGenerator
      uses: actions/download-artifact@v2
      with:
        name: Realm.SourceGenerator.${{ inputs.version }}
        path: ${{ github.workspace }}/Realm/packages/
    - uses: actions/cache@v2
      with:
        path: ~/.nuget/packages
        key: ${{ runner.os }}-nuget-${{ hashFiles('Tests/Realm.Tests/*.csproj') }}
=======
>>>>>>> 1c54ad89
    - name: Publish Tests/Realm.Tests
      run: dotnet publish Tests/Realm.Tests -c Release -f ${{ matrix.framework }} -r ${{ matrix.os.runtime }} -p:RestoreConfigFile=Tests/Test.NuGet.Config -p:UseRealmNupkgsWithVersion=${{ inputs.version }} -p:RealmTestsStandaloneExe=true --no-self-contained
    - name: Output executable path
      id: dotnet-publish
      run: echo '::set-output name=executable-path::./Tests/Realm.Tests/bin/Release/${{ matrix.framework }}/${{ matrix.os.runtime }}'
    - name: Run the tests
      run: ${{ steps.dotnet-publish.outputs.executable-path }}/Realm.Tests --result=TestResults.xml --labels=After --baasurl=${{ secrets.BaseUrl }} --baascluster=${{ inputs.clusterName }} --baasapikey=${{ secrets.AtlasPublicKey}} --baasprivateapikey=${{ secrets.AtlasPrivateKey}} --baasprojectid=${{ secrets.AtlasProjectId }} --baasdifferentiator=net-core-${{ matrix.runner }}-${{ matrix.runtime }}
    - name: Publish Unit Test Results
      uses: LaPeste/test-reporter@b8a650f4490e7472b930f56bbb92c7b42dc5db15
      if: always()
      with:
        name: Results .NET (${{ matrix.os.runner }}, ${{ matrix.framework }})
        path: TestResults.xml
        reporter: java-junit
        list-suites: failed
        list-tests: failed
        path-replace-backslashes: true
        fail-on-error: false<|MERGE_RESOLUTION|>--- conflicted
+++ resolved
@@ -73,18 +73,6 @@
       with:
         name: Realm.Fody.${{ inputs.version }}
         path: ${{ github.workspace }}/Realm/packages/
-<<<<<<< HEAD
-    - name: Fetch Realm.SourceGenerator
-      uses: actions/download-artifact@v2
-      with:
-        name: Realm.SourceGenerator.${{ inputs.version }}
-        path: ${{ github.workspace }}/Realm/packages/
-    - uses: actions/cache@v2
-      with:
-        path: ~/.nuget/packages
-        key: ${{ runner.os }}-nuget-${{ hashFiles('Tests/Realm.Tests/*.csproj') }}
-=======
->>>>>>> 1c54ad89
     - name: Publish Tests/Realm.Tests
       run: dotnet publish Tests/Realm.Tests -c Release -f ${{ matrix.framework }} -r ${{ matrix.os.runtime }} -p:RestoreConfigFile=Tests/Test.NuGet.Config -p:UseRealmNupkgsWithVersion=${{ inputs.version }} -p:RealmTestsStandaloneExe=true --no-self-contained
     - name: Output executable path
