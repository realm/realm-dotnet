--- conflicted
+++ resolved
@@ -72,13 +72,11 @@
       with:
         name: Realm.Fody.${{ inputs.version }}
         path: ${{ github.workspace }}/Realm/packages/
-<<<<<<< HEAD
     - name: Fetch Realm.SourceGenerator
-      uses: actions/download-artifact@v2
+      uses: actions/download-artifact@v3
       with:
         name: Realm.SourceGenerator.${{ inputs.version }}
         path: ${{ github.workspace }}/Realm/packages/
-=======
     - uses: realm/ci-actions/mdb-realm/deploy@91ef434f7407cbdbd878f340b96f1dfb498e3010
       if: ${{ inputs.realmUrl }}
       with:
@@ -92,7 +90,6 @@
       if: matrix.framework == 'net6.0' && matrix.os.runner != 'macos-arm'
       with:
         dotnet-version: 6.0.x
->>>>>>> e739ebb6
     - name: Publish Tests/Realm.Tests
       run: dotnet publish Tests/Realm.Tests -c Release -f ${{ matrix.framework }} -r ${{ matrix.os.runtime }} -p:RestoreConfigFile=Tests/Test.NuGet.Config -p:UseRealmNupkgsWithVersion=${{ inputs.version }} -p:RealmTestsStandaloneExe=true --no-self-contained
     - name: Output executable path
