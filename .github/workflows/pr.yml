--- conflicted
+++ resolved
@@ -147,16 +147,8 @@
     needs:
     - test-code-coverage
     secrets:
-<<<<<<< HEAD
-      AtlasProjectId: ${{ (contains(github.head_ref, 'release') && secrets.ATLAS_QA_PROJECT_ID) || secrets.ATLAS_PROJECT_ID }}
-      BaseUrl: ${{ (contains(github.head_ref, 'release') && secrets.REALM_QA_BASE_URL) || secrets.REALM_BASE_URL }}
-      AtlasBaseUrl: ${{ (contains(github.head_ref, 'release') && secrets.ATLAS_QA_BASE_URL) || secrets.ATLAS_BASE_URL }}
-      AtlasPublicKey: ${{ (contains(github.head_ref, 'release') && secrets.ATLAS_QA_PUBLIC_API_KEY) || secrets.ATLAS_PUBLIC_API_KEY }}
-      AtlasPrivateKey: ${{ (contains(github.head_ref, 'release') && secrets.ATLAS_QA_PRIVATE_API_KEY) || secrets.ATLAS_PRIVATE_API_KEY }}
-=======
       AtlasProjectId: ${{ secrets.ATLAS_QA_PROJECT_ID }}
       BaseUrl: ${{ secrets.REALM_QA_BASE_URL }}
       AtlasBaseUrl: ${{ secrets.ATLAS_QA_BASE_URL }}
       AtlasPublicKey: ${{ secrets.ATLAS_QA_PUBLIC_API_KEY }}
-      AtlasPrivateKey: ${{ secrets.ATLAS_QA_PRIVATE_API_KEY }}
->>>>>>> 6a4e2951
+      AtlasPrivateKey: ${{ secrets.ATLAS_QA_PRIVATE_API_KEY }}