name: test-uwp-managed
"on":
  workflow_call:
    inputs:
      version:
        required: true
        type: string
      clusterName:
        required: false
        type: string
      realmUrl:
        required: false
        type: string
      atlasUrl:
        required: false
        type: string
    secrets:
      AtlasProjectId:
        required: false
      AtlasPublicKey:
        required: false
      AtlasPrivateKey:
        required: false
      Base64_Encoded_Pfx:
        required: true
      Pfx_Password:
        required: true
env:
  REALM_DISABLE_ANALYTICS: true
  DOTNET_NOLOGO: true
jobs:
  run-tests:
    runs-on: windows-2019
    name: UWP
    timeout-minutes: 45
    steps:
    - name: Checkout code
      uses: actions/checkout@v3
      with:
        submodules: false
        ref: ${{ github.event.pull_request.head.sha }}
    - name: Register csc problem matcher
      run: echo "::add-matcher::.github/problem-matchers/csc.json"
    - name: Register msvc problem matcher
      run: echo "::add-matcher::.github/problem-matchers/msvc.json"
    - name: Fetch Realm
      uses: actions/download-artifact@v3
      with:
        name: Realm.${{ inputs.version }}
        path: ${{ github.workspace }}/Realm/packages/
    - name: Fetch Realm.Fody
      uses: actions/download-artifact@v3
      with:
        name: Realm.Fody.${{ inputs.version }}
        path: ${{ github.workspace }}/Realm/packages/
<<<<<<< HEAD
    - name: Fetch Realm.SourceGenerator
      uses: actions/download-artifact@v2
      with:
        name: Realm.SourceGenerator.${{ inputs.version }}
        path: ${{ github.workspace }}/Realm/packages/
=======
    - uses: realm/ci-actions/mdb-realm/deploy@91ef434f7407cbdbd878f340b96f1dfb498e3010
      if: ${{ inputs.realmUrl }}
      with:
        projectId: ${{ secrets.AtlasProjectId}}
        realmUrl: ${{ inputs.realmUrl }}
        atlasUrl: ${{ inputs.atlasUrl}}
        apiKey: ${{ secrets.AtlasPublicKey}}
        privateApiKey: ${{ secrets.AtlasPrivateKey }}
>>>>>>> e739ebb6
    - name: Import test certificate
      run: |
        $pfx_cert_byte = [System.Convert]::FromBase64String("${{ secrets.Base64_Encoded_Pfx }}")
        $currentDirectory = Get-Location
        [IO.File]::WriteAllBytes("${{ github.workspace }}\Tests\Tests.UWP\Tests.UWP_TemporaryKey.pfx", $pfx_cert_byte)
        certutil -f -p "${{ secrets.Pfx_Password }}" -importpfx my ${{ github.workspace }}\Tests\Tests.UWP\Tests.UWP_TemporaryKey.pfx
      shell: powershell
    - name: Add msbuild to PATH
      uses: microsoft/setup-msbuild@0b44c6745b7e81956596964100aadb92d667c497
      if: ${{ runner.os == 'Windows' }}
    - name: Build Tests/Tests.UWP
      run: msbuild Tests/Tests.UWP -p:Configuration=Release -restore -p:RestoreConfigFile=Tests/Test.NuGet.Config -p:UseRealmNupkgsWithVersion=${{ inputs.version }} -p:AppxBundle=Always -p:PackageCertificateKeyFile=${{ github.workspace }}\Tests\Tests.UWP\Tests.UWP_TemporaryKey.pfx -p:PackageCertificatePassword="${{ secrets.Pfx_Password }}" -p:UseDotNetNativeToolchain=false -p:AppxBundlePlatforms=x64
    - name: Run the tests
      run: ./Tests/Tests.UWP/RunTests.ps1 -ExtraAppArgs ' --baasurl=${{ inputs.realmUrl }} --baascluster=${{ inputs.clusterName }} --baasapikey=${{ secrets.AtlasPublicKey}} --baasprivateapikey=${{ secrets.AtlasPrivateKey}} --baasprojectid=${{ secrets.AtlasProjectId }} --baasdifferentiator=uwp-managed'
      shell: powershell
    - name: Publish Unit Test Results
      uses: LaPeste/test-reporter@b8a650f4490e7472b930f56bbb92c7b42dc5db15
      if: always()
      with:
        name: Results UWP Managed
        path: ${{ env.TEST_RESULTS }}
        reporter: java-junit
        list-suites: failed
        list-tests: failed
        path-replace-backslashes: true
        fail-on-error: false<|MERGE_RESOLUTION|>--- conflicted
+++ resolved
@@ -53,13 +53,11 @@
       with:
         name: Realm.Fody.${{ inputs.version }}
         path: ${{ github.workspace }}/Realm/packages/
-<<<<<<< HEAD
     - name: Fetch Realm.SourceGenerator
-      uses: actions/download-artifact@v2
+      uses: actions/download-artifact@v3
       with:
         name: Realm.SourceGenerator.${{ inputs.version }}
         path: ${{ github.workspace }}/Realm/packages/
-=======
     - uses: realm/ci-actions/mdb-realm/deploy@91ef434f7407cbdbd878f340b96f1dfb498e3010
       if: ${{ inputs.realmUrl }}
       with:
@@ -68,7 +66,6 @@
         atlasUrl: ${{ inputs.atlasUrl}}
         apiKey: ${{ secrets.AtlasPublicKey}}
         privateApiKey: ${{ secrets.AtlasPrivateKey }}
->>>>>>> e739ebb6
     - name: Import test certificate
       run: |
         $pfx_cert_byte = [System.Convert]::FromBase64String("${{ secrets.Base64_Encoded_Pfx }}")
