--- conflicted
+++ resolved
@@ -49,13 +49,11 @@
       with:
         name: Realm.Fody.${{ inputs.version }}
         path: ${{ github.workspace }}/Realm/packages/
-<<<<<<< HEAD
     - name: Fetch Realm.SourceGenerator
-      uses: actions/download-artifact@v2
+      uses: actions/download-artifact@v3
       with:
         name: Realm.SourceGenerator.${{ inputs.version }}
         path: ${{ github.workspace }}/Realm/packages/
-=======
     - uses: realm/ci-actions/mdb-realm/deploy@91ef434f7407cbdbd878f340b96f1dfb498e3010
       if: ${{ inputs.realmUrl }}
       with:
@@ -64,7 +62,6 @@
         atlasUrl: ${{ inputs.atlasUrl}}
         apiKey: ${{ secrets.AtlasPublicKey}}
         privateApiKey: ${{ secrets.AtlasPrivateKey }}
->>>>>>> e739ebb6
     - name: Add msbuild to PATH
       uses: microsoft/setup-msbuild@0b44c6745b7e81956596964100aadb92d667c497
       if: ${{ runner.os == 'Windows' }}
@@ -113,7 +110,7 @@
         name: Realm.Fody.${{ inputs.version }}
         path: ${{ github.workspace }}/Realm/packages/
     - name: Fetch Realm.SourceGenerator
-      uses: actions/download-artifact@v2
+      uses: actions/download-artifact@v3
       with:
         name: Realm.SourceGenerator.${{ inputs.version }}
         path: ${{ github.workspace }}/Realm/packages/
