name: test-ios
"on":
  workflow_call:
    inputs:
      version:
        required: true
        type: string
      clusterName:
        required: false
        type: string
      realmUrl:
        required: false
        type: string
      atlasUrl:
        required: false
        type: string
    secrets:
      AtlasProjectId:
        required: false
      AtlasPublicKey:
        required: false
      AtlasPrivateKey:
        required: false
env:
  REALM_DISABLE_ANALYTICS: true
  DOTNET_NOLOGO: true
jobs:
  test-xamarin:
    runs-on: macos-latest
    name: Xamarin.iOS
    timeout-minutes: 90
    steps:
    - name: Checkout code
      uses: actions/checkout@v3
      with:
        submodules: false
        ref: ${{ github.event.pull_request.head.sha }}
    - name: Register csc problem matcher
      run: echo "::add-matcher::.github/problem-matchers/csc.json"
    - name: Register msvc problem matcher
      run: echo "::add-matcher::.github/problem-matchers/msvc.json"
    - name: Fetch Realm
      uses: actions/download-artifact@v3
      with:
        name: Realm.${{ inputs.version }}
        path: ${{ github.workspace }}/Realm/packages/
    - name: Fetch Realm.Fody
      uses: actions/download-artifact@v3
      with:
        name: Realm.Fody.${{ inputs.version }}
        path: ${{ github.workspace }}/Realm/packages/
<<<<<<< HEAD
    - uses: realm/ci-actions/mdb-realm/deploy@187889c026eb16673dba3152906a46ed87406e30
=======
    - name: Fetch Realm.SourceGenerator
      uses: actions/download-artifact@v3
      with:
        name: Realm.SourceGenerator.${{ inputs.version }}
        path: ${{ github.workspace }}/Realm/packages/
    - uses: realm/ci-actions/mdb-realm/deploy@729a80d203351eab7df4eca564daa275e76ec52f
>>>>>>> 39d9b02c
      if: ${{ inputs.realmUrl }}
      with:
        projectId: ${{ secrets.AtlasProjectId}}
        realmUrl: ${{ inputs.realmUrl }}
        atlasUrl: ${{ inputs.atlasUrl}}
        apiKey: ${{ secrets.AtlasPublicKey}}
        privateApiKey: ${{ secrets.AtlasPrivateKey }}
        clusterSize: M10
    - name: Add msbuild to PATH
      uses: microsoft/setup-msbuild@0b44c6745b7e81956596964100aadb92d667c497
      if: ${{ runner.os == 'Windows' }}
    - name: Build Tests/Tests.iOS
      run: msbuild Tests/Tests.iOS -p:Configuration=Release -restore -p:RestoreConfigFile=Tests/Test.NuGet.Config -p:UseRealmNupkgsWithVersion=${{ inputs.version }} -p:Platform=iPhoneSimulator
    - name: Run the tests
      uses: realm/ci-actions/run-ios-simulator@729a80d203351eab7df4eca564daa275e76ec52f
      with:
        appPath: Tests/Tests.iOS/bin/iPhoneSimulator/Release/Tests.iOS.app
        bundleId: io.realm.dotnettests
        iphoneToSimulate: iPhone-8
        arguments: --headless --result=${{ github.workspace }}/TestResults.iOS.xml --baasurl=${{ inputs.realmUrl }} --baascluster=${{ inputs.clusterName }} --baasapikey=${{ secrets.AtlasPublicKey}} --baasprivateapikey=${{ secrets.AtlasPrivateKey}} --baasprojectid=${{ secrets.AtlasProjectId }} --baasdifferentiator=ios
    - name: Publish Unit Test Results
      uses: LaPeste/test-reporter@510caf50a955b1003bec48a6494be4d6537f3a0b
      if: always()
      with:
        name: Results Xamarin.iOS
        path: TestResults.iOS.xml
        reporter: java-junit
        list-suites: failed
        list-tests: failed
        path-replace-backslashes: true
        fail-on-error: false
  test-maui:
    runs-on: macos-12
    name: Maui.iOS
    timeout-minutes: 45
    steps:
    - name: Checkout code
      uses: actions/checkout@v3
      with:
        submodules: false
        ref: ${{ github.event.pull_request.head.sha }}
    - name: Register csc problem matcher
      run: echo "::add-matcher::.github/problem-matchers/csc.json"
    - name: Register msvc problem matcher
      run: echo "::add-matcher::.github/problem-matchers/msvc.json"
    - name: Fetch Realm
      uses: actions/download-artifact@v3
      with:
        name: Realm.${{ inputs.version }}
        path: ${{ github.workspace }}/Realm/packages/
    - name: Fetch Realm.Fody
      uses: actions/download-artifact@v3
      with:
        name: Realm.Fody.${{ inputs.version }}
        path: ${{ github.workspace }}/Realm/packages/
    - name: Set XCode Version
      shell: bash
      run: |
        sudo xcode-select -s "/Applications/Xcode_14.2.app"
        echo "MD_APPLE_SDK_ROOT=/Applications/Xcode_14.2.app" >> $GITHUB_ENV
    - name: Setup workloads
      run: |
        dotnet workload install maui
    - name: Build the tests
      run: dotnet build Tests/Tests.Maui -c Release -f net6.0-ios -p:RestoreConfigFile=Tests/Test.NuGet.Config -p:UseRealmNupkgsWithVersion=${{ inputs.version }}
    - name: Run the tests
      uses: realm/ci-actions/run-ios-simulator@729a80d203351eab7df4eca564daa275e76ec52f
      with:
        appPath: Tests/Tests.Maui/bin/Release/net6.0-ios/iossimulator-x64/Tests.Maui.app
        bundleId: io.realm.mauitests
        iphoneToSimulate: iPhone-8
        arguments: --headless --result=${{ github.workspace }}/TestResults.iOS.xml --labels=After
    - name: Publish Unit Test Results
      uses: LaPeste/test-reporter@510caf50a955b1003bec48a6494be4d6537f3a0b
      if: always()
      with:
        name: Results Maui.iOS
        path: TestResults.iOS.xml
        reporter: java-junit
        list-suites: failed
        list-tests: failed
        path-replace-backslashes: true
        fail-on-error: false<|MERGE_RESOLUTION|>--- conflicted
+++ resolved
@@ -49,16 +49,7 @@
       with:
         name: Realm.Fody.${{ inputs.version }}
         path: ${{ github.workspace }}/Realm/packages/
-<<<<<<< HEAD
     - uses: realm/ci-actions/mdb-realm/deploy@187889c026eb16673dba3152906a46ed87406e30
-=======
-    - name: Fetch Realm.SourceGenerator
-      uses: actions/download-artifact@v3
-      with:
-        name: Realm.SourceGenerator.${{ inputs.version }}
-        path: ${{ github.workspace }}/Realm/packages/
-    - uses: realm/ci-actions/mdb-realm/deploy@729a80d203351eab7df4eca564daa275e76ec52f
->>>>>>> 39d9b02c
       if: ${{ inputs.realmUrl }}
       with:
         projectId: ${{ secrets.AtlasProjectId}}
