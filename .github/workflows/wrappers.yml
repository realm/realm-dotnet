# Do not modify!
# This file was generated from a template using https://github.com/StefMa/pkl-gha

name: wrappers
'on':
  workflow_call: {}
env:
  REALM_DISABLE_ANALYTICS: true
  DOTNET_NOLOGO: true
jobs:
  check-cache:
    name: Check Cache
    strategy:
      matrix:
        os:
        - ubuntu
        - windows
      fail-fast: false
    runs-on: ${{ matrix.os }}-latest
    env:
      CACHE_SKIP_SAVE: true
    outputs:
      wrappers-macos: ${{ steps.check-cache-macos.outputs.cache-hit }}
      wrappers-catalyst: ${{ steps.check-cache-catalyst.outputs.cache-hit }}
      wrappers-linux-x86_64: ${{ steps.check-cache-linux-x86_64.outputs.cache-hit }}
      wrappers-linux-armhf: ${{ steps.check-cache-linux-armhf.outputs.cache-hit }}
      wrappers-linux-aarch64: ${{ steps.check-cache-linux-aarch64.outputs.cache-hit }}
      wrappers-android-armeabi-v7a: ${{ steps.check-cache-android-armeabi-v7a.outputs.cache-hit }}
      wrappers-android-arm64-v8a: ${{ steps.check-cache-android-arm64-v8a.outputs.cache-hit }}
      wrappers-android-x86: ${{ steps.check-cache-android-x86.outputs.cache-hit }}
      wrappers-android-x86_64: ${{ steps.check-cache-android-x86_64.outputs.cache-hit }}
      wrappers-windows-Win32: ${{ steps.check-cache-windows-Win32.outputs.cache-hit }}
      wrappers-windows-x64: ${{ steps.check-cache-windows-x64.outputs.cache-hit }}
      wrappers-windows-ARM64: ${{ steps.check-cache-windows-ARM64.outputs.cache-hit }}
      wrappers-windows-uwp-Win32: ${{ steps.check-cache-windows-uwp-Win32.outputs.cache-hit }}
      wrappers-windows-uwp-x64: ${{ steps.check-cache-windows-uwp-x64.outputs.cache-hit }}
      wrappers-windows-uwp-ARM64: ${{ steps.check-cache-windows-uwp-ARM64.outputs.cache-hit }}
      wrappers-iOS-Device: ${{ steps.check-cache-iOS-Device.outputs.cache-hit }}
      wrappers-iOS-Simulator: ${{ steps.check-cache-iOS-Simulator.outputs.cache-hit }}
      wrappers-tvOS-Device: ${{ steps.check-cache-tvOS-Device.outputs.cache-hit }}
      wrappers-tvOS-Simulator: ${{ steps.check-cache-tvOS-Simulator.outputs.cache-hit }}
    steps:
    - name: Checkout Code
      uses: actions/checkout@v4
      with:
        submodules: recursive
        ref: ${{ github.event.pull_request.head.sha }}
    - name: Check Cache for macos
      id: check-cache-macos
      if: matrix.os == 'ubuntu'
      uses: actions/cache/restore@v4
      with:
        path: ./wrappers/build/**
        key: wrappers-macos-Release-${{hashFiles('./wrappers/**')}}
    - name: Store artifacts for wrappers-macos
      if: matrix.os == 'ubuntu' && steps.check-cache-macos.outputs.cache-hit == 'true'
      uses: actions/upload-artifact@v4
      with:
        name: wrappers-macos
        path: wrappers/build/**
        retention-days: ${{ github.event_name != 'pull_request' && 30 || 1 }}
        if-no-files-found: error
    - if: matrix.os == 'ubuntu'
      run: git clean -fdx
    - name: Check Cache for catalyst
      id: check-cache-catalyst
      if: matrix.os == 'ubuntu'
      uses: actions/cache/restore@v4
      with:
        path: ./wrappers/build/**
        key: wrappers-catalyst-Release-${{hashFiles('./wrappers/**')}}
    - name: Store artifacts for wrappers-catalyst
      if: matrix.os == 'ubuntu' && steps.check-cache-catalyst.outputs.cache-hit == 'true'
      uses: actions/upload-artifact@v4
      with:
        name: wrappers-catalyst
        path: wrappers/build/**
        retention-days: ${{ github.event_name != 'pull_request' && 30 || 1 }}
        if-no-files-found: error
    - if: matrix.os == 'ubuntu'
      run: git clean -fdx
    - name: Check Cache for linux-x86_64
      id: check-cache-linux-x86_64
      if: matrix.os == 'ubuntu'
      uses: actions/cache/restore@v4
      with:
        path: ./wrappers/build/**
        key: wrappers-linux-x86_64-Release-${{hashFiles('./wrappers/**')}}
    - name: Store artifacts for wrappers-linux-x86_64
      if: matrix.os == 'ubuntu' && steps.check-cache-linux-x86_64.outputs.cache-hit == 'true'
      uses: actions/upload-artifact@v4
      with:
        name: wrappers-linux-x86_64
        path: wrappers/build/**
        retention-days: ${{ github.event_name != 'pull_request' && 30 || 1 }}
        if-no-files-found: error
    - if: matrix.os == 'ubuntu'
      run: git clean -fdx
    - name: Check Cache for linux-armhf
      id: check-cache-linux-armhf
      if: matrix.os == 'ubuntu'
      uses: actions/cache/restore@v4
      with:
        path: ./wrappers/build/**
        key: wrappers-linux-armhf-Release-${{hashFiles('./wrappers/**')}}
    - name: Store artifacts for wrappers-linux-armhf
      if: matrix.os == 'ubuntu' && steps.check-cache-linux-armhf.outputs.cache-hit == 'true'
      uses: actions/upload-artifact@v4
      with:
        name: wrappers-linux-armhf
        path: wrappers/build/**
        retention-days: ${{ github.event_name != 'pull_request' && 30 || 1 }}
        if-no-files-found: error
    - if: matrix.os == 'ubuntu'
      run: git clean -fdx
    - name: Check Cache for linux-aarch64
      id: check-cache-linux-aarch64
      if: matrix.os == 'ubuntu'
      uses: actions/cache/restore@v4
      with:
        path: ./wrappers/build/**
        key: wrappers-linux-aarch64-Release-${{hashFiles('./wrappers/**')}}
    - name: Store artifacts for wrappers-linux-aarch64
      if: matrix.os == 'ubuntu' && steps.check-cache-linux-aarch64.outputs.cache-hit == 'true'
      uses: actions/upload-artifact@v4
      with:
        name: wrappers-linux-aarch64
        path: wrappers/build/**
        retention-days: ${{ github.event_name != 'pull_request' && 30 || 1 }}
        if-no-files-found: error
    - if: matrix.os == 'ubuntu'
      run: git clean -fdx
    - name: Check Cache for android-armeabi-v7a
      id: check-cache-android-armeabi-v7a
      if: matrix.os == 'ubuntu'
      uses: actions/cache/restore@v4
      with:
        path: ./wrappers/build/**
        key: wrappers-android-armeabi-v7a-Release-${{hashFiles('./wrappers/**')}}
    - name: Store artifacts for wrappers-android-armeabi-v7a
      if: matrix.os == 'ubuntu' && steps.check-cache-android-armeabi-v7a.outputs.cache-hit == 'true'
      uses: actions/upload-artifact@v4
      with:
        name: wrappers-android-armeabi-v7a
        path: wrappers/build/**
        retention-days: ${{ github.event_name != 'pull_request' && 30 || 1 }}
        if-no-files-found: error
    - if: matrix.os == 'ubuntu'
      run: git clean -fdx
    - name: Check Cache for android-arm64-v8a
      id: check-cache-android-arm64-v8a
      if: matrix.os == 'ubuntu'
      uses: actions/cache/restore@v4
      with:
        path: ./wrappers/build/**
        key: wrappers-android-arm64-v8a-Release-${{hashFiles('./wrappers/**')}}
    - name: Store artifacts for wrappers-android-arm64-v8a
      if: matrix.os == 'ubuntu' && steps.check-cache-android-arm64-v8a.outputs.cache-hit == 'true'
      uses: actions/upload-artifact@v4
      with:
        name: wrappers-android-arm64-v8a
        path: wrappers/build/**
        retention-days: ${{ github.event_name != 'pull_request' && 30 || 1 }}
        if-no-files-found: error
    - if: matrix.os == 'ubuntu'
      run: git clean -fdx
    - name: Check Cache for android-x86
      id: check-cache-android-x86
      if: matrix.os == 'ubuntu'
      uses: actions/cache/restore@v4
      with:
        path: ./wrappers/build/**
        key: wrappers-android-x86-Release-${{hashFiles('./wrappers/**')}}
    - name: Store artifacts for wrappers-android-x86
      if: matrix.os == 'ubuntu' && steps.check-cache-android-x86.outputs.cache-hit == 'true'
      uses: actions/upload-artifact@v4
      with:
        name: wrappers-android-x86
        path: wrappers/build/**
        retention-days: ${{ github.event_name != 'pull_request' && 30 || 1 }}
        if-no-files-found: error
    - if: matrix.os == 'ubuntu'
      run: git clean -fdx
    - name: Check Cache for android-x86_64
      id: check-cache-android-x86_64
      if: matrix.os == 'ubuntu'
      uses: actions/cache/restore@v4
      with:
        path: ./wrappers/build/**
        key: wrappers-android-x86_64-Release-${{hashFiles('./wrappers/**')}}
    - name: Store artifacts for wrappers-android-x86_64
      if: matrix.os == 'ubuntu' && steps.check-cache-android-x86_64.outputs.cache-hit == 'true'
      uses: actions/upload-artifact@v4
      with:
        name: wrappers-android-x86_64
        path: wrappers/build/**
        retention-days: ${{ github.event_name != 'pull_request' && 30 || 1 }}
        if-no-files-found: error
    - if: matrix.os == 'ubuntu'
      run: git clean -fdx
    - name: Check Cache for windows-Win32
      id: check-cache-windows-Win32
      if: matrix.os == 'windows'
      uses: actions/cache/restore@v4
      with:
        path: ./wrappers/build/**
        key: wrappers-windows-Win32-Release-${{hashFiles('./wrappers/**')}}
    - name: Store artifacts for wrappers-windows-Win32
      if: matrix.os == 'windows' && steps.check-cache-windows-Win32.outputs.cache-hit == 'true'
      uses: actions/upload-artifact@v4
      with:
        name: wrappers-windows-Win32
        path: wrappers/build/**
        retention-days: ${{ github.event_name != 'pull_request' && 30 || 1 }}
        if-no-files-found: error
    - if: matrix.os == 'windows'
      run: git clean -fdx
    - name: Check Cache for windows-x64
      id: check-cache-windows-x64
      if: matrix.os == 'windows'
      uses: actions/cache/restore@v4
      with:
        path: ./wrappers/build/**
        key: wrappers-windows-x64-Release-${{hashFiles('./wrappers/**')}}
    - name: Store artifacts for wrappers-windows-x64
      if: matrix.os == 'windows' && steps.check-cache-windows-x64.outputs.cache-hit == 'true'
      uses: actions/upload-artifact@v4
      with:
        name: wrappers-windows-x64
        path: wrappers/build/**
        retention-days: ${{ github.event_name != 'pull_request' && 30 || 1 }}
        if-no-files-found: error
    - if: matrix.os == 'windows'
      run: git clean -fdx
    - name: Check Cache for windows-ARM64
      id: check-cache-windows-ARM64
      if: matrix.os == 'windows'
      uses: actions/cache/restore@v4
      with:
        path: ./wrappers/build/**
        key: wrappers-windows-ARM64-Release-${{hashFiles('./wrappers/**')}}
    - name: Store artifacts for wrappers-windows-ARM64
      if: matrix.os == 'windows' && steps.check-cache-windows-ARM64.outputs.cache-hit == 'true'
      uses: actions/upload-artifact@v4
      with:
        name: wrappers-windows-ARM64
        path: wrappers/build/**
        retention-days: ${{ github.event_name != 'pull_request' && 30 || 1 }}
        if-no-files-found: error
    - if: matrix.os == 'windows'
      run: git clean -fdx
    - name: Check Cache for windows-uwp-Win32
      id: check-cache-windows-uwp-Win32
      if: matrix.os == 'windows'
      uses: actions/cache/restore@v4
      with:
        path: ./wrappers/build/**
        key: wrappers-windows-uwp-Win32-Release-${{hashFiles('./wrappers/**')}}
    - name: Store artifacts for wrappers-windows-uwp-Win32
      if: matrix.os == 'windows' && steps.check-cache-windows-uwp-Win32.outputs.cache-hit == 'true'
      uses: actions/upload-artifact@v4
      with:
        name: wrappers-windows-uwp-Win32
        path: wrappers/build/**
        retention-days: ${{ github.event_name != 'pull_request' && 30 || 1 }}
        if-no-files-found: error
    - if: matrix.os == 'windows'
      run: git clean -fdx
    - name: Check Cache for windows-uwp-x64
      id: check-cache-windows-uwp-x64
      if: matrix.os == 'windows'
      uses: actions/cache/restore@v4
      with:
        path: ./wrappers/build/**
        key: wrappers-windows-uwp-x64-Release-${{hashFiles('./wrappers/**')}}
    - name: Store artifacts for wrappers-windows-uwp-x64
      if: matrix.os == 'windows' && steps.check-cache-windows-uwp-x64.outputs.cache-hit == 'true'
      uses: actions/upload-artifact@v4
      with:
        name: wrappers-windows-uwp-x64
        path: wrappers/build/**
        retention-days: ${{ github.event_name != 'pull_request' && 30 || 1 }}
        if-no-files-found: error
    - if: matrix.os == 'windows'
      run: git clean -fdx
    - name: Check Cache for windows-uwp-ARM64
      id: check-cache-windows-uwp-ARM64
      if: matrix.os == 'windows'
      uses: actions/cache/restore@v4
      with:
        path: ./wrappers/build/**
        key: wrappers-windows-uwp-ARM64-Release-${{hashFiles('./wrappers/**')}}
    - name: Store artifacts for wrappers-windows-uwp-ARM64
      if: matrix.os == 'windows' && steps.check-cache-windows-uwp-ARM64.outputs.cache-hit == 'true'
      uses: actions/upload-artifact@v4
      with:
        name: wrappers-windows-uwp-ARM64
        path: wrappers/build/**
        retention-days: ${{ github.event_name != 'pull_request' && 30 || 1 }}
        if-no-files-found: error
    - if: matrix.os == 'windows'
      run: git clean -fdx
    - name: Check Cache for iOS-Device
      id: check-cache-iOS-Device
      if: matrix.os == 'ubuntu'
      uses: actions/cache/restore@v4
      with:
        path: ./wrappers/build/**
        key: wrappers-iOS-Device-Release-${{hashFiles('./wrappers/**')}}
    - name: Store artifacts for wrappers-iOS-Device
      if: matrix.os == 'ubuntu' && steps.check-cache-iOS-Device.outputs.cache-hit == 'true'
      uses: actions/upload-artifact@v4
      with:
        name: wrappers-iOS-Device
        path: wrappers/build/**
        retention-days: ${{ github.event_name != 'pull_request' && 30 || 1 }}
        if-no-files-found: error
    - if: matrix.os == 'ubuntu'
      run: git clean -fdx
    - name: Check Cache for iOS-Simulator
      id: check-cache-iOS-Simulator
      if: matrix.os == 'ubuntu'
      uses: actions/cache/restore@v4
      with:
        path: ./wrappers/build/**
        key: wrappers-iOS-Simulator-Release-${{hashFiles('./wrappers/**')}}
    - name: Store artifacts for wrappers-iOS-Simulator
      if: matrix.os == 'ubuntu' && steps.check-cache-iOS-Simulator.outputs.cache-hit == 'true'
      uses: actions/upload-artifact@v4
      with:
        name: wrappers-iOS-Simulator
        path: wrappers/build/**
        retention-days: ${{ github.event_name != 'pull_request' && 30 || 1 }}
        if-no-files-found: error
    - if: matrix.os == 'ubuntu'
      run: git clean -fdx
    - name: Check Cache for tvOS-Device
      id: check-cache-tvOS-Device
      if: matrix.os == 'ubuntu'
      uses: actions/cache/restore@v4
      with:
        path: ./wrappers/build/**
        key: wrappers-tvOS-Device-Release-${{hashFiles('./wrappers/**')}}
    - name: Store artifacts for wrappers-tvOS-Device
      if: matrix.os == 'ubuntu' && steps.check-cache-tvOS-Device.outputs.cache-hit == 'true'
      uses: actions/upload-artifact@v4
      with:
        name: wrappers-tvOS-Device
        path: wrappers/build/**
        retention-days: ${{ github.event_name != 'pull_request' && 30 || 1 }}
        if-no-files-found: error
    - if: matrix.os == 'ubuntu'
      run: git clean -fdx
    - name: Check Cache for tvOS-Simulator
      id: check-cache-tvOS-Simulator
      if: matrix.os == 'ubuntu'
      uses: actions/cache/restore@v4
      with:
        path: ./wrappers/build/**
        key: wrappers-tvOS-Simulator-Release-${{hashFiles('./wrappers/**')}}
    - name: Store artifacts for wrappers-tvOS-Simulator
      if: matrix.os == 'ubuntu' && steps.check-cache-tvOS-Simulator.outputs.cache-hit == 'true'
      uses: actions/upload-artifact@v4
      with:
        name: wrappers-tvOS-Simulator
        path: wrappers/build/**
        retention-days: ${{ github.event_name != 'pull_request' && 30 || 1 }}
        if-no-files-found: error
    - if: matrix.os == 'ubuntu'
      run: git clean -fdx
  macos:
    name: MacOS
    if: needs.check-cache.outputs.wrappers-macos != 'true'
    needs:
    - check-cache
<<<<<<< HEAD
    runs-on: macos-12
=======
    runs-on: macos-latest
>>>>>>> d44ca659
    timeout-minutes: 90
    steps:
    - name: Checkout Code
      uses: actions/checkout@v4
      with:
        submodules: recursive
        ref: ${{ github.event.pull_request.head.sha }}
    - name: Check Cache for macos
      id: check-cache
      uses: actions/cache@v4
      with:
        path: ./wrappers/build/**
        key: wrappers-macos-Release-${{hashFiles('./wrappers/**')}}
    - name: Setup Cmake
      if: steps.check-cache.outputs.cache-hit != 'true'
      uses: jwlawson/actions-setup-cmake@802fa1a2c4e212495c05bf94dba2704a92a472be
      with:
        cmake-version: 3.29.0
    - name: Build Wrappers
      if: steps.check-cache.outputs.cache-hit != 'true'
      run: ./wrappers/build-macos.sh --configuration=Release -DCMAKE_INTERPROCEDURAL_OPTIMIZATION='ON'
    - name: Store artifacts for wrappers-macos
      uses: actions/upload-artifact@v4
      with:
        name: wrappers-macos
        path: wrappers/build/**
        retention-days: ${{ github.event_name != 'pull_request' && 30 || 1 }}
        if-no-files-found: error
  catalyst:
    name: Catalyst
    if: needs.check-cache.outputs.wrappers-catalyst != 'true'
    needs:
    - check-cache
<<<<<<< HEAD
    runs-on: macos-12
=======
    runs-on: macos-latest
>>>>>>> d44ca659
    timeout-minutes: 90
    steps:
    - name: Checkout Code
      uses: actions/checkout@v4
      with:
        submodules: recursive
        ref: ${{ github.event.pull_request.head.sha }}
    - name: Check Cache for catalyst
      id: check-cache
      uses: actions/cache@v4
      with:
        path: ./wrappers/build/**
        key: wrappers-catalyst-Release-${{hashFiles('./wrappers/**')}}
    - name: Setup Cmake
      if: steps.check-cache.outputs.cache-hit != 'true'
      uses: jwlawson/actions-setup-cmake@802fa1a2c4e212495c05bf94dba2704a92a472be
      with:
        cmake-version: 3.29.0
    - name: Build Wrappers
      if: steps.check-cache.outputs.cache-hit != 'true'
      run: pwsh ./wrappers/build-apple-platform.ps1 Catalyst -Configuration Release -EnableLTO
    - name: Store artifacts for wrappers-catalyst
      uses: actions/upload-artifact@v4
      with:
        name: wrappers-catalyst
        path: wrappers/build/**
        retention-days: ${{ github.event_name != 'pull_request' && 30 || 1 }}
        if-no-files-found: error
  apple-platform:
    name: Apple Platform
    if: needs.check-cache.outputs.wrappers-iOS-Device != 'true' || needs.check-cache.outputs.wrappers-iOS-Simulator != 'true' || needs.check-cache.outputs.wrappers-tvOS-Device != 'true' || needs.check-cache.outputs.wrappers-tvOS-Simulator != 'true'
    needs:
    - check-cache
    strategy:
      matrix:
        platform:
        - iOS
        - tvOS
        target:
        - Device
        - Simulator
      fail-fast: false
<<<<<<< HEAD
    runs-on: macos-12
=======
    runs-on: macos-latest
>>>>>>> d44ca659
    timeout-minutes: 90
    steps:
    - name: Checkout Code
      uses: actions/checkout@v4
      with:
        submodules: recursive
        ref: ${{ github.event.pull_request.head.sha }}
    - name: Check Cache for ${{ matrix.platform }}-${{ matrix.target }}
      id: check-cache
      uses: actions/cache@v4
      with:
        path: ./wrappers/build/**
        key: wrappers-${{ matrix.platform }}-${{ matrix.target }}-Release-${{hashFiles('./wrappers/**')}}
    - name: Setup Xcode
      if: steps.check-cache.outputs.cache-hit != 'true'
      uses: maxim-lobanov/setup-xcode@60606e260d2fc5762a71e64e74b2174e8ea3c8bd
      with:
        xcode-version: latest-stable
    - name: Setup Cmake
      if: steps.check-cache.outputs.cache-hit != 'true'
      uses: jwlawson/actions-setup-cmake@802fa1a2c4e212495c05bf94dba2704a92a472be
      with:
        cmake-version: 3.29.0
    - name: Build Wrappers
      if: steps.check-cache.outputs.cache-hit != 'true'
      run: 'pwsh ./wrappers/build-apple-platform.ps1 ${{ matrix.platform }} -Targets ${{ matrix.target }} -Configuration Release '
    - name: Store artifacts for wrappers-${{ matrix.platform }}-${{ matrix.target }}
      uses: actions/upload-artifact@v4
      with:
        name: wrappers-${{ matrix.platform }}-${{ matrix.target }}
        path: wrappers/build/**
        retention-days: ${{ github.event_name != 'pull_request' && 30 || 1 }}
        if-no-files-found: error
  linux:
    name: Linux
    if: needs.check-cache.outputs.wrappers-linux-x86_64 != 'true' || needs.check-cache.outputs.wrappers-linux-armhf != 'true' || needs.check-cache.outputs.wrappers-linux-aarch64 != 'true'
    needs:
    - check-cache
    strategy:
      matrix:
        arch:
        - x86_64
        - armhf
        - aarch64
      fail-fast: false
    runs-on: ubuntu-latest
    timeout-minutes: 90
    steps:
    - name: Checkout Code
      uses: actions/checkout@v4
      with:
        submodules: recursive
        ref: ${{ github.event.pull_request.head.sha }}
    - name: Check Cache for linux-${{ matrix.arch }}
      id: check-cache
      uses: actions/cache@v4
      with:
        path: ./wrappers/build/**
        key: wrappers-linux-${{ matrix.arch }}-Release-${{hashFiles('./wrappers/**')}}
    - name: Install Ninja
      if: steps.check-cache.outputs.cache-hit != 'true'
      run: sudo apt install ninja-build
    - name: Build Wrappers
      if: steps.check-cache.outputs.cache-hit != 'true'
      run: ./wrappers/build-linux.sh -a=${{ matrix.arch }} --configuration=Release -DCMAKE_INTERPROCEDURAL_OPTIMIZATION='ON'
    - name: Store artifacts for wrappers-linux-${{ matrix.arch }}
      uses: actions/upload-artifact@v4
      with:
        name: wrappers-linux-${{ matrix.arch }}
        path: wrappers/build/**
        retention-days: ${{ github.event_name != 'pull_request' && 30 || 1 }}
        if-no-files-found: error
  android:
    name: Android
    if: needs.check-cache.outputs.wrappers-android-armeabi-v7a != 'true' || needs.check-cache.outputs.wrappers-android-arm64-v8a != 'true' || needs.check-cache.outputs.wrappers-android-x86 != 'true' || needs.check-cache.outputs.wrappers-android-x86_64 != 'true'
    needs:
    - check-cache
    strategy:
      matrix:
        arch:
        - armeabi-v7a
        - arm64-v8a
        - x86
        - x86_64
      fail-fast: false
    runs-on: ubuntu-20.04
    timeout-minutes: 90
    steps:
    - name: Checkout Code
      uses: actions/checkout@v4
      with:
        submodules: recursive
        ref: ${{ github.event.pull_request.head.sha }}
    - name: Check Cache for android-${{ matrix.arch }}
      id: check-cache
      uses: actions/cache@v4
      with:
        path: ./wrappers/build/**
        key: wrappers-android-${{ matrix.arch }}-Release-${{hashFiles('./wrappers/**')}}
    - name: Build Wrappers
      if: steps.check-cache.outputs.cache-hit != 'true'
      run: './wrappers/build-android.sh --ARCH=${{ matrix.arch }} --configuration=Release '
    - name: Store artifacts for wrappers-android-${{ matrix.arch }}
      uses: actions/upload-artifact@v4
      with:
        name: wrappers-android-${{ matrix.arch }}
        path: wrappers/build/**
        retention-days: ${{ github.event_name != 'pull_request' && 30 || 1 }}
        if-no-files-found: error
  windows:
    name: Windows
    if: needs.check-cache.outputs.wrappers-windows-Win32 != 'true' || needs.check-cache.outputs.wrappers-windows-x64 != 'true' || needs.check-cache.outputs.wrappers-windows-ARM64 != 'true'
    needs:
    - check-cache
    strategy:
      matrix:
        arch:
        - Win32
        - x64
        - ARM64
      fail-fast: false
    runs-on: windows-latest
    timeout-minutes: 90
    steps:
    - name: Checkout Code
      uses: actions/checkout@v4
      with:
        submodules: recursive
        ref: ${{ github.event.pull_request.head.sha }}
    - name: Check Cache for windows-${{ matrix.arch }}
      id: check-cache
      uses: actions/cache@v4
      with:
        path: ./wrappers/build/**
        key: wrappers-windows-${{ matrix.arch }}-Release-${{hashFiles('./wrappers/**')}}
    - name: Setup MSVC
      if: steps.check-cache.outputs.cache-hit != 'true'
      shell: pwsh
      run: Start-Process "C:\Program Files (x86)\Microsoft Visual Studio\Installer\vs_installer.exe" -ArgumentList 'modify --installPath "C:\Program Files\Microsoft Visual Studio\2022\Enterprise" --quiet --add Microsoft.VisualStudio.Component.VC.14.35.17.5.${{ startswith(matrix.arch, 'ARM') && matrix.arch || 'x86.x64' }}' -Wait -PassThru
    - name: Build Wrappers
      if: steps.check-cache.outputs.cache-hit != 'true'
      run: pwsh ./wrappers/build.ps1 Windows -Platforms ${{ matrix.arch }} -ExtraCMakeArgs "-T v143,version=14.35" -Configuration Release -EnableLTO
    - name: Store artifacts for wrappers-windows-${{ matrix.arch }}
      uses: actions/upload-artifact@v4
      with:
        name: wrappers-windows-${{ matrix.arch }}
        path: wrappers/build/**
        retention-days: ${{ github.event_name != 'pull_request' && 30 || 1 }}
        if-no-files-found: error
  uwp:
    name: UWP
<<<<<<< HEAD
    if: needs.check-cache.outputs.wrappers-windows-uwp-Win32 != 'true' || needs.check-cache.outputs.wrappers-windows-uwp-x64 != 'true' || needs.check-cache.outputs.wrappers-windows-uwp-ARM != 'true' || needs.check-cache.outputs.wrappers-windows-uwp-ARM64 != 'true'
=======
    if: needs.check-cache.outputs.wrappers-windows-uwp-Win32 != 'true' || needs.check-cache.outputs.wrappers-windows-uwp-x64 != 'true' || needs.check-cache.outputs.wrappers-windows-uwp-ARM64 != 'true'
>>>>>>> d44ca659
    needs:
    - check-cache
    strategy:
      matrix:
        arch:
        - Win32
        - x64
        - ARM
        - ARM64
      fail-fast: false
    runs-on: windows-latest
    timeout-minutes: 90
    steps:
    - name: Checkout Code
      uses: actions/checkout@v4
      with:
        submodules: recursive
        ref: ${{ github.event.pull_request.head.sha }}
    - name: Check Cache for windows-uwp-${{ matrix.arch }}
      id: check-cache
      uses: actions/cache@v4
      with:
        path: ./wrappers/build/**
        key: wrappers-windows-uwp-${{ matrix.arch }}-Release-${{hashFiles('./wrappers/**')}}
    - name: Setup MSVC
      if: steps.check-cache.outputs.cache-hit != 'true'
      shell: pwsh
      run: Start-Process "C:\Program Files (x86)\Microsoft Visual Studio\Installer\vs_installer.exe" -ArgumentList 'modify --installPath "C:\Program Files\Microsoft Visual Studio\2022\Enterprise" --quiet --add Microsoft.VisualStudio.Component.VC.14.35.17.5.${{ startswith(matrix.arch, 'ARM') && matrix.arch || 'x86.x64' }}' -Wait -PassThru
    - name: Build Wrappers
      if: steps.check-cache.outputs.cache-hit != 'true'
      run: pwsh ./wrappers/build.ps1 WindowsStore -Platforms ${{ matrix.arch }} -ExtraCMakeArgs "-T v143,version=14.35" -Configuration Release -EnableLTO
    - name: Store artifacts for wrappers-windows-uwp-${{ matrix.arch }}
      uses: actions/upload-artifact@v4
      with:
        name: wrappers-windows-uwp-${{ matrix.arch }}
        path: wrappers/build/**
        retention-days: ${{ github.event_name != 'pull_request' && 30 || 1 }}
        if-no-files-found: error<|MERGE_RESOLUTION|>--- conflicted
+++ resolved
@@ -373,11 +373,7 @@
     if: needs.check-cache.outputs.wrappers-macos != 'true'
     needs:
     - check-cache
-<<<<<<< HEAD
-    runs-on: macos-12
-=======
     runs-on: macos-latest
->>>>>>> d44ca659
     timeout-minutes: 90
     steps:
     - name: Checkout Code
@@ -411,11 +407,7 @@
     if: needs.check-cache.outputs.wrappers-catalyst != 'true'
     needs:
     - check-cache
-<<<<<<< HEAD
-    runs-on: macos-12
-=======
     runs-on: macos-latest
->>>>>>> d44ca659
     timeout-minutes: 90
     steps:
     - name: Checkout Code
@@ -458,11 +450,7 @@
         - Device
         - Simulator
       fail-fast: false
-<<<<<<< HEAD
-    runs-on: macos-12
-=======
     runs-on: macos-latest
->>>>>>> d44ca659
     timeout-minutes: 90
     steps:
     - name: Checkout Code
@@ -614,11 +602,7 @@
         if-no-files-found: error
   uwp:
     name: UWP
-<<<<<<< HEAD
-    if: needs.check-cache.outputs.wrappers-windows-uwp-Win32 != 'true' || needs.check-cache.outputs.wrappers-windows-uwp-x64 != 'true' || needs.check-cache.outputs.wrappers-windows-uwp-ARM != 'true' || needs.check-cache.outputs.wrappers-windows-uwp-ARM64 != 'true'
-=======
     if: needs.check-cache.outputs.wrappers-windows-uwp-Win32 != 'true' || needs.check-cache.outputs.wrappers-windows-uwp-x64 != 'true' || needs.check-cache.outputs.wrappers-windows-uwp-ARM64 != 'true'
->>>>>>> d44ca659
     needs:
     - check-cache
     strategy:
@@ -626,7 +610,6 @@
         arch:
         - Win32
         - x64
-        - ARM
         - ARM64
       fail-fast: false
     runs-on: windows-latest
