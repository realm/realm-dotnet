--- conflicted
+++ resolved
@@ -128,13 +128,6 @@
     - name: Add msbuild to PATH
       uses: microsoft/setup-msbuild@v1.0.2
       if: ${{ runner.os == 'Windows' }}
-<<<<<<< HEAD
-    - uses: actions/cache@v2
-      with:
-        path: ~/.nuget/packages
-        key: ${{ runner.os }}-nuget-${{ hashFiles('Realm/Realm.Fody/*.csproj', 'Realm/Realm/*.csproj', 'Realm/Realm.UnityUtils/*.csproj', 'Realm/Realm.UnityWeaver/*.csproj', 'Realm/Realm.SourceGenerator/*.csproj') }}
-=======
->>>>>>> 1c54ad89
     - name: Build Realm/Realm.Fody
       run: msbuild Realm/Realm.Fody -t:Pack -p:Configuration=Release -restore -p:PackageOutputPath=${{ github.workspace }}/Realm/packages -p:VersionSuffix=${{ steps.set-version-suffix.outputs.build_suffix }}
     - name: Build Realm/Realm
@@ -143,8 +136,6 @@
       run: msbuild Realm/Realm.UnityUtils -t:Pack -p:Configuration=Release -restore -p:PackageOutputPath=${{ github.workspace }}/Realm/packages -p:VersionSuffix=${{ steps.set-version-suffix.outputs.build_suffix }}
     - name: Build Realm/Realm.UnityWeaver
       run: msbuild Realm/Realm.UnityWeaver -t:Pack -p:Configuration=Release -restore -p:PackageOutputPath=${{ github.workspace }}/Realm/packages -p:VersionSuffix=${{ steps.set-version-suffix.outputs.build_suffix }}
-    - name: Build Realm/Realm.SourceGenerator
-      run: msbuild Realm/Realm.SourceGenerator -t:Pack -p:Configuration=Release -restore -p:PackageOutputPath=${{ github.workspace }}/Realm/packages -p:VersionSuffix=${{ steps.set-version-suffix.outputs.build_suffix }}
     - name: Read version
       id: get-version
       run: |
@@ -179,16 +170,7 @@
         name: Realm.UnityWeaver.${{ steps.get-version.outputs.version }}
         path: ${{ github.workspace }}/Realm/packages/Realm.UnityWeaver.${{ steps.get-version.outputs.version }}.*nupkg
         retention-days: ${{ github.event_name != 'pull_request' && 30 || 1 }}
-<<<<<<< HEAD
-    - name: Store artifacts for Realm.SourceGenerator.${{ steps.get-version.outputs.version }}
-      uses: actions/upload-artifact@v2
-      with:
-        name: Realm.SourceGenerator.${{ steps.get-version.outputs.version }}
-        path: ${{ github.workspace }}/Realm/packages/Realm.SourceGenerator.${{ steps.get-version.outputs.version }}.*nupkg
-        retention-days: ${{ github.event_name != 'pull_request' && 30 || 1 }}
-=======
-        if-no-files-found: error
->>>>>>> 1c54ad89
+        if-no-files-found: error
     - name: Store artifacts for ExtractedChangelog
       uses: actions/upload-artifact@v2
       with:
