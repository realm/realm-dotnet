module test

import "package://pkg.pkl-lang.org/github.com/stefma/pkl-gha/com.github.action@0.0.4#/GitHubAction.pkl" as gha
<<<<<<< HEAD
=======
import "BaaS.pkl"
>>>>>>> d44ca659
import "Common.pkl"
import "Package.pkl"
import "Steps.pkl"

local const actionReportTestResults = "dorny/test-reporter@31a54ee7ebcacc03a09ea97a7e5465a47b84aea5"

local const outputFile = "TestResults.xml"
local const executableExpression = "${{ steps.dotnet-publish.outputs.executable-path }}"

// Public test targets
<<<<<<< HEAD
function netFramework(): gha.Job = testJob(
=======
function netFramework(_syncDifferentiators: Listing<String>): gha.Job = testJob(
>>>>>>> d44ca659
  new TestConfig {
    title = ".NET Framework"
    needsPackages = true
  },
  new gha.WindowsLatest {},
  null,
  (config) -> new Listing<gha.Step> {
    ...prepareTests(config)
    ...buildTests(new Steps.MSBuildConfig {
      projects {
        "Tests/Realm.Tests"
      }
      properties {
        ["TargetFramework"] = "net461"
      }
      standaloneExe = true
    })
    new {
      name = "Run the tests"
      run = "./Tests/Realm.Tests/bin/\(Common.configuration)/net461/Realm.Tests.exe --result=\(outputFile) --labels=After"
    }
    ...reportTestResults(config)
  })

function netCore(frameworks: Listing<Common.NetFramework>): gha.Job = testJob(
  new TestConfig {
    needsPackages = true
    title = "${{ matrix.framework }}, ${{ (matrix.os.runner == 'win81' && 'win81') || matrix.os.runtime }}"
    shouldCleanWorkspace = true
  },
  "${{ matrix.os.runner }}",
  new gha.Strategy {
    matrix {
      ["framework"] = frameworks
      ["os"] = new {
        new { runner = "windows-latest" runtime = "win-x64" }
        new { runner = "ubuntu-latest" runtime = "linux-x64" }
<<<<<<< HEAD
        new { runner = "macos-14" runtime = "osx-x64" }
      }
      ["include"] = new {
        new {
          ["framework"] = "net8.0"
          ["os"] = new MatrixOS { runner = "macos-14" runtime = "osx-arm64" }
        }
=======
        new { runner = "macos-13" runtime = "osx-x64" }
        new { runner = "macos-latest" runtime = "osx-arm64" }
>>>>>>> d44ca659
      }
    }
    `fail-fast` = false
  },
  (config) -> new Listing<gha.Step> {
    ...prepareTests(config)
    // To avoid NU5037 error
    new {
      name = "Clear nuget cache"
      run = "dotnet nuget locals all --clear"
      `if` = "${{ matrix.os.runner == 'win81' }}"
    }
    new {
      id = "get-net-version"
      name = "Extract .NET version"
      run = """
          NET_VERSION=$(echo '${{ matrix.framework }}.x' | sed 's/net//g')
          echo "version=$NET_VERSION" >> $GITHUB_OUTPUT
        """
      shell = "bash"
    }
    Steps.setupDotnet("${{ steps.get-net-version.outputs.version }}")
    ...Steps.dotnetPublish("Tests/Realm.Tests", "${{ matrix.framework }}", "${{ matrix.os.runtime }}", getTestProps(true))
    ...dotnetRunTests(true)
    ...reportTestResults(config)
  })

function weaver(): gha.Job = testJob(
  new TestConfig {
    title = "Weaver"
    shouldCleanWorkspace = true
  },
  "${{ matrix.os.runner }}",
  new gha.Strategy {
    matrix {
      ["os"] = new {
        new { runner = "windows-latest" runtime = "win-x64" }
        new { runner = "ubuntu-latest" runtime = "linux-x64" }
        new { runner = "macos-14" runtime = "osx-arm64" }
      }
    }
    `fail-fast` = false
  },
  (config) -> new Listing<gha.Step> {
    ...Steps.checkout(false)
<<<<<<< HEAD
    Steps.setupDotnet("6.0.x")
    ...Steps.dotnetPublish("Tests/Weaver/Realm.Fody.Tests", "net6.0", "${{ matrix.os.runtime }}", new Mapping {}).toList()
=======
    ...Steps.setupWorkloads(null, "8.0.x")
    ...Steps.dotnetPublish("Tests/Weaver/Realm.Fody.Tests", "net8.0", "${{ matrix.os.runtime }}", new Mapping {}).toList()
>>>>>>> d44ca659
    ...dotnetRunTests(false)
    ...reportTestResults(config)
  })

function xunit(): gha.Job = testJob(
  new TestConfig {
    title = "xUnit Compatibility"
    needsPackages = true
  },
  new gha.WindowsLatest {},
  null,
  (config) -> new Listing<gha.Step> {
    ...prepareTests(config)
<<<<<<< HEAD
    ...Steps.dotnetPublish("Tests/Tests.XUnit", "net6.0", "win-x64", new Mapping {}).toList()
=======
    ...Steps.dotnetPublish("Tests/Tests.XUnit", "net8.0", "win-x64", new Mapping {}).toList()
>>>>>>> d44ca659
    new {
      name = "Run Tests"
      run = "dotnet test \(executableExpression)/Tests.XUnit.dll --logger GitHubActions"
    }
  })

function sourceGeneration(): gha.Job = testJob(
  new TestConfig {
    title = "Source Generation"
  },
  new gha.WindowsLatest {},
  null,
  (config) -> new Listing<gha.Step> {
    ...Steps.checkout(false)
<<<<<<< HEAD
    Steps.setupDotnet("6.0.x")
    ...Steps.dotnetPublish("Tests/SourceGenerators/Realm.SourceGenerator.Tests", "net6.0", "win-x64", new Mapping {}).toList()
=======
    ...Steps.setupWorkloads(null, "6.0.x")
    ...Steps.dotnetPublish("Tests/SourceGenerators/Realm.SourceGenerator.Tests", "net8.0", "win-x64", new Mapping {}).toList()
>>>>>>> d44ca659
    ...dotnetRunTests(false)
    ...reportTestResults(config)
  })

function wovenClasses(): gha.Job = testJob(
  new TestConfig {
    needsPackages = true
    title = "Woven Classes"
  },
  new gha.WindowsLatest {},
  null,
  (config) -> new Listing<gha.Step> {
    ...prepareTests(config)
    ...Steps.dotnetPublish("Tests/Realm.Tests", "net8.0", "win-x64", (getTestProps(true)) {
      ["TestWeavedClasses"] = "true"
    })
    ...dotnetRunTests(false)
    ...reportTestResults(config)
  }
)

<<<<<<< HEAD
function tvOS(): gha.Job = testJob(
  new TestConfig {
    needsPackages = true
    title = "Xamarin.tvOS"
  },
  "macos-12",
  null,
  (config) -> new Listing<gha.Step> {
    ...prepareTests(config)
    ...buildTests(new Steps.MSBuildConfig {
      projects {
        "Tests/Tests.XamarinTVOS"
      }
      properties {
        ["Platform"] = "iPhoneSimulator"
      }
    })
    Steps.runSimulator(new Steps.SimulatorConfig {
      appPath = "Tests/Tests.XamarinTVOS/bin/iPhoneSimulator/\(Common.configuration)/Tests.XamarinTVOS.app"
      arguments = "--headless --result=${{ github.workspace }}/\(outputFile) --labels=All"
      bundleId = "io.realm.Tests-XamarinTVOS"
      iphoneToSimulate = "Apple-TV-1080p"
      os = "tvOS"
    })
    ...reportTestResults(config)
  })

function iOS_Xamarin(): gha.Job = testJob(
  new TestConfig {
    needsPackages = true
    title = "Xamarin.iOS"
  },
  "macos-12",
  null,
  (config) -> new Listing<gha.Step> {
    ...prepareTests(config)
    ...buildTests(new Steps.MSBuildConfig {
      projects {
        "Tests/Tests.iOS"
      }
      properties {
        ["Platform"] = "iPhoneSimulator"
      }
    })
    Steps.runSimulator(new Steps.SimulatorConfig {
      appPath = "Tests/Tests.iOS/bin/iPhoneSimulator/\(Common.configuration)/Tests.iOS.app"
      arguments = "--headless --result=${{ github.workspace }}/\(outputFile) --labels=All "
      bundleId = "io.realm.dotnettests"
      iphoneToSimulate = "iPhone-8"
      os = "iOS"
    })
    ...reportTestResults(config)
  })

function iOS_Maui(): gha.Job = testJob(
=======
function iOS_Maui(_syncDifferentiators: Listing<Common.SyncDifferentiator>): gha.Job = testJob(
>>>>>>> d44ca659
  new TestConfig {
    needsPackages = true
    title = "Maui.iOS"
    transformResults = true
  },
<<<<<<< HEAD
  "macos-14",
=======
  "macos-latest",
>>>>>>> d44ca659
  null,
  (config) -> new Listing<gha.Step> {
    ...prepareTests(config)
    ...Steps.setupMaui()
    Steps.setupXcode("latest-stable")
    Steps.dotnetBuild("Tests/Tests.Maui", "net8.0-ios", null, getTestProps(false))
    Steps.runSimulator(new Steps.SimulatorConfig {
      appPath = "Tests/Tests.Maui/bin/\(Common.configuration)/net8.0-ios/iossimulator-arm64/Tests.Maui.app"
<<<<<<< HEAD
      arguments = "--headless --result=${{ github.workspace }}/\(outputFile) --labels=All"
=======
      arguments = "--headless --result=${{ github.workspace }}/\(outputFile) --labels=All \(baasTestArgs(config))"
>>>>>>> d44ca659
      bundleId = "io.realm.mauitests"
      iphoneToSimulate = "iPhone-15"
      os = "iOS"
    })
    ...reportTestResults(config)
  })

<<<<<<< HEAD
function macOS_Xamarin(): gha.Job = testJob(
  new TestConfig {
    needsPackages = true
    title = "Xamarin.macOS"
  },
  "macos-12",
  null,
  (config) -> new Listing<gha.Step> {
    ...prepareTests(config)
    ...buildTests(new Steps.MSBuildConfig {
      projects {
        "Tests/Tests.XamarinMac"
      }
    })
    new {
      name = "Run the tests"
      run = "Tests/Tests.XamarinMac/bin/\(Common.configuration)/Tests.XamarinMac.app/Contents/MacOS/Tests.XamarinMac --headless --result=${{ github.workspace }}/\(outputFile) --labels=All"
    }
    ...reportTestResults(config)
  })

function macOS_Maui(): gha.Job = testJob(
=======
function macOS_Maui(_syncDifferentiators: Listing<Common.SyncDifferentiator>): gha.Job = testJob(
>>>>>>> d44ca659
  new TestConfig {
    needsPackages = true
    title = "Maui.MacCatalyst"
    transformResults = true
  },
<<<<<<< HEAD
  "macos-14",
=======
  "macos-latest",
>>>>>>> d44ca659
  null,
  (config) -> new Listing<gha.Step> {
    ...prepareTests(config)
    ...Steps.setupMaui()
    Steps.setupXcode("latest-stable")
    Steps.dotnetBuild("Tests/Tests.Maui", "net8.0-maccatalyst", null, getTestProps(false))
    new {
      name = "Run the tests"
      run = "Tests/Tests.Maui/bin/\(Common.configuration)/net8.0-maccatalyst/maccatalyst-x64/Tests.Maui.app/Contents/MacOS/Tests.Maui --headless --result=${{ github.workspace }}/\(outputFile) --labels=All"
    }
    ...reportTestResults(config)
  })

<<<<<<< HEAD
function uwp(): gha.Job = testJob(
=======
function uwp(_syncDifferentiators: Listing<Common.SyncDifferentiator>): gha.Job = testJob(
>>>>>>> d44ca659
  new TestConfig {
    needsPackages = true
    title = "UWP"
  },
  new gha.WindowsLatest {},
  null,
  (config) -> new Listing<gha.Step> {
    ...prepareTests(config)
    new {
      name = "Import test certificate"
      run = """
        $pfx_cert_byte = [System.Convert]::FromBase64String("${{ secrets.Base64_Encoded_Pfx }}")
        $currentDirectory = Get-Location
        [IO.File]::WriteAllBytes("${{ github.workspace }}\\Tests\\Tests.UWP\\Tests.UWP_TemporaryKey.pfx", $pfx_cert_byte)
        certutil -f -p "${{ secrets.Pfx_Password }}" -importpfx my ${{ github.workspace }}\\Tests\\Tests.UWP\\Tests.UWP_TemporaryKey.pfx
        """
      shell = "powershell"
    }
    ...buildTests(new Steps.MSBuildConfig {
      projects {
        "Tests/Tests.UWP"
      }
      properties {
        ["AppxBundle"] = "Always"
        ["PackageCertificateKeyFile"] = "${{ github.workspace }}\\Tests\\Tests.UWP\\Tests.UWP_TemporaryKey.pfx"
        ["PackageCertificatePassword"] = "${{ secrets.Pfx_Password }}"
        ["UseDotNetNativeToolchain"] = "false"
        ["AppxBundlePlatforms"] = "x64"
      }
    })
    new {
      name = "Run the tests"
      run = "./Tests/Tests.UWP/RunTests.ps1"
      shell = "powershell"
    }
    ...reportTestResultsWithCustomFile("${{ env.TEST_RESULTS }}", config)
  })

<<<<<<< HEAD
function android_Xamarin(): gha.Job = testJob(
  new TestConfig {
    needsPackages = true
    title = "Xamarin.Android"
  },
  new gha.WindowsLatest {},
  null,
  (config) -> new Listing<gha.Step> {
    Steps.setupJDK()
    ...prepareTests(config)
    ...buildTests(new Steps.MSBuildConfig {
      projects {
        "Tests/Tests.Android"
      }
      target = "SignAndroidPackage"
      properties {
        ["AndroidUseSharedRuntime"] = "False"
        ["EmbedAssembliesIntoApk"] = "True"
      }
    })
    ...Steps.runDeviceFarm(new Steps.DeviceFarmConfig {
      apkPath = "${{ github.workspace }}/Tests/Tests.Android/bin/Release/io.realm.xamarintests-Signed.apk"
      appId = "io.realm.xamarintests"
    })
    ...reportTestResultsWithCustomFile("${{ steps.run_tests.outputs.test-results-path }}", config)
  })

function android_Maui(): gha.Job = testJob(
=======
function android_Maui(_syncDifferentiators: Listing<Common.SyncDifferentiator>): gha.Job = testJob(
>>>>>>> d44ca659
  new TestConfig {
    needsPackages = true
    title = "Maui.Android"
    transformResults = true
  },
  new gha.WindowsLatest {},
  null,
  (config) -> new Listing<gha.Step> {
    Steps.setupJDK()
    ...prepareTests(config)
    ...Steps.setupMaui()
    ...Steps.dotnetPublish("Tests/Tests.Maui", "net8.0-android", /* runtime */ null, getTestProps(false))
    ...Steps.runDeviceFarm(new Steps.DeviceFarmConfig {
      apkPath = "${{ github.workspace }}/Tests/Tests.Maui/bin/Release/net8.0-android/publish/io.realm.mauitests-Signed.apk"
      appId = "io.realm.mauitests"
    })
    ...reportTestResultsWithCustomFile("${{ steps.run_tests.outputs.test-results-path }}", config)
  })

<<<<<<< HEAD
function codeCoverage(wrappersJob: String): gha.Job = (testJob(
=======
function codeCoverage(wrappersJob: String, _syncDifferentiators: Listing<Common.SyncDifferentiator>): gha.Job = (testJob(
>>>>>>> d44ca659
  new TestConfig {
    title = "Code Coverage"
    usedWrappers = List("linux-x86_64")
  },
  new gha.UbuntuLatest {},
  null,
  (config) -> new Listing<gha.Step> {
    ...prepareTests(config)
    new {
      name = "Setup Coverlet & Report Generator"
      run = """
        dotnet tool install coverlet.console --tool-path tools
        dotnet tool install dotnet-reportgenerator-globaltool --tool-path tools
        echo "${{ github.workspace }}/tools" >> $GITHUB_PATH
        """
    }
    ...Steps.dotnetPublish("Tests/Realm.Tests", "net8.0", "linux-x64", new Mapping { ["RealmTestsStandaloneExe"] = "true" })
    new gha.Step {
      name = "Run the tests"
      run = "./tools/coverlet ./Tests/Realm.Tests/bin/\(Common.configuration)/net8.0/linux-x64 -t \(executableExpression) -a '--result=\(outputFile) --labels=After' -f lcov -o ./report.lcov --exclude '[Realm.Tests]*' --exclude '[Realm.Fody]*'"
    } |> enableCoreDumps(true)
    archiveCoreDump()
    ...Steps.publishCoverage("./report.lcov")
    ...reportTestResults(config)
  })) {
  needs {
    wrappersJob
  }
}

function unity(config: UnityTestConfig): Mapping<String, gha.Job> = new Mapping<String, gha.Job> {
  ["build-unity-tests-\(config.os)"] = new gha.Job {
    name = "Build Unity \(config.os)"
    `runs-on` = new Listing<String> {
      "unity"
      config.os
    }
    needs {
      Common.job_Packages
      Common.job_Unity
    }
    `timeout-minutes` = 30
    `if` = Common.ifNotCanceledCondition
    steps {
      ...Steps.checkout(false)
      Steps.cleanupWorkspace()
      Steps.downloadArtifacts(Package.unityPkgName, "Realm/Realm.Unity")
      Steps.downloadArtifacts("UnityTests", "Tests/Tests.Unity")
      new {
        name = "Build Unity Tests"
        run = "unity-editor -runTests -batchmode -projectPath ${{ github.workspace }}/Tests/Tests.Unity -testPlatform Standalone\(config.platform()) -testSettingsFile ${{ github.workspace }}/Tests/Tests.Unity/.TestConfigs/\(config.settings).json -logFile \(if (config.os == "windows") "build.log" else "-")"
      }
      Steps.uploadArtifacts("UnityTestsRunner.\(config.os)", "Tests/Tests.Unity/Player_Standalone\(config.platform())_\(config.settings)/")
    }
  }
  ["run-unity-tests-\(config.os)"] = new gha.Job {
    name = "Test Unity \(config.os)"
    `runs-on` = config.runsOn()
    `timeout-minutes` = 30
    `if` = Common.ifNotCanceledCondition
    needs {
      "build-unity-tests-\(config.os)"
    }
    steps {
      ...Steps.checkout(false)
      Steps.downloadArtifacts("UnityTestsRunner.\(config.os)", "TestRunner")
      when (config.os == "linux") {
        new {
          name = "Install xvfb"
          run = "sudo apt install -y xvfb libglu1 libxcursor1"
        }
        new {
          name = "Run Tests"
          run = """
            chmod +x ${{ github.workspace }}/TestRunner/PlayerWithTests.x86_64
            xvfb-run --auto-servernum --server-args='-screen 0 640x480x24:32' ${{ github.workspace }}/TestRunner/PlayerWithTests.x86_64 -logFile - --result=${{ github.workspace }}/\(outputFile)
            """
        }
      }
      when (config.os == "windows") {
        new {
          name = "Run Tests"
          run = #"""
            Start-Process ${{ github.workspace }}\TestRunner\PlayerWithTests.exe -Wait -ArgumentList "-logFile","${{ github.workspace }}\test.log","--result=${{ github.workspace }}\\#(outputFile)"
            cat ${{ github.workspace }}\test.log
            """#
          shell = "pwsh"
        }
      }
      ...reportTestResults(new TestConfig {
        title = "Unity \(config.os) \(config.settings)"
      })
    }
  }
}

function benchmark(): gha.Job = testJob(
  new TestConfig {
    title = "Benchmark"
    shouldCleanWorkspace = true
    needsPackages = true
  },
  "performance-tests",
  null,
  (config) -> new Listing<gha.Step> {
    local find_results_step = "find-results-file"
    local find_results_output = "benchmark-results"

    ...prepareTests(config)
    // To avoid NU5037 error
    new {
      name = "Clear nuget cache"
      run = "dotnet nuget locals all --clear"
    }
    ...Steps.dotnetPublish("Tests/Benchmarks/PerformanceTests", "net8.0", "linux-x64", getTestProps(true))
    new {
      name = "Run the tests"
      run = "\(executableExpression)/PerformanceTests -f \"*\" --join"
    }
    new {
      name = "Find Results file"
      run = """
        cd BenchmarkDotNet.Artifacts/results
        file=$(basename BenchmarkRun*json)
        echo "\(find_results_output)=$file" >> $GITHUB_OUTPUT
        """
      shell = "bash"
      id = find_results_step
    }
    new {
      name = "Publish Benchmark Results"
      uses = "./github/actions/benchmark-uploader"
      with {
        ["realm-token"] = "${{ secrets.Realm_Token }}"
        ["file"] = "${{ github.workspace }}/BenchmarkDotNet.Artifacts/results/${{ steps.\(find_results_step).outputs.\(find_results_output) }}"
        ["dashboard-path"] = "dashboard.charts"
        ["nuget-package"] = "${{ github.workspace }}/Realm/packages/Realm.${{ needs.\(Common.job_Packages).outputs.\(Steps.getVersionOutput) }}.nupkg"
      }
    }
    Steps.uploadArtifacts("dashboard.charts", "dashboard.charts")
  })

class UnityTestConfig {
  os: "windows"|"linux"
  settings: String = "Mono-Net4"

  function platform() = "\(os.capitalize())64"
  function runsOn(): gha.Machine = if (os == "windows") new gha.WindowsLatest {} else if (os == "linux") new gha.UbuntuLatest {} else throw("invalid os: \(os)")
}

// Private helpers
local function testJob(config: TestConfig, runsOn: gha.Machine|String, _strategy: gha.Strategy?, _steps: Function1<TestConfig, Listing<gha.Step>>): gha.Job = (if (_strategy != null) new gha.Job {
  strategy = _strategy
} else new gha.Job {}) {
  name = "Test \(config.title)"
  `runs-on` = runsOn
  when (config.needsPackages) {
    needs {
      Common.job_Packages
    }
  }
  `if` = Common.ifNotCanceledCondition
  `timeout-minutes` = Common.testTimeout
  steps = _steps.apply(config)
}

local function prepareTests(config: TestConfig(needsPackages == true || !usedWrappers.isEmpty)): Listing<gha.Step> = new Listing {
  ...Steps.checkout(false)
  ...cleanWorkspace(config.shouldCleanWorkspace)
  ...fetchTestArtifacts(config.usedWrappers)
}

local function cleanWorkspace(shouldClean: Boolean): Listing<gha.Step> = new Listing {
  when (shouldClean) {
    Steps.cleanupWorkspace()
  }
}

local function fetchTestArtifacts(wrappers: List<String>(every((wrapper) -> Common.wrapperBinaryNames.contains(wrapper)))): List<gha.Step> =
  if (!wrappers.isEmpty) Steps.fetchWrappers(wrappers)
  else Steps.fetchPackages(Common.nugetPackages)

local function buildTests(config: Steps.MSBuildConfig): Listing<gha.Step> = Steps.msbuild((config) {
  properties {
    ...getTestProps(config.standaloneExe)
  }
})

local function reportTestResults(config: TestConfig): Listing<gha.Step> = reportTestResultsWithCustomFile(outputFile, config)

local function reportTestResultsWithCustomFile(_outputFile: String, config: TestConfig): Listing<gha.Step> = new {
  local __outputFile = if (config.transformResults) "\(_outputFile)_transformed.xml" else _outputFile
  when (config.transformResults) {
    new {
      name = "Transform Results"
      run = "xsltproc --output \(__outputFile) Tests/Realm.Tests/EmbeddedResources/nunit3-junit.xslt \(_outputFile)"
    }
  }
  new {
    name = "Publish Unit Test Results"
    uses = actionReportTestResults
    `if` = "always()"
    with {
      ["name"] = "Results \(config.title)"
      ["path"] = __outputFile
      ["reporter"] = "java-junit"
      ["list-suites"] = "failed"
      ["path-replace-backslashes"] = true
      ["fail-on-error"] = true
    }
  }
}

local function getTestProps(standaloneExe: Boolean): Mapping<String, String> = new Mapping {
  ["RestoreConfigFile"] = "Tests/Test.NuGet.Config"
  ["UseRealmNupkgsWithVersion"] = "${{ needs.\(Common.job_Packages).outputs.\(Steps.getVersionOutput) }}"
  when (standaloneExe) {
    ["RealmTestsStandaloneExe"] = "true"
  }
}

local function dotnetRunTests(enableCoreDumps: Boolean): Listing<gha.Step> = new Listing {
  new gha.Step {
    name = "Run the tests"
    run = "\(executableExpression) --result=\(outputFile) --labels=After"
  } |> enableCoreDumps(enableCoreDumps)
  when (enableCoreDumps) {
    archiveCoreDump()
  }
}

local function enableCoreDumps(enable: Boolean): Mixin<gha.Step> = new Mixin<gha.Step> {
  when (enable) {
    env {
      ["DOTNET_DbgEnableMiniDump"] = 1
      ["DOTNET_EnableCrashReport"] = 1
    }
  }
}

local function archiveCoreDump(): gha.Step = (Steps.uploadArtifacts("crash-report-net-core-${{ runner.os }}-${{ runner.arch }}", "/tmp/coredump*")) {
  name = "Archive core dump"
  `if` = "${{ failure() && runner.os != 'Windows' }}"
  with {
    ["retention-days"] = 30
    ["if-no-files-found"] = "warn"
  }
}

local class MatrixOS {
<<<<<<< HEAD
  runner: "windows-latest"|"ubuntu-latest"|"macos-13"|"macos-14"
=======
  runner: "windows-latest"|"ubuntu-latest"|"macos-13"|"macos-latest"
>>>>>>> d44ca659
  runtime: Common.NetRuntime
}

local class TestConfig {
  title: String
  needsPackages: Boolean = false
  usedWrappers: List<String>(every((wrapper) -> Common.wrapperBinaryNames.contains(wrapper)))
  shouldCleanWorkspace: Boolean = false
  transformResults: Boolean = false
}<|MERGE_RESOLUTION|>--- conflicted
+++ resolved
@@ -1,10 +1,6 @@
 module test
 
 import "package://pkg.pkl-lang.org/github.com/stefma/pkl-gha/com.github.action@0.0.4#/GitHubAction.pkl" as gha
-<<<<<<< HEAD
-=======
-import "BaaS.pkl"
->>>>>>> d44ca659
 import "Common.pkl"
 import "Package.pkl"
 import "Steps.pkl"
@@ -15,11 +11,7 @@
 local const executableExpression = "${{ steps.dotnet-publish.outputs.executable-path }}"
 
 // Public test targets
-<<<<<<< HEAD
 function netFramework(): gha.Job = testJob(
-=======
-function netFramework(_syncDifferentiators: Listing<String>): gha.Job = testJob(
->>>>>>> d44ca659
   new TestConfig {
     title = ".NET Framework"
     needsPackages = true
@@ -57,18 +49,8 @@
       ["os"] = new {
         new { runner = "windows-latest" runtime = "win-x64" }
         new { runner = "ubuntu-latest" runtime = "linux-x64" }
-<<<<<<< HEAD
-        new { runner = "macos-14" runtime = "osx-x64" }
-      }
-      ["include"] = new {
-        new {
-          ["framework"] = "net8.0"
-          ["os"] = new MatrixOS { runner = "macos-14" runtime = "osx-arm64" }
-        }
-=======
         new { runner = "macos-13" runtime = "osx-x64" }
         new { runner = "macos-latest" runtime = "osx-arm64" }
->>>>>>> d44ca659
       }
     }
     `fail-fast` = false
@@ -114,13 +96,7 @@
   },
   (config) -> new Listing<gha.Step> {
     ...Steps.checkout(false)
-<<<<<<< HEAD
-    Steps.setupDotnet("6.0.x")
-    ...Steps.dotnetPublish("Tests/Weaver/Realm.Fody.Tests", "net6.0", "${{ matrix.os.runtime }}", new Mapping {}).toList()
-=======
-    ...Steps.setupWorkloads(null, "8.0.x")
     ...Steps.dotnetPublish("Tests/Weaver/Realm.Fody.Tests", "net8.0", "${{ matrix.os.runtime }}", new Mapping {}).toList()
->>>>>>> d44ca659
     ...dotnetRunTests(false)
     ...reportTestResults(config)
   })
@@ -134,11 +110,7 @@
   null,
   (config) -> new Listing<gha.Step> {
     ...prepareTests(config)
-<<<<<<< HEAD
-    ...Steps.dotnetPublish("Tests/Tests.XUnit", "net6.0", "win-x64", new Mapping {}).toList()
-=======
     ...Steps.dotnetPublish("Tests/Tests.XUnit", "net8.0", "win-x64", new Mapping {}).toList()
->>>>>>> d44ca659
     new {
       name = "Run Tests"
       run = "dotnet test \(executableExpression)/Tests.XUnit.dll --logger GitHubActions"
@@ -153,13 +125,7 @@
   null,
   (config) -> new Listing<gha.Step> {
     ...Steps.checkout(false)
-<<<<<<< HEAD
-    Steps.setupDotnet("6.0.x")
-    ...Steps.dotnetPublish("Tests/SourceGenerators/Realm.SourceGenerator.Tests", "net6.0", "win-x64", new Mapping {}).toList()
-=======
-    ...Steps.setupWorkloads(null, "6.0.x")
     ...Steps.dotnetPublish("Tests/SourceGenerators/Realm.SourceGenerator.Tests", "net8.0", "win-x64", new Mapping {}).toList()
->>>>>>> d44ca659
     ...dotnetRunTests(false)
     ...reportTestResults(config)
   })
@@ -181,75 +147,13 @@
   }
 )
 
-<<<<<<< HEAD
-function tvOS(): gha.Job = testJob(
-  new TestConfig {
-    needsPackages = true
-    title = "Xamarin.tvOS"
-  },
-  "macos-12",
-  null,
-  (config) -> new Listing<gha.Step> {
-    ...prepareTests(config)
-    ...buildTests(new Steps.MSBuildConfig {
-      projects {
-        "Tests/Tests.XamarinTVOS"
-      }
-      properties {
-        ["Platform"] = "iPhoneSimulator"
-      }
-    })
-    Steps.runSimulator(new Steps.SimulatorConfig {
-      appPath = "Tests/Tests.XamarinTVOS/bin/iPhoneSimulator/\(Common.configuration)/Tests.XamarinTVOS.app"
-      arguments = "--headless --result=${{ github.workspace }}/\(outputFile) --labels=All"
-      bundleId = "io.realm.Tests-XamarinTVOS"
-      iphoneToSimulate = "Apple-TV-1080p"
-      os = "tvOS"
-    })
-    ...reportTestResults(config)
-  })
-
-function iOS_Xamarin(): gha.Job = testJob(
-  new TestConfig {
-    needsPackages = true
-    title = "Xamarin.iOS"
-  },
-  "macos-12",
-  null,
-  (config) -> new Listing<gha.Step> {
-    ...prepareTests(config)
-    ...buildTests(new Steps.MSBuildConfig {
-      projects {
-        "Tests/Tests.iOS"
-      }
-      properties {
-        ["Platform"] = "iPhoneSimulator"
-      }
-    })
-    Steps.runSimulator(new Steps.SimulatorConfig {
-      appPath = "Tests/Tests.iOS/bin/iPhoneSimulator/\(Common.configuration)/Tests.iOS.app"
-      arguments = "--headless --result=${{ github.workspace }}/\(outputFile) --labels=All "
-      bundleId = "io.realm.dotnettests"
-      iphoneToSimulate = "iPhone-8"
-      os = "iOS"
-    })
-    ...reportTestResults(config)
-  })
-
 function iOS_Maui(): gha.Job = testJob(
-=======
-function iOS_Maui(_syncDifferentiators: Listing<Common.SyncDifferentiator>): gha.Job = testJob(
->>>>>>> d44ca659
   new TestConfig {
     needsPackages = true
     title = "Maui.iOS"
     transformResults = true
   },
-<<<<<<< HEAD
-  "macos-14",
-=======
   "macos-latest",
->>>>>>> d44ca659
   null,
   (config) -> new Listing<gha.Step> {
     ...prepareTests(config)
@@ -258,11 +162,7 @@
     Steps.dotnetBuild("Tests/Tests.Maui", "net8.0-ios", null, getTestProps(false))
     Steps.runSimulator(new Steps.SimulatorConfig {
       appPath = "Tests/Tests.Maui/bin/\(Common.configuration)/net8.0-ios/iossimulator-arm64/Tests.Maui.app"
-<<<<<<< HEAD
       arguments = "--headless --result=${{ github.workspace }}/\(outputFile) --labels=All"
-=======
-      arguments = "--headless --result=${{ github.workspace }}/\(outputFile) --labels=All \(baasTestArgs(config))"
->>>>>>> d44ca659
       bundleId = "io.realm.mauitests"
       iphoneToSimulate = "iPhone-15"
       os = "iOS"
@@ -270,42 +170,13 @@
     ...reportTestResults(config)
   })
 
-<<<<<<< HEAD
-function macOS_Xamarin(): gha.Job = testJob(
-  new TestConfig {
-    needsPackages = true
-    title = "Xamarin.macOS"
-  },
-  "macos-12",
-  null,
-  (config) -> new Listing<gha.Step> {
-    ...prepareTests(config)
-    ...buildTests(new Steps.MSBuildConfig {
-      projects {
-        "Tests/Tests.XamarinMac"
-      }
-    })
-    new {
-      name = "Run the tests"
-      run = "Tests/Tests.XamarinMac/bin/\(Common.configuration)/Tests.XamarinMac.app/Contents/MacOS/Tests.XamarinMac --headless --result=${{ github.workspace }}/\(outputFile) --labels=All"
-    }
-    ...reportTestResults(config)
-  })
-
 function macOS_Maui(): gha.Job = testJob(
-=======
-function macOS_Maui(_syncDifferentiators: Listing<Common.SyncDifferentiator>): gha.Job = testJob(
->>>>>>> d44ca659
   new TestConfig {
     needsPackages = true
     title = "Maui.MacCatalyst"
     transformResults = true
   },
-<<<<<<< HEAD
-  "macos-14",
-=======
   "macos-latest",
->>>>>>> d44ca659
   null,
   (config) -> new Listing<gha.Step> {
     ...prepareTests(config)
@@ -319,11 +190,7 @@
     ...reportTestResults(config)
   })
 
-<<<<<<< HEAD
 function uwp(): gha.Job = testJob(
-=======
-function uwp(_syncDifferentiators: Listing<Common.SyncDifferentiator>): gha.Job = testJob(
->>>>>>> d44ca659
   new TestConfig {
     needsPackages = true
     title = "UWP"
@@ -362,38 +229,7 @@
     ...reportTestResultsWithCustomFile("${{ env.TEST_RESULTS }}", config)
   })
 
-<<<<<<< HEAD
-function android_Xamarin(): gha.Job = testJob(
-  new TestConfig {
-    needsPackages = true
-    title = "Xamarin.Android"
-  },
-  new gha.WindowsLatest {},
-  null,
-  (config) -> new Listing<gha.Step> {
-    Steps.setupJDK()
-    ...prepareTests(config)
-    ...buildTests(new Steps.MSBuildConfig {
-      projects {
-        "Tests/Tests.Android"
-      }
-      target = "SignAndroidPackage"
-      properties {
-        ["AndroidUseSharedRuntime"] = "False"
-        ["EmbedAssembliesIntoApk"] = "True"
-      }
-    })
-    ...Steps.runDeviceFarm(new Steps.DeviceFarmConfig {
-      apkPath = "${{ github.workspace }}/Tests/Tests.Android/bin/Release/io.realm.xamarintests-Signed.apk"
-      appId = "io.realm.xamarintests"
-    })
-    ...reportTestResultsWithCustomFile("${{ steps.run_tests.outputs.test-results-path }}", config)
-  })
-
 function android_Maui(): gha.Job = testJob(
-=======
-function android_Maui(_syncDifferentiators: Listing<Common.SyncDifferentiator>): gha.Job = testJob(
->>>>>>> d44ca659
   new TestConfig {
     needsPackages = true
     title = "Maui.Android"
@@ -413,11 +249,7 @@
     ...reportTestResultsWithCustomFile("${{ steps.run_tests.outputs.test-results-path }}", config)
   })
 
-<<<<<<< HEAD
 function codeCoverage(wrappersJob: String): gha.Job = (testJob(
-=======
-function codeCoverage(wrappersJob: String, _syncDifferentiators: Listing<Common.SyncDifferentiator>): gha.Job = (testJob(
->>>>>>> d44ca659
   new TestConfig {
     title = "Code Coverage"
     usedWrappers = List("linux-x86_64")
@@ -668,11 +500,7 @@
 }
 
 local class MatrixOS {
-<<<<<<< HEAD
-  runner: "windows-latest"|"ubuntu-latest"|"macos-13"|"macos-14"
-=======
   runner: "windows-latest"|"ubuntu-latest"|"macos-13"|"macos-latest"
->>>>>>> d44ca659
   runtime: Common.NetRuntime
 }
 
