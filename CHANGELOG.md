--- conflicted
+++ resolved
@@ -1,9 +1,7 @@
 ## vNext (TBD)
 
 ### Enhancements
-<<<<<<< HEAD
 * Adds the functionality to convert Sync Realms into Local Realms and Local Realms into Sync Realms. (Issue [#2746](https://github.com/realm/realm-dotnet/issues/2746))
-=======
 * Added support for a new client reset strategy, called [Discard Unsynced Changes](https://docs.mongodb.com/realm/sync/error-handling/client-resets/#discard-unsynced-changes). This new stragegy greatly simplifies the handling of a client reset event on a synchronized Realm.
 This addition makes `Session.Error` **deprecated**. In order to temporarily contiue using the current `Session.Error` the following must be done:
   ```csharp
@@ -42,7 +40,6 @@
           // user's code for manual recovery
       });
   ```
->>>>>>> 201739b0
 
 ### Fixed
 * None
