## vNext (TBD)

### Enhancements
<<<<<<< HEAD
* Added the method `App.DeleteUserFromServerAsync` to delete a user from the server. It will also invalidate the user locally as well as remove all their local data. It will not remove any data the user has uploaded from the server. (Issue [#2675](https://github.com/realm/realm-dotnet/issues/2675))
=======
* Added boolean property `ChangeSet.IsCleared` that is true when the collection gets cleared. Also Realm collections now raise `CollectionChanged` event with action `Reset` instead of `Remove` when the collections is cleared. Please note that this will work only with collection properties, such as `IList` and `ISet`. (Issue [#2856](https://github.com/realm/realm-dotnet/issues/2856))
>>>>>>> 13ec3fd7

### Fixed
* None

### Compatibility
* Realm Studio: 11.0.0 or later.

### Internal
* Using Core x.y.z.

## 10.13.0 (2022-05-18)

### Enhancements
* Added the functionality to convert Sync Realms into Local Realms and Local Realms into Sync Realms. (Issue [#2746](https://github.com/realm/realm-dotnet/issues/2746))
* Added support for a new client reset strategy, called [Discard Unsynced Changes](https://docs.mongodb.com/realm/sync/error-handling/client-resets/#discard-unsynced-changes). This new stragegy greatly simplifies the handling of a client reset event on a synchronized Realm.
This addition makes `Session.Error` **deprecated**. In order to temporarily contiue using the current `Session.Error` the following must be done:
  ```csharp
    var conf = new PartitionSyncConfiguration(partition, user)
    {
      ClientResetHandler = new ManualRecoveryHandler();
    };
  ```
  In order to take advantage of the new **Discard Unsynced Changes** feature, the following should be done (all callbacks are optional):
  ```csharp
    var conf = new PartitionSyncConfiguration(partition, user)
    {
      ClientResetHandler = new DiscardLocalResetHandler
      {
        OnBeforeReset = (beforeFrozen) =>
        {
          // executed right before a client reset is about to happen
        },
        OnAfterReset = (beforeFrozen, after) =>
        {
          // executed right after a client reset is has completed
        },
        ManualResetFallback = (session, err) =>
        {
          // handle the reset manually
        }
      }
    };
  ```
  If, instead, you want to continue using the manual solution even after the end of the deprecation period, the following should be done
  ```csharp
    var conf = new PartitionSyncConfiguration(partition, user)
    {
      ClientResetHandler = new ManualRecoveryHandler((sender, e) =>
      {
          // user's code for manual recovery
      });
  ```

### Fixed
* Fixed a `System.DllNotFoundException` being thrown by Realm APIs at startup on Xamarin.iOS (Issue [#2926](https://github.com/realm/realm-dotnet/issues/2926), since 10.12.0)

### Compatibility
* Realm Studio: 11.0.0 or later.

### Internal
* Using Core 11.14.0.

## 10.12.0 (2022-05-05)

### Enhancements
* Preview support for .NET 6 with iOS, Android, and MAUI.
  We've added tentative support for the new .NET 6 Mobile workloads (except MacCatalyst, which will be enabled later). The .NET tooling itself is still in preview so we don't have good test coverage of the new platforms just yet. Please report any issues you find at https://github.com/realm/realm-dotnet/issues/new/choose.

### Compatibility
* Realm Studio: 11.0.0 or later.

### Internal
* Using Core 11.14.0.

## 10.11.2 (2022-04-12)

### Fixed
* Fixed corruption bugs when encryption is used. (Core Issue [#5360](https://github.com/realm/realm-core/issues/5360))

### Compatibility
* Realm Studio: 11.0.0 or later.

### Internal
* Using Core 11.14.0.

## 10.11.1 (2022-03-31)

### Fixed
* Fixed an issue that would cause the managed HttpClientHandler to be used in Xamarin applications, even if the project is configured to use the native one. (Issue [#2892](https://github.com/realm/realm-dotnet/issues/2892))

### Compatibility
* Realm Studio: 11.0.0 or later.

### Internal
* Using Core 11.12.0.

## 10.11.0 (2022-03-28)

### Enhancements
* Added property `Session.ConnectionState` to get a `Session`'s `SessionConnectionState`. Additionally, `Session` now implements `INotifyPropertyChanged` so that you can listen for changes on `Session.ConnectionState`. (Issue [#2801](https://github.com/realm/realm-dotnet/issues/2801))
* Realm now supports running on Windows ARM64 for .NET Framework, .NET Core, and UWP apps. (Issues [#2704](https://github.com/realm/realm-dotnet/issues/2704) and [#2817](https://github.com/realm/realm-dotnet/issues/2817))
* Added a property `AppConfiguration.HttpClientHandler` that allows you to override the default http client handler used by the Realm .NET SDK to make http calls. Note that this only affects the behavior of http calls, such as user login, function calls, and remote mongodb calls. The sync client uses a native websocket implementation and will not use the provided message handler. (Issue [#2865](https://github.com/realm/realm-dotnet/issues/2865))

### Fixed
* [Unity] Fixed an issue that caused the weaver to fail when invoked via the `Tools->Realm->Weave Assemblies` editor menu with the error `UnityEngine.UnityException: get_dataPath can only be called from the main thread`. (Issue [#2836](https://github.com/realm/realm-dotnet/issues/2836))
* Fixed an issue that caused `RealmInvalidObjectException` to be caused when enumerating an invalid Realm collection (e.g. a list belonging to a deleted object). (Issue [#2840](https://github.com/realm/realm-dotnet/issues/2840))
* Query parser would not accept "in" as a property name (Core Issue [#5312](https://github.com/realm/realm-core/issues/5312))
* Application would sometimes crash with exceptions like 'KeyNotFound' or assertion "has_refs()". Other issues indicating file corruption may also be fixed by this. The one mentioned here is the one that lead to solving the problem. (Core Issue [#5283](https://github.com/realm/realm-core/issues/5283))

### Compatibility
* Realm Studio: 11.0.0 or later.

### Internal
* Using Core 11.12.0.
* Enabled running Benchmarks on iOS devices by turning on the interpreter for some windows assemblies.

## 10.10.0 (2022-02-28)

### Guid representation issue

This release fixes a major bug in the way Guid values are stored in the database. It provides an automatic migration for local (non-synchronized) databases, but extra caution is needed when upgrading an app that uses Sync.

#### **Context**

A Guid is represented by 4 components - `int`, `short`, `short`, and a `byte[8]`. Microsoft's Guids diverge from the UUID spec in that they encode the first three components with the endianness of the system (little-endian for all modern CPUs), while UUIDs encode their components as big-endian. The end result is that the same bytes have a different string representations when interpreted as a `Guid` by the .NET SDK vs when interpreted as a `UUID` by the Realm Database - e.g. `f2952191-a847-41c3-8362-497f92cb7d24` vs `912195f2-47a8-c341-8362-497f92cb7d24` (note the swapping of bytes in the first three components). You can see the issue by opening a database created by the .NET SDK in Realm Studio and inspecting the values for Guid properties.

#### **Fix**

The fix we're providing is to adjust the behavior of the .NET SDK to read/write Guids to the database with big-endian representation. This means that the SDK and the database will consistently display the same values. This has some implications which are described in the Local- and Synchronized Realms sections.

#### **Local Realms**

For local Realms, we're executing a one-time migration the first time the Realm is opened with the new SDK. During this migration, we'll update all Guid fields to big-endian format. This means that their string representation will remain the same, but the value in the database will change to match it. This means that the upgrade process should be seamless, but if you decide to downgrade to an older version of the SDK, you'll see the byte order get flipped. The migration will not execute multiple times, even if you downgrade.

#### **Synchronized Realms**

There's no client migration provided for synchronized Realms. This is because the distributed nature of the system would mean that there will inevitably be a period of inconsistent state. Instead, the values of the `Guid` properties are read as they're already stored in the database, meaning the string representation will be flipped compared to previous versions of the SDK but it will now match the representation in Atlas/Compass/Realm Studio. There are three general groups your app will fall under:
* If you don't care about the string values of Guid properties on the client, then you don't need to do anything. The values will still be unique and valid Guids.
* If you do use the string guid values from the client app - e.g. to correlate user ids with a CMS, but have complete control over your client devices - e.g. because this an internal company app, then it's advised that you execute a one-time migration of the data in Atlas and force all users to upgrade to the latest version of the app.
* If you can't force all users to update at the same time, you can do a live migration by adding an extra property for each Guid property that you have and write a trigger function that will migrate the data between the two. The old version of the app will write to the original property, while the new version will write to the new property and the trigger will convert between the two.

If you are using sync and need to update to the latest version of the SDK but are not ready to migrate your data yet, see the `Opting out` section.

#### **Opting out**

If for some reason, you want to opt out of the fixed behavior, you can temporarily opt out of it by setting the `Realm.UseLegacyGuidRepresentation` property to `true`. This is not recommended but can be used when you need more time to test out the migration while still getting bugfixes and other improvements. Setting it to `true` does two things:
1. It brings back the pre-10.10.0 behavior of reading/writing Guid values with little-endian representation.
1. It disables the migration code for local Realms. Note that it will not revert the migration if you already opened the Realm file when `UseLegacyGuidRepresentation` was set to `false`.

### Enhancements
* Lifted a limitation that would prevent you from changing the primary key of objects during a migration. It is now possible to do it with both the dynamic and the strongly-typed API:
  ```csharp
  var config = new RealmConfiguration
  {
    SchemaVersion = 5,
    MigrationCallback = (migration, oldVersion) =>
    {
      // Increment the primary key value of all Foos
      foreach (var obj in migration.NewRealm.All<Foo>())
      {
        obj.Id = obj.Id + 1000;
      }
    }
  }
  ```
* [Unity] The Realm menu item in the Unity Editor was moved to `Tools/Realm` to reduce clutter and align with other 3rd party editor plugins. (Issue [#2807](https://github.com/realm/realm-dotnet/issues/2807))

### Fixed
* Fixed an issue with xUnit tests that would cause `System.Runtime.InteropServices.SEHException` to be thrown whenever Realm was accessed in a non-async test. (Issue [#1865](https://github.com/realm/realm-dotnet/issues/1865))
* Fixed a bug that would lead to unnecessary metadata allocation when freezing a realm. (Issue [#2789](https://github.com/realm/realm-dotnet/issues/2789))
* Fixed an issue that would cause Realm-managed objects (e.g. `RealmObject`, list, results, and so on) allocated during a migration block to keep the Realm open until they are garbage collected. This had subtle implications, such as being unable to delete the Realm shortly after a migration or being unable to open the Realm with a different configuration. (PR [#2795](https://github.com/realm/realm-dotnet/pull/2795))
* Fixed an issue that prevented Unity3D's IL2CPP compiler to correctly process one of Realm's dependencies. (Issue [#2666](https://github.com/realm/realm-dotnet/issues/2666))
* Fixed the osx runtime path in the Realm NuGet package to also apply to Apple Silicon (universal) architectures (Issue [#2732](https://github.com/realm/realm-dotnet/issues/2732))

### Compatibility
* Realm Studio: 11.0.0 or later.

### Internal
* Using Core 11.10.0

## 10.9.0 (2022-01-21)

### Enhancements
* Added support for a new mode of synchronization with MongoDB Realm, called ["Flexible Sync"](https://docs.mongodb.com/realm/sync/data-access-patterns/flexible-sync/). When using Flexible Sync, the client decides which queries it's interested in and asks the server for all objects matching these queries. The matching objects will be stored in a local Realm, just like before and can be queried and accessed while offline. This feature is in beta, so feedback - both positive and negative - is greatly appreciated and, as usual, we don't recommend using it for production workloads yet.
  * Added a new configuration type, called `FlexibleSyncConfiguration`. Use this type to get a `Realm` instance that uses the new synchronization mode with the server.
  * Deprecated the `SyncConfiguration` class in favor of `PartitionSyncConfiguration`. The two classes are equivalent and the new type is introduced to better contrast with `FlexibleSyncConfiguration`. The two types are equivalent and allow you to open a `Realm` instance that is using the old "Partition Sync" mode.
  * Added a new type, called `SubscriptionSet`. It is a collection, holding the various active query subscriptions that have been created for this Realm. This collection can be accessed via the `Realm.Subscriptions` property. It will be `null` for local and partition sync Realms and non-null for flexible sync Realms.

  A minimal example would look like this:
  ```csharp
  var config = new FlexibleSyncConfiguration(user);
  var realm = Realm.GetInstance(config);

  // Add a new subscription
  realm.Subscriptions.Update(() =>
  {
    var year2022 = new DateTimeOffset(2022, 1, 1);
    var saleOrders = realm.All<SaleOrder>().Where(o => o.Created > year2022);
    realm.Subscriptions.Add(saleOrders);
  });

  // Wait for the server to acknowledge the subscription and return all objects
  // matching the query
  await realm.Subscriptions.WaitForSynchronizationAsync();

  // Now we have all orders that existed on the server at the time of
  // subscribing. From now on, the server will send us updates as new
  // orders get created.
  var orderCount = realm.All<SaleOrder>().Count();
  ```
  * Multiple subscriptions can be created for queries on the same class, in which case they'll be combined with a logical `OR`. For example, if you create a subscription for all orders created in 2022 and another for all orders created by the current user, your local Realm will contain the union of the two result sets.
  * Subscriptions can be named (which makes it easier to unsubscribe) or unnamed. Adding multiple unnamed subscriptions with the same query is a no-op.
  * Modifying the set of active subscriptions is an expensive operation server-side, even if the resulting diff is not large. This is why we recommend batching subscription updates as much as possible to avoid overloading the server instance. A good practice is to declare the user subscriptions upfront - usually the first time the Realm is opened, and only update them when absolutely necessary.
  * Find more information about the API and current limitations in the [docs](https://docs.mongodb.com/realm/sdk/dotnet/fundamentals/realm-sync/).

### Compatibility
* Realm Studio: 11.0.0 or later.

### Internal
* Using Core 11.8.0.
* Release tests are executed against realm-qa instead of realm-dev. (PR [#2771](https://github.com/realm/realm-dotnet/pull/2771))

## 10.8.0 (2022-01-17)

### Enhancements
* Added the `RealmConfigurationBase.FallbackPipePath` property. In the majority of cases this property can be left null, but it should be used when a realm is opened on a filesystem where named pipes cannot be created, such as external storage on Android that uses FAT32. In this case the path needs to point to a location on another filesystem where named pipes can be created. (PR [#2766](https://github.com/realm/realm-dotnet/pull/2766))
* Added support arithmetric operations (+, -, *, /) in the string-based query syntax (`realm.All<Foo>().Filter("some-query")`). Operands can be properties and/or constants of numeric types (integer, float, double or Decimal128). You can now write a query like `"(age + 5) * 2 > child.age"`. (Core upgrade)

### Fixed
* Fixed a race condition that could result in `Sharing violation on path ...` error when opening a Unity project on macOS. (Issue [#2720](https://github.com/realm/realm-dotnet/issues/2720), fix by [@tomkrikorian](https://github.com/tomkrikorian))
* Fixed an error being thrown when `Realm.GetInstance` is called multiple times on a readonly Realm. (Issue [#2731](https://github.com/realm/realm-dotnet/pull/2731))
* Fixed a bug that would result in the `LIMIT` clause being ignored when `Count()` is invoked on a `IQueryable` - e.g. expressions like `realm.All<Foo>().Filter("Bar > 5 LIMIT(1)).Count()` would ignore the limit in the string-based predicate and return the count of all matches. (Issue [#2755](https://github.com/realm/realm-dotnet/issues/2755))
* Fixed the logic in `RealmResultsVisitor.TraverseSort` to allow sorting on interface properties. (Issue [#1373](https://github.com/realm/realm-dotnet/issues/1373), contribution by @daawaan)

### Compatibility
* Realm Studio: 11.0.0 or later.

### Internal
* Using Core 11.8.0.
* Updated naming of prerelease packages to use lowercase "pr" - e.g. `10.7.1-pr-2695.1703` instead of `10.7.1-PR-2695.1703`. (PR [#2765](https://github.com/realm/realm-dotnet/pull/2765))
* Migrated from using the cli to import/export applications to configuring them via the admin API. (PR [#2768](https://github.com/realm/realm-dotnet/pull/2768))

## 10.7.1 (2021-11-19)

### Fixed
* A sync user's Realm was not deleted when the user was removed if the Realm path was too long such that it triggered the fallback hashed name (this is OS dependant but is 300 characters on linux). (Core upgrade)
* Don't keep trying to refresh the access token if the client's clock is more than 30 minutes ahead. (Core upgrade)
* Don't sleep the sync thread artificially if an auth request fails. This could be observed as a UI hang on applications when sync tries to connect after being offline for more than 30 minutes. (Core upgrade)

### Compatibility
* Realm Studio: 11.0.0 or later.

### Internal
* Using Core 11.6.1.

## 10.7.0 (2021-11-09)

### Enhancements
* Added the `Realm.SyncSession` property which will return the sync session for this Realm if the Realm is a synchronized one or `null` for local Realms. This is replacing the `GetSession(this Realm)` extension method which is now deprecated. (PR [#2711](https://github.com/realm/realm-dotnet/pull/2711))

### Fixed
* Fixed a bug that would result in a `RealmException` being thrown when opening a readonly Realm with schema that is a superset of the schema on disk. Now the code will just work and treat any classes not present in the on-disk schema to be treated as empty collections - e.g. `realm.All<ThisIsNotInOnDiskSchema>().Count == 0`. (Issue [#2619](https://github.com/realm/realm-dotnet/issues/2619))
* Fixed a bug that would create a "Documents" folder in the binary app folder when the ransomware protection in Windows is turned on. (Issue [#2685](https://github.com/realm/realm-dotnet/pull/2685))
* Fixed an issue that would cause incorrect property implementation to be generated if `PropertyChanged.Fody` runs after the Realm weaver. (Issue [#1873](https://github.com/realm/realm-dotnet/issues/1873))
* [Unity] Preserved additional constructors necessary to serialize and deserialize Custom User Data. (PR [#2519](https://github.com/realm/realm-dotnet/pull/2519))
* Fixed an issue that would result in `InvalidOperationException` when concurrently creating a `RealmConfiguration` with an explicitly set `Schema` property. (Issue [#2701](https://github.com/realm/realm-dotnet/issues/2701))
* [Unity] Fixed an issue that would result in `NullReferenceException` when building for iOS when the Realm package hasn't been installed via the Unity Package Manager. (Issue [#2698](https://github.com/realm/realm-dotnet/issues/2698))
* Fixed a bug that could cause properties of frozen objects to return incorrect value/throw an exception if the provided Realm schema didn't match the schema on disk. (Issue [#2670](https://github.com/realm/realm-dotnet/issues/2670))
* Fixed a rare assertion failure or deadlock when a sync session is racing to close at the same time that external reference to the Realm is being released. (Core upgrade)
* Fixed an assertion failure when opening a sync Realm with a user who had been removed. Instead an exception will be thrown. (Core upgrade)
* Fixed a rare segfault which could trigger if a user was being logged out while the access token refresh response comes in. (Core upgrade)
* Fixed a bug where progress notifiers continue to be called after the download of a synced realm is complete. (Core upgrade)
* Allow for EPERM to be returned from fallocate(). This improves support for running on Linux environments with interesting filesystems, like AWS Lambda. Thanks to [@ztane](https://github.com/ztane) for reporting and suggesting a fix. (Core upgrade)
* Fixed a user being left in the logged in state when the user's refresh token expires. (Core upgrade)
* SyncManager had some inconsistent locking which could result in data races and/or deadlocks, mostly in ways that would never be hit outside of tests doing very strange things. (Core upgrade)

### Compatibility
* Realm Studio: 11.0.0 or later.

### Internal
* Using Core 11.6.0.
* iOS wrappers are now built with the "new build system" introduced by Xcode 10 and used as default by Xcode 12. More info can be found in cmake's [docs](https://cmake.org/cmake/help/git-stage/variable/CMAKE_XCODE_BUILD_SYSTEM.html#variable:CMAKE_XCODE_BUILD_SYSTEM).
* We now refresh the resulting Realm instance when opening a synchronized Realm with `GetInstanceAsync`. (Issue [#2256](https://github.com/realm/realm-dotnet/issues/2256))
* Added Sync tests for all platforms running on cloud-dev. (Issue [#2049](https://github.com/realm/realm-dotnet/issues/2049))
* Added Android tests running on the emulator. (Issue [#2680](https://github.com/realm/realm-dotnet/pull/2680))
* Started publishing prerelease packages to S3 using Sleet ([feed url](https://s3.amazonaws.com/realm.nugetpackages/index.json)). (Issue [#2708](https://github.com/realm/realm-dotnet/issues/2708))
* Enable LTO for all builds. (PR [#2714](https://github.com/realm/realm-dotnet/pull/2714))

## 10.6.0 (2021-09-30)

### Enhancements
* Added two extension methods on `ISet` to get an `IQueryable` collection wrapping the set:
  * `set.AsRealmQueryable()` allows you to get a `IQueryable<T>` from `ISet<T>` that can be then treated as a regular queryable collection and filtered/ordered with LINQ or `Filter(string)`.
  * `set.Filter(query, arguments)` will filter the set and return the filtered collection. It is roughly equivalent to `set.AsRealmQueryable().Filter(query, arguments)`.

  The resulting queryable collection will behave identically to the results obtained by calling `realm.All<T>()`, i.e. it will emit notifications when it changes and automatically update itself. (Issue [#2555](https://github.com/realm/realm-dotnet/issues/2555))
* Added two new methods on `Migration` (Issue [#2543](https://github.com/realm/realm-dotnet/issues/2543)):
  * `RemoveType(typeName)` allows to completely remove a type and its schema from a realm during a migration.
  * `RenameProperty(typeName, oldPropertyName, newPropertyName)` allows to rename a property during a migration.
* A Realm Schema can now be constructed at runtime as opposed to generated automatically from the model classes. The automatic generation continues to work and should cover the needs of the vast majority of Realm users. Manually constructing the schema may be required when the shape of the objects depends on some information only known at runtime or in very rare cases where it may provide performance benefits by representing a collection of known size as properties on the class. (Issue [#824](https://github.com/realm/realm-dotnet/issues/824))
  * `RealmConfiguration.ObjectClasses` has now been deprecated in favor of `RealmConfiguration.Schema`. `RealmSchema` has an implicit conversion operator from `Type[]` so code that previously looked like `ObjectClasses = new[] { typeof(Foo), typeof(Bar) }` can be trivially updated to `Schema = new[] { typeof(Foo), typeof(Bar) }`.
  * `Property` has been converted to a read-only struct by removing the setters from its properties. Those didn't do anything previously, so we don't expect anyone was using them.
  * Added several factory methods on `Property` to simplify declaration of Realm properties by being explicit about the range of valid options - e.g. `Property.FromType<int>("IntProperty")` or `Property.Object("MyPersonProp", "Person")`. The constructor of `Property` is now public to support advanced scenarios, but we recommend using the factory methods.
  * Made `ObjectSchema.Builder` public and streamlined its API. It allows you to construct a mutable representation of the schema of a single object and add/remove properties to it. You can either get an empty builder or you can see it with the information from an existing model class (i.e. inheriting from `RealmObject` or `EmbeddedObject`).
  * Made `RealmSchema.Builder` public and streamlined its API. It allows you to construct a mutable representation of the schema of an entire Realm and add/remove object schemas to it.
  * A simple example for how to use the new API would look like:
  ```csharp
  public class Person : RealmObject
  {
    public string Name { get; set; }
    public Address Address { get; set; }
  }

  // Declare schema from existing model classes
  var config = new RealmConfiguration
  {
    Schema = new[] { typeof(Person), typeof(Address) }
  };

  // Manually construct a schema - we don't need to call .Build() on the builders
  // because we have implicit conversion operators defined that will call it for us.
  // Explicitly calling .Build() is also perfectly fine, if a little more verbose.
  var config = new RealmConfiguration
  {
    Schema = new RealmSchema.Builder
    {
      new ObjectSchema.Builder("MyClass", isEmbedded: false)
      {
        Property.FromType<int>("Id", isPrimaryKey: true),
        Property.PrimitiveDictionary("Tags", RealmValueType.String)
      },
      new ObjectSchema.Builder("EmbeddedClass", isEmbedded: true)
      {
        Property.Primitive("DateProp", RealmValueType.Date, isNullable: true)
      }
    }
  };

  // Enhance an existing model with new properties that will be accessible via
  // the dynamic API.
  var personSchema = new ObjectSchema.Builder(typeof(Person))
  {
    Property.FromType<string>("NewStringProp")
  };

  var config = new RealmConfiguration
  {
    Schema = new RealmSchema.Builder
    {
      personSchema,
      new ObjectSchema.Builder(typeof(Address))
    }
  };

  // Regular Person properties can be accessed as usual while runtime defined ones
  // need to go through the dynamic API.
  var person = realm.All<Person>().First();
  var name = person.Name;
  var stringPropValue = person.DynamicApi.Get<string>("NewStringProp");
  ```
* Fixed an issue that would result in SIGABORT on macOS/Linux when opening a Realm in dynamic mode (i.e. read the schema from disk) and the schema contains an object with no properties. (Issue [#1978](https://github.com/realm/realm-dotnet/issues/1978))

### Compatibility
* Realm Studio: 11.0.0 or later.

### Internal
* Using Core 11.4.1.
* Moved perf tests to run on a self-hosted runner. (PR [#2638](https://github.com/realm/realm-dotnet/pull/2638))

## 10.5.1 (2021-09-22)

### Fixed
* Fixed a bug that would cause a `NullReferenceException` to be reported during compilation of a class containing a getter-only `RealmObject` property. (Issue [#2576](https://github.com/realm/realm-dotnet/issues/2576))
* Fixed an issue that would result in `Unable to load DLL 'realm-wrappers'` when deploying a WPF .NET Framework application with ClickOnce. This was due to the incorrect BuildAction type being applied to the native libraries that Realm depends on. (Issue [#1877](https://github.com/realm/realm-dotnet/issues/1877))
* \[Unity] Fixed an issue that would fail Unity builds with `Multiple precompiled assemblies with the same name Mono.Cecil.dll` if importing the Realm package into a project that already references `Mono.Cecil`. (Issue [#2630](https://github.com/realm/realm-dotnet/issues/2630))
* Fixed a bug that would sometimes result in assemblies not found at runtime in a very specific edge scenario. More details about such a scenario can be found in its [PR](https://github.com/realm/realm-dotnet/pull/2639)'s description. (Issue [#1568](https://github.com/realm/realm-dotnet/issues/1568))

### Compatibility
* Realm Studio: 11.0.0 or later.

### Internal
* Using Core 11.4.1.

## 10.5.0 (2021-09-09)

### Enhancements
* ThreadSafeReference no longer pins the source transaction version for anything other than a Results backed by a Query. (Core upgrade)
* A ThreadSafeReference to a Results backed by a collection can now be created inside a write transaction as long as the collection was not created in the current write transaction. (Core upgrade)
* Synchronized Realms are no longer opened twice, cutting the address space and file descriptors used in half. (Core upgrade)

### Fixed
* If an object with a null primary key was deleted by another sync client, the exception `KeyNotFound: No such object` could be triggered. (Core upgrade)
* Fixed a race condition that could result in an assertion `m_state == SyncUser::State::LoggedIn` if the app previously crashed during user logout. (Core upgrade)

### Compatibility
* Realm Studio: 11.0.0 or later.

### Internal
* Using Core 11.4.1.
* Added an action to post releases to Slack. (Issue [#2501](https://github.com/realm/realm-dotnet/issues/2501))
* Added MSBuild inline task to extract the changelog of the latest version. (Issue [#2558](https://github.com/realm/realm-dotnet/pull/2558))
* When a release succeeds, merge the original PR, tag the release, then update changelog. (PR [#2609](https://github.com/realm/realm-dotnet/pull/2609))

## 10.4.1 (2021-09-03)

### Fixed
* Fixed a regression that would prevent the SDK from working on older Linux versions. (Issue [#2602](https://github.com/realm/realm-dotnet/issues/2602))
* Fixed an issue that manifested in circumventing the check for changing a primary key when using the dynamic API - i.e. `myObj.DynamicApi.Set("Id", "some-new-value")` will now correctly throw a `NotSupportedException` if `"some-new-value"` is different from `myObj`'s primary key value. (PR [#2601](https://github.com/realm/realm-dotnet/pull/2601))

### Compatibility
* Realm Studio: 11.0.0 or later.

### Internal
* Using Core 11.3.1.
* Started uploading code coverage to coveralls. (Issue [#2586](https://github.com/realm/realm-dotnet/issues/2586))
* Removed the `[Serializable]` attribute from RealmObjectBase inheritors. (PR [#2600](https://github.com/realm/realm-dotnet/pull/2600))

## 10.4.0 (2021-08-31)

### Fixed
* Fixed an issue that would cause `Logger.Default` on Unity to always revert to `Debug.Log`, even when a custom logger was set. (Issue [#2481](https://github.com/realm/realm-dotnet/issues/2481))
* Fixed an issue where `Logger.Console` on Unity would still use `Console.WriteLine` instead of `Debug.Log`. (Issue [#2481](https://github.com/realm/realm-dotnet/issues/2481))
* Added serialization annotations to RealmObjectBase to prevent Newtonsoft.Json and similar serializers from attempting to serialize the base properties. (Issue [#2579](https://github.com/realm/realm-dotnet/issues/2579))
* Fixed an issue that would cause an `InvalidOperationException` when removing an element from an UI-bound collection in WPF. (Issue [#1903](https://github.com/realm/realm-dotnet/issues/1903))
* User profile now correctly persists between runs. (Core upgrade)
* Fixed a crash when delivering notifications over a nested hierarchy of lists of RealmValue that contain RealmObject inheritors. (Core upgrade)
* Fixed a crash when an object which is linked to by a RealmValue property is invalidated (sync only). (Core upgrade)
* Fixes prior_size history corruption when replacing an embedded object in a list. (Core upgrade)
* Fixed an assertion failure in the sync client when applying an AddColumn instruction for a RealmValue property when that property already exists locally. (Core upgrade)
* Fixed an `Invalid data type` assertion failure in the sync client when applying an `AddColumn` instruction for a `RealmValue` property when that property already exists locally. (Core upgrade)

### Enhancements
* Added two extension methods on `IList` to get an `IQueryable` collection wrapping the list:
  * `list.AsRealmQueryable()` allows you to get a `IQueryable<T>` from `IList<T>` that can be then treated as a regular queryable collection and filtered/ordered with LINQ or `Filter(string)`.
  * `list.Filter(query, arguments)` will filter the list and return the filtered collection. It is roughly equivalent to `list.AsRealmQueryable().Filter(query, arguments)`.

  The resulting queryable collection will behave identically to the results obtained by calling `realm.All<T>()`, i.e. it will emit notifications when it changes and automatically update itself. (Issue [#1499](https://github.com/realm/realm-dotnet/issues/1499))
* Added a cache for the Realm schema. This will speed up `Realm.GetInstance` invocations where `RealmConfiguration.ObjectClasses` is explicitly set. The speed gains will depend on the number and complexity of your model classes. A reference benchmark that tests a schema containing all valid Realm property types showed a 25% speed increase of Realm.GetInstance. (Issue [#2194](https://github.com/realm/realm-dotnet/issues/2194))
* Improve performance of creating collection notifiers for Realms with a complex schema. In the SDKs this means that the first run of a synchronous query, first call to subscribe for notifications will do significantly less work on the calling thread.
* Improve performance of calculating changesets for notifications, particularly for deeply nested object graphs and objects which have List or Set properties with small numbers of objects in the collection.
* Query parser now accepts `BETWEEN` operator. Can be used like `realm.All<Person>().Filter("Age BETWEEN {20, 60}")` which means "'Age' must be in the open interval ]20;60[". (Core upgrade)

### Compatibility
* Realm Studio: 11.0.0 or later.

### Internal
* Using Core 11.3.1.
* Removed the RealmStates dictionary that used to hold a threadlocal dictionary of all the states for the opened Realms. It was only used for detecting open Realms during deletion and that is now handled by the native `delete_realm_files` method. (PR [#2251](https://github.com/realm/realm-dotnet/pull/2251))
* Stopped sending analytics to mixpanel.
* Started uploading benchmark results to [MongoDB Charts](https://charts.mongodb.com/charts-realm-sdk-metrics-yxjvt/public/dashboards/6115babd-c7fe-47ee-836f-efffd92ffae3). (Issue [#2226](https://github.com/realm/realm-dotnet/issues/2226))
* Removed the dedicated benchmark workflows from GHA. (Issue [#2562](https://github.com/realm/realm-dotnet/issues/2562))
* Use the Win81 SDK when building the Windows wrappers on Github Actions. (Issue [#2530](https://github.com/realm/realm-dotnet/issues/2530))
* Added CodeQL workflow. (Issue [#2155](https://github.com/realm/realm-dotnet/issues/2155))
* Started tracking package and wrapper sizes over time. (Issue [#2225](https://github.com/realm/realm-dotnet/issues/2225))
* Removed the `[Serializable]` attribute from RealmObjectBase as `BinarySerializer` is now obsolete. (PR [#2578](https://github.com/realm/realm-dotnet/pull/2578))
* Added code coverage job to Github Actions. (PR [#2581](https://github.com/realm/realm-dotnet/pull/2581))
* Added CI tests running on Windows 8.1 . (PR [#2580](https://github.com/realm/realm-dotnet/pull/2580))

## 10.3.0 (2021-07-07)

**Note**: This release uses xcframework and enables bitcode for the iOS native libraries. This significantly increases the package size and may appear to increase the .ipa size when compiling for iOS. However, the bitcode portion, as well as the unnecessary architectures, will be trimmed by the App Store, so the size of the actual download sent to users will be unchanged or smaller than before.

### Fixed
* Fixed an issue that would prevent `realm-wrappers.dll` from being loaded on Windows 8.1. (Issue [#2298](https://github.com/realm/realm-dotnet/issues/2298))
* Fixed an assertion failure when listening for changes to a list of primitive Mixed which contains links. (Core upgrade)
* Fixed an assertion failure when listening for changes to a dictionary or set which contains an invalidated link. (Core upgrade)
* Fixed an endless recursive loop that could cause a stack overflow when computing changes on a set of objects which contained cycles. (Core upgrade)
* Add collision handling to Dictionary implementation. (Core upgrade)
* Fixed a crash after clearing a list or set of Mixed containing links to objects. (Core upgrade)
* Fixed a recursive loop which would eventually crash trying to refresh a user app token when it had been revoked by an admin. Now this situation logs the user out and reports an error. (Core upgrade)
* Fixed a race between calling `Realm.DeleteRealm` and concurrent opening of the realm file. (Core upgrade)
* \[Unity\] Added code to preserve the constructors of several base serializers to ensure that most of the basic serialization/deserialization workloads work out of the box. (PR [#2489](https://github.com/realm/realm-dotnet/pull/2489))

### Enhancements
* Changed the native iOS library to use xcframework. This means that running in the simulator on M1 macs is now supported. (Issue [#2240](https://github.com/realm/realm-dotnet/issues/2240))
* Added bitcode to the native iOS library. This has no effect on Xamarin.iOS, but allows Unity applications to take advantage of optimizations performed by the App Store servers and eventually support new architectures as they are released. (Issue [#2240](https://github.com/realm/realm-dotnet/issues/2240))

### Compatibility
* Realm Studio: 11.0.0 or later.
* This release uses xcframework for the iOS native libraries, which requires Xamarin.iOS 14.14.2.5 or later.

### Internal
* Using Core 11.0.4.

## 10.2.1 (2021-06-30)

This release changes the way Unity binaries are packaged and obviates the need to have an extra Unity package that contains the dependencies as standalone modules. If you were using the `io.realm.unity-bundled` package, please remove it and add the newly released `io.realm.unity` one.

### Fixed
* \[Unity\] Fixed an issue where failing to weave an assembly due to modeling errors, would only show an error in the logs once and then fail opening a Realm with `No RealmObjects. Has linker stripped them?`. Now, the weaving errors will show up on every code change/weave attempt and the runtime error will explicitly suggest manually re-running the weaver. (Issue [#2310](https://github.com/realm/realm-dotnet/issues/2310))
* \[Unity\] Fixed an issue that would cause the app to hang on exit when using Sync. (PR [#2467](https://github.com/realm/realm-dotnet/pull/2467))
* \[Unity\] Fixed an issue that would cause the Unity editor on macOS to hang after assembly reload if the app uses Sync. (Issue [#2482](https://github.com/realm/realm-dotnet/issues/2482))
* Fixed an issue where a crash could happen on Android x86 due to converting UInt32 into TableKey and Int64 into ObjKey incorrectly. (Issue [#2456](https://github.com/realm/realm-dotnet/issues/2456))

### Enhancements
* None

### Compatibility
* Realm Studio: 11.0.0 or later.

### Internal
* Using Core 11.0.3.
* GetHashCode() on objects now uses the table key in addition to the object key. (Issue [#2473](https://github.com/realm/realm-dotnet/issues/2473))

## 10.2.0 (2021-06-15)

### Fixed
* Fixed a bug where applying multiple `OrderBy` clauses on a query would result in the clauses being appended to each other as if they
were `.ThenBy` rather than the last clause replacing the preceding ones. (PR [#2255](https://github.com/realm/realm-dotnet/issues/2255))
* When explicitly specifying `SyncConfiguration.ObjectTypes`, added a check to validate the schema and ensure all `EmbeddedObject` classes
are reachable from a class inheriting from `RealmObject`. More info about this subject can be found
[here](https://docs.mongodb.com/realm/dotnet/objects/#provide-a-subset-of-classes-to-your-realm-schema). (PR [#2259](https://github.com/realm/realm-dotnet/pull/2259))
* Fixed a bug that would result in an error similar to `Undefined symbols for architecture xxx: "_realm_thread_safe_reference_destroy"`
when building a Unity project for iOS. (Issue [#2318](https://github.com/realm/realm-dotnet/issues/2318))
* The weaver will now emit an error if you try to define a collection of `RealmInteger` values. This has never been supported, but
previously it would fail silently whereas now it'll be a compile time error. (Issue [#2308](https://github.com/realm/realm-dotnet/issues/2308))
* Fixed an issue where using collections of managed objects (lists or results) in a Unity project would result in an invalid compiled binary. (PR [#2340](https://github.com/realm/realm-dotnet/pull/2340))
* Fixed a memory leak when a migration callback is defined, but the Realm didn't actually need to run it (PR [#2331](https://github.com/realm/realm-dotnet/pull/2331))
* Added back 32bit support for iOS builds. (Issue [#2429](https://github.com/realm/realm-dotnet/issues/2429))
* Removed redundant warnings when building a Unity project for device that mentioned that the schema for Realm and Realm.UnityUtils
is empty. (Issue [#2320](https://github.com/realm/realm-dotnet/issues/2320))
* Fixed an issue that could cause `NullReferenceException` to be thrown if you set `SyncConfiguration.OnProgress` to `null` shortly
after calling `Realm.GetInstanceAsync(syncConfig)`. (Issue [#2400](https://github.com/realm/realm-dotnet/issues/2400))
* When replacing an embedded object, emit a sync instruction that sets the link to the embedded object to null so that it is properly cleared.
This resolves an issue that would have manifested itself as `Failed to parse, or apply received changeset: ERROR: ArrayInsert: Invalid prior_size (list size = 4, prior_size = 0)`
([#4740](https://github.com/realm/realm-core/issues/4740)
* Made Linux implementation of ExternalCommitHelper work with new versions of Linux that
[changed epoll behavior](https://git.kernel.org/pub/scm/linux/kernel/git/torvalds/linux.git/commit/?id=6a965666b7e7475c2f8c8e724703db58b8a8a445),
including Android 12 (Issue [#4666](https://github.com/realm/realm-core/issues/4666))
* The file format is changed in the way that we now - again - have search indexes on primary key columns. This is required as we now stop deriving the
ObjKeys from the primary key values, but just use an increasing counter value. This has the effect that all new objects will be created in the same
cluster and not be spread out as they would have been before. It also means that upgrading from file format version 11 and earlier formats will be much faster. (Core upgrade)

### Enhancements
* Add support for the `Guid` data type. It can be used as primary key and is indexable. (PR [#2120](https://github.com/realm/realm-dotnet/pull/2120))
* Add support for dictionaries. Currently only string keys are supported, while the value
  type may be any of the supported types (the primitive types, `RealmValue`, or custom types that inherit
  from RealmObject/EmbeddedObject). Lists, sets, or other dictionaries may not be used as
  the value type. To add a dictionary to your model, define a getter-only property of type
  `IDictionary<string, T>`:

  ```csharp
  public class MyObject : RealmObject
  {
      public IDictionary<string, decimal> Denominations { get; }
  }

  // Realm will automatically manage the underlying dictionary, so there's no need
  // to define a constructor  or assign it to some value.

  var obj = new MyObject();
  obj.Denominations.Add("quarter", 0.25d);
  ```
* Add support for `RealmValue` data type. This new type can represent any valid Realm data type, including objects. Collections
(lists, sets and dictionaries) of `RealmValue` are also supported, but `RealmValue` itself cannot contain collections. Please
note that a property of type `RealmValue` cannot be nullable, but can contain null, represented by the value `RealmValue.Null`.
(PR [#2252](https://github.com/realm/realm-dotnet/pull/2252))

  ```csharp
  public class MyObject : RealmObject
  {
      public RealmValue MyValue { get; set; }

      public IList<RealmValue> ValuesList { get; }

      public ISet<RealmValue> ValuesSet { get; }

      public IDictionary<string, RealmValue> ValuesDict { get; }
  }

  var obj = new MyObject();
  obj.MyValue = RealmValue.Null;
  obj.MyValue = 1;
  obj.MyValue = "abc";

  if (obj.MyValue.Type == RealmValueType.String)
  {
      var myString = obj.MyValue.AsString();
  }
  ```
* Add support for sets of objects or primitive values. Sets are unordered collections that ensure uniqueness of their elements. Realm uses its internal equality comparer
and it is not possible to customize its behavior by overriding `Equals` or `GetHashCode` on your custom classes. Objects will always be compared by db reference - i.e.
two distinct objects in the database will always be different, even if their contents are identical, and multiple references to the same database object will always be
equal.
  ```csharp
  public class MyObject : RealmObject
  {
      public ISet<string> UniqueStrings { get; }
  }

  // Realm will automatically manage the underlying set, so there's no need
  // to define a constructor  or assign it to some value.

  var obj = new MyObject();
  var didAdd = obj.UniqueStrings.Add("foo"); // true
  didAdd = obj.UniqueStrings.Add("foo"); // false
  ```
* Added support for value substitution in string based queries. This enables expressions following
[this syntax](https://docs.mongodb.com/realm/reference/realm-query-language/): `realm.All<T>().Filter("field1 = $0 && field2 = $1", 123, "some-string-value")`.
(Issue [#1822](https://github.com/realm/realm-dotnet/issues/1822))
* Reduced the size of the native binaries by ~5%. (PR [#2239](https://github.com/realm/realm-dotnet/pull/2239))
* Added a new class - `Logger`, which allows you to override the default logger implementation (previously writing to `stdout` or `stderr`) with a custom one by setting
`Logger.Default`. This replaces `AppConfiguration.CustomLogger` and `AppConfiguration.LogLevel` which will be removed in a future release. The built-in implementations are:
  * `Console` - uses the `System.Console` for most projects and `UnityEngine.Debug` for Unity projects: `Logger.Default = Logger.Console;`
  * `Null` - ignores all messages: `Logger.Default = Logger.Null;`
  * `Function` - proxies calls to a supplied function: `Logger.Default = Logger.Function(message => myExternalLogger.Log(message));`

  Custom loggers can derive from the `Logger` class and provide their own implementation for the `Log` method or use `Function` and provide an `Action<string>`. (PR [#2276](https://github.com/realm/realm-dotnet/pull/2276))
* `RealmObjectBase` now correctly overrides and implements `GetHashCode()`. (Issue [#1650](https://github.com/realm/realm-dotnet/issues/1650))
* Added an override of `RealmObject.ToString()` to output more meaningful information about the object content. It will output
the type of the object, the primary key (if one is defined), as well as information whether the object is managed or deleted.
(Issue [#2347](https://github.com/realm/realm-dotnet/pull/2347))
* Added new API for dynamically accessing object properties. These are designed to support
ahead-of-time compiled platforms, such as Xamarin.iOS and Unity with IL2CPP compilation. The
intention is to eventually make these the default API, while also supporting the legacy DLR-based
API. Example:
  ```csharp
  // Make sure to cast away the dynamic immediately on AOT platforms.
  var people = (IQueryable<RealmObject>)realm.DynamicApi.All("Person");
  foreach (var person in people)
  {
      var firstName = person.DynamicApi.Get<string>("FirstName");
      var address = person.DynamicApi.Get<EmbeddedObject>("Address");
      var city = address.DynamicApi.Get<string>("City");
  }

  // When casting a dynamic object, always cast first to object and then
  // to the actual object type to remove any callsites being generated.
  var newPerson = (RealmObject)(object)realm.DynamicApi.Create("Person", 123);
  newPerson.DynamicApi.Set("FirstName", "Peter");
  ```
* Added a Unity Editor option to enable weaving editor assemblies. This should be "off" unless your project has Editor assemblies
that reference Realm - for example, an EditMode test assembly that tests Realm-related functionality. Keeping it "on" may slow down
builds a little as more assemblies will need to be evaluated for weaving. (Issue [#2346](https://github.com/realm/realm-dotnet/issues/2346))
* We now make a backup of the realm file prior to any file format upgrade. The backup is retained for 3 months.
Backups from before a file format upgrade allows for better analysis of any upgrade failure. We also restore
a backup, if a) an attempt is made to open a realm file whith a "future" file format and b) a backup file exist
that fits the current file format. ([#4166](https://github.com/realm/realm-core/pull/4166))

### Compatibility
* Realm Studio: 11.0.0-alpha.0 or later.

### Internal
* Using Core 11.0.3.
* Enabled LTO builds for all platforms except Android. (PR [#2239](https://github.com/realm/realm-dotnet/pull/2239))
* Test projects updated to dotnetcore 3.1. This means that tests are no longer executed against dotnetcore 2.0.
* Removed Lambda compilation in ResultsVisitor when we encounter a conversion operator. This
  is needed because IL2CPP cannot comiple lambdas dynamically. Instead, we're now using
  `Operator.Convert<TTarget>(object)` which is slightly less efficient than `Operator.Convert<TSource, TTarget>`
  but still quite a bit faster than `Convert.ChangeType` and also doesn't suffer from the
  deficiencies around `Decimal128` conversion. The main downside is that we'll no longer
  support queries with an argument that is a custom user type with an implicit conversion
  operator defined.

## 10.1.4 (2021-05-12)
------------------

### Fixed
* Fixed a bug that could lead to crashes with a message similar to `Invalid ref translation entry [0, 78187493520]`. (Core upgrade)
* Fix assertion failures such as `!m_notifier_skip_version.version` or `m_notifier_sg->get_version() + 1 == new_version.version` when performing writes inside change notification callbacks. (Core upgrade)
* Fix collection notification reporting for modifications. This could be observed by receiving the wrong indices of modifications on sorted or distinct results, or notification blocks sometimes not being called when only modifications have occured. (Core upgrade)
* Proactively check the expiry time on the access token and refresh it before attempting to initiate a sync session. This prevents some error logs from appearing on the client such as: `ERROR: Connection[1]: Websocket: Expected HTTP response 101 Switching Protocols, but received: HTTP/1.1 401 Unauthorized`. (Core upgrade)
* Destruction of the TableRecycler at exit was unordered compared to other threads running. This could lead to crashes, some with the TableRecycler at the top of the stack. (Core upgrade)
* Fixed errors related to `uncaught exception in notifier thread: N5realm11KeyNotFoundE: No such object`. This could happen in a synchronized app when a linked object was deleted by another client. (Core upgrade)
* Opening a metadata realm with the wrong encryption key or different encryption configuration will remove that metadata realm and create a new metadata realm using the new key or configuration. (Core upgrade)
* Creting a `ThreadSafeReference` to a readonly Realm would result in a crash. (Core upgrade)

### Compatibility
* Realm Studio: 10.0.0 or later.

### Internal
* Using Core 10.7.2.

## 10.1.3 (2021-04-29)
------------------

### Fixed
* Fixed a compiler bug that would result in an `"Access violation"` error being thrown when using sync on Windows.

### Compatibility
* Realm Studio: 10.0.0 or later.

### Internal
* Using Core 10.5.6.

## 10.1.2 (2021-03-19)
------------------

### Fixed
* On 32bit devices you may get exception with "No such object" when upgrading to v10. (Core upgrade)
* The notification worker thread would rerun queries after every commit rather than only commits which modified tables which could affect the query results if the table had any outgoing links to tables not used in the query. (Core upgrade)
* Fix "Invalid ref translation entry [16045690984833335023, 78187493520]" assertion failure which could occur when using sync or multiple processes writing to a single Realm file. (Core upgrade)
* During integration of a large amount of data from the server, you may get `"Assertion failed: !fields.has_missing_parent_update()"`. (Core upgrade)
* Syncing large Decimal128 values will cause `"Assertion failed: cx.w[1] == 0"`. (Core upgrade)
* Avoid race condition leading to possible hangs on windows. (Core upgrade)

### Enhancements
* None

### Fixed
* None

### Compatibility
* Realm Studio: 10.0.0 or later.

### Internal
* Using Core 10.5.6.

## 10.1.1 (2021-02-25)
------------------

### Fixed
* Fixed an issue that would result in UWP apps being rejected from the Microsoft Store due to an unsupported API (`__C_specific_handler`) being used. (Issue [#2235](https://github.com/realm/realm-dotnet/issues/2235))
* The Realm notification listener thread could sometimes hit the assertion failure "!skip_version.version" if a write transaction was committed at a very specific time. (Core upgrade)

### Enhancements
* None

### Fixed
* None

### Compatibility
* Realm Studio: 10.0.0 or later.

### Internal
* Using Core 10.5.3.

## 10.1.0 (2021-02-09)

### Enhancements
* Sync client now logs error messages received from server rather than just the size of the error message. (Core upgrade)
* Errors returned from the server when sync WebSockets get closed are now captured and surfaced as a SyncError. (Core upgrade)
* Dramatically improved performance of sequential reads on a query without a filter. (Core upgrade)

### Fixed
* Fix an issue when using a frozen query across threads with different transaction versions which resulted in being able to access objects from a future version in the frozen collection. (Core upgrade)
* Fixed an issue where creating an object after file format upgrade may fail with assertion "Assertion failed: lo() <= std::numeric_limits<uint32_t>::max()" (Core upgrade)
* Fixed an issue where getting an element from a query result without a filter would give incorrect results if a new object was created at index zero in the source Table. (Core upgrade)
* Fixed an issue where during synchronization the app would crash with `Assertion failed: ref + size <= next->first`. (Core upgrade)

### Compatibility
* Realm Studio: 10.0.0 or later.

### Internal
* Using Core 10.5.0.
* Fixes the analytics version being sent.

## 10.0.1 (2021-02-02)

### Breaking Changes
* We no longer support Realm Cloud (legacy), but instead the new [MongoDB Realm Cloud](https://realm.mongodb.com). MongoDB Realm is a serverless platform that enables developers to quickly build applications without having to set up server infrastructure. MongoDB Realm is built on top of MongoDB Atlas, automatically integrating the connection to your database. ([#2011](https://github.com/realm/realm-dotnet/pull/2011))
* Remove support for Query-based sync, including the configuration parameters and the `SyncSubscription` types. ([#2011](https://github.com/realm/realm-dotnet/pull/2011))
* Remove everything related to sync permissions, including both the path-based permission system and the object-level privileges for query-based sync. [Permissions in MongoDB Realm](https://docs.mongodb.com/realm/sync/permissions/) are defined serverside. ([#2011](https://github.com/realm/realm-dotnet/pull/2011))
* Moved all API for dynamic access on the `Realm` class to `Realm.DynamicApi`:
  * `Realm.CreateObject(string className, object primaryKey)` is now `Realm.DynamicApi.CreateObject(string className, object primaryKey)`.
  * `Realm.All(string className)` is now `Realm.DynamicApi.All(string className)`.
  * `Realm.RemoveAll(string className)` is now `Realm.DynamicApi.RemoveAll(string className)`.
  * `Realm.Find(string className, long? primaryKey)` is now `Realm.DynamicApi.Find(string className, long? primaryKey)`.
  * `Realm.Find(string className, string primaryKey)` is now `Realm.DynamicApi.Find(string className, string primaryKey)`.
* It is now required that all top-level objects in a synchronized Realm have a primary key called `_id`. You can use the `MapTo("_id")` attribute to avoid using unidiomatic names for the model properties.
* Bumped the minimum target for Xamarin.iOS apps to iOS 9.
* Bumped the minimum API level for Xamarin.Android apps to 16 (Android 4.1).
* Renamed `FullSyncConfiguration` to `SyncConfiguration`.
* Removed `RealmObject.FreezeInPlace`. To freeze a realm object use the `Freeze` extension method. (Issue [#2180](https://github.com/realm/realm-dotnet/issues/2180))

### Enhancements
* Added support for syncing to MongoDB instead of Realm Object Server. Applications must be created at [realm.mongodb.com](https://realm.mongodb.com).
* Added an `App` class which is the entrypoint for synchronizing with a MongoDB Realm App.
* Added `User.CustomData` containing an unstructured document with additional information about the user. Custom data is configured in your MongoDB Realm App.
* Added `User.Functions`. This is the entry point for calling Remote MongoDB Realm functions. Functions allow you to define and execute server-side logic for your application. Functions are written in modern JavaScript (ES6+) and execute in a serverless manner. When you call a function, you can dynamically access components of the current application as well as information about the request to execute the function and the logged in user that sent the request.
* Added `User.GetMongoClient` exposing an API for CRUD operations on a Remote MongoDB Service.
* Added `User.GetPushClient` exposing an API for registering a device for push notifications.
* Change `SyncConfiguration` to accept partition value instead of a server Uri. Partition values can currently be of types `string`, `long`, or `ObjectId`. Opening a realm by partition value is the equivalent of previously opening a realm by URL. In this case, partitions are meant to be more closely associated with your data. E.g., if you are a large retailer with multiple locations, the partition key can be the store Id and you each Realm will only contain data related to the specified store.
* Add support for the Decimal128 data type. This is a 128-bit IEEE 754 decimal floating point number. Properties of this type can be declared either as `MongoDB.Bson.Decimal128` type or the built-in `decimal` type. Note that .NET's built-in decimal is 96-bit, so it cannot represent the full range of numbers, representable by `Decimal128`. (PR [#2014](https://github.com/realm/realm-dotnet/pull/2014))
* Add support for the `ObjectId` data type. This is a 12 byte unique identifier that is common as a document id in MongoDB databases. It can be used as primary key. (PR [#2035](https://github.com/realm/realm-dotnet/pull/2035))
* Add support for embedded objects. Embedded objects are objects which are owned by a single parent object, and are deleted when that parent object is deleted or their parent no longer references them. Embedded objects are declared by subclassing `EmbeddedObject` instead of `RealmObject`. Reassigning an embedded object is not allowed and neither is linking to it from multiple parents. Querying for embedded objects directly is also disallowed as they should be viewed as complex structures belonging to their parents as opposed to standalone objects. A trivial example is:

  ```csharp
  public class Address : EmbeddedObject
  {
      public string Street { get; set; }

      public string City { get; set; }
  }

  public class Person : RealmObject
  {
      public string Name { get; set; }

      // Address is an embedded object - you reference it as usual
      public Address Address { get; set; }
  }

  public class Company : RealmObject
  {
      public string PhoneNumber { get; set; }

      // Embedded objects can be contained in lists too
      public IList<Address> OfficeAddresses { get; }
  }
  ```

* Added new dynamic methods for instantiating embedded objects:
  * `Realm.DynamicApi.CreateEmbeddedObjectForProperty` should be used to create an embedded object and assign it to a parent's property. For example:

    ```csharp
    // static API
    var person = new Person();
    person.Address = new Address
    {
        City = "New York"
    };

    // dynamic API
    var dynamicPerson = realm.DynamicApi.CreateObject("Person");
    var address = realm.DynamicApi.CreateEmbeddedObjectForProperty(dynamicPerson, "Address")
    address.City = "New York";
    ```

  * `Realm.DynamicApi.AddEmbeddedObjectToList` should be used to create an embedded object and add it to a parent's list property.
  * `Realm.DynamicApi.InsertEmbeddedObjectInList` should be used to create an embedded object and insert it in a parent's list property at a specified index.
  * `Realm.DynamicApi.SetEmbeddedObjectInList` should be used to create an embedded object and set it at an index in a parent's list property.

    ```csharp
    // static API
    var company = new Company();
    company.OfficeAddresses.Add(new Address
    {
        City = "New York"
    });

    company.OfficeAddresses.Insert(0, new Address
    {
        City = "Palo Alto"
    });

    company.OfficeAddresses[1] = new Address
    {
        City = "New Jersey"
    };

    // dynamic API
    var dynamicCompany = realm.DynamicApi.CreateObject("Company");
    var officeToAdd = realm.DynamicApi.AddEmbeddedObjectToList(dynamicCompany.OfficeAddresses);
    officeToAdd.City = "New York";

    var officeToInsert = realm.DynamicApi.InsertEmbeddedObjectInList(dynamicCompany.OfficeAddresses, 0);
    officeToInsert.City = "Palo Alto";

    var officeToSet = realm.DynamicApi.SetEmbeddedObjectInList(dynamicCompany.OfficeAddresses, 1);
    officeToSet.City = "New Jersey";
    ```

* The memory mapping scheme for Realm files has changed to better support opening very large files.
* Replaced the implementation of the string query parser (the one used for [`realm.All().Filter("some-string-query")`](https://docs.mongodb.com/realm-sdks/dotnet/10.0.0-beta.3/reference/Realms.CollectionExtensions.html#Realms_CollectionExtensions_Filter__1_System_Linq_IQueryable___0__System_String_)). This results in ~5% reduction of the size of the native binary while keeping the query execution times on par with the old parser. (PR [#2185](https://github.com/realm/realm-dotnet/pull/2185), Core upgrade)
* Optimized the internal code that handles conversions between types. This should result in a minor performance increase
for most data operations that should be most noticeable on Ahead-of-Time compiled platforms, such as iOS/UWP. Due to the
nature of the change, it's possible that conversions that previously happened automatically when working with dynamic objects
no longer do. If you encounter a `NotSupportedException` with the message `No conversion exists from *type A* to *type B*`
and believe this is a bug, please open a Github Issue. (PR [#2149](https://github.com/realm/realm-dotnet/pull/2149))
* Added an extra compile-time check to detect erroneous List<T> declarations and suggest IList<T> for collection properties in Realm objects. (Issue [#2083](https://github.com/realm/realm-dotnet/pull/2083))
* Added overloads for `Realm.Write` and `Realm.WriteAsync` that can return a value. (Issue [#2081](https://github.com/realm/realm-dotnet/issues/2081))

### Fixed
* Worked around an issue with the .NET Native compiler (used in UWP projects) that would result in the following exception being thrown in Release: `Incompatible MarshalAs detected in parameter named 'value'. Please refer to MCG's warning message for more information.`. (Issue [#2169](https://github.com/realm/realm-dotnet/issues/2169))
* Fixed a bug that could cause incorrect property values to be read during a migration for apps running on .NET Core 3.0 or newer.
  The issue manifests itself when different classes have persisted properties with the same name and could result in
  the wrong property being accessed - e.g. `foo.Name` could return `foo.Bar`. This could only happen when using the
  dynamic API during a migration and does not affect apps that use the strongly typed API or run on platforms other
  than .NET Core 3.x/.NET 5.
* Fixed a bug that could cause a deadlock in a multiprocess scenario where multiple processes share the same Realm file and listen for notifications from the file. (Core upgrade)
* Fixed an issue with deleting and recreating objects with embedded objects. (Core upgrade)
* Fix a race condition which would lead to "uncaught exception in notifier thread: N5realm15InvalidTableRefE: transaction_ended" and a crash when the source Realm was closed or invalidated at a very specific time during the first run of a collection notifier (Core upgrade)
* Fix crash in case insensitive query on indexed string columns when nothing matches (Core upgrade)

### Compatibility
* Realm Studio: 10.0.0 or later.

### Internal
* Using Core 10.3.3.
* Migrated to bison parser.
* Submit Analytics to S3/Segment in addition to Mixpanel.
* Analytics now also reports if Sync functionality is in use.
* SDK is now also tested against .NET 5.
* This release uses monorepo releases that bundle Core, Sync, and OS.
* Replaced Expressions-based Operator with T4. (PR [#2149](https://github.com/realm/realm-dotnet/pull/2149))

## 5.1.3 (2021-02-10)

### Fixed
* If you make a case insensitive query on an indexed string column, it may fail in a way that results in a "No such key" exception. (Core upgrade)
* Fix crash in case insensitive query on indexed string columns when nothing matches. (Core upgrade)
* Files upgraded on 32-bit devices could end up being inconsistent resulting in "Key not found" exception to be thown. (Core upgrade)
* Fixed an issue where creating an object after file format upgrade may fail with assertion `Assertion failed: lo() <= std::numeric_limits<uint32_t>::max()`. (Core upgrade)

### Compatibility
* Realm Object Server: 3.23.1 or later.
* Realm Studio: 5.0.0 or later.

### Internal
* Using Sync 5.0.32 and Core 6.2.3.
* Updated the QuickJournal example to latest Realm and Xamarin.Forms versions. (PR [#2057](https://github.com/realm/realm-dotnet/pull/2057))

## 5.1.2 (2020-10-20)

### Fixed
* Fixed an issue that would result in `Realm accessed from incorrect thread` exception being thrown when accessing a Realm instance on the main thread in UWP apps. (Issue [#2045](https://github.com/realm/realm-dotnet/issues/2045))

### Compatibility
* Realm Object Server: 3.23.1 or later.
* Realm Studio: 5.0.0 or later.

### Internal
* Using Sync 5.0.28 and Core 6.1.3.
* Updated the QuickJournal example to latest Realm and Xamarin.Forms versions. (PR [#2057](https://github.com/realm/realm-dotnet/pull/2057))

## 5.1.1 (2020-10-02)

### Enhancements
* None

### Fixed
* Querying on an indexed property may give a “Key not found” exception. (Core upgrade)
* Fix queries for null on non-nullable indexed integer columns returning results for zero entries. (Core upgrade)

### Compatibility
* Realm Object Server: 3.23.1 or later.
* Realm Studio: 5.0.0 or later.

### Internal
* Using Sync 5.0.28 and Core 6.1.3.


## 5.1.0 (2020-09-30)

### Enhancements
* Greatly improve performance of NOT IN queries on indexed string or int columns. (Core upgrade)

### Fixed
* Fixed an issue that would cause using Realm on the main thread in WPF applications to throw an exception with a message "Realm accessed from the incorrect thread". (Issue [#2026](https://github.com/realm/realm-dotnet/issues/2026))
* Fixed an issue that could cause an exception with the message "Opening Realm files of format version 0 is not supported by this version of Realm" when opening an encrypted Realm. (Core upgrade)
* Slightly improve performance of most operations which read data from the Realm file. (Core upgrade)
* Rerunning an equals query on an indexed string column which previously had more than one match and now has one match would sometimes throw a "key not found" exception. (Core upgrade)
* When querying a table where links are part of the condition, the application may crash if objects has recently been added to the target table. (Core upgrade)

### Compatibility
* Realm Object Server: 3.23.1 or later.
* Realm Studio: 5.0.0 or later.

### Internal
* Using Sync 5.0.27 and Core 6.1.2.
* Added prerelease nuget feed via [GitHub packages](https://github.com/features/packages). (PR [#2028](https://github.com/realm/realm-dotnet/pull/2028))

## 5.0.1 (2020-09-10)

NOTE: This version bumps the Realm file format to version 11. It is not possible to downgrade to version 10 or earlier. Files created with older versions of Realm will be automatically upgraded. Only [Realm Studio 5.0.0](https://github.com/realm/realm-studio/releases/tag/v5.0.0) or later will be able to open the new file format.

### Enhancements
* Added the notion of "frozen objects" - these are objects, queries, lists, or Realms that have been "frozen" at a specific version. This allows you to access the data from any thread, but it will never change. All frozen objects can be accessed and queried as normal, but attempting to mutate them or add change listeners will throw an exception. (Issue [#1945](https://github.com/realm/realm-dotnet/issues/1945))
  * Added `Realm.Freeze()`, `RealmObject.Freeze()`, `RealmObject.FreezeInPlace()`, `IQueryable<RealmObject>.Freeze()`, `IList<T>.Freeze()`, and `IRealmCollection<T>.Freeze()`. These methods will produce the frozen version of the instance on which they are called.
  * Added `Realm.IsFrozen`, `RealmObject.IsFrozen`, and `IRealmCollection<T>.IsFrozen`, which returns whether or not the data is frozen.
  * Added `RealmConfigurationBase.MaxNumberOfActiveVersions`. Setting this will cause Realm to throw an exception if too many versions of the Realm data are live at the same time. Having too many versions can dramatically increase the filesize of the Realm.
* Add support for `SynchronizationContext`-confined Realms. Rather than being bound to a specific thread, queue-confined Realms are bound to a `SynchronizationContext`, regardless of whether it dispatches work on the same or a different thread. Opening a Realm when `SynchronizationContext.Current` is null - most notably `Task.Run(...)` - will still confine the Realm to the thread on which it was opened.
* Storing large binary blobs in Realm files no longer forces the file to be at least 8x the size of the largest blob.
* Reduce the size of transaction logs stored inside the Realm file, reducing file size growth from large transactions.
* String primary keys no longer require a separate index, improving insertion and deletion performance without hurting lookup performance.

### Fixed
* Fixed `Access to invalidated List object` being thrown when adding objects to a list while at the same time deleting the object containing the list. (Issue [#1971](https://github.com/realm/realm-dotnet/issues/1971))
* Fixed incorrect results being returned when using `.ElementAt()` on a query where a string filter with a sort clause was applied. (PR [#2002](https://github.com/realm/realm-dotnet/pull/2002))

### Compatibility
* Realm Object Server: 3.23.1 or later.
* Realm Studio: 5.0.0 or later.

### Internal
* Using Sync 5.0.22 and Core 6.0.25.

## 4.3.0 (2020-02-05)

### Enhancements
* Exposed an API to configure the `userId` and `isAdmin` of a user when creating credentials via `Credentials.CustomRefreshToken`. Previously these values would be inferred from the JWT itself but as there's no way to enforce the server configuration over which fields in the JWT payload represent the `userId` and the `isAdmin` field, it is now up to the consumer to determine the values for these.
* Improved logging and error handling for SSL issues on Apple platforms.

### Fixed
* Realm objects can now be correctly serialized with `System.Runtime.Serialization.Formatters` and `System.Xml.Serialization` serializers. (Issue [#1913](https://github.com/realm/realm-dotnet/issues/1913))
  The private state fields of the class have been decorated with `[NonSerialized]` and `[XmlIgnore]` attributes so that eager opt-out
  serializers do not attempt to serialize fields such as `Realm` and `ObjectSchema` which contain handles to unmanaged data.
* Fixed an issue that would result in a compile error when `[Required]` is applied on `IList<string>` property. (Contributed by [braudabaugh](https://github.com/braudabaugh))
* Fixed an issue that prevented projects that include the Realm NuGet package from being debugged. (PR [#1927](https://github.com/realm/realm-dotnet/pull/1927))
* The sync client would fail to reconnect after failing to integrate a changeset. The bug would lead to further corruption of the client’s Realm file. (since 3.0.0).
* The string-based query parser (`results.Filter(...)`) used to need the `class_` prefix for class names when querying over backlink properties. This has been fixed so that only the public `ObjectSchema` name is necessary. For example, `@links.class_Person.Siblings` becomes `@links.Person.Siblings`.
* Fixed an issue where `ClientResyncMode.DiscardLocalRealm` wouldn't reset the schema.

### Compatibility
* Realm Object Server: 3.23.1 or later.

### Internal
* Upgraded Sync from 4.7.5 to 4.9.5 and Core from 5.23.3 to 5.23.8.

## 4.2.0 (2019-10-07)

### Enhancements
* Added `int IndexOf(object)` and `bool Contains(object)` to the `IRealmCollection` interface. (PR [#1893](https://github.com/realm/realm-dotnet/issues/1893))
* Exposed an API - `SyncConfigurationBase.EnableSessionMultiplexing()` that allows toggling session multiplexing on the sync client. (PR [1896](https://github.com/realm/realm-dotnet/pull/1896))
* Added support for faster initial downloads when using `Realm.GetInstanceAsync`. (Issue [1847](https://github.com/realm/realm-dotnet/issues/1847))
* Added an optional `cancellationToken` argument to `Realm.GetInstanceAsync` enabling clean cancelation of the in-progress download. (PR [1859](https://github.com/realm/realm-dotnet/pull/1859))
* Added support for Client Resync which automatically will recover the local Realm in case the server is rolled back. This largely replaces the Client Reset mechanism for fully synchronized Realms. Can be configured using `FullSyncConfiguration.ClientResyncMode`. (PR [#1901](https://github.com/realm/realm-dotnet/pull/1901))
* Made the `createUser` argument in `Credentials.UsernamePassword` optional. If not specified, the user will be created or logged in if they already exist. (PR [#1901](https://github.com/realm/realm-dotnet/pull/1901))
* Uses Fody 6.0.0, which resolves some of the compatibility issues with newer versions of other Fody-based projects. (Issue [#1899](https://github.com/realm/realm-dotnet/issues/1899))

### Fixed
* Fixed an infinite recursion when calling `RealmCollectionBase<T>.IndexOf`. (Issue [#1892](https://github.com/realm/realm-dotnet/issues/1892))

### Compatibility
* Realm Object Server: 3.23.1 or later.

### Internal
* Upgraded Sync from 4.7.0 to 4.7.1.
* Implemented direct access to sync workers on Cloud, bypassing the Sync Proxy: the binding will override the sync session's url prefix if the token refresh response for a realm contains a sync worker path field.

## 4.1.0 (2019-08-06)

### Breaking Changes
* Removed the `isAdmin` parameter from `Credentials.Nickname`. It doesn't have any effect on new ROS versions anyway as logging in an admin nickname user is not supported - this change just makes it explicit. (Issue [#1879](https://github.com/realm/realm-dotnet/issues/1879))
* Marked the `Credentials.Nickname` method as deprecated - support for the Nickname auth provider is deprecated in ROS and will be removed in a future version. (Issue [#1879](https://github.com/realm/realm-dotnet/issues/1879))
* Removed the `deleteRealm` parameter from `PermissionDeniedException.DeleteRealmInfo` as passing `false` has no effect. Calling the method is now equivalent to calling it with `deleteRealm: true`. (PR [#1890](https://github.com/realm/realm-dotnet/pull/1890))

### Enhancements
* Added support for unicode characters in realm path and filenames for Windows. (Core upgrade)
* Added new credentials type: `Credentials.CustomRefreshToken` that can be used to create a user with a custom refresh token. This will then be validated by ROS against the configured `refreshTokenValidators` to obtain access tokens when opening a Realm. If creating a user like that, it's the developer's responsibility to ensure that the token is valid and refreshed as necessary to ensure that access tokens can be obtained. To that end, you can now set the refresh token of a user object by calling `User.RefreshToken = "my-new-token"`. This should only be used in combination with users obtained by calling `Credentials.CustomRefreshToken`. (PR [#1889](https://github.com/realm/realm-dotnet/pull/1889))

### Fixed
* Constructing an IncludeDescriptor made unnecessary table comparisons. This resulted in poor performance when creating a query-based subscription (`Subscription.Subscribe`) with `includedBacklinks`. (Core upgrade)
* Queries involving an indexed int column which were constrained by a LinkList with an order different from the table's order would give incorrect results. (Core upgrade)
* Queries involving an indexed int column had a memory leak if run multiple times. (Core upgrade)

### Compatibility
* Realm Object Server: 3.23.1 or later.

### Internal
* Upgraded Sync from 4.5.1 to 4.7.0 and Core 5.20.0 to 5.23.1.

## 4.0.1 (2019-06-27)

### Fixed
* Fixed an issue that would prevent iOS apps from being published to the app store with the following error:
  > This bundle Payload/.../Frameworks/realm-wrappers.framework is invalid. The Info.plist file is missing the required key: CFBundleVersion.

  ([Issue 1870](https://github.com/realm/realm-dotnet/issues/1870), since 4.0.0)
* Fixed an issue that would cause iOS apps to crash on device upon launching. ([Issue 1871](https://github.com/realm/realm-dotnet/issues/1871), since 4.0.0)

## 4.0.0 (2019-06-13)

### Breaking Changes
* The following deprecated methods and classes have been removed:
  * The `SyncConfiguration` class has been split into `FullSyncConfiguration` and `QueryBasedSyncConfiguration`. Use one of these classes to connect to the Realm Object Server.
  * The `TestingExtensions.SimulateProgress` method has been removed as it hasn't worked for some time.
  * The `Property.IsNullable` property has been removed. To check if a property is nullable, check `Property.Type` for the `PropertyType.Nullable` flag.
  * The `Credentials.Provider` class has been removed. Previously, it contained a few constants that were intended for internal use mostly.
  * The `User.ConfigurePersistance` method has been superseded by `SyncConfigurationBase.Initialize`.
  * `User.LogOut` has been removed in favor of `User.LogOutAsync`.
  * `User.GetManagementRealm` has been removed in favor of the `User.ApplyPermissionsAsync` set of wrapper API.
  * `User.GetPermissionRealm` has been removed in favor of the `User.GetGrantedPermissions` wrapper API.
* Deprecated the `IQueryable<T>.Subscribe(string name)` extension method in favor of `IQueryable<T>.Subscribe(SubscriptionOptions options)`.
* Reworked the internal implementation of the permission API. For the most part, the method signatures haven't changed or where they have changed, the API have remained close to the original (e.g. `IQueryable<T>` has changed to `IEnumerable<T>`). ([Issue #1863](https://github.com/realm/realm-dotnet/issues/1863))
  * Changed the return type of `User.GetGrantedPermissionsAsync` from `IQueryable<PathPermission>` to `IEnumerable<PathPermission>`. This means that the collection is no longer observable like regular Realm-backed collections. If you need to be notified for changes of this collection, you need to implement a polling-based mechanism yourself.
  * `PathPermission.MayRead/MayWrite/MayManage` have been deprecated in favor of a more-consistent `AccessLevel` API.
  * In `User.ApplyPermissionsAsync`, renamed the `realmUrl` parameter to `realmPath`.
  * In `User.OfferPermissionsAsync`, renamed the `realmUrl` parameter to `realmPath`.
  * Removed the `PermissionOfferResponse` and `PermissionChange` classes.
  * Removed the `IPermissionObject` interface.
  * Removed the `ManagementObjectStatus` enum.
  * Removed the `User.GetPermissionChanges` and `User.GetPermissionOfferResponses` methods.
  * The `millisecondTimeout` argument in `User.GetGrantedPermissionsAsync` has been removed.
  * The `PermissionException` class has been replaced by `HttpException`.
* The `AuthenticationException` class has been merged into the `HttpException` class.

### Enhancements
* Added `Session.Start()` and `Session.Stop()` methods that allow you to pause/resume synchronization with the Realm Object Server. ([Issue #138](https://github.com/realm/realm-dotnet-private/issues/138))
* Added an `IQueryable<T>.Subscribe(SubscriptionOptions, params Expression<Func<T, IQueryable>>[] includedBacklinks)` extension method that allows you to configure additional options for the subscription, such as the name, time to live, and whether it should update an existing subscription. The `includedBacklinks` argument allows you to specify which backlink properties should be included in the transitive closure when doing query-based sync. For example:

  ```csharp
  class Dog : RealmObject
  {
      public Person Owner { get; set; }
  }

  class Person : RealmObject
  {
      [Backlink(nameof(Dog.Owner))]
      public IQueryable<Dog> Dogs { get; }
  }

  var options = new SubscriptionOptions
  {
      Name = "adults",
      TimeToLive = TimeSpan.FromDays(1),
      ShouldUpdate = true
  };

  var people = realm.All<Person>()
                    .Where(p => p.Age > 18)
                    .Subscribe(options, p => p.Dogs);

  await people.WaitForSynchronzationAsync();
  // Dogs that have an owner set to a person that is over 18
  // will now be included in the objects synchronized locally.
  var firstPersonDogs = people.Results.First().Dogs;
  ```
  ([Issue #1838](https://github.com/realm/realm-dotnet/issues/1838) & [Issue #1834](https://github.com/realm/realm-dotnet/issues/1834))
* Added a `Realm.GetAllSubscriptions()` extension method that allows you to obtain a collection of all registered query-based sync subscriptions. ([Issue #1838](https://github.com/realm/realm-dotnet/issues/1838))
* Added `AccessLevel` property to `PathPermission` to replace the now deprecated `MayRead/MayWrite/MayManage`. ([Issue #1863](https://github.com/realm/realm-dotnet/issues/1863))
* Added `RealmOwnerId` property to `PathPermission` that indicates who the owner of the Realm is. ([Issue #1863](https://github.com/realm/realm-dotnet/issues/1863))
* Added support for building with `dotnet build` (previously only the `msbuild` command line was supported). ([PR #1849](https://github.com/realm/realm-dotnet/pull/1849))
* Improved query performance for unindexed string columns when the query has a long chain of OR conditions. (Core upgrade)
* Improved performance of encryption and decryption significantly by utilizing hardware optimized encryption functions. (Core upgrade)
* Compacting a realm into an encrypted file could take a really long time. The process is now optimized by adjusting the write buffer size relative to the used space in the realm. (Core upgrade)
* The string-based query parser (`results.Filter("...")`) now supports readable timestamps with a 'T' separator in addition to the originally supported "@" separator. For example: `startDate > 1981-11-01T23:59:59:1` (Core upgrade)

### Fixed
* Fixes an issue where using the `StringExtensions.Contains(string, string, StringComparison)` extension method inside a LINQ query would result in an exception being thrown on .NET Core 2.1+ or Xamarin.iOS/Android projects.([Issue #1848](https://github.com/realm/realm-dotnet/issues/1848))
* Creating an object after creating an object with the int primary key of "null" would hit an assertion failure. (Core upgrade)

### Compatibility
* Realm Object Server: 3.23.1 or later.

### Internal
* Upgraded Sync from 3.14.11 to 4.5.1 and Core 5.12.7 to 5.20.0.

## 3.4.0 (2019-01-09)

**NOTE!!! You will need to upgrade your Realm Object Server to at least version 3.11.0 or use Realm Cloud. If you try to connect to a ROS v3.10.x or previous, you will see an error like `Wrong protocol version in Sync HTTP request, client protocol version = 25, server protocol version = 24`.**

### Enhancements
* Download progress is now reported to the server, even when there are no local changes. This allows the server to do history compaction much more aggressively, especially when there are many clients that rarely or never make local changes. ([#1772](https://github.com/realm/realm-dotnet/pull/1772))
* Reduce memory usage when integrating synchronized changes sent by ROS.
* Added ability to supply a custom log function for handling logs emitted by Sync by specifying `SyncConfigurationBase.CustomLogger`. It must be set before opening a synchronized Realm. ([#1824](https://github.com/realm/realm-dotnet/pull/1824))
* Clients using protocol 25 now report download progress to the server, even when they make no local changes. This allows the server to do history compaction much more aggressively, especially when there are many clients that rarely or never make local changes. ([#1772](https://github.com/realm/realm-dotnet/pull/1772))
* Add a User-Agent header to HTTP requests made to the Realm Object Server. By default, this contains information about the Realm library version and .NET platform. Additional details may be provided (such as the application name/version) by setting `SyncConfigurationBase.UserAgent` prior to opening a synchronized Realm. If developing a Xamarin app, you can use the Xamarin.Essentials plugin to automate that: `SyncConfiguration.UserAgent = $"{AppInfo.Name} ({AppInfo.PackageName} {AppInfo.VersionString})"`.

### Fixed
* Fixed a bug that could lead to crashes with a message such as `Assertion failed: ndx < size() with (ndx, size()) = [742, 742]`.
* Fixed a bug that resulted in an incorrect `LogLevel` being sent to Sync when setting `SyncConfigurationBase.LogLevel`. ([#1824](https://github.com/realm/realm-dotnet/pull/1824), since 2.2.0)
* Fixed a bug that prevented `Realm.GetInstanceAsync` from working when used with `QueryBasedSyncConfiguration`. ([#1827](https://github.com/realm/realm-dotnet/pull/1827), since 3.1.0)

### Breaking Changes
* The deprecated method `realm.SubscribeToObjectsAsync` has been removed in this version. ([#1772](https://github.com/realm/realm-dotnet/pull/1772))
* `User.ConfigurePersistence` has been deprecated in favor of `SyncConfigurationBase.Initialize`.

### Compatibility
* Realm Object Server: 3.11.0 or later.
The sync protocol version has been bumped to version 25. The server is backwards-compatible with clients using protocol version 24 or below, but clients at version 25 are not backwards-compatible with a server at protocol version 24. The server must be upgraded before any clients are upgraded.

### Internal
* Upgraded Sync from 3.9.2 to 3.14.11 and Core from 5.8.0 to 5.12.7.


## 3.3.0 (2018-11-08)

### Enhancements
* Exposed an `OnProgress` property on `SyncConfigurationBase`. It allows you to specify a progress callback that will be invoked when using `Realm.GetInstanceAsync` to report the download progress. ([#1807](https://github.com/realm/realm-dotnet/pull/1807))

### Fixed
<!-- * <How to hit and notice issue? what was the impact?> ([#????](https://github.com/realm/realm-dotnet/issues/????), since v?.?.?) -->
* Trying to call `Subscription.WaitForSynchronizationAsync` on a background thread (without a `SynchronizationContext`) would previously hang indefinitely. Now a meaningful exception will be thrown to indicate that this is not supported and this method should be called on a thread with a synchronization context. ([dotnet-private#130](https://github.com/realm/realm-dotnet-private/issues/130), since v3.0.0)

### Compatibility
* Realm Object Server: 3.0.0 or later.
* APIs are backwards compatible with all previous releases in the 3.x.y series.
* File format: Generates Realms with format v9 (Reads and upgrades all previous formats)


## 3.2.1 (2018-09-27)

### Bug fixes
- Fixed a bug that would typically result in exceptions with a message like `An unknown error has occurred. State: *some-number-larger than 127*`
when subscribing to queries. ([dotnet-private#128](https://github.com/realm/realm-dotnet-private/issues/128), since `3.0.0`)

## 3.2.0 (2018-08-04)

### Enhancements
- `RealmObject` inheritors will now raise `PropertyChanged` after they have been removed from Realm.
The property name in the event arguments will be `IsValid`.
- Bundle some common certificate authorities on Linux so connecting to ROS instances over SSL should work out of the box
for most certificates. Notably, it will now work out of the box for Realm Cloud instances.

### Bug fixes
- When constructing queries that compare an invalid/unmanaged RealmObject (e.g. `realm.All<Foo>().Where(f => f.Bar == someBar)`),
a meaningful exception will now be thrown rather than an obscure ArgumentNullException.
- Added `ShouldCompactOnLaunch` to the PCL version of the library. ([dotnet-private#125](https://github.com/realm/realm-dotnet-private/issues/125))

## 3.1.0 (2018-07-04)

### Enhancements
- Exposed a `ChangeSet.NewModifiedIndices` collection that contains information about the
indices of the objects that changed in the new version of the collection (i.e. after
accounting for the insertions and deletions).
- Update Fody to 3.0.

### Bug fixes
- `WriteAsync` will no longer perform a synchronous `Refresh` on the main thread. ([#1729](https://github.com/realm/realm-dotnet/pull/1729))
- Trying to add a managed Realm Object to a different instance of the same on-disk Realm will no
longer throw an exception.
- Removed the `IList` compliance for Realm collections. This fixes an issue which would cause the app to hang
on Android when deselecting an item from a ListView bound to a Realm collection.

### Breaking Changes
- `SyncConfiguration` is now deprecated and will be removed in a future version. Two new configuration
classes have been exposed - [QueryBasedSyncConfiguration](https://docs.realm.io/platform/using-synced-realms/syncing-data#using-query-based-synchronization)
and [FullSyncConfiguration](https://docs.realm.io/platform/using-synced-realms/syncing-data#full-synchronization).
If you were using a `SyncConfiguration` with `IsPartial = true`, then change your code to use
`QueryBasedSyncConfiguration`. Similarly, if `IsPartial` was not set or was set to `false`, use
`FullSyncConfiguration`.
- Removed the `IList` compliance for Realm collections. This will prevent automatic updates of ListViews
databound to Realm collections in UWP projects.

## 3.0.0 (2018-04-16)

### Enhancements
- Allow `[MapTo]` to be applied on classes to change the name of the table corresponding to that class. ([#1712](https://github.com/realm/realm-dotnet/pull/1712))
- Added an improved API for adding subscriptions in partially-synchronized Realms. `IQueryable<T>.Subscribe` can be used
to subscribe to any query, and the returned `Subscription<T>` object can be used to observe the state of the subscription
and ultimately remove the subscription. See the [documentation](https://docs.realm.io/platform/v/3.x/using-synced-realms/syncing-data)
for more information. ([#1679](https://github.com/realm/realm-dotnet/pull/1679))
- Added a fine-grained permissions system for use with partially-synchronized Realms. This allows permissions to be
defined at the level of individual objects or classes. See the
[documentation](https://docs.realm.io/platform/v/3.x/using-synced-realms/access-control)
for more information. ([#1714](https://github.com/realm/realm-dotnet/pull/1714))
- Exposed a string-based `IQueryable<T>.Filter(predicate)` method to enable more advanced querying
scenarios such as:
  - Following links: `realm.All<Dog>().Filter("Owner.FirstName BEGINSWITH 'J'")`.
  - Queries on collections: `realm.All<Child>().Filter("Parents.FirstName BEGINSWITH 'J'")` - find all
  children who have a parent whose name begins with J or `realm.All<Child>().Filter("Parents.@avg.Age > 50")` -
  find all children whose parents' average age is more than 50.
  - Subqueries: `realm.All<Person>().Filter("SUBQUERY(Dogs, $dog, $dog.Vaccinated == false).@count > 3")` - find all
  people who have more than 3 unvaccinated dogs.
  - Sorting: `realm.All<Dog>().Filter("TRUEPREDICATE SORT(Owner.FirstName ASC, Age DESC)")` - find all dogs and
  sort them by their owner's first name in ascending order, then by the dog's age in descending.
  - Distinct: `realm.All<Dog>().Filter("TRUEPREDICATE DISTINCT(Age) SORT(Name)")` - find all dogs, sort them
  by their name and pick one dog for each age value.
  - For more examples, check out the
  [query language reference docs](https://docs.mongodb.com/realm/reference/realm-query-language/) or the [NSPredicate Cheatsheet](https://academy.realm.io/posts/nspredicate-cheatsheet/).
- The `SyncConfiguration` constructor now accepts relative Uris. ([#1720](https://github.com/realm/realm-dotnet/pull/1720))
- Added the following methods for resetting the user's password and confirming their email:
`RequestPasswordResetAsync`, `CompletePasswordResetAsync`, `RequestEmailConfirmationAsync`, and `ConfirmEmailAsync`.
These all apply only to users created via `Credentials.UsernamePassword` who have provided their email as
the username. ([#1721](https://github.com/realm/realm-dotnet/pull/1721))

### Bug fixes
- Fixed a bug that could cause deadlocks on Android devices when resolving thread safe references. ([#1708](https://github.com/realm/realm-dotnet/pull/1708))

### Breaking Changes
- Uses the Sync 3.0 client which is incompatible with ROS 2.x.
- `Permission` has been renamed to `PathPermission` to more closely reflect its purpose.
Furthermore, existing methods to modify permissions only work on full Realms. New methods
and classes are introduced to configure access to a partially synchronized Realm.
- The type of `RealmConfiguration.DefaultConfiguration` has changed to `RealmConfigurationBase` to allow
any subclass to be set as default. ([#1720](https://github.com/realm/realm-dotnet/pull/1720))
- The `SyncConfiguration` constructor arguments are now optional. The `user` value will default to the
currently logged in user and the `serverUri` value will default to `realm://MY-SERVER-URL/default` where
`MY-SERVER-URL` is the host the user authenticated against. ([#1720](https://github.com/realm/realm-dotnet/pull/1720))
- The `serverUrl` argument in `User.LoginAsync(credentials, serverUrl)` and `User.GetLoggedInUser(identity, serverUrl)`
has been renamed to `serverUri` for consistency. ([#1721](https://github.com/realm/realm-dotnet/pull/1721))


## 2.2.0 (2017-03-22)

### Enhancements
- Added an `IsDynamic` property to `RealmConfigurationBase`, allowing you to open a Realm file and read its schema from disk. ([#1637](https://github.com/realm/realm-dotnet/pull/1637))
- Added a new `InMemoryConfiguration` class that allows you to create an in-memory Realm instance. ([#1638](https://github.com/realm/realm-dotnet/pull/1638))
- Allow setting elements of a list directly - e.g. `foo.Bars[2] = new Bar()` or `foo.Integers[3] = 5`. ([#1641](https://github.com/realm/realm-dotnet/pull/1641))
- Added Json Web Token (JWT) credentials provider. ([#1655](https://github.com/realm/realm-dotnet/pull/1655))
- Added Anonymous and Nickname credentials providers. ([#1671](https://github.com/realm/realm-dotnet/pull/1671))

### Bug fixes
- Fixed an issue where initial collection change notification is not delivered to all subscribers. ([#1696](https://github.com/realm/realm-dotnet/pull/1696))
- Fixed a corner case where `RealmObject.Equals` would return `true` for objects that are no longer managed by Realm. ([#1698](https://github.com/realm/realm-dotnet/pull/1698))

### Breaking Changes
- `SyncConfiguration.SetFeatureToken` is deprecated and no longer necessary in order to use Sync on Linux or server-side features. ([#1703](https://github.com/realm/realm-dotnet/pull/1703))

## 2.1.0 (2017-11-13)

### Enhancements
- Added an `[Explicit]` attribute that can be applied to classes or assemblies. If a class is decorated with it, then it will not be included in the default schema for the Realm (i.e. you have to explicitly set `RealmConfiguration.ObjectClasses` to an array that contains that class). Similarly, if it is applied to an assembly, all classes in that assembly will be considered explicit. This is useful when developing a 3rd party library that depends on Realm to avoid your internal classes leaking into the user's schema. ([#1602](https://github.com/realm/realm-dotnet/pull/1602))

### Bug fixes
- Fixed a bug that would prevent writing queries that check if a related object is null, e.g. `realm.All<Dog>().Where(d => d.Owner == null)`. ([#1601](https://github.com/realm/realm-dotnet/pull/1601))
- Addressed an issue that would cause the debugger to report an unobserved exception being thrown when "Just My Code" is disabled. ([#1603](https://github.com/realm/realm-dotnet/pull/1603))
- Calling `Realm.DeleteRealm` on a synchronized Realm will now properly delete the `realm.management` folder. ([#1621](https://github.com/realm/realm-dotnet/pull/1621))
- Fixed a crash when accessing primitive list properties on objects in realms opened with a dynamic schema (e.g. in migrations). ([#1629](https://github.com/realm/realm-dotnet/pull/1629))

## 2.0.0 (2017-10-17)

### Enhancements
- Added support for collections of primitive values. You can now define properties as `IList<T>` where `T` can be any
type supported by Realm, except for another `IList`. As a result, a lot of methods that previously had constraints on
`RealmObject` now accept any type and may throw a runtime exception if used with an unsupported type argument.
([#1517](https://github.com/realm/realm-dotnet/pull/1517))
- Added `HelpLink` pointing to the relevant section of the documentation to most Realm exceptions. ([#1521](https://github.com/realm/realm-dotnet/pull/1521))
- Added `RealmObject.GetBacklinks` API to dynamically obtain all objects referencing the current one. ([#1533](https://github.com/realm/realm-dotnet/pull/1533))
- Added a new exception type, `PermissionDeniedException`, to denote permission denied errors when working with synchronized Realms that
exposes a method - `DeleteRealmUserInfo` - to inform the binding that the offending Realm's files should be kept or deleted immediately.
This allows recovering from permission denied errors in a more robust manner. ([#1543](https://github.com/realm/realm-dotnet/pull/1543))
- The keychain service name used by Realm to manage the encryption keys for sync-related metadata on Apple platforms is now set to the
bundle identifier. Keys that were previously stored within the Realm-specific keychain service will be transparently migrated to the
per-application keychain service. ([#1522](https://github.com/realm/realm-dotnet/pull/1522))
- Added a new exception type -  `IncompatibleSyncedFileException` - that allows you to handle and perform data migration from a legacy (1.x) Realm file
to the new 2.x format. It can be thrown when using `Realm.GetInstance` or `Realm.GetInstanceAsync` and exposes a `GetBackupRealmConfig` method
that allows you to open the old Realm file in a dynamic mode and migrate any required data. ([#1552](https://github.com/realm/realm-dotnet/pull/1552))
- Enable encryption on Windows. ([#1570](https://github.com/realm/realm-dotnet/pull/1570))
- Enable Realm compaction on Windows. ([#1571](https://github.com/realm/realm-dotnet/pull/1571))
- `UserInfo` has been significantly enhanced. It now contains metadata about a user stored on the Realm Object Server, as well as a list of all user
account data associated with that user. ([#1573](https://github.com/realm/realm-dotnet/pull/1573))
- Introduced a new method - `User.LogOutAsync` to replace the now-deprecated synchronous call. ([#1574](https://github.com/realm/realm-dotnet/pull/1574))
- Exposed `BacklinksCount` property on `RealmObject` that returns the number of objects that refer to the current object via a to-one or a to-many relationship. ([#1578](https://github.com/realm/realm-dotnet/pull/1578))
- String primary keys now support `null` as a value. ([#1579](https://github.com/realm/realm-dotnet/pull/1579))
- Add preview support for partial synchronization. Partial synchronization allows a synchronized Realm to be opened in such a way
that only objects requested by the user are synchronized to the device. You can use it by setting the `IsPartial` property on a
`SyncConfiguration`, opening the Realm, and then calling `Realm.SubscribeToObjectsAsync` with the type of object you're interested in,
a string containing a query determining which objects you want to subscribe to, and a callback which will report the results. You may
add as many subscriptions to a synced Realm as necessary. ([#1580](https://github.com/realm/realm-dotnet/pull/1580))
- Ensure that Realm collections (`IList<T>`, `IQueryable<T>`) will not change when iterating in a `foreach` loop. ([#1589](https://github.com/realm/realm-dotnet/pull/1589))

### Bug fixes
- `Realm.GetInstance` will now advance the Realm to the latest version, so you no longer have to call `Refresh` manually after that. ([#1523](https://github.com/realm/realm-dotnet/pull/1523))
- Fixed an issue that would prevent iOS Share Extension projects from working. ([#1535](https://github.com/realm/realm-dotnet/pull/1535))

### Breaking Changes
- `Realm.CreateObject(string className)` now has additional parameter `object primaryKey`. You *must* pass that when creating a new object using the dynamic API. If the object you're creating doesn't have primary key declared, pass `null`. ([#1381](https://github.com/realm/realm-dotnet/pull/1381))
- `AcceptPermissionOfferAsync` now returns the relative rather than the absolute url of the Realm the user has been granted permissions to. ([#1595](https://github.com/realm/realm-dotnet/pull/1595))

## 1.6.0 (2017-08-14)

### Enhancements
- Exposed `Realm.WriteCopy` API to copy a Realm file and optionally encrypt it with a different key. ([#1464](https://github.com/realm/realm-dotnet/pull/1464))
- The runtime representations of all Realm collections (`IQueryable<T>` and `IList<T>`) now implement the `IList` interface that is needed for data-binding to `ListView` in UWP applications. ([#1469](https://github.com/realm/realm-dotnet/pull/1469))
- Exposed `User.RetrieveInfoForUserAsync` API to allow admin users to lookup other users' identities in the Realm Object Server. This can be used, for example, to find a user by knowing their Facebook id. ([#1486](https://github.com/realm/realm-dotnet/pull/1486))
- Added a check to verify there are no duplicate object names when creating the schema. ([#1502](https://github.com/realm/realm-dotnet/pull/1502))
- Added more comprehensive error messages when passing an invalid url scheme to `SyncConfiguration` or `User.LoginAsync`. ([#1501](https://github.com/realm/realm-dotnet/pull/1501))
- Added more meaningful error information to exceptions thrown by `Realm.GetInstanceAsync`. ([#1503](https://github.com/realm/realm-dotnet/pull/1503))
- Added a new type - `RealmInteger<T>` to expose Realm-specific API over base integral types. It can be used to implement [counter functionality](https://docs.mongodb.com/realm-legacy/docs/dotnet/latest/index.html) in synced realms. ([#1466](https://github.com/realm/realm-dotnet/pull/1466))
- Added `PermissionCondition.Default` to apply default permissions for existing and new users. ([#1511](https://github.com/realm/realm-dotnet/pull/1511))

### Bug fixes
- Fix an exception being thrown when comparing non-constant character value in a query. ([#1471](https://github.com/realm/realm-dotnet/pull/1471))
- Fix an exception being thrown when comparing non-constant byte or short value in a query. ([#1472](https://github.com/realm/realm-dotnet/pull/1472))
- Fix a bug where calling the non-generic version of `IQueryProvider.CreateQuery` on Realm's IQueryable results, an exception would be thrown. ([#1487](https://github.com/realm/realm-dotnet/pull/1487))
- Trying to use an `IList` or `IQueryable` property in a LINQ query will now throw `NotSupportedException` rather than crash the app. ([#1505](https://github.com/realm/realm-dotnet/pull/1505))

### Breaking Changes

## 1.5.0 (2017-06-20)

### Enhancements
- Exposed new API on the `User` class for working with permissions: ([#1361](https://github.com/realm/realm-dotnet/pull/1361))
  - `ApplyPermissionsAsync`, `OfferPermissionsAsync`, and `AcceptPermissionOfferAsync` allow you to grant, revoke, offer, and accept permissions.
  - `GetPermissionOffers`, `GetPermissionOfferResponses`, and `GetPermissionChanges` allow you to review objects, added via the above mentioned methods.
  - `GetGrantedPermissionsAsync` allows you to inspect permissions granted to or by the current user.
- When used with `RealmConfiguration` (i.e. local Realm), `Realm.GetInstanceAsync` will perform potentially costly operation, such as executing migrations or compaction on a background thread. ([#1406](https://github.com/realm/realm-dotnet/pull/1406))
- Expose `User.ChangePasswordAsync(userId, password)` API to allow admin users to change other users' passwords. ([#1412](https://github.com/realm/realm-dotnet/pull/1412))
- Expose `SyncConfiguration.TrustedCAPath` API to allow providing a custom CA that will be used to validate SSL traffic to the Realm Object Server.  ([#1423](https://github.com/realm/realm-dotnet/pull/1423))
- Expose `Realm.IsInTransaction` API to check if there's an active transaction for that Realm. ([#1452](https://github.com/realm/realm-dotnet/pull/1452))

### Bug fixes
- Fix a crash when querying over properties that have `[MapTo]` applied. ([#1405](https://github.com/realm/realm-dotnet/pull/1405))
- Fix an issue where synchronized Realms did not connect to the remote server in certain situations, such as when an application was offline when the Realms were opened but later regained network connectivity. ([#1407](https://github.com/realm/realm-dotnet/pull/1407))
- Fix an issue where incorrect property name will be passed to `RealmObject.PropertyChanged` subscribers when the actual changed property is below a `Backlink` property. ([#1433](https://github.com/realm/realm-dotnet/pull/1433))
- Fix an exception being thrown when referencing Realm in a PCL test assembly without actually using it. ([#1434](https://github.com/realm/realm-dotnet/pull/1434))
- Fix a bug when `SyncConfiguration.EnableSSLValidation` would be ignored when passed to `Realm.GetInstanceAsync`. ([#1423](https://github.com/realm/realm-dotnet/pull/1423))

### Breaking Changes
- The constructors of `PermissionChange`, `PermissionOffer`, and `PermissionOfferResponse` are now private. Use the new `User.ApplyPermissionsAsync`, `User.OfferPermissionsAsync`, and `User.AcceptPermissionOfferAsync` API. ([#1361](https://github.com/realm/realm-dotnet/pull/1361))
- `User.GetManagementRealm` and `User.GetPermissionRealm` are now deprecated. Use the new permission related API on `User` to achieve the same results. ([#1361](https://github.com/realm/realm-dotnet/pull/1361))
- `User.ChangePassword(password)` has been renamed to `User.ChangePasswordAsync(password)`. ([#1412](https://github.com/realm/realm-dotnet/pull/1412))
- Removed the following obsolete API: ([#1425](https://github.com/realm/realm-dotnet/pull/1425))
  - `Realm.ObjectForPrimaryKey<T>(long id)`
  - `Realm.ObjectForPrimaryKey<T>(string id)`
  - `Realm.ObjectForPrimaryKey(string className, long id)`
  - `Realm.ObjectForPrimaryKey(string className, string id)`
  - `Realm.Manage<T>(T obj, bool update)`
  - `Realm.Close()`
  - `Realm.CreateObject<T>()`
  - `IOrderedQueryable<T>.ToNotifyCollectionChanged<T>(Action<Exception> errorCallback)`
  - `IOrderedQueryable<T>.ToNotifyCollectionChanged<T>(Action<Exception> errorCallback, bool coalesceMultipleChangesIntoReset)`
  - `IRealmCollection<T>.ObjectSchema`
- `Realm.DeleteRealm` now throws an exception if called while an instance of that Realm is still open.

## 1.4.0 (2017-05-19)

### Enhancements
- Expose `RealmObject.OnManaged` virtual method that can be used for init purposes, since the constructor is run before the object has knowledge of its Realm. (#1383)
- Expose `Realm.GetInstanceAsync` API to asynchronously open a synchronized Realm. It will download all remote content available at the time the operation began on a background thread and then return a usable Realm. It is also the only supported way of opening Realms for which the user has only read permissions.

## 1.3.0 (2017-05-16)

### Universal Windows Platform
Introducing Realm Mobile Database for Universal Windows Platform (UWP). With UWP support, you can now build mobile apps using Realm’s object database for the millions of mobile, PC, and Xbox devices powered by Windows 10. The addition of UWP support allows .NET developers to build apps for virtually any modern Windows Platform with Windows Desktop (Win32) or UWP as well as for iOS and Android via Xamarin. Note that sync support is not yet available for UWP, though we are working on it and you can expect it soon.

### Enhancements
- Case insensitive queries against a string property now use a new index based search. (#1380)
- Add `User.ChangePassword` API to change the current user's password if using Realm's 'password' authentication provider. Requires any edition of the Realm Object Server 1.4.0 or later. (#1386)
- `SyncConfiguration` now has an `EnableSSLValidation` property (default is `true`) to allow SSL validation to be specified on a per-server basis. (#1387)
- Add `RealmConfiguration.ShouldCompactOnLaunch` callback property when configuring a Realm to determine if it should be compacted before being returned. (#1389)
- Silence some benign linker warnings on iOS. (#1263)
- Use reachability API to minimize the reconnection delay if the network connection was lost. (#1380)

### Bug fixes
- Fixed a bug where `Session.Reconnect` would not reconnect all sessions. (#1380)
- Fixed a crash when subscribing for `PropertyChanged` multiple times. (#1380)
- Fixed a crash when reconnecting to Object Server (#1380)
- Fixed a crash on some Android 7.x devices when opening a realm (#1380)

## 1.2.1 (2017-05-01)

### Bug fixes
- Fixed an issue where `EntryPointNotFoundException` would be thrown on some Android devices. (#1336)

### Enhancements
- Expose `IRealmCollection.IsValid` to indicate whether the realm collection is valid to use. (#1344)
- Update the Fody reference which adds support for building with Mono 5. (#1364)

## 1.2.0 (2017-04-04)

Realm is now being distributed as a .NET Standard 1.4 library as this is a requirement for supporting UWP. While internally that is a rather big move, applications using it should not be affected. After the upgrade, you'll see a number of new NuGet dependencies being added - those are reference assemblies, already part of mscorlib, so will not affect your application's size or performance. Additionally, we're releasing a new platform specific DataBinding package that contains helper methods that enable two-way databinding scenarios by automatically creating transactions when setting a property.

If you encounter any issues after the upgrade, we recommend clearing the `bin` and `obj` folders and restarting Xamarin Studio. If this doesn't help, please file an issue explaining your solution setup and the type of problems you encounter.

Files written with this version cannot be read by earlier versions of Realm. This version is not compatible with versions of the Realm Object Server lower than 1.3.0.

### Bug fixes
- Fixes the `RemoveAll(string)` overload to work correctly. (#1288)
- Resolved an issue that would lead to crashes when refreshing the token for an invalid session. (#1289)
- The `IObservable` returned from `session.GetProgressObservable` will correctly call `OnComplete` when created with `mode: ProgressMode.ForCurrentlyOutstandingWork`. (#1292)
- Fixed a memory leak when accessing string properties. (#1318)
- Fixes an issue when using `EncryptionKey` with synchronized realms. (#1322)

### Enhancements
- Introduce APIs for safely passing objects between threads. Create a thread-safe reference to a thread-confined object by passing it to the `ThreadSafeReference.Create` factory method, which you can then safely pass to another thread to resolve in the new realm with `Realm.ResolveReference`. (#1300)
- Introduce API for attempting to reconnect all sessions. This could be used in conjunction with the [connectivity plugin](https://github.com/jamesmontemagno/ConnectivityPlugin) to monitor for connectivity changes and proactively request reconnecting, rather than rely on the built-in retry mechanism. (#1310)
- Enable sorting over to-one relationships, e.g. `realm.All<Parent>().OrderBy(p => p.Child.Age)`. (#1313)
- Introduce a `string.Like` extension method that can be used in LINQ queries against the underlying database engine. (#1311)
- Add an `User.IsAdmin` property that indicates whether a user is a Realm Object Server administrator. (#1320)

### Breaking Changes
- `DateTimeOffset` properties that are not set will now correctly default to `0001-1-1` instead of `1970-1-1` after the object is passed to `realm.Add`. (#1293)
- Attempting to get an item at index that is out of range should now correctly throw `ArgumentOutOfRangeException` for all `IRealmCollection` implementations. (#1295)
- The layout of the .lock file has changed, which may affect scenarios where different processes attempt to write to the same Realm file at the same time. (#1296)
- `PropertyChanged` notifications use a new, more reliable, mechanism, that behaves slightly differently from the old one. Notifications will be sent only after a transaction is committed (making it consistent with the way collection notifications are handled). To make sure that your UI is promptly updated, you should avoid keeping long lived transactions around. (#1316)

## 1.1.1 (2017-03-15)

### Bug fixes

- Resolved an issue that prevented compiling for iOS on Visual Studio. (#1277)

## 1.1.0 (2017-03-03)

### Enhancements
- Added Azure Active Directory (AzureAD) credentials provider. (#1254)

### Breaking Changes
This is a preparation release for adding UWP support. We have removed all platform-specific logic from the Realm assemblies, and instead weave them in compile time. While this has been tested in all common scenarios, it may create issues with very complex project graphs. If you encounter any of these issues with iOS projects:
- Compilation fails when running Task `WeaveRealmAssemblies`
- App crashes when first accessing a Realm

please file an issue and explain your solution setup.

## 1.0.4 (2017-02-21)

### Bug fixes

- The `Realm` NuGet package no longer clobbers the path to Win32 native binaries in `Realm.Database`. (#1239)
- Fixed a bug where garbage collecting an object with `PropertyChanged` subscribers would cause crashes. (#1237)

## 1.0.3 (2017-02-14)

### Out of Beta!
After about a year and a half of hard work, we are proud to call this a 1.0 release. There is still work to do, but Realm Xamarin is now being used by thousands of developers and has proven reliable.

### Sync
Realm Xamarin now works with the Realm Mobile Platform. This means that you can write Xamarin apps that synchronize seamlessly with a Realm Object Server, allowing you to write complex apps with Xamarin that are offline-first and automatically synchronised by adding just a few lines of code.
You can read about this in the [documentation](https://docs.mongodb.com/realm/sync/get-started/).

### Windows Desktop
Realm Xamarin is no longer iOS and Android only. You can now use it to write .NET programs for Windows Desktop. Add the NuGet package to your regular .NET project and start using Realm. Some features are not supported on Windows yet. Most notably, sync does not yet work for Windows, but also encryption and notifications across processes are missing. We are working on it and you can expect support soon.

### Breaking Changes
 - `IRealmCollection<T>.ObjectSchema` is deprecated and replaced with `ISchemaSource.ObjectSchema`. (#1216)

### Bug fixes
 - `[MapTo]` attribute is now respected in queries. (#1219)
 - Letting a Realm instance be garbage collected instead of disposing it will no longer lead to crashes. (#1212)
 - Unsubscribing from `RealmObject.PropertyChanged` in a `PropertyChanged` callback should no longer lead to crashes. (#1207)
 - `WriteAsync` now advances the read transaction so the changes made asynchronously are available immediately in the original thread. (#1192)
 - Queries on backlink properties should no longer produce unexpected results. (#1177)


## 0.82.1 (2017-01-27)

### Bug fixes
- Addressed an issue where obtaining a Realm instance, reading an object, then obtaining another instance on the same thread would cause the object to become invalid and crash the application upon accessing any of its members.

## 0.82.0 (2017-01-23)

### Breaking Changes
- Moved all exceptions under the `Realms.Exceptions` namespace. (#1075)
- Moved `RealmSchema` to `Realms.Schema` namespace. (#1075)
- Made the `ErrorEventArgs` constructor internal. (#1075)
- Made `ObjectSchema.Builder` and `RealmSchema.Builder` internal. (#1075)
- Passing an object that has `IList` properties to `Add(obj, update: true)` will no longer merge the lists. Instead, the `IList` property will contain only the items in the object. (#1040)

### Enhancements
- Added virtual `OnPropertyChanged` method in `RealmObject` that you can override to be notified of changes to the current object. (#1047)
- Added compile time checks that `[Required]` is applied on correct property types. (#1072)
- `Realm.Add(RealmObject obj)` will now return the passed in object, similarly to `Realm.Add<T>(T obj)`. (#1162)
- Added an extension method for `string.Contains` that accepts `StringComparison` argument and can be used in queries. When querying, only `StringComparison.Ordinal` and `StringComparison.OrdinalIgnoreCase` can be used. When not used in queries, all values for `StringComparison` are valid. (#1141)

### Bug fixes
- Adding a standalone object, that has an `IList<T>` property that has never been accessed, to the Realm will no longer throw a `NullReferenceException`. (#1040)
- `IList<T>` properties will now correctly return `IsReadOnly = true` when managed by a readonly Realm. (#1070)
- The weaver should now correctly resolve references in PCL and netstandard assemblies. (#1117)
- Add some missing methods to the PCL reference assembly. (#1093)
- Disposed realms will not throw `ObjectDisposedException` when trying to access their members. Additionally, disposing a realm will not invalidate other instances on the same thread. (#1063)

## 0.81.0 (2016-12-14)

### Breaking Changes
* The `IQueryable<T>.ToNotifyCollectionChanged` extension methods that accept parameters are now deprecated. There is a new parameterless one that you should use instead. If you want to handle errors, you can do so by subscribing to the `Realm.OnError` event. (#938)
* `RealmResults<T>` is now marked `internal` and `Realm.All<T>()` will instead return `IQueryable<T>`. We've added a new extension method `IQueryable<T>.SubscribeForNotifications(NotificationCallbackDelegate<T>)` that allows subscribing for notifications. (#942)
* `Realm.CreateObject<T>` has been deprecated and will be removed in the next major release. (It could cause a dangerous data loss when using the synchronised realms coming soon, if a class has a PrimaryKey). (#998)
* `RealmConfiguration.ReadOnly` has been renamed to `RealmConfiguration.IsReadOnly` and is now a property instead of a field. (#858)
* `Realm.All` has been renamed to `Realm.GetAll` and the former has been obsoleted. (#858)
* `Realm.ObjectForPrimaryKey` has been renamed to `Realm.Find` and the former has been obsoleted. (#858)
* `Realm.Manage` has been renamed to `Realm.Add` and the former has been obsoleted. (#858)
* `RealmConfiguration.PathToRealm` has been renamed to `Realm.GetPathToRealm` and the former has been obsoleted. (#858)
* `RealmResults.NotificationCallback` has been extracted as a non-nested class and has been renamed to `NotificationCallbackDelegate`. (#858)
* `Realm.Close` has been removed in favor of `Realm.Dispose`. (#858)
* `RealmList<T>` is now marked `internal`. You should use `IList<T>` to define collection relationships. (#858)

### Enhancements
* In data-binding scenarios, if a setter is invoked by the binding outside of write transaction, we'll create an implicit one and commit it. This enables two-way data bindings without keeping around long-lived transactions. (#901)
* The Realm schema can now express non-nullable reference type properties with the new `[Required]` attribute. (#349)
* Exposed a new `Realm.Error` event that you can subscribe for to get notified for exceptions that occur outside user code. (#938)
* The runtime types of the collection, returned from `Realm.All` and the collection created for `IList<T>` properties on `RealmObject` now implement `INotifyCollectionChanged` so you can pass them for data-binding without any additional casting. (#938, #909)
* All RealmObjects implement `INotifyPropertyChanged`. This allows you to pass them directly for data-binding.
* Added `Realm.Compact` method that allows you to reclaim the space used by the Realm. (#968)
* `Realm.Add` returns the added object. (#931)
* Support for backlinks aka `LinkingObjects`. (#219)
* Added an `IList<T>.Move` extension method that allows you to reorder elements within the collection. For managed Lists, it calls a native method, so it is slightly more efficient than removing and inserting an item, but more importantly, it will raise the `CollectionChanged` with `NotifyCollectionChangedAction.Move` which will result in a nice move animation, rather than a reload of a ListView. (#995)

### Bug fixes
* Subscribing to `PropertyChanged` on a RealmObject and modifying an instance of the same object on a different thread will now properly raise the event. (#909)
* Using `Insert` to insert items at the end of an `IList` property will no longer throw an exception. (#978)

## 0.80.0 (2016-10-27)

### Breaking Changes
* This version updates the file format. Older versions will not be able to open files created with this version. (#846)
* `RealmList<T>` is now marked as internal. If you were using it anywhere, you should migrate to `IList<T>`. (#880)

### Enhancements
* iOS Linking all should work - we now add a [Preserve] attribue to all woven members of your `RealmObject` subclasses so you do not need to manually add `[Preserve(allMembers=true)]`  (#822)
* `Realm.Manage` calls are now much faster. You should prefer that to `Realm.CreateObject` unless you are setting only a few properties, while leaving the rest with default values. (#857)
* Added `bool update` argument to `Realm.Manage`. When `update: true` is passed, Realm will try to find and update a persisted object with the same PrimaryKey. If an object with the same PrimaryKey is not found, the umnamaged object is added. If the passed in object does not have a PrimaryKey, it will be added. Any related objects will be added or updated depending on whether they have PrimaryKeys. (#871)

    **NOTE**: cyclic relationships, where object references are not identical, will not be reconciled. E.g. this will work as expected:
    ```csharp
    var person = new Person { Name = "Peter", Id = 1 };
    person.Dog = new Dog();
    person.Dog.Owner = person;
    ```
    However this will not - it will set the Person's properties to the ones from the last instance it sees:
    ```csharp
    var person = new Person { Name = "Peter", Id = 1 };
    person.Dog = new Dog();
    person.Dog.Owner = new Person { Id = 1 };
    ```
    This is important when deserializing data from json, where you may have multiple instances of object with the same Id, but with different properties.

* `Realm.Manage` will no longer throw an exception if a managed object is passed. Instead, it will immediately return. (#871)
* Added non-generic version of `Realm.Manage`. (#871)
* Added support for nullable integer PrimaryKeys. Now you can have `long?` PrimaryKey property where `null` is a valid unique value. (#877)
* Added a weaver warning when applying Realm attributes (e.g. `[Indexed]` or `[PrimaryKey]`) on non-persisted properties. (#882)
* Added support for `==` and `!=` comparisons to realm objects in LINQ (#896), e.g.:
    ```csharp
    var peter = realm.All<Person>().FirstOrDefault(d => d.Name == "Peter");
    var petersDogs = realm.All<Dog>().Where(d => d.Owner == peter);
    ```
* Added support for `StartsWith(string, StringComparison)`, `EndsWith(string, StringComparison)`, and `Equals(string, StringComparison)` filtering in LINQ. (#893)

    **NOTE**: Currently only `Ordinal` and `OrdinalIgnoreCase` comparisons are supported. Trying to pass in a different one will result in runtime error. If no argument is supplied, `Ordinal` will be used.

## 0.78.1 (2016-09-15)

### Bug fixes
* `Realm.ObjectForPrimaryKey()` now returns null if it failed to find an object (#833).
* Querying anything but persisted properties now throws instead of causing a crash (#251 and #723)

Uses core 1.5.1

## 0.78.0 (2016-09-09)

### Breaking Changes
* The term `ObjectId` has been replaced with `PrimaryKey` in order to align with the other SDKs. This affects the `[ObjectId]` attribute used to decorate a property.

### Enhancements
* You can retrieve single objects quickly using `Realm.ObjectForPrimaryKey()` if they have a `[PrimaryKey]` property specified. (#402)
* Manual migrations are now supported. You can specify exactly how your data should be migrated when updating your data model. (#545)
* LINQ searches no longer throw a `NotSupportedException` if your integer type on the other side of an expression fails to exactly match your property's integer type.
* Additional LINQ methods now supported: (#802)
    * Last
    * LastOrDefault
    * FirstOrDefault
    * SingleOrDefault
    * ElementAt
    * ElementAtOrDefault

### Bug fixes
* Searching char field types now works. (#708)
* Now throws a RealmMigrationSchemaNeededException if you have changed a `RealmObject` subclass declaration and not incremented the `SchemaVersion` (#518)
* Fixed a bug where disposing a `Transaction` would throw an `ObjectDisposedException` if its `Realm` was garbage-collected (#779)
* Corrected the exception being thrown `IndexOutOfRangeException` to be  `ArgumentOutOfRangeException`

Uses core 1.5.1


## 0.77.2 (2016-08-11)

### Enhancements
* Setting your **Build Verbosity** to `Detailed` or `Normal` will now display a message for every property woven, which can be useful if you suspect errors with Fody weaving.
* Better exception messages will helo diagnose _EmptySchema_ problems (#739)
* Partial evaluation of LINQ expressions means more expressions types are supported as operands in binary expressions (#755)
* Support for LINQ queries that check for `null` against `string`, `byte[]` and `Nullable<T>` properties.
* Support for `string.IsNullOrEmpty` on persisted properties in LINQ queries.
* Schema construction has been streamlined to reduce overhead when opening a Realm
* Schema version numbers now start at 0 rather than UInt64.MaxValue

### Bug fixes
* `RealmResults<T>` should implement `IQueryable.Provider` implicitly (#752)
* Realms that close implicitly will no longer invalidate other instances (#746)

Uses core 1.4.2


## 0.77.1 (2016-07-25)

### Minor Changes
* Fixed a bug weaving pure PCL projects, released in v0.77.0 (#715)
* Exception messages caused by using incompatible arguments in LINQ now include the offending argument (#719)
* PCL projects using ToNotifyCollectionChanged may have crashed due to mismatch between PCL signatures and platform builds.

Uses core 1.4.0


## 0.77.0 (2016-07-18)

**Broken Version** - will not build PCL projects

### Breaking Changes
* Sort order change in previous version was reverted.

### Major Changes
* It is now possible to introspect the schema of a Realm. (#645)
* The Realm class received overloads for `Realm.CreateObject` and `Realm.All` that accept string arguments instead of generic parameters, enabling use of the `dynamic` keyword with objects whose exact type is not known at compile time. (#646)
* _To Many_ relationships can now be declared with an `IList<DestClass>` rather than requiring `RealmList<DestClass>`. This is **significantly faster** than using `RealmList` due to caching the list.   (Issue #287)
* Creating standalone objects with lists of related objects is now possible. Passing such an object into `Realm.Manage` will cause the entire object graph from that object down to become managed.

### Minor Changes
* Fixed a crash on iOS when creating many short-lived realms very rapidly in parallel (Issue #653)
* `RealmObject.IsValid` can be called to check if a managed object has been deleted
* Accessing properties on invalid objects will throw an exception rather than crash with a segfault (#662)
* Exceptions thrown when creating a Realm no longer leave a leaking handle (Issue #503)

Uses core 1.4.0


## 0.76.1 (2016-06-15)

### Minor Changes
* The `Realm` static constructor will no longer throw a `TypeLoadException` when there is an active `System.Reflection.Emit.AssemblyBuilder` in the current `AppDomain`.
* Fixed `Attempting to JIT compile` exception when using the Notifications API on iOS devices. (Issue #620)

### Breaking Changes
No API change but sort order changes slightly with accented characters grouped together and some special characters sorting differently. "One third" now sorts ahead of "one-third".

It uses the table at ftp://ftp.unicode.org/Public/UCA/latest/allkeys.txt

It groups all characters that look visually identical, that is, it puts a, à, å together and before ø, o, ö even. This is a flaw because, for example, å should come last in Denmark. But it's the best we can do now, until we get more locale aware.

Uses core 1.1.2

## 0.76.0 (2016-06-09)

### Major Changes
* `RealmObject` classes will now implicitly implement `INotifyPropertyChanged` if you specify the interface on your class. Thanks to [Joe Brock](https://github.com/jdbrock) for this contribution!

### Minor Changes
* `long` is supported in queries (Issue #607)
* Linker error looking for `System.String System.String::Format(System.IFormatProvider,System.String,System.Object)` fixed (Issue #591)
* Second-level descendants of `RealmObject` and static properties in `RealmObject` classes now cause the weaver to properly report errors as we don't (yet) support those. (Issue #603)
* Calling `.Equals()` on standalone objects no longer throws. (Issue #587)


## 0.75.0 (2016-06-02)

### Breaking Changes
* File format of Realm files is changed. Files will be automatically upgraded but opening a Realm file with older versions of Realm is not possible. NOTE: If you were using the Realm Browser specified for the old format you need to upgrade. Pick up the newest version [here](https://itunes.apple.com/app/realm-browser/id1007457278).
* `RealmResults<T>` no longer implicitly implements `INotifyCollectionChanged`. Use the new `ToNotifyCollectionChanged` method instead.

### Major Changes
* `RealmResults<T>` can be observed for granular changes via the new `SubscribeForNotifications` method.
* `Realm` gained the `WriteAsync` method which allows a write transaction to be executed on a background thread.
* Realm models can now use `byte[]` properties to store binary data.
* `RealmResults<T>` received a new `ToNotifyCollectionChanged` extension method which produces an `ObservableCollection<T>`-like wrapper suitable for MVVM data binding.

### Minor Fixes
* Nullable `DateTimeOffset` properties are supported now.
* Setting `null` to a string property will now correctly return `null`
* Failure to install Fody will now cause an exception like "Realms.RealmException: Fody not properly installed. RDB2_with_full_Realm.Dog is a RealmObject but has not been woven." instead of a `NullReferenceException`
* The PCL `RealmConfiguration` was missing some members.
* The Fody weaver is now discoverable at non-default nuget repository paths.


## 0.74.1 Released (2016-05-10)

### Minor Fixes
* Realms now refresh properly on Android when modified in other threads/processes.
* Fixes crashes under heavy combinations of threaded reads and writes.

### Minor Changes
* The two `Realm` and `RealmWeaver` NuGet packages have been combined into a single `Realm` package.
* The `String.Contains(String)`, `String.StartsWith(String)`, and `String.EndsWith(String)` methods now support variable expressions. Previously they only worked with literal strings.
* `RealmResults<T>` now implements `INotifyCollectionChanged` by raising the `CollectionChanged` event with `NotifyCollectionChangedAction.Reset` when its underlying table or query result is changed by a write transaction.

## 0.74.0 Private Beta (2016-04-02)

### Major Changes
* The Realm assembly weaver now submits anonymous usage data during each build, so we can track statistics for unique builders, as done with the Java, Swift and Objective-C products (issue #182)
* `Realm.RemoveRange<>()` and `Realm.RemoveAll<>()` methods added to allow you to delete objects from a realm.
* `Realm.Write()` method added for executing code within an implicitly committed transaction
* You can now restrict the classes allowed in a given Realm using `RealmConfiguration.ObjectClasses`.
* LINQ improvements:
  * Simple bool searches work without having to use `== true` (issue #362)
  * ! operator works to negate either simple bool properties or complex expressions (issue #77)
  * Count, Single and First can now be used after a Where expression,  (#369) eg <br />
    `realm.All<Owner>().Where(p => p.Name == "Dani").First();` as well as with a lambda expression <br />
    `realm.All<Owner>().Single( p => p.Name == "Tim");`
  * Sorting is now provided using the `OrderBy`, `OrderByDescending`, `ThenBy` and `ThenByDescending` clauses. Sorts can be applied to results of a query from a `Where` clause or sorting the entire class by applying after `All<>`.
  * The `String.Contains(String)`, `String.StartsWith(String)`, and `String.EndsWith(String)` methods can now be used in Where clauses.
  * DateTimeOffset properties can be compared in queries.
* Support for `armeabi` builds on old ARM V5 and V6 devices has been removed.

### Minor Changes
* Finish `RealmList.CopyTo` so you can apply `ToList` to related lists (issue #299)
* NuGet now inserts `libwrappers.so` for Android targets using `$(SolutionDir)packages` so it copes with the different relative paths in cross-platform (Xamarin Forms) app templates vs pure Android templates.
* `Realm.RealmChanged` event notifies you of changes made to the realm
* `Realm.Refresh()` makes sure the realm is updated with changes from other threads.


## 0.73.0 Private Beta (2016-02-26)

### Major Changes
* `RealmConfiguration.EncryptionKey` added so files can be encrypted and existing encrypted files from other Realm sources opened (assuming you have the key)


### Minor Fixes
* For PCL users, if you use `RealmConfiguration.DefaultConfiguration` without having linked a platform-specific dll, you will now get the warning message with a `PlatformNotSupportedException`. Previously threw a `TypeInitExepction`.
* Update to Core v0.96.2 and matching ObjectStore (issue #393)


## 0.72.1 Private Beta (2016-02-15)

No functional changes. Just added library builds for Android 64bit targets `x86_64` and `arm64-v8a`.


## 0.72.0 Private Beta (2016-02-13)
-
Uses Realm core 0.96.0

### Major Changes

* Added support for PCL so you can now use the NuGet in your PCL GUI or viewmodel libraries.

## 0.71.1 Private Beta (2016-01-29)

### Minor Fixes

Building IOS apps targeting the simulator sometimes got an error like:

    Error MT5209: Native linking error...building for iOS simulator,
    but linking in object file built for OSX, for architecture i386 (MT5209)

This was fixed by removing a redundant simulator library included in NuGet


## 0.71.0 Private Beta (2016-01-25)

Uses Realm core 0.95.6.

### Platform Changes
Now supporting:

* Xamarin Studio on Mac - IOS and Android
* Xamarin Studio on Windows -  Android
* Visual Studio on Windows -  IOS and Android


### Major Changes

* Added Android support as listed above.
* Added `RealmConfiguration` to provide reusable way to specify path and other settings.
* Added `Realm.Equals`, `Realm.GetHashCode` and `Realm.IsSameInstance` to provide equality checking so you can confirm realms opened in the same thread are equal (shared internal instance).
* Added `Realm.DeleteFiles(RealmConfiguration)` to aid in cleaning up related files.
* Added nullable basic types such as `int?`.
* Optimised `Realm.All<userclass>().Count()` to get rapid count of all objects of given class.
* Related lists are now supported in standalone objects.

#### LINQ
* `Count()` on `Where()` implemented.
* `Any()` on `Where()` implemented.
* `First( lambda )` and `Single( lambda )` implemented.
* Significant optimisation of `Where()` to be properly lazy, was instantiating all objects internally.


### API-Breaking Changes

* `[PrimaryKey]` attribute renamed `[ObjectId]`.
* `Realm.Attach(object)` renamed `Manage(object)`.
* Lists of related objects are now declared with `IList<otherClass>` instead of `RealmList`.

### Bug fixes

* Bug that caused a linker error for iPhone simulator fixed (#375)


## 0.70.0 First Private Beta (2015-12-08)

Requires installation from private copy of NuGet download.

### State

* Supported IOS with Xamarin Studio only.
* Basic model and read/write operations with simple LINQ `Where` searches.
* NuGet hosted as downloads from private realm/realm-dotnet repo.<|MERGE_RESOLUTION|>--- conflicted
+++ resolved
@@ -1,11 +1,8 @@
 ## vNext (TBD)
 
 ### Enhancements
-<<<<<<< HEAD
 * Added the method `App.DeleteUserFromServerAsync` to delete a user from the server. It will also invalidate the user locally as well as remove all their local data. It will not remove any data the user has uploaded from the server. (Issue [#2675](https://github.com/realm/realm-dotnet/issues/2675))
-=======
 * Added boolean property `ChangeSet.IsCleared` that is true when the collection gets cleared. Also Realm collections now raise `CollectionChanged` event with action `Reset` instead of `Remove` when the collections is cleared. Please note that this will work only with collection properties, such as `IList` and `ISet`. (Issue [#2856](https://github.com/realm/realm-dotnet/issues/2856))
->>>>>>> 13ec3fd7
 
 ### Fixed
 * None
