## vNext (TBD)

### Enhancements
<<<<<<< HEAD
* Added support for a new client reset strategy, called [Discard Unsynced Changes](https://docs.mongodb.com/realm/sync/error-handling/client-resets/#discard-unsynced-changes). This new stragegy greatly simplifies the handling of a client reset event on a synchronized Realm.
This addition makes `Session.Error` **deprecated**. In order to temporarily contiue using the current `Session.Error` the following must be done:
  ```csharp
    var conf = new PartitionSyncConfiguration(partition, user)
    {
      ClientResetHandler = new ManualRecoveryHandler();
    };
  ```
  In order to take advantage of the new **Discard Unsynced Changes** feature, the following should be done (all callbacks are optional):
  ```csharp
    var conf = new PartitionSyncConfiguration(partition, user)
    {
      ClientResetHandler = new DiscardLocalResetHandler
      {
        OnBeforeReset = (beforeFrozen) =>
        {
          // executed right before a client reset is about to happen
        },
        OnAfterReset = (beforeFrozen, after) =>
        {
          // executed right after a client reset is has completed
        },
        ManualResetFallback = (session, err) =>
        {
          // handle the reset manually
        }
      }
    };
  ```
  If, instead, you want to continue using the manual solution even after the end of the deprecation period, the following should be done
  ```csharp
    var conf = new PartitionSyncConfiguration(partition, user)
    {
      ClientResetHandler = new ManualRecoveryHandler((sender, e) =>
      {
          // user's code for manual recovery
      });
  ```
* None
=======
* Realm now supports running on Windows ARM64 for .NET Framework, .NET Core, and UWP apps. (Issues [#2704](https://github.com/realm/realm-dotnet/issues/2704) and [#2817](https://github.com/realm/realm-dotnet/issues/2817))
>>>>>>> fd8a481b

### Fixed
* [Unity] Fixed an issue that caused the weaver to fail when invoked via the `Tools->Realm->Weave Assemblies` editor menu with the error `UnityEngine.UnityException: get_dataPath can only be called from the main thread`. (Issue [#2836](https://github.com/realm/realm-dotnet/issues/2836))
* Fixed an issue that caused `RealmInvalidObjectException` to be caused when enumerating an invalid Realm collection (e.g. a list belonging to a deleted object). (Issue [#2840](https://github.com/realm/realm-dotnet/issues/2840))

### Compatibility
* Realm Studio: 11.0.0 or later.

### Internal
* Using Core 11.11.0.

## 10.10.0 (2022-02-28)

### Guid representation issue

This release fixes a major bug in the way Guid values are stored in the database. It provides an automatic migration for local (non-synchronized) databases, but extra caution is needed when upgrading an app that uses Sync.

#### **Context**

A Guid is represented by 4 components - `int`, `short`, `short`, and a `byte[8]`. Microsoft's Guids diverge from the UUID spec in that they encode the first three components with the endianness of the system (little-endian for all modern CPUs), while UUIDs encode their components as big-endian. The end result is that the same bytes have a different string representations when interpreted as a `Guid` by the .NET SDK vs when interpreted as a `UUID` by the Realm Database - e.g. `f2952191-a847-41c3-8362-497f92cb7d24` vs `912195f2-47a8-c341-8362-497f92cb7d24` (note the swapping of bytes in the first three components). You can see the issue by opening a database created by the .NET SDK in Realm Studio and inspecting the values for Guid properties.

#### **Fix**

The fix we're providing is to adjust the behavior of the .NET SDK to read/write Guids to the database with big-endian representation. This means that the SDK and the database will consistently display the same values. This has some implications which are described in the Local- and Synchronized Realms sections.

#### **Local Realms**

For local Realms, we're executing a one-time migration the first time the Realm is opened with the new SDK. During this migration, we'll update all Guid fields to big-endian format. This means that their string representation will remain the same, but the value in the database will change to match it. This means that the upgrade process should be seamless, but if you decide to downgrade to an older version of the SDK, you'll see the byte order get flipped. The migration will not execute multiple times, even if you downgrade.

#### **Synchronized Realms**

There's no client migration provided for synchronized Realms. This is because the distributed nature of the system would mean that there will inevitably be a period of inconsistent state. Instead, the values of the `Guid` properties are read as they're already stored in the database, meaning the string representation will be flipped compared to previous versions of the SDK but it will now match the representation in Atlas/Compass/Realm Studio. There are three general groups your app will fall under:
* If you don't care about the string values of Guid properties on the client, then you don't need to do anything. The values will still be unique and valid Guids.
* If you do use the string guid values from the client app - e.g. to correlate user ids with a CMS, but have complete control over your client devices - e.g. because this an internal company app, then it's advised that you execute a one-time migration of the data in Atlas and force all users to upgrade to the latest version of the app.
* If you can't force all users to update at the same time, you can do a live migration by adding an extra property for each Guid property that you have and write a trigger function that will migrate the data between the two. The old version of the app will write to the original property, while the new version will write to the new property and the trigger will convert between the two.

If you are using sync and need to update to the latest version of the SDK but are not ready to migrate your data yet, see the `Opting out` section.

#### **Opting out**

If for some reason, you want to opt out of the fixed behavior, you can temporarily opt out of it by setting the `Realm.UseLegacyGuidRepresentation` property to `true`. This is not recommended but can be used when you need more time to test out the migration while still getting bugfixes and other improvements. Setting it to `true` does two things:
1. It brings back the pre-10.10.0 behavior of reading/writing Guid values with little-endian representation.
1. It disables the migration code for local Realms. Note that it will not revert the migration if you already opened the Realm file when `UseLegacyGuidRepresentation` was set to `false`.

### Enhancements
* Lifted a limitation that would prevent you from changing the primary key of objects during a migration. It is now possible to do it with both the dynamic and the strongly-typed API:
  ```csharp
  var config = new RealmConfiguration
  {
    SchemaVersion = 5,
    MigrationCallback = (migration, oldVersion) =>
    {
      // Increment the primary key value of all Foos
      foreach (var obj in migration.NewRealm.All<Foo>())
      {
        obj.Id = obj.Id + 1000;
      }
    }
  }
  ```
* [Unity] The Realm menu item in the Unity Editor was moved to `Tools/Realm` to reduce clutter and align with other 3rd party editor plugins. (Issue [#2807](https://github.com/realm/realm-dotnet/issues/2807))

### Fixed
* Fixed an issue with xUnit tests that would cause `System.Runtime.InteropServices.SEHException` to be thrown whenever Realm was accessed in a non-async test. (Issue [#1865](https://github.com/realm/realm-dotnet/issues/1865))
* Fixed a bug that would lead to unnecessary metadata allocation when freezing a realm. (Issue [#2789](https://github.com/realm/realm-dotnet/issues/2789))
* Fixed an issue that would cause Realm-managed objects (e.g. `RealmObject`, list, results, and so on) allocated during a migration block to keep the Realm open until they are garbage collected. This had subtle implications, such as being unable to delete the Realm shortly after a migration or being unable to open the Realm with a different configuration. (PR [#2795](https://github.com/realm/realm-dotnet/pull/2795))
* Fixed an issue that prevented Unity3D's IL2CPP compiler to correctly process one of Realm's dependencies. (Issue [#2666](https://github.com/realm/realm-dotnet/issues/2666))
* Fixed the osx runtime path in the Realm NuGet package to also apply to Apple Silicon (universal) architectures (Issue [#2732](https://github.com/realm/realm-dotnet/issues/2732))

### Compatibility
* Realm Studio: 11.0.0 or later.

### Internal
* Using Core 11.10.0

## 10.9.0 (2022-01-21)

### Enhancements
* Added support for a new mode of synchronization with MongoDB Realm, called ["Flexible Sync"](https://docs.mongodb.com/realm/sync/data-access-patterns/flexible-sync/). When using Flexible Sync, the client decides which queries it's interested in and asks the server for all objects matching these queries. The matching objects will be stored in a local Realm, just like before and can be queried and accessed while offline. This feature is in beta, so feedback - both positive and negative - is greatly appreciated and, as usual, we don't recommend using it for production workloads yet.
  * Added a new configuration type, called `FlexibleSyncConfiguration`. Use this type to get a `Realm` instance that uses the new synchronization mode with the server.
  * Deprecated the `SyncConfiguration` class in favor of `PartitionSyncConfiguration`. The two classes are equivalent and the new type is introduced to better contrast with `FlexibleSyncConfiguration`. The two types are equivalent and allow you to open a `Realm` instance that is using the old "Partition Sync" mode.
  * Added a new type, called `SubscriptionSet`. It is a collection, holding the various active query subscriptions that have been created for this Realm. This collection can be accessed via the `Realm.Subscriptions` property. It will be `null` for local and partition sync Realms and non-null for flexible sync Realms.

  A minimal example would look like this:
  ```csharp
  var config = new FlexibleSyncConfiguration(user);
  var realm = Realm.GetInstance(config);

  // Add a new subscription
  realm.Subscriptions.Update(() =>
  {
    var year2022 = new DateTimeOffset(2022, 1, 1);
    var saleOrders = realm.All<SaleOrder>().Where(o => o.Created > year2022);
    realm.Subscriptions.Add(saleOrders);
  });

  // Wait for the server to acknowledge the subscription and return all objects
  // matching the query
  await realm.Subscriptions.WaitForSynchronizationAsync();

  // Now we have all orders that existed on the server at the time of
  // subscribing. From now on, the server will send us updates as new
  // orders get created.
  var orderCount = realm.All<SaleOrder>().Count();
  ```
  * Multiple subscriptions can be created for queries on the same class, in which case they'll be combined with a logical `OR`. For example, if you create a subscription for all orders created in 2022 and another for all orders created by the current user, your local Realm will contain the union of the two result sets.
  * Subscriptions can be named (which makes it easier to unsubscribe) or unnamed. Adding multiple unnamed subscriptions with the same query is a no-op.
  * Modifying the set of active subscriptions is an expensive operation server-side, even if the resulting diff is not large. This is why we recommend batching subscription updates as much as possible to avoid overloading the server instance. A good practice is to declare the user subscriptions upfront - usually the first time the Realm is opened, and only update them when absolutely necessary.
  * Find more information about the API and current limitations in the [docs](https://docs.mongodb.com/realm/sdk/dotnet/fundamentals/realm-sync/).

### Compatibility
* Realm Studio: 11.0.0 or later.

### Internal
* Using Core 11.8.0.
* Release tests are executed against realm-qa instead of realm-dev. (PR [#2771](https://github.com/realm/realm-dotnet/pull/2771))

## 10.8.0 (2022-01-17)

### Enhancements
* Added the `RealmConfigurationBase.FallbackPipePath` property. In the majority of cases this property can be left null, but it should be used when a realm is opened on a filesystem where named pipes cannot be created, such as external storage on Android that uses FAT32. In this case the path needs to point to a location on another filesystem where named pipes can be created. (PR [#2766](https://github.com/realm/realm-dotnet/pull/2766))
* Added support arithmetric operations (+, -, *, /) in the string-based query syntax (`realm.All<Foo>().Filter("some-query")`). Operands can be properties and/or constants of numeric types (integer, float, double or Decimal128). You can now write a query like `"(age + 5) * 2 > child.age"`. (Core upgrade)

### Fixed
* Fixed a race condition that could result in `Sharing violation on path ...` error when opening a Unity project on macOS. (Issue [#2720](https://github.com/realm/realm-dotnet/issues/2720), fix by [@tomkrikorian](https://github.com/tomkrikorian))
* Fixed an error being thrown when `Realm.GetInstance` is called multiple times on a readonly Realm. (Issue [#2731](https://github.com/realm/realm-dotnet/pull/2731))
* Fixed a bug that would result in the `LIMIT` clause being ignored when `Count()` is invoked on a `IQueryable` - e.g. expressions like `realm.All<Foo>().Filter("Bar > 5 LIMIT(1)).Count()` would ignore the limit in the string-based predicate and return the count of all matches. (Issue [#2755](https://github.com/realm/realm-dotnet/issues/2755))
* Fixed the logic in `RealmResultsVisitor.TraverseSort` to allow sorting on interface properties. (Issue [#1373](https://github.com/realm/realm-dotnet/issues/1373), contribution by @daawaan)

### Compatibility
* Realm Studio: 11.0.0 or later.

### Internal
* Using Core 11.8.0.
* Updated naming of prerelease packages to use lowercase "pr" - e.g. `10.7.1-pr-2695.1703` instead of `10.7.1-PR-2695.1703`. (PR [#2765](https://github.com/realm/realm-dotnet/pull/2765))
* Migrated from using the cli to import/export applications to configuring them via the admin API. (PR [#2768](https://github.com/realm/realm-dotnet/pull/2768))

## 10.7.1 (2021-11-19)

### Fixed
* A sync user's Realm was not deleted when the user was removed if the Realm path was too long such that it triggered the fallback hashed name (this is OS dependant but is 300 characters on linux). (Core upgrade)
* Don't keep trying to refresh the access token if the client's clock is more than 30 minutes ahead. (Core upgrade)
* Don't sleep the sync thread artificially if an auth request fails. This could be observed as a UI hang on applications when sync tries to connect after being offline for more than 30 minutes. (Core upgrade)

### Compatibility
* Realm Studio: 11.0.0 or later.

### Internal
* Using Core 11.6.1.

## 10.7.0 (2021-11-09)

### Enhancements
* Added the `Realm.SyncSession` property which will return the sync session for this Realm if the Realm is a synchronized one or `null` for local Realms. This is replacing the `GetSession(this Realm)` extension method which is now deprecated. (PR [#2711](https://github.com/realm/realm-dotnet/pull/2711))

### Fixed
* Fixed a bug that would result in a `RealmException` being thrown when opening a readonly Realm with schema that is a superset of the schema on disk. Now the code will just work and treat any classes not present in the on-disk schema to be treated as empty collections - e.g. `realm.All<ThisIsNotInOnDiskSchema>().Count == 0`. (Issue [#2619](https://github.com/realm/realm-dotnet/issues/2619))
* Fixed a bug that would create a "Documents" folder in the binary app folder when the ransomware protection in Windows is turned on. (Issue [#2685](https://github.com/realm/realm-dotnet/pull/2685))
* Fixed an issue that would cause incorrect property implementation to be generated if `PropertyChanged.Fody` runs after the Realm weaver. (Issue [#1873](https://github.com/realm/realm-dotnet/issues/1873))
* [Unity] Preserved additional constructors necessary to serialize and deserialize Custom User Data. (PR [#2519](https://github.com/realm/realm-dotnet/pull/2519))
* Fixed an issue that would result in `InvalidOperationException` when concurrently creating a `RealmConfiguration` with an explicitly set `Schema` property. (Issue [#2701](https://github.com/realm/realm-dotnet/issues/2701))
* [Unity] Fixed an issue that would result in `NullReferenceException` when building for iOS when the Realm package hasn't been installed via the Unity Package Manager. (Issue [#2698](https://github.com/realm/realm-dotnet/issues/2698))
* Fixed a bug that could cause properties of frozen objects to return incorrect value/throw an exception if the provided Realm schema didn't match the schema on disk. (Issue [#2670](https://github.com/realm/realm-dotnet/issues/2670))
* Fixed a rare assertion failure or deadlock when a sync session is racing to close at the same time that external reference to the Realm is being released. (Core upgrade)
* Fixed an assertion failure when opening a sync Realm with a user who had been removed. Instead an exception will be thrown. (Core upgrade)
* Fixed a rare segfault which could trigger if a user was being logged out while the access token refresh response comes in. (Core upgrade)
* Fixed a bug where progress notifiers continue to be called after the download of a synced realm is complete. (Core upgrade)
* Allow for EPERM to be returned from fallocate(). This improves support for running on Linux environments with interesting filesystems, like AWS Lambda. Thanks to [@ztane](https://github.com/ztane) for reporting and suggesting a fix. (Core upgrade)
* Fixed a user being left in the logged in state when the user's refresh token expires. (Core upgrade)
* SyncManager had some inconsistent locking which could result in data races and/or deadlocks, mostly in ways that would never be hit outside of tests doing very strange things. (Core upgrade)

### Compatibility
* Realm Studio: 11.0.0 or later.

### Internal
* Using Core 11.6.0.
* iOS wrappers are now built with the "new build system" introduced by Xcode 10 and used as default by Xcode 12. More info can be found in cmake's [docs](https://cmake.org/cmake/help/git-stage/variable/CMAKE_XCODE_BUILD_SYSTEM.html#variable:CMAKE_XCODE_BUILD_SYSTEM).
* We now refresh the resulting Realm instance when opening a synchronized Realm with `GetInstanceAsync`. (Issue [#2256](https://github.com/realm/realm-dotnet/issues/2256))
* Added Sync tests for all platforms running on cloud-dev. (Issue [#2049](https://github.com/realm/realm-dotnet/issues/2049))
* Added Android tests running on the emulator. (Issue [#2680](https://github.com/realm/realm-dotnet/pull/2680))
* Started publishing prerelease packages to S3 using Sleet ([feed url](https://s3.amazonaws.com/realm.nugetpackages/index.json)). (Issue [#2708](https://github.com/realm/realm-dotnet/issues/2708))
* Enable LTO for all builds. (PR [#2714](https://github.com/realm/realm-dotnet/pull/2714))

## 10.6.0 (2021-09-30)

### Enhancements
* Added two extension methods on `ISet` to get an `IQueryable` collection wrapping the set:
  * `set.AsRealmQueryable()` allows you to get a `IQueryable<T>` from `ISet<T>` that can be then treated as a regular queryable collection and filtered/ordered with LINQ or `Filter(string)`.
  * `set.Filter(query, arguments)` will filter the set and return the filtered collection. It is roughly equivalent to `set.AsRealmQueryable().Filter(query, arguments)`.

  The resulting queryable collection will behave identically to the results obtained by calling `realm.All<T>()`, i.e. it will emit notifications when it changes and automatically update itself. (Issue [#2555](https://github.com/realm/realm-dotnet/issues/2555))
* Added two new methods on `Migration` (Issue [#2543](https://github.com/realm/realm-dotnet/issues/2543)):
  * `RemoveType(typeName)` allows to completely remove a type and its schema from a realm during a migration.
  * `RenameProperty(typeName, oldPropertyName, newPropertyName)` allows to rename a property during a migration.
* A Realm Schema can now be constructed at runtime as opposed to generated automatically from the model classes. The automatic generation continues to work and should cover the needs of the vast majority of Realm users. Manually constructing the schema may be required when the shape of the objects depends on some information only known at runtime or in very rare cases where it may provide performance benefits by representing a collection of known size as properties on the class. (Issue [#824](https://github.com/realm/realm-dotnet/issues/824))
  * `RealmConfiguration.ObjectClasses` has now been deprecated in favor of `RealmConfiguration.Schema`. `RealmSchema` has an implicit conversion operator from `Type[]` so code that previously looked like `ObjectClasses = new[] { typeof(Foo), typeof(Bar) }` can be trivially updated to `Schema = new[] { typeof(Foo), typeof(Bar) }`.
  * `Property` has been converted to a read-only struct by removing the setters from its properties. Those didn't do anything previously, so we don't expect anyone was using them.
  * Added several factory methods on `Property` to simplify declaration of Realm properties by being explicit about the range of valid options - e.g. `Property.FromType<int>("IntProperty")` or `Property.Object("MyPersonProp", "Person")`. The constructor of `Property` is now public to support advanced scenarios, but we recommend using the factory methods.
  * Made `ObjectSchema.Builder` public and streamlined its API. It allows you to construct a mutable representation of the schema of a single object and add/remove properties to it. You can either get an empty builder or you can see it with the information from an existing model class (i.e. inheriting from `RealmObject` or `EmbeddedObject`).
  * Made `RealmSchema.Builder` public and streamlined its API. It allows you to construct a mutable representation of the schema of an entire Realm and add/remove object schemas to it.
  * A simple example for how to use the new API would look like:
  ```csharp
  public class Person : RealmObject
  {
    public string Name { get; set; }
    public Address Address { get; set; }
  }

  // Declare schema from existing model classes
  var config = new RealmConfiguration
  {
    Schema = new[] { typeof(Person), typeof(Address) }
  };

  // Manually construct a schema - we don't need to call .Build() on the builders
  // because we have implicit conversion operators defined that will call it for us.
  // Explicitly calling .Build() is also perfectly fine, if a little more verbose.
  var config = new RealmConfiguration
  {
    Schema = new RealmSchema.Builder
    {
      new ObjectSchema.Builder("MyClass", isEmbedded: false)
      {
        Property.FromType<int>("Id", isPrimaryKey: true),
        Property.PrimitiveDictionary("Tags", RealmValueType.String)
      },
      new ObjectSchema.Builder("EmbeddedClass", isEmbedded: true)
      {
        Property.Primitive("DateProp", RealmValueType.Date, isNullable: true)
      }
    }
  };

  // Enhance an existing model with new properties that will be accessible via
  // the dynamic API.
  var personSchema = new ObjectSchema.Builder(typeof(Person))
  {
    Property.FromType<string>("NewStringProp")
  };

  var config = new RealmConfiguration
  {
    Schema = new RealmSchema.Builder
    {
      personSchema,
      new ObjectSchema.Builder(typeof(Address))
    }
  };

  // Regular Person properties can be accessed as usual while runtime defined ones
  // need to go through the dynamic API.
  var person = realm.All<Person>().First();
  var name = person.Name;
  var stringPropValue = person.DynamicApi.Get<string>("NewStringProp");
  ```
* Fixed an issue that would result in SIGABORT on macOS/Linux when opening a Realm in dynamic mode (i.e. read the schema from disk) and the schema contains an object with no properties. (Issue [#1978](https://github.com/realm/realm-dotnet/issues/1978))

### Compatibility
* Realm Studio: 11.0.0 or later.

### Internal
* Using Core 11.4.1.
* Moved perf tests to run on a self-hosted runner. (PR [#2638](https://github.com/realm/realm-dotnet/pull/2638))

## 10.5.1 (2021-09-22)

### Fixed
* Fixed a bug that would cause a `NullReferenceException` to be reported during compilation of a class containing a getter-only `RealmObject` property. (Issue [#2576](https://github.com/realm/realm-dotnet/issues/2576))
* Fixed an issue that would result in `Unable to load DLL 'realm-wrappers'` when deploying a WPF .NET Framework application with ClickOnce. This was due to the incorrect BuildAction type being applied to the native libraries that Realm depends on. (Issue [#1877](https://github.com/realm/realm-dotnet/issues/1877))
* \[Unity] Fixed an issue that would fail Unity builds with `Multiple precompiled assemblies with the same name Mono.Cecil.dll` if importing the Realm package into a project that already references `Mono.Cecil`. (Issue [#2630](https://github.com/realm/realm-dotnet/issues/2630))
* Fixed a bug that would sometimes result in assemblies not found at runtime in a very specific edge scenario. More details about such a scenario can be found in its [PR](https://github.com/realm/realm-dotnet/pull/2639)'s description. (Issue [#1568](https://github.com/realm/realm-dotnet/issues/1568))

### Compatibility
* Realm Studio: 11.0.0 or later.

### Internal
* Using Core 11.4.1.

## 10.5.0 (2021-09-09)

### Enhancements
* ThreadSafeReference no longer pins the source transaction version for anything other than a Results backed by a Query. (Core upgrade)
* A ThreadSafeReference to a Results backed by a collection can now be created inside a write transaction as long as the collection was not created in the current write transaction. (Core upgrade)
* Synchronized Realms are no longer opened twice, cutting the address space and file descriptors used in half. (Core upgrade)

### Fixed
* If an object with a null primary key was deleted by another sync client, the exception `KeyNotFound: No such object` could be triggered. (Core upgrade)
* Fixed a race condition that could result in an assertion `m_state == SyncUser::State::LoggedIn` if the app previously crashed during user logout. (Core upgrade)

### Compatibility
* Realm Studio: 11.0.0 or later.

### Internal
* Using Core 11.4.1.
* Added an action to post releases to Slack. (Issue [#2501](https://github.com/realm/realm-dotnet/issues/2501))
* Added MSBuild inline task to extract the changelog of the latest version. (Issue [#2558](https://github.com/realm/realm-dotnet/pull/2558))
* When a release succeeds, merge the original PR, tag the release, then update changelog. (PR [#2609](https://github.com/realm/realm-dotnet/pull/2609))

## 10.4.1 (2021-09-03)

### Fixed
* Fixed a regression that would prevent the SDK from working on older Linux versions. (Issue [#2602](https://github.com/realm/realm-dotnet/issues/2602))
* Fixed an issue that manifested in circumventing the check for changing a primary key when using the dynamic API - i.e. `myObj.DynamicApi.Set("Id", "some-new-value")` will now correctly throw a `NotSupportedException` if `"some-new-value"` is different from `myObj`'s primary key value. (PR [#2601](https://github.com/realm/realm-dotnet/pull/2601))

### Compatibility
* Realm Studio: 11.0.0 or later.

### Internal
* Using Core 11.3.1.
* Started uploading code coverage to coveralls. (Issue [#2586](https://github.com/realm/realm-dotnet/issues/2586))
* Removed the `[Serializable]` attribute from RealmObjectBase inheritors. (PR [#2600](https://github.com/realm/realm-dotnet/pull/2600))

## 10.4.0 (2021-08-31)

### Fixed
* Fixed an issue that would cause `Logger.Default` on Unity to always revert to `Debug.Log`, even when a custom logger was set. (Issue [#2481](https://github.com/realm/realm-dotnet/issues/2481))
* Fixed an issue where `Logger.Console` on Unity would still use `Console.WriteLine` instead of `Debug.Log`. (Issue [#2481](https://github.com/realm/realm-dotnet/issues/2481))
* Added serialization annotations to RealmObjectBase to prevent Newtonsoft.Json and similar serializers from attempting to serialize the base properties. (Issue [#2579](https://github.com/realm/realm-dotnet/issues/2579))
* Fixed an issue that would cause an `InvalidOperationException` when removing an element from an UI-bound collection in WPF. (Issue [#1903](https://github.com/realm/realm-dotnet/issues/1903))
* User profile now correctly persists between runs. (Core upgrade)
* Fixed a crash when delivering notifications over a nested hierarchy of lists of RealmValue that contain RealmObject inheritors. (Core upgrade)
* Fixed a crash when an object which is linked to by a RealmValue property is invalidated (sync only). (Core upgrade)
* Fixes prior_size history corruption when replacing an embedded object in a list. (Core upgrade)
* Fixed an assertion failure in the sync client when applying an AddColumn instruction for a RealmValue property when that property already exists locally. (Core upgrade)
* Fixed an `Invalid data type` assertion failure in the sync client when applying an `AddColumn` instruction for a `RealmValue` property when that property already exists locally. (Core upgrade)

### Enhancements
* Added two extension methods on `IList` to get an `IQueryable` collection wrapping the list:
  * `list.AsRealmQueryable()` allows you to get a `IQueryable<T>` from `IList<T>` that can be then treated as a regular queryable collection and filtered/ordered with LINQ or `Filter(string)`.
  * `list.Filter(query, arguments)` will filter the list and return the filtered collection. It is roughly equivalent to `list.AsRealmQueryable().Filter(query, arguments)`.

  The resulting queryable collection will behave identically to the results obtained by calling `realm.All<T>()`, i.e. it will emit notifications when it changes and automatically update itself. (Issue [#1499](https://github.com/realm/realm-dotnet/issues/1499))
* Added a cache for the Realm schema. This will speed up `Realm.GetInstance` invocations where `RealmConfiguration.ObjectClasses` is explicitly set. The speed gains will depend on the number and complexity of your model classes. A reference benchmark that tests a schema containing all valid Realm property types showed a 25% speed increase of Realm.GetInstance. (Issue [#2194](https://github.com/realm/realm-dotnet/issues/2194))
* Improve performance of creating collection notifiers for Realms with a complex schema. In the SDKs this means that the first run of a synchronous query, first call to subscribe for notifications will do significantly less work on the calling thread.
* Improve performance of calculating changesets for notifications, particularly for deeply nested object graphs and objects which have List or Set properties with small numbers of objects in the collection.
* Query parser now accepts `BETWEEN` operator. Can be used like `realm.All<Person>().Filter("Age BETWEEN {20, 60}")` which means "'Age' must be in the open interval ]20;60[". (Core upgrade)

### Compatibility
* Realm Studio: 11.0.0 or later.

### Internal
* Using Core 11.3.1.
* Removed the RealmStates dictionary that used to hold a threadlocal dictionary of all the states for the opened Realms. It was only used for detecting open Realms during deletion and that is now handled by the native `delete_realm_files` method. (PR [#2251](https://github.com/realm/realm-dotnet/pull/2251))
* Stopped sending analytics to mixpanel.
* Started uploading benchmark results to [MongoDB Charts](https://charts.mongodb.com/charts-realm-sdk-metrics-yxjvt/public/dashboards/6115babd-c7fe-47ee-836f-efffd92ffae3). (Issue [#2226](https://github.com/realm/realm-dotnet/issues/2226))
* Removed the dedicated benchmark workflows from GHA. (Issue [#2562](https://github.com/realm/realm-dotnet/issues/2562))
* Use the Win81 SDK when building the Windows wrappers on Github Actions. (Issue [#2530](https://github.com/realm/realm-dotnet/issues/2530))
* Added CodeQL workflow. (Issue [#2155](https://github.com/realm/realm-dotnet/issues/2155))
* Started tracking package and wrapper sizes over time. (Issue [#2225](https://github.com/realm/realm-dotnet/issues/2225))
* Removed the `[Serializable]` attribute from RealmObjectBase as `BinarySerializer` is now obsolete. (PR [#2578](https://github.com/realm/realm-dotnet/pull/2578))
* Added code coverage job to Github Actions. (PR [#2581](https://github.com/realm/realm-dotnet/pull/2581))
* Added CI tests running on Windows 8.1 . (PR [#2580](https://github.com/realm/realm-dotnet/pull/2580))

## 10.3.0 (2021-07-07)

**Note**: This release uses xcframework and enables bitcode for the iOS native libraries. This significantly increases the package size and may appear to increase the .ipa size when compiling for iOS. However, the bitcode portion, as well as the unnecessary architectures, will be trimmed by the App Store, so the size of the actual download sent to users will be unchanged or smaller than before.

### Fixed
* Fixed an issue that would prevent `realm-wrappers.dll` from being loaded on Windows 8.1. (Issue [#2298](https://github.com/realm/realm-dotnet/issues/2298))
* Fixed an assertion failure when listening for changes to a list of primitive Mixed which contains links. (Core upgrade)
* Fixed an assertion failure when listening for changes to a dictionary or set which contains an invalidated link. (Core upgrade)
* Fixed an endless recursive loop that could cause a stack overflow when computing changes on a set of objects which contained cycles. (Core upgrade)
* Add collision handling to Dictionary implementation. (Core upgrade)
* Fixed a crash after clearing a list or set of Mixed containing links to objects. (Core upgrade)
* Fixed a recursive loop which would eventually crash trying to refresh a user app token when it had been revoked by an admin. Now this situation logs the user out and reports an error. (Core upgrade)
* Fixed a race between calling `Realm.DeleteRealm` and concurrent opening of the realm file. (Core upgrade)
* \[Unity\] Added code to preserve the constructors of several base serializers to ensure that most of the basic serialization/deserialization workloads work out of the box. (PR [#2489](https://github.com/realm/realm-dotnet/pull/2489))

### Enhancements
* Changed the native iOS library to use xcframework. This means that running in the simulator on M1 macs is now supported. (Issue [#2240](https://github.com/realm/realm-dotnet/issues/2240))
* Added bitcode to the native iOS library. This has no effect on Xamarin.iOS, but allows Unity applications to take advantage of optimizations performed by the App Store servers and eventually support new architectures as they are released. (Issue [#2240](https://github.com/realm/realm-dotnet/issues/2240))

### Compatibility
* Realm Studio: 11.0.0 or later.
* This release uses xcframework for the iOS native libraries, which requires Xamarin.iOS 14.14.2.5 or later.

### Internal
* Using Core 11.0.4.

## 10.2.1 (2021-06-30)

This release changes the way Unity binaries are packaged and obviates the need to have an extra Unity package that contains the dependencies as standalone modules. If you were using the `io.realm.unity-bundled` package, please remove it and add the newly released `io.realm.unity` one.

### Fixed
* \[Unity\] Fixed an issue where failing to weave an assembly due to modeling errors, would only show an error in the logs once and then fail opening a Realm with `No RealmObjects. Has linker stripped them?`. Now, the weaving errors will show up on every code change/weave attempt and the runtime error will explicitly suggest manually re-running the weaver. (Issue [#2310](https://github.com/realm/realm-dotnet/issues/2310))
* \[Unity\] Fixed an issue that would cause the app to hang on exit when using Sync. (PR [#2467](https://github.com/realm/realm-dotnet/pull/2467))
* \[Unity\] Fixed an issue that would cause the Unity editor on macOS to hang after assembly reload if the app uses Sync. (Issue [#2482](https://github.com/realm/realm-dotnet/issues/2482))
* Fixed an issue where a crash could happen on Android x86 due to converting UInt32 into TableKey and Int64 into ObjKey incorrectly. (Issue [#2456](https://github.com/realm/realm-dotnet/issues/2456))

### Enhancements
* None

### Compatibility
* Realm Studio: 11.0.0 or later.

### Internal
* Using Core 11.0.3.
* GetHashCode() on objects now uses the table key in addition to the object key. (Issue [#2473](https://github.com/realm/realm-dotnet/issues/2473))

## 10.2.0 (2021-06-15)

### Fixed
* Fixed a bug where applying multiple `OrderBy` clauses on a query would result in the clauses being appended to each other as if they
were `.ThenBy` rather than the last clause replacing the preceding ones. (PR [#2255](https://github.com/realm/realm-dotnet/issues/2255))
* When explicitly specifying `SyncConfiguration.ObjectTypes`, added a check to validate the schema and ensure all `EmbeddedObject` classes
are reachable from a class inheriting from `RealmObject`. More info about this subject can be found
[here](https://docs.mongodb.com/realm/dotnet/objects/#provide-a-subset-of-classes-to-your-realm-schema). (PR [#2259](https://github.com/realm/realm-dotnet/pull/2259))
* Fixed a bug that would result in an error similar to `Undefined symbols for architecture xxx: "_realm_thread_safe_reference_destroy"`
when building a Unity project for iOS. (Issue [#2318](https://github.com/realm/realm-dotnet/issues/2318))
* The weaver will now emit an error if you try to define a collection of `RealmInteger` values. This has never been supported, but
previously it would fail silently whereas now it'll be a compile time error. (Issue [#2308](https://github.com/realm/realm-dotnet/issues/2308))
* Fixed an issue where using collections of managed objects (lists or results) in a Unity project would result in an invalid compiled binary. (PR [#2340](https://github.com/realm/realm-dotnet/pull/2340))
* Fixed a memory leak when a migration callback is defined, but the Realm didn't actually need to run it (PR [#2331](https://github.com/realm/realm-dotnet/pull/2331))
* Added back 32bit support for iOS builds. (Issue [#2429](https://github.com/realm/realm-dotnet/issues/2429))
* Removed redundant warnings when building a Unity project for device that mentioned that the schema for Realm and Realm.UnityUtils
is empty. (Issue [#2320](https://github.com/realm/realm-dotnet/issues/2320))
* Fixed an issue that could cause `NullReferenceException` to be thrown if you set `SyncConfiguration.OnProgress` to `null` shortly
after calling `Realm.GetInstanceAsync(syncConfig)`. (Issue [#2400](https://github.com/realm/realm-dotnet/issues/2400))
* When replacing an embedded object, emit a sync instruction that sets the link to the embedded object to null so that it is properly cleared.
This resolves an issue that would have manifested itself as `Failed to parse, or apply received changeset: ERROR: ArrayInsert: Invalid prior_size (list size = 4, prior_size = 0)`
([#4740](https://github.com/realm/realm-core/issues/4740)
* Made Linux implementation of ExternalCommitHelper work with new versions of Linux that
[changed epoll behavior](https://git.kernel.org/pub/scm/linux/kernel/git/torvalds/linux.git/commit/?id=6a965666b7e7475c2f8c8e724703db58b8a8a445),
including Android 12 (Issue [#4666](https://github.com/realm/realm-core/issues/4666))
* The file format is changed in the way that we now - again - have search indexes on primary key columns. This is required as we now stop deriving the
ObjKeys from the primary key values, but just use an increasing counter value. This has the effect that all new objects will be created in the same
cluster and not be spread out as they would have been before. It also means that upgrading from file format version 11 and earlier formats will be much faster. (Core upgrade)

### Enhancements
* Add support for the `Guid` data type. It can be used as primary key and is indexable. (PR [#2120](https://github.com/realm/realm-dotnet/pull/2120))
* Add support for dictionaries. Currently only string keys are supported, while the value
  type may be any of the supported types (the primitive types, `RealmValue`, or custom types that inherit
  from RealmObject/EmbeddedObject). Lists, sets, or other dictionaries may not be used as
  the value type. To add a dictionary to your model, define a getter-only property of type
  `IDictionary<string, T>`:

  ```csharp
  public class MyObject : RealmObject
  {
      public IDictionary<string, decimal> Denominations { get; }
  }

  // Realm will automatically manage the underlying dictionary, so there's no need
  // to define a constructor  or assign it to some value.

  var obj = new MyObject();
  obj.Denominations.Add("quarter", 0.25d);
  ```
* Add support for `RealmValue` data type. This new type can represent any valid Realm data type, including objects. Collections
(lists, sets and dictionaries) of `RealmValue` are also supported, but `RealmValue` itself cannot contain collections. Please
note that a property of type `RealmValue` cannot be nullable, but can contain null, represented by the value `RealmValue.Null`.
(PR [#2252](https://github.com/realm/realm-dotnet/pull/2252))

  ```csharp
  public class MyObject : RealmObject
  {
      public RealmValue MyValue { get; set; }

      public IList<RealmValue> ValuesList { get; }

      public ISet<RealmValue> ValuesSet { get; }

      public IDictionary<string, RealmValue> ValuesDict { get; }
  }

  var obj = new MyObject();
  obj.MyValue = RealmValue.Null;
  obj.MyValue = 1;
  obj.MyValue = "abc";

  if (obj.MyValue.Type == RealmValueType.String)
  {
      var myString = obj.MyValue.AsString();
  }
  ```
* Add support for sets of objects or primitive values. Sets are unordered collections that ensure uniqueness of their elements. Realm uses its internal equality comparer
and it is not possible to customize its behavior by overriding `Equals` or `GetHashCode` on your custom classes. Objects will always be compared by db reference - i.e.
two distinct objects in the database will always be different, even if their contents are identical, and multiple references to the same database object will always be
equal.
  ```csharp
  public class MyObject : RealmObject
  {
      public ISet<string> UniqueStrings { get; }
  }

  // Realm will automatically manage the underlying set, so there's no need
  // to define a constructor  or assign it to some value.

  var obj = new MyObject();
  var didAdd = obj.UniqueStrings.Add("foo"); // true
  didAdd = obj.UniqueStrings.Add("foo"); // false
  ```
* Added support for value substitution in string based queries. This enables expressions following
[this syntax](https://docs.mongodb.com/realm/reference/realm-query-language/): `realm.All<T>().Filter("field1 = $0 && field2 = $1", 123, "some-string-value")`.
(Issue [#1822](https://github.com/realm/realm-dotnet/issues/1822))
* Reduced the size of the native binaries by ~5%. (PR [#2239](https://github.com/realm/realm-dotnet/pull/2239))
* Added a new class - `Logger`, which allows you to override the default logger implementation (previously writing to `stdout` or `stderr`) with a custom one by setting
`Logger.Default`. This replaces `AppConfiguration.CustomLogger` and `AppConfiguration.LogLevel` which will be removed in a future release. The built-in implementations are:
  * `Console` - uses the `System.Console` for most projects and `UnityEngine.Debug` for Unity projects: `Logger.Default = Logger.Console;`
  * `Null` - ignores all messages: `Logger.Default = Logger.Null;`
  * `Function` - proxies calls to a supplied function: `Logger.Default = Logger.Function(message => myExternalLogger.Log(message));`

  Custom loggers can derive from the `Logger` class and provide their own implementation for the `Log` method or use `Function` and provide an `Action<string>`. (PR [#2276](https://github.com/realm/realm-dotnet/pull/2276))
* `RealmObjectBase` now correctly overrides and implements `GetHashCode()`. (Issue [#1650](https://github.com/realm/realm-dotnet/issues/1650))
* Added an override of `RealmObject.ToString()` to output more meaningful information about the object content. It will output
the type of the object, the primary key (if one is defined), as well as information whether the object is managed or deleted.
(Issue [#2347](https://github.com/realm/realm-dotnet/pull/2347))
* Added new API for dynamically accessing object properties. These are designed to support
ahead-of-time compiled platforms, such as Xamarin.iOS and Unity with IL2CPP compilation. The
intention is to eventually make these the default API, while also supporting the legacy DLR-based
API. Example:
  ```csharp
  // Make sure to cast away the dynamic immediately on AOT platforms.
  var people = (IQueryable<RealmObject>)realm.DynamicApi.All("Person");
  foreach (var person in people)
  {
      var firstName = person.DynamicApi.Get<string>("FirstName");
      var address = person.DynamicApi.Get<EmbeddedObject>("Address");
      var city = address.DynamicApi.Get<string>("City");
  }

  // When casting a dynamic object, always cast first to object and then
  // to the actual object type to remove any callsites being generated.
  var newPerson = (RealmObject)(object)realm.DynamicApi.Create("Person", 123);
  newPerson.DynamicApi.Set("FirstName", "Peter");
  ```
* Added a Unity Editor option to enable weaving editor assemblies. This should be "off" unless your project has Editor assemblies
that reference Realm - for example, an EditMode test assembly that tests Realm-related functionality. Keeping it "on" may slow down
builds a little as more assemblies will need to be evaluated for weaving. (Issue [#2346](https://github.com/realm/realm-dotnet/issues/2346))
* We now make a backup of the realm file prior to any file format upgrade. The backup is retained for 3 months.
Backups from before a file format upgrade allows for better analysis of any upgrade failure. We also restore
a backup, if a) an attempt is made to open a realm file whith a "future" file format and b) a backup file exist
that fits the current file format. ([#4166](https://github.com/realm/realm-core/pull/4166))

### Compatibility
* Realm Studio: 11.0.0-alpha.0 or later.

### Internal
* Using Core 11.0.3.
* Enabled LTO builds for all platforms except Android. (PR [#2239](https://github.com/realm/realm-dotnet/pull/2239))
* Test projects updated to dotnetcore 3.1. This means that tests are no longer executed against dotnetcore 2.0.
* Removed Lambda compilation in ResultsVisitor when we encounter a conversion operator. This
  is needed because IL2CPP cannot comiple lambdas dynamically. Instead, we're now using
  `Operator.Convert<TTarget>(object)` which is slightly less efficient than `Operator.Convert<TSource, TTarget>`
  but still quite a bit faster than `Convert.ChangeType` and also doesn't suffer from the
  deficiencies around `Decimal128` conversion. The main downside is that we'll no longer
  support queries with an argument that is a custom user type with an implicit conversion
  operator defined.

## 10.1.4 (2021-05-12)
------------------

### Fixed
* Fixed a bug that could lead to crashes with a message similar to `Invalid ref translation entry [0, 78187493520]`. (Core upgrade)
* Fix assertion failures such as `!m_notifier_skip_version.version` or `m_notifier_sg->get_version() + 1 == new_version.version` when performing writes inside change notification callbacks. (Core upgrade)
* Fix collection notification reporting for modifications. This could be observed by receiving the wrong indices of modifications on sorted or distinct results, or notification blocks sometimes not being called when only modifications have occured. (Core upgrade)
* Proactively check the expiry time on the access token and refresh it before attempting to initiate a sync session. This prevents some error logs from appearing on the client such as: `ERROR: Connection[1]: Websocket: Expected HTTP response 101 Switching Protocols, but received: HTTP/1.1 401 Unauthorized`. (Core upgrade)
* Destruction of the TableRecycler at exit was unordered compared to other threads running. This could lead to crashes, some with the TableRecycler at the top of the stack. (Core upgrade)
* Fixed errors related to `uncaught exception in notifier thread: N5realm11KeyNotFoundE: No such object`. This could happen in a synchronized app when a linked object was deleted by another client. (Core upgrade)
* Opening a metadata realm with the wrong encryption key or different encryption configuration will remove that metadata realm and create a new metadata realm using the new key or configuration. (Core upgrade)
* Creting a `ThreadSafeReference` to a readonly Realm would result in a crash. (Core upgrade)

### Compatibility
* Realm Studio: 10.0.0 or later.

### Internal
* Using Core 10.7.2.

## 10.1.3 (2021-04-29)
------------------

### Fixed
* Fixed a compiler bug that would result in an `"Access violation"` error being thrown when using sync on Windows.

### Compatibility
* Realm Studio: 10.0.0 or later.

### Internal
* Using Core 10.5.6.

## 10.1.2 (2021-03-19)
------------------

### Fixed
* On 32bit devices you may get exception with "No such object" when upgrading to v10. (Core upgrade)
* The notification worker thread would rerun queries after every commit rather than only commits which modified tables which could affect the query results if the table had any outgoing links to tables not used in the query. (Core upgrade)
* Fix "Invalid ref translation entry [16045690984833335023, 78187493520]" assertion failure which could occur when using sync or multiple processes writing to a single Realm file. (Core upgrade)
* During integration of a large amount of data from the server, you may get `"Assertion failed: !fields.has_missing_parent_update()"`. (Core upgrade)
* Syncing large Decimal128 values will cause `"Assertion failed: cx.w[1] == 0"`. (Core upgrade)
* Avoid race condition leading to possible hangs on windows. (Core upgrade)

### Enhancements
* None

### Fixed
* None

### Compatibility
* Realm Studio: 10.0.0 or later.

### Internal
* Using Core 10.5.6.

## 10.1.1 (2021-02-25)
------------------

### Fixed
* Fixed an issue that would result in UWP apps being rejected from the Microsoft Store due to an unsupported API (`__C_specific_handler`) being used. (Issue [#2235](https://github.com/realm/realm-dotnet/issues/2235))
* The Realm notification listener thread could sometimes hit the assertion failure "!skip_version.version" if a write transaction was committed at a very specific time. (Core upgrade)

### Enhancements
* None

### Fixed
* None

### Compatibility
* Realm Studio: 10.0.0 or later.

### Internal
* Using Core 10.5.3.

## 10.1.0 (2021-02-09)

### Enhancements
* Sync client now logs error messages received from server rather than just the size of the error message. (Core upgrade)
* Errors returned from the server when sync WebSockets get closed are now captured and surfaced as a SyncError. (Core upgrade)
* Dramatically improved performance of sequential reads on a query without a filter. (Core upgrade)

### Fixed
* Fix an issue when using a frozen query across threads with different transaction versions which resulted in being able to access objects from a future version in the frozen collection. (Core upgrade)
* Fixed an issue where creating an object after file format upgrade may fail with assertion "Assertion failed: lo() <= std::numeric_limits<uint32_t>::max()" (Core upgrade)
* Fixed an issue where getting an element from a query result without a filter would give incorrect results if a new object was created at index zero in the source Table. (Core upgrade)
* Fixed an issue where during synchronization the app would crash with `Assertion failed: ref + size <= next->first`. (Core upgrade)

### Compatibility
* Realm Studio: 10.0.0 or later.

### Internal
* Using Core 10.5.0.
* Fixes the analytics version being sent.

## 10.0.1 (2021-02-02)

### Breaking Changes
* We no longer support Realm Cloud (legacy), but instead the new [MongoDB Realm Cloud](https://realm.mongodb.com). MongoDB Realm is a serverless platform that enables developers to quickly build applications without having to set up server infrastructure. MongoDB Realm is built on top of MongoDB Atlas, automatically integrating the connection to your database. ([#2011](https://github.com/realm/realm-dotnet/pull/2011))
* Remove support for Query-based sync, including the configuration parameters and the `SyncSubscription` types. ([#2011](https://github.com/realm/realm-dotnet/pull/2011))
* Remove everything related to sync permissions, including both the path-based permission system and the object-level privileges for query-based sync. [Permissions in MongoDB Realm](https://docs.mongodb.com/realm/sync/permissions/) are defined serverside. ([#2011](https://github.com/realm/realm-dotnet/pull/2011))
* Moved all API for dynamic access on the `Realm` class to `Realm.DynamicApi`:
  * `Realm.CreateObject(string className, object primaryKey)` is now `Realm.DynamicApi.CreateObject(string className, object primaryKey)`.
  * `Realm.All(string className)` is now `Realm.DynamicApi.All(string className)`.
  * `Realm.RemoveAll(string className)` is now `Realm.DynamicApi.RemoveAll(string className)`.
  * `Realm.Find(string className, long? primaryKey)` is now `Realm.DynamicApi.Find(string className, long? primaryKey)`.
  * `Realm.Find(string className, string primaryKey)` is now `Realm.DynamicApi.Find(string className, string primaryKey)`.
* It is now required that all top-level objects in a synchronized Realm have a primary key called `_id`. You can use the `MapTo("_id")` attribute to avoid using unidiomatic names for the model properties.
* Bumped the minimum target for Xamarin.iOS apps to iOS 9.
* Bumped the minimum API level for Xamarin.Android apps to 16 (Android 4.1).
* Renamed `FullSyncConfiguration` to `SyncConfiguration`.
* Removed `RealmObject.FreezeInPlace`. To freeze a realm object use the `Freeze` extension method. (Issue [#2180](https://github.com/realm/realm-dotnet/issues/2180))

### Enhancements
* Added support for syncing to MongoDB instead of Realm Object Server. Applications must be created at [realm.mongodb.com](https://realm.mongodb.com).
* Added an `App` class which is the entrypoint for synchronizing with a MongoDB Realm App.
* Added `User.CustomData` containing an unstructured document with additional information about the user. Custom data is configured in your MongoDB Realm App.
* Added `User.Functions`. This is the entry point for calling Remote MongoDB Realm functions. Functions allow you to define and execute server-side logic for your application. Functions are written in modern JavaScript (ES6+) and execute in a serverless manner. When you call a function, you can dynamically access components of the current application as well as information about the request to execute the function and the logged in user that sent the request.
* Added `User.GetMongoClient` exposing an API for CRUD operations on a Remote MongoDB Service.
* Added `User.GetPushClient` exposing an API for registering a device for push notifications.
* Change `SyncConfiguration` to accept partition value instead of a server Uri. Partition values can currently be of types `string`, `long`, or `ObjectId`. Opening a realm by partition value is the equivalent of previously opening a realm by URL. In this case, partitions are meant to be more closely associated with your data. E.g., if you are a large retailer with multiple locations, the partition key can be the store Id and you each Realm will only contain data related to the specified store.
* Add support for the Decimal128 data type. This is a 128-bit IEEE 754 decimal floating point number. Properties of this type can be declared either as `MongoDB.Bson.Decimal128` type or the built-in `decimal` type. Note that .NET's built-in decimal is 96-bit, so it cannot represent the full range of numbers, representable by `Decimal128`. (PR [#2014](https://github.com/realm/realm-dotnet/pull/2014))
* Add support for the `ObjectId` data type. This is a 12 byte unique identifier that is common as a document id in MongoDB databases. It can be used as primary key. (PR [#2035](https://github.com/realm/realm-dotnet/pull/2035))
* Add support for embedded objects. Embedded objects are objects which are owned by a single parent object, and are deleted when that parent object is deleted or their parent no longer references them. Embedded objects are declared by subclassing `EmbeddedObject` instead of `RealmObject`. Reassigning an embedded object is not allowed and neither is linking to it from multiple parents. Querying for embedded objects directly is also disallowed as they should be viewed as complex structures belonging to their parents as opposed to standalone objects. A trivial example is:

  ```csharp
  public class Address : EmbeddedObject
  {
      public string Street { get; set; }

      public string City { get; set; }
  }

  public class Person : RealmObject
  {
      public string Name { get; set; }

      // Address is an embedded object - you reference it as usual
      public Address Address { get; set; }
  }

  public class Company : RealmObject
  {
      public string PhoneNumber { get; set; }

      // Embedded objects can be contained in lists too
      public IList<Address> OfficeAddresses { get; }
  }
  ```

* Added new dynamic methods for instantiating embedded objects:
  * `Realm.DynamicApi.CreateEmbeddedObjectForProperty` should be used to create an embedded object and assign it to a parent's property. For example:

    ```csharp
    // static API
    var person = new Person();
    person.Address = new Address
    {
        City = "New York"
    };

    // dynamic API
    var dynamicPerson = realm.DynamicApi.CreateObject("Person");
    var address = realm.DynamicApi.CreateEmbeddedObjectForProperty(dynamicPerson, "Address")
    address.City = "New York";
    ```

  * `Realm.DynamicApi.AddEmbeddedObjectToList` should be used to create an embedded object and add it to a parent's list property.
  * `Realm.DynamicApi.InsertEmbeddedObjectInList` should be used to create an embedded object and insert it in a parent's list property at a specified index.
  * `Realm.DynamicApi.SetEmbeddedObjectInList` should be used to create an embedded object and set it at an index in a parent's list property.

    ```csharp
    // static API
    var company = new Company();
    company.OfficeAddresses.Add(new Address
    {
        City = "New York"
    });

    company.OfficeAddresses.Insert(0, new Address
    {
        City = "Palo Alto"
    });

    company.OfficeAddresses[1] = new Address
    {
        City = "New Jersey"
    };

    // dynamic API
    var dynamicCompany = realm.DynamicApi.CreateObject("Company");
    var officeToAdd = realm.DynamicApi.AddEmbeddedObjectToList(dynamicCompany.OfficeAddresses);
    officeToAdd.City = "New York";

    var officeToInsert = realm.DynamicApi.InsertEmbeddedObjectInList(dynamicCompany.OfficeAddresses, 0);
    officeToInsert.City = "Palo Alto";

    var officeToSet = realm.DynamicApi.SetEmbeddedObjectInList(dynamicCompany.OfficeAddresses, 1);
    officeToSet.City = "New Jersey";
    ```

* The memory mapping scheme for Realm files has changed to better support opening very large files.
* Replaced the implementation of the string query parser (the one used for [`realm.All().Filter("some-string-query")`](https://docs.mongodb.com/realm-sdks/dotnet/10.0.0-beta.3/reference/Realms.CollectionExtensions.html#Realms_CollectionExtensions_Filter__1_System_Linq_IQueryable___0__System_String_)). This results in ~5% reduction of the size of the native binary while keeping the query execution times on par with the old parser. (PR [#2185](https://github.com/realm/realm-dotnet/pull/2185), Core upgrade)
* Optimized the internal code that handles conversions between types. This should result in a minor performance increase
for most data operations that should be most noticeable on Ahead-of-Time compiled platforms, such as iOS/UWP. Due to the
nature of the change, it's possible that conversions that previously happened automatically when working with dynamic objects
no longer do. If you encounter a `NotSupportedException` with the message `No conversion exists from *type A* to *type B*`
and believe this is a bug, please open a Github Issue. (PR [#2149](https://github.com/realm/realm-dotnet/pull/2149))
* Added an extra compile-time check to detect erroneous List<T> declarations and suggest IList<T> for collection properties in Realm objects. (Issue [#2083](https://github.com/realm/realm-dotnet/pull/2083))
* Added overloads for `Realm.Write` and `Realm.WriteAsync` that can return a value. (Issue [#2081](https://github.com/realm/realm-dotnet/issues/2081))

### Fixed
* Worked around an issue with the .NET Native compiler (used in UWP projects) that would result in the following exception being thrown in Release: `Incompatible MarshalAs detected in parameter named 'value'. Please refer to MCG's warning message for more information.`. (Issue [#2169](https://github.com/realm/realm-dotnet/issues/2169))
* Fixed a bug that could cause incorrect property values to be read during a migration for apps running on .NET Core 3.0 or newer.
  The issue manifests itself when different classes have persisted properties with the same name and could result in
  the wrong property being accessed - e.g. `foo.Name` could return `foo.Bar`. This could only happen when using the
  dynamic API during a migration and does not affect apps that use the strongly typed API or run on platforms other
  than .NET Core 3.x/.NET 5.
* Fixed a bug that could cause a deadlock in a multiprocess scenario where multiple processes share the same Realm file and listen for notifications from the file. (Core upgrade)
* Fixed an issue with deleting and recreating objects with embedded objects. (Core upgrade)
* Fix a race condition which would lead to "uncaught exception in notifier thread: N5realm15InvalidTableRefE: transaction_ended" and a crash when the source Realm was closed or invalidated at a very specific time during the first run of a collection notifier (Core upgrade)
* Fix crash in case insensitive query on indexed string columns when nothing matches (Core upgrade)

### Compatibility
* Realm Studio: 10.0.0 or later.

### Internal
* Using Core 10.3.3.
* Migrated to bison parser.
* Submit Analytics to S3/Segment in addition to Mixpanel.
* Analytics now also reports if Sync functionality is in use.
* SDK is now also tested against .NET 5.
* This release uses monorepo releases that bundle Core, Sync, and OS.
* Replaced Expressions-based Operator with T4. (PR [#2149](https://github.com/realm/realm-dotnet/pull/2149))

## 5.1.3 (2021-02-10)

### Fixed
* If you make a case insensitive query on an indexed string column, it may fail in a way that results in a "No such key" exception. (Core upgrade)
* Fix crash in case insensitive query on indexed string columns when nothing matches. (Core upgrade)
* Files upgraded on 32-bit devices could end up being inconsistent resulting in "Key not found" exception to be thown. (Core upgrade)
* Fixed an issue where creating an object after file format upgrade may fail with assertion `Assertion failed: lo() <= std::numeric_limits<uint32_t>::max()`. (Core upgrade)

### Compatibility
* Realm Object Server: 3.23.1 or later.
* Realm Studio: 5.0.0 or later.

### Internal
* Using Sync 5.0.32 and Core 6.2.3.
* Updated the QuickJournal example to latest Realm and Xamarin.Forms versions. (PR [#2057](https://github.com/realm/realm-dotnet/pull/2057))

## 5.1.2 (2020-10-20)

### Fixed
* Fixed an issue that would result in `Realm accessed from incorrect thread` exception being thrown when accessing a Realm instance on the main thread in UWP apps. (Issue [#2045](https://github.com/realm/realm-dotnet/issues/2045))

### Compatibility
* Realm Object Server: 3.23.1 or later.
* Realm Studio: 5.0.0 or later.

### Internal
* Using Sync 5.0.28 and Core 6.1.3.
* Updated the QuickJournal example to latest Realm and Xamarin.Forms versions. (PR [#2057](https://github.com/realm/realm-dotnet/pull/2057))

## 5.1.1 (2020-10-02)

### Enhancements
* None

### Fixed
* Querying on an indexed property may give a “Key not found” exception. (Core upgrade)
* Fix queries for null on non-nullable indexed integer columns returning results for zero entries. (Core upgrade)

### Compatibility
* Realm Object Server: 3.23.1 or later.
* Realm Studio: 5.0.0 or later.

### Internal
* Using Sync 5.0.28 and Core 6.1.3.


## 5.1.0 (2020-09-30)

### Enhancements
* Greatly improve performance of NOT IN queries on indexed string or int columns. (Core upgrade)

### Fixed
* Fixed an issue that would cause using Realm on the main thread in WPF applications to throw an exception with a message "Realm accessed from the incorrect thread". (Issue [#2026](https://github.com/realm/realm-dotnet/issues/2026))
* Fixed an issue that could cause an exception with the message "Opening Realm files of format version 0 is not supported by this version of Realm" when opening an encrypted Realm. (Core upgrade)
* Slightly improve performance of most operations which read data from the Realm file. (Core upgrade)
* Rerunning an equals query on an indexed string column which previously had more than one match and now has one match would sometimes throw a "key not found" exception. (Core upgrade)
* When querying a table where links are part of the condition, the application may crash if objects has recently been added to the target table. (Core upgrade)

### Compatibility
* Realm Object Server: 3.23.1 or later.
* Realm Studio: 5.0.0 or later.

### Internal
* Using Sync 5.0.27 and Core 6.1.2.
* Added prerelease nuget feed via [GitHub packages](https://github.com/features/packages). (PR [#2028](https://github.com/realm/realm-dotnet/pull/2028))

## 5.0.1 (2020-09-10)

NOTE: This version bumps the Realm file format to version 11. It is not possible to downgrade to version 10 or earlier. Files created with older versions of Realm will be automatically upgraded. Only [Realm Studio 5.0.0](https://github.com/realm/realm-studio/releases/tag/v5.0.0) or later will be able to open the new file format.

### Enhancements
* Added the notion of "frozen objects" - these are objects, queries, lists, or Realms that have been "frozen" at a specific version. This allows you to access the data from any thread, but it will never change. All frozen objects can be accessed and queried as normal, but attempting to mutate them or add change listeners will throw an exception. (Issue [#1945](https://github.com/realm/realm-dotnet/issues/1945))
  * Added `Realm.Freeze()`, `RealmObject.Freeze()`, `RealmObject.FreezeInPlace()`, `IQueryable<RealmObject>.Freeze()`, `IList<T>.Freeze()`, and `IRealmCollection<T>.Freeze()`. These methods will produce the frozen version of the instance on which they are called.
  * Added `Realm.IsFrozen`, `RealmObject.IsFrozen`, and `IRealmCollection<T>.IsFrozen`, which returns whether or not the data is frozen.
  * Added `RealmConfigurationBase.MaxNumberOfActiveVersions`. Setting this will cause Realm to throw an exception if too many versions of the Realm data are live at the same time. Having too many versions can dramatically increase the filesize of the Realm.
* Add support for `SynchronizationContext`-confined Realms. Rather than being bound to a specific thread, queue-confined Realms are bound to a `SynchronizationContext`, regardless of whether it dispatches work on the same or a different thread. Opening a Realm when `SynchronizationContext.Current` is null - most notably `Task.Run(...)` - will still confine the Realm to the thread on which it was opened.
* Storing large binary blobs in Realm files no longer forces the file to be at least 8x the size of the largest blob.
* Reduce the size of transaction logs stored inside the Realm file, reducing file size growth from large transactions.
* String primary keys no longer require a separate index, improving insertion and deletion performance without hurting lookup performance.

### Fixed
* Fixed `Access to invalidated List object` being thrown when adding objects to a list while at the same time deleting the object containing the list. (Issue [#1971](https://github.com/realm/realm-dotnet/issues/1971))
* Fixed incorrect results being returned when using `.ElementAt()` on a query where a string filter with a sort clause was applied. (PR [#2002](https://github.com/realm/realm-dotnet/pull/2002))

### Compatibility
* Realm Object Server: 3.23.1 or later.
* Realm Studio: 5.0.0 or later.

### Internal
* Using Sync 5.0.22 and Core 6.0.25.

## 4.3.0 (2020-02-05)

### Enhancements
* Exposed an API to configure the `userId` and `isAdmin` of a user when creating credentials via `Credentials.CustomRefreshToken`. Previously these values would be inferred from the JWT itself but as there's no way to enforce the server configuration over which fields in the JWT payload represent the `userId` and the `isAdmin` field, it is now up to the consumer to determine the values for these.
* Improved logging and error handling for SSL issues on Apple platforms.

### Fixed
* Realm objects can now be correctly serialized with `System.Runtime.Serialization.Formatters` and `System.Xml.Serialization` serializers. (Issue [#1913](https://github.com/realm/realm-dotnet/issues/1913))
  The private state fields of the class have been decorated with `[NonSerialized]` and `[XmlIgnore]` attributes so that eager opt-out
  serializers do not attempt to serialize fields such as `Realm` and `ObjectSchema` which contain handles to unmanaged data.
* Fixed an issue that would result in a compile error when `[Required]` is applied on `IList<string>` property. (Contributed by [braudabaugh](https://github.com/braudabaugh))
* Fixed an issue that prevented projects that include the Realm NuGet package from being debugged. (PR [#1927](https://github.com/realm/realm-dotnet/pull/1927))
* The sync client would fail to reconnect after failing to integrate a changeset. The bug would lead to further corruption of the client’s Realm file. (since 3.0.0).
* The string-based query parser (`results.Filter(...)`) used to need the `class_` prefix for class names when querying over backlink properties. This has been fixed so that only the public `ObjectSchema` name is necessary. For example, `@links.class_Person.Siblings` becomes `@links.Person.Siblings`.
* Fixed an issue where `ClientResyncMode.DiscardLocalRealm` wouldn't reset the schema.

### Compatibility
* Realm Object Server: 3.23.1 or later.

### Internal
* Upgraded Sync from 4.7.5 to 4.9.5 and Core from 5.23.3 to 5.23.8.

## 4.2.0 (2019-10-07)

### Enhancements
* Added `int IndexOf(object)` and `bool Contains(object)` to the `IRealmCollection` interface. (PR [#1893](https://github.com/realm/realm-dotnet/issues/1893))
* Exposed an API - `SyncConfigurationBase.EnableSessionMultiplexing()` that allows toggling session multiplexing on the sync client. (PR [1896](https://github.com/realm/realm-dotnet/pull/1896))
* Added support for faster initial downloads when using `Realm.GetInstanceAsync`. (Issue [1847](https://github.com/realm/realm-dotnet/issues/1847))
* Added an optional `cancellationToken` argument to `Realm.GetInstanceAsync` enabling clean cancelation of the in-progress download. (PR [1859](https://github.com/realm/realm-dotnet/pull/1859))
* Added support for Client Resync which automatically will recover the local Realm in case the server is rolled back. This largely replaces the Client Reset mechanism for fully synchronized Realms. Can be configured using `FullSyncConfiguration.ClientResyncMode`. (PR [#1901](https://github.com/realm/realm-dotnet/pull/1901))
* Made the `createUser` argument in `Credentials.UsernamePassword` optional. If not specified, the user will be created or logged in if they already exist. (PR [#1901](https://github.com/realm/realm-dotnet/pull/1901))
* Uses Fody 6.0.0, which resolves some of the compatibility issues with newer versions of other Fody-based projects. (Issue [#1899](https://github.com/realm/realm-dotnet/issues/1899))

### Fixed
* Fixed an infinite recursion when calling `RealmCollectionBase<T>.IndexOf`. (Issue [#1892](https://github.com/realm/realm-dotnet/issues/1892))

### Compatibility
* Realm Object Server: 3.23.1 or later.

### Internal
* Upgraded Sync from 4.7.0 to 4.7.1.
* Implemented direct access to sync workers on Cloud, bypassing the Sync Proxy: the binding will override the sync session's url prefix if the token refresh response for a realm contains a sync worker path field.

## 4.1.0 (2019-08-06)

### Breaking Changes
* Removed the `isAdmin` parameter from `Credentials.Nickname`. It doesn't have any effect on new ROS versions anyway as logging in an admin nickname user is not supported - this change just makes it explicit. (Issue [#1879](https://github.com/realm/realm-dotnet/issues/1879))
* Marked the `Credentials.Nickname` method as deprecated - support for the Nickname auth provider is deprecated in ROS and will be removed in a future version. (Issue [#1879](https://github.com/realm/realm-dotnet/issues/1879))
* Removed the `deleteRealm` parameter from `PermissionDeniedException.DeleteRealmInfo` as passing `false` has no effect. Calling the method is now equivalent to calling it with `deleteRealm: true`. (PR [#1890](https://github.com/realm/realm-dotnet/pull/1890))

### Enhancements
* Added support for unicode characters in realm path and filenames for Windows. (Core upgrade)
* Added new credentials type: `Credentials.CustomRefreshToken` that can be used to create a user with a custom refresh token. This will then be validated by ROS against the configured `refreshTokenValidators` to obtain access tokens when opening a Realm. If creating a user like that, it's the developer's responsibility to ensure that the token is valid and refreshed as necessary to ensure that access tokens can be obtained. To that end, you can now set the refresh token of a user object by calling `User.RefreshToken = "my-new-token"`. This should only be used in combination with users obtained by calling `Credentials.CustomRefreshToken`. (PR [#1889](https://github.com/realm/realm-dotnet/pull/1889))

### Fixed
* Constructing an IncludeDescriptor made unnecessary table comparisons. This resulted in poor performance when creating a query-based subscription (`Subscription.Subscribe`) with `includedBacklinks`. (Core upgrade)
* Queries involving an indexed int column which were constrained by a LinkList with an order different from the table's order would give incorrect results. (Core upgrade)
* Queries involving an indexed int column had a memory leak if run multiple times. (Core upgrade)

### Compatibility
* Realm Object Server: 3.23.1 or later.

### Internal
* Upgraded Sync from 4.5.1 to 4.7.0 and Core 5.20.0 to 5.23.1.

## 4.0.1 (2019-06-27)

### Fixed
* Fixed an issue that would prevent iOS apps from being published to the app store with the following error:
  > This bundle Payload/.../Frameworks/realm-wrappers.framework is invalid. The Info.plist file is missing the required key: CFBundleVersion.

  ([Issue 1870](https://github.com/realm/realm-dotnet/issues/1870), since 4.0.0)
* Fixed an issue that would cause iOS apps to crash on device upon launching. ([Issue 1871](https://github.com/realm/realm-dotnet/issues/1871), since 4.0.0)

## 4.0.0 (2019-06-13)

### Breaking Changes
* The following deprecated methods and classes have been removed:
  * The `SyncConfiguration` class has been split into `FullSyncConfiguration` and `QueryBasedSyncConfiguration`. Use one of these classes to connect to the Realm Object Server.
  * The `TestingExtensions.SimulateProgress` method has been removed as it hasn't worked for some time.
  * The `Property.IsNullable` property has been removed. To check if a property is nullable, check `Property.Type` for the `PropertyType.Nullable` flag.
  * The `Credentials.Provider` class has been removed. Previously, it contained a few constants that were intended for internal use mostly.
  * The `User.ConfigurePersistance` method has been superseded by `SyncConfigurationBase.Initialize`.
  * `User.LogOut` has been removed in favor of `User.LogOutAsync`.
  * `User.GetManagementRealm` has been removed in favor of the `User.ApplyPermissionsAsync` set of wrapper API.
  * `User.GetPermissionRealm` has been removed in favor of the `User.GetGrantedPermissions` wrapper API.
* Deprecated the `IQueryable<T>.Subscribe(string name)` extension method in favor of `IQueryable<T>.Subscribe(SubscriptionOptions options)`.
* Reworked the internal implementation of the permission API. For the most part, the method signatures haven't changed or where they have changed, the API have remained close to the original (e.g. `IQueryable<T>` has changed to `IEnumerable<T>`). ([Issue #1863](https://github.com/realm/realm-dotnet/issues/1863))
  * Changed the return type of `User.GetGrantedPermissionsAsync` from `IQueryable<PathPermission>` to `IEnumerable<PathPermission>`. This means that the collection is no longer observable like regular Realm-backed collections. If you need to be notified for changes of this collection, you need to implement a polling-based mechanism yourself.
  * `PathPermission.MayRead/MayWrite/MayManage` have been deprecated in favor of a more-consistent `AccessLevel` API.
  * In `User.ApplyPermissionsAsync`, renamed the `realmUrl` parameter to `realmPath`.
  * In `User.OfferPermissionsAsync`, renamed the `realmUrl` parameter to `realmPath`.
  * Removed the `PermissionOfferResponse` and `PermissionChange` classes.
  * Removed the `IPermissionObject` interface.
  * Removed the `ManagementObjectStatus` enum.
  * Removed the `User.GetPermissionChanges` and `User.GetPermissionOfferResponses` methods.
  * The `millisecondTimeout` argument in `User.GetGrantedPermissionsAsync` has been removed.
  * The `PermissionException` class has been replaced by `HttpException`.
* The `AuthenticationException` class has been merged into the `HttpException` class.

### Enhancements
* Added `Session.Start()` and `Session.Stop()` methods that allow you to pause/resume synchronization with the Realm Object Server. ([Issue #138](https://github.com/realm/realm-dotnet-private/issues/138))
* Added an `IQueryable<T>.Subscribe(SubscriptionOptions, params Expression<Func<T, IQueryable>>[] includedBacklinks)` extension method that allows you to configure additional options for the subscription, such as the name, time to live, and whether it should update an existing subscription. The `includedBacklinks` argument allows you to specify which backlink properties should be included in the transitive closure when doing query-based sync. For example:

  ```csharp
  class Dog : RealmObject
  {
      public Person Owner { get; set; }
  }

  class Person : RealmObject
  {
      [Backlink(nameof(Dog.Owner))]
      public IQueryable<Dog> Dogs { get; }
  }

  var options = new SubscriptionOptions
  {
      Name = "adults",
      TimeToLive = TimeSpan.FromDays(1),
      ShouldUpdate = true
  };

  var people = realm.All<Person>()
                    .Where(p => p.Age > 18)
                    .Subscribe(options, p => p.Dogs);

  await people.WaitForSynchronzationAsync();
  // Dogs that have an owner set to a person that is over 18
  // will now be included in the objects synchronized locally.
  var firstPersonDogs = people.Results.First().Dogs;
  ```
  ([Issue #1838](https://github.com/realm/realm-dotnet/issues/1838) & [Issue #1834](https://github.com/realm/realm-dotnet/issues/1834))
* Added a `Realm.GetAllSubscriptions()` extension method that allows you to obtain a collection of all registered query-based sync subscriptions. ([Issue #1838](https://github.com/realm/realm-dotnet/issues/1838))
* Added `AccessLevel` property to `PathPermission` to replace the now deprecated `MayRead/MayWrite/MayManage`. ([Issue #1863](https://github.com/realm/realm-dotnet/issues/1863))
* Added `RealmOwnerId` property to `PathPermission` that indicates who the owner of the Realm is. ([Issue #1863](https://github.com/realm/realm-dotnet/issues/1863))
* Added support for building with `dotnet build` (previously only the `msbuild` command line was supported). ([PR #1849](https://github.com/realm/realm-dotnet/pull/1849))
* Improved query performance for unindexed string columns when the query has a long chain of OR conditions. (Core upgrade)
* Improved performance of encryption and decryption significantly by utilizing hardware optimized encryption functions. (Core upgrade)
* Compacting a realm into an encrypted file could take a really long time. The process is now optimized by adjusting the write buffer size relative to the used space in the realm. (Core upgrade)
* The string-based query parser (`results.Filter("...")`) now supports readable timestamps with a 'T' separator in addition to the originally supported "@" separator. For example: `startDate > 1981-11-01T23:59:59:1` (Core upgrade)

### Fixed
* Fixes an issue where using the `StringExtensions.Contains(string, string, StringComparison)` extension method inside a LINQ query would result in an exception being thrown on .NET Core 2.1+ or Xamarin.iOS/Android projects.([Issue #1848](https://github.com/realm/realm-dotnet/issues/1848))
* Creating an object after creating an object with the int primary key of "null" would hit an assertion failure. (Core upgrade)

### Compatibility
* Realm Object Server: 3.23.1 or later.

### Internal
* Upgraded Sync from 3.14.11 to 4.5.1 and Core 5.12.7 to 5.20.0.

## 3.4.0 (2019-01-09)

**NOTE!!! You will need to upgrade your Realm Object Server to at least version 3.11.0 or use Realm Cloud. If you try to connect to a ROS v3.10.x or previous, you will see an error like `Wrong protocol version in Sync HTTP request, client protocol version = 25, server protocol version = 24`.**

### Enhancements
* Download progress is now reported to the server, even when there are no local changes. This allows the server to do history compaction much more aggressively, especially when there are many clients that rarely or never make local changes. ([#1772](https://github.com/realm/realm-dotnet/pull/1772))
* Reduce memory usage when integrating synchronized changes sent by ROS.
* Added ability to supply a custom log function for handling logs emitted by Sync by specifying `SyncConfigurationBase.CustomLogger`. It must be set before opening a synchronized Realm. ([#1824](https://github.com/realm/realm-dotnet/pull/1824))
* Clients using protocol 25 now report download progress to the server, even when they make no local changes. This allows the server to do history compaction much more aggressively, especially when there are many clients that rarely or never make local changes. ([#1772](https://github.com/realm/realm-dotnet/pull/1772))
* Add a User-Agent header to HTTP requests made to the Realm Object Server. By default, this contains information about the Realm library version and .NET platform. Additional details may be provided (such as the application name/version) by setting `SyncConfigurationBase.UserAgent` prior to opening a synchronized Realm. If developing a Xamarin app, you can use the Xamarin.Essentials plugin to automate that: `SyncConfiguration.UserAgent = $"{AppInfo.Name} ({AppInfo.PackageName} {AppInfo.VersionString})"`.

### Fixed
* Fixed a bug that could lead to crashes with a message such as `Assertion failed: ndx < size() with (ndx, size()) = [742, 742]`.
* Fixed a bug that resulted in an incorrect `LogLevel` being sent to Sync when setting `SyncConfigurationBase.LogLevel`. ([#1824](https://github.com/realm/realm-dotnet/pull/1824), since 2.2.0)
* Fixed a bug that prevented `Realm.GetInstanceAsync` from working when used with `QueryBasedSyncConfiguration`. ([#1827](https://github.com/realm/realm-dotnet/pull/1827), since 3.1.0)

### Breaking Changes
* The deprecated method `realm.SubscribeToObjectsAsync` has been removed in this version. ([#1772](https://github.com/realm/realm-dotnet/pull/1772))
* `User.ConfigurePersistence` has been deprecated in favor of `SyncConfigurationBase.Initialize`.

### Compatibility
* Realm Object Server: 3.11.0 or later.
The sync protocol version has been bumped to version 25. The server is backwards-compatible with clients using protocol version 24 or below, but clients at version 25 are not backwards-compatible with a server at protocol version 24. The server must be upgraded before any clients are upgraded.

### Internal
* Upgraded Sync from 3.9.2 to 3.14.11 and Core from 5.8.0 to 5.12.7.


## 3.3.0 (2018-11-08)

### Enhancements
* Exposed an `OnProgress` property on `SyncConfigurationBase`. It allows you to specify a progress callback that will be invoked when using `Realm.GetInstanceAsync` to report the download progress. ([#1807](https://github.com/realm/realm-dotnet/pull/1807))

### Fixed
<!-- * <How to hit and notice issue? what was the impact?> ([#????](https://github.com/realm/realm-dotnet/issues/????), since v?.?.?) -->
* Trying to call `Subscription.WaitForSynchronizationAsync` on a background thread (without a `SynchronizationContext`) would previously hang indefinitely. Now a meaningful exception will be thrown to indicate that this is not supported and this method should be called on a thread with a synchronization context. ([dotnet-private#130](https://github.com/realm/realm-dotnet-private/issues/130), since v3.0.0)

### Compatibility
* Realm Object Server: 3.0.0 or later.
* APIs are backwards compatible with all previous releases in the 3.x.y series.
* File format: Generates Realms with format v9 (Reads and upgrades all previous formats)


## 3.2.1 (2018-09-27)

### Bug fixes
- Fixed a bug that would typically result in exceptions with a message like `An unknown error has occurred. State: *some-number-larger than 127*`
when subscribing to queries. ([dotnet-private#128](https://github.com/realm/realm-dotnet-private/issues/128), since `3.0.0`)

## 3.2.0 (2018-08-04)

### Enhancements
- `RealmObject` inheritors will now raise `PropertyChanged` after they have been removed from Realm.
The property name in the event arguments will be `IsValid`.
- Bundle some common certificate authorities on Linux so connecting to ROS instances over SSL should work out of the box
for most certificates. Notably, it will now work out of the box for Realm Cloud instances.

### Bug fixes
- When constructing queries that compare an invalid/unmanaged RealmObject (e.g. `realm.All<Foo>().Where(f => f.Bar == someBar)`),
a meaningful exception will now be thrown rather than an obscure ArgumentNullException.
- Added `ShouldCompactOnLaunch` to the PCL version of the library. ([dotnet-private#125](https://github.com/realm/realm-dotnet-private/issues/125))

## 3.1.0 (2018-07-04)

### Enhancements
- Exposed a `ChangeSet.NewModifiedIndices` collection that contains information about the
indices of the objects that changed in the new version of the collection (i.e. after
accounting for the insertions and deletions).
- Update Fody to 3.0.

### Bug fixes
- `WriteAsync` will no longer perform a synchronous `Refresh` on the main thread. ([#1729](https://github.com/realm/realm-dotnet/pull/1729))
- Trying to add a managed Realm Object to a different instance of the same on-disk Realm will no
longer throw an exception.
- Removed the `IList` compliance for Realm collections. This fixes an issue which would cause the app to hang
on Android when deselecting an item from a ListView bound to a Realm collection.

### Breaking Changes
- `SyncConfiguration` is now deprecated and will be removed in a future version. Two new configuration
classes have been exposed - [QueryBasedSyncConfiguration](https://docs.realm.io/platform/using-synced-realms/syncing-data#using-query-based-synchronization)
and [FullSyncConfiguration](https://docs.realm.io/platform/using-synced-realms/syncing-data#full-synchronization).
If you were using a `SyncConfiguration` with `IsPartial = true`, then change your code to use
`QueryBasedSyncConfiguration`. Similarly, if `IsPartial` was not set or was set to `false`, use
`FullSyncConfiguration`.
- Removed the `IList` compliance for Realm collections. This will prevent automatic updates of ListViews
databound to Realm collections in UWP projects.

## 3.0.0 (2018-04-16)

### Enhancements
- Allow `[MapTo]` to be applied on classes to change the name of the table corresponding to that class. ([#1712](https://github.com/realm/realm-dotnet/pull/1712))
- Added an improved API for adding subscriptions in partially-synchronized Realms. `IQueryable<T>.Subscribe` can be used
to subscribe to any query, and the returned `Subscription<T>` object can be used to observe the state of the subscription
and ultimately remove the subscription. See the [documentation](https://docs.realm.io/platform/v/3.x/using-synced-realms/syncing-data)
for more information. ([#1679](https://github.com/realm/realm-dotnet/pull/1679))
- Added a fine-grained permissions system for use with partially-synchronized Realms. This allows permissions to be
defined at the level of individual objects or classes. See the
[documentation](https://docs.realm.io/platform/v/3.x/using-synced-realms/access-control)
for more information. ([#1714](https://github.com/realm/realm-dotnet/pull/1714))
- Exposed a string-based `IQueryable<T>.Filter(predicate)` method to enable more advanced querying
scenarios such as:
  - Following links: `realm.All<Dog>().Filter("Owner.FirstName BEGINSWITH 'J'")`.
  - Queries on collections: `realm.All<Child>().Filter("Parents.FirstName BEGINSWITH 'J'")` - find all
  children who have a parent whose name begins with J or `realm.All<Child>().Filter("Parents.@avg.Age > 50")` -
  find all children whose parents' average age is more than 50.
  - Subqueries: `realm.All<Person>().Filter("SUBQUERY(Dogs, $dog, $dog.Vaccinated == false).@count > 3")` - find all
  people who have more than 3 unvaccinated dogs.
  - Sorting: `realm.All<Dog>().Filter("TRUEPREDICATE SORT(Owner.FirstName ASC, Age DESC)")` - find all dogs and
  sort them by their owner's first name in ascending order, then by the dog's age in descending.
  - Distinct: `realm.All<Dog>().Filter("TRUEPREDICATE DISTINCT(Age) SORT(Name)")` - find all dogs, sort them
  by their name and pick one dog for each age value.
  - For more examples, check out the
  [query language reference docs](https://docs.mongodb.com/realm/reference/realm-query-language/) or the [NSPredicate Cheatsheet](https://academy.realm.io/posts/nspredicate-cheatsheet/).
- The `SyncConfiguration` constructor now accepts relative Uris. ([#1720](https://github.com/realm/realm-dotnet/pull/1720))
- Added the following methods for resetting the user's password and confirming their email:
`RequestPasswordResetAsync`, `CompletePasswordResetAsync`, `RequestEmailConfirmationAsync`, and `ConfirmEmailAsync`.
These all apply only to users created via `Credentials.UsernamePassword` who have provided their email as
the username. ([#1721](https://github.com/realm/realm-dotnet/pull/1721))

### Bug fixes
- Fixed a bug that could cause deadlocks on Android devices when resolving thread safe references. ([#1708](https://github.com/realm/realm-dotnet/pull/1708))

### Breaking Changes
- Uses the Sync 3.0 client which is incompatible with ROS 2.x.
- `Permission` has been renamed to `PathPermission` to more closely reflect its purpose.
Furthermore, existing methods to modify permissions only work on full Realms. New methods
and classes are introduced to configure access to a partially synchronized Realm.
- The type of `RealmConfiguration.DefaultConfiguration` has changed to `RealmConfigurationBase` to allow
any subclass to be set as default. ([#1720](https://github.com/realm/realm-dotnet/pull/1720))
- The `SyncConfiguration` constructor arguments are now optional. The `user` value will default to the
currently logged in user and the `serverUri` value will default to `realm://MY-SERVER-URL/default` where
`MY-SERVER-URL` is the host the user authenticated against. ([#1720](https://github.com/realm/realm-dotnet/pull/1720))
- The `serverUrl` argument in `User.LoginAsync(credentials, serverUrl)` and `User.GetLoggedInUser(identity, serverUrl)`
has been renamed to `serverUri` for consistency. ([#1721](https://github.com/realm/realm-dotnet/pull/1721))


## 2.2.0 (2017-03-22)

### Enhancements
- Added an `IsDynamic` property to `RealmConfigurationBase`, allowing you to open a Realm file and read its schema from disk. ([#1637](https://github.com/realm/realm-dotnet/pull/1637))
- Added a new `InMemoryConfiguration` class that allows you to create an in-memory Realm instance. ([#1638](https://github.com/realm/realm-dotnet/pull/1638))
- Allow setting elements of a list directly - e.g. `foo.Bars[2] = new Bar()` or `foo.Integers[3] = 5`. ([#1641](https://github.com/realm/realm-dotnet/pull/1641))
- Added Json Web Token (JWT) credentials provider. ([#1655](https://github.com/realm/realm-dotnet/pull/1655))
- Added Anonymous and Nickname credentials providers. ([#1671](https://github.com/realm/realm-dotnet/pull/1671))

### Bug fixes
- Fixed an issue where initial collection change notification is not delivered to all subscribers. ([#1696](https://github.com/realm/realm-dotnet/pull/1696))
- Fixed a corner case where `RealmObject.Equals` would return `true` for objects that are no longer managed by Realm. ([#1698](https://github.com/realm/realm-dotnet/pull/1698))

### Breaking Changes
- `SyncConfiguration.SetFeatureToken` is deprecated and no longer necessary in order to use Sync on Linux or server-side features. ([#1703](https://github.com/realm/realm-dotnet/pull/1703))

## 2.1.0 (2017-11-13)

### Enhancements
- Added an `[Explicit]` attribute that can be applied to classes or assemblies. If a class is decorated with it, then it will not be included in the default schema for the Realm (i.e. you have to explicitly set `RealmConfiguration.ObjectClasses` to an array that contains that class). Similarly, if it is applied to an assembly, all classes in that assembly will be considered explicit. This is useful when developing a 3rd party library that depends on Realm to avoid your internal classes leaking into the user's schema. ([#1602](https://github.com/realm/realm-dotnet/pull/1602))

### Bug fixes
- Fixed a bug that would prevent writing queries that check if a related object is null, e.g. `realm.All<Dog>().Where(d => d.Owner == null)`. ([#1601](https://github.com/realm/realm-dotnet/pull/1601))
- Addressed an issue that would cause the debugger to report an unobserved exception being thrown when "Just My Code" is disabled. ([#1603](https://github.com/realm/realm-dotnet/pull/1603))
- Calling `Realm.DeleteRealm` on a synchronized Realm will now properly delete the `realm.management` folder. ([#1621](https://github.com/realm/realm-dotnet/pull/1621))
- Fixed a crash when accessing primitive list properties on objects in realms opened with a dynamic schema (e.g. in migrations). ([#1629](https://github.com/realm/realm-dotnet/pull/1629))

## 2.0.0 (2017-10-17)

### Enhancements
- Added support for collections of primitive values. You can now define properties as `IList<T>` where `T` can be any
type supported by Realm, except for another `IList`. As a result, a lot of methods that previously had constraints on
`RealmObject` now accept any type and may throw a runtime exception if used with an unsupported type argument.
([#1517](https://github.com/realm/realm-dotnet/pull/1517))
- Added `HelpLink` pointing to the relevant section of the documentation to most Realm exceptions. ([#1521](https://github.com/realm/realm-dotnet/pull/1521))
- Added `RealmObject.GetBacklinks` API to dynamically obtain all objects referencing the current one. ([#1533](https://github.com/realm/realm-dotnet/pull/1533))
- Added a new exception type, `PermissionDeniedException`, to denote permission denied errors when working with synchronized Realms that
exposes a method - `DeleteRealmUserInfo` - to inform the binding that the offending Realm's files should be kept or deleted immediately.
This allows recovering from permission denied errors in a more robust manner. ([#1543](https://github.com/realm/realm-dotnet/pull/1543))
- The keychain service name used by Realm to manage the encryption keys for sync-related metadata on Apple platforms is now set to the
bundle identifier. Keys that were previously stored within the Realm-specific keychain service will be transparently migrated to the
per-application keychain service. ([#1522](https://github.com/realm/realm-dotnet/pull/1522))
- Added a new exception type -  `IncompatibleSyncedFileException` - that allows you to handle and perform data migration from a legacy (1.x) Realm file
to the new 2.x format. It can be thrown when using `Realm.GetInstance` or `Realm.GetInstanceAsync` and exposes a `GetBackupRealmConfig` method
that allows you to open the old Realm file in a dynamic mode and migrate any required data. ([#1552](https://github.com/realm/realm-dotnet/pull/1552))
- Enable encryption on Windows. ([#1570](https://github.com/realm/realm-dotnet/pull/1570))
- Enable Realm compaction on Windows. ([#1571](https://github.com/realm/realm-dotnet/pull/1571))
- `UserInfo` has been significantly enhanced. It now contains metadata about a user stored on the Realm Object Server, as well as a list of all user
account data associated with that user. ([#1573](https://github.com/realm/realm-dotnet/pull/1573))
- Introduced a new method - `User.LogOutAsync` to replace the now-deprecated synchronous call. ([#1574](https://github.com/realm/realm-dotnet/pull/1574))
- Exposed `BacklinksCount` property on `RealmObject` that returns the number of objects that refer to the current object via a to-one or a to-many relationship. ([#1578](https://github.com/realm/realm-dotnet/pull/1578))
- String primary keys now support `null` as a value. ([#1579](https://github.com/realm/realm-dotnet/pull/1579))
- Add preview support for partial synchronization. Partial synchronization allows a synchronized Realm to be opened in such a way
that only objects requested by the user are synchronized to the device. You can use it by setting the `IsPartial` property on a
`SyncConfiguration`, opening the Realm, and then calling `Realm.SubscribeToObjectsAsync` with the type of object you're interested in,
a string containing a query determining which objects you want to subscribe to, and a callback which will report the results. You may
add as many subscriptions to a synced Realm as necessary. ([#1580](https://github.com/realm/realm-dotnet/pull/1580))
- Ensure that Realm collections (`IList<T>`, `IQueryable<T>`) will not change when iterating in a `foreach` loop. ([#1589](https://github.com/realm/realm-dotnet/pull/1589))

### Bug fixes
- `Realm.GetInstance` will now advance the Realm to the latest version, so you no longer have to call `Refresh` manually after that. ([#1523](https://github.com/realm/realm-dotnet/pull/1523))
- Fixed an issue that would prevent iOS Share Extension projects from working. ([#1535](https://github.com/realm/realm-dotnet/pull/1535))

### Breaking Changes
- `Realm.CreateObject(string className)` now has additional parameter `object primaryKey`. You *must* pass that when creating a new object using the dynamic API. If the object you're creating doesn't have primary key declared, pass `null`. ([#1381](https://github.com/realm/realm-dotnet/pull/1381))
- `AcceptPermissionOfferAsync` now returns the relative rather than the absolute url of the Realm the user has been granted permissions to. ([#1595](https://github.com/realm/realm-dotnet/pull/1595))

## 1.6.0 (2017-08-14)

### Enhancements
- Exposed `Realm.WriteCopy` API to copy a Realm file and optionally encrypt it with a different key. ([#1464](https://github.com/realm/realm-dotnet/pull/1464))
- The runtime representations of all Realm collections (`IQueryable<T>` and `IList<T>`) now implement the `IList` interface that is needed for data-binding to `ListView` in UWP applications. ([#1469](https://github.com/realm/realm-dotnet/pull/1469))
- Exposed `User.RetrieveInfoForUserAsync` API to allow admin users to lookup other users' identities in the Realm Object Server. This can be used, for example, to find a user by knowing their Facebook id. ([#1486](https://github.com/realm/realm-dotnet/pull/1486))
- Added a check to verify there are no duplicate object names when creating the schema. ([#1502](https://github.com/realm/realm-dotnet/pull/1502))
- Added more comprehensive error messages when passing an invalid url scheme to `SyncConfiguration` or `User.LoginAsync`. ([#1501](https://github.com/realm/realm-dotnet/pull/1501))
- Added more meaningful error information to exceptions thrown by `Realm.GetInstanceAsync`. ([#1503](https://github.com/realm/realm-dotnet/pull/1503))
- Added a new type - `RealmInteger<T>` to expose Realm-specific API over base integral types. It can be used to implement [counter functionality](https://docs.mongodb.com/realm-legacy/docs/dotnet/latest/index.html) in synced realms. ([#1466](https://github.com/realm/realm-dotnet/pull/1466))
- Added `PermissionCondition.Default` to apply default permissions for existing and new users. ([#1511](https://github.com/realm/realm-dotnet/pull/1511))

### Bug fixes
- Fix an exception being thrown when comparing non-constant character value in a query. ([#1471](https://github.com/realm/realm-dotnet/pull/1471))
- Fix an exception being thrown when comparing non-constant byte or short value in a query. ([#1472](https://github.com/realm/realm-dotnet/pull/1472))
- Fix a bug where calling the non-generic version of `IQueryProvider.CreateQuery` on Realm's IQueryable results, an exception would be thrown. ([#1487](https://github.com/realm/realm-dotnet/pull/1487))
- Trying to use an `IList` or `IQueryable` property in a LINQ query will now throw `NotSupportedException` rather than crash the app. ([#1505](https://github.com/realm/realm-dotnet/pull/1505))

### Breaking Changes

## 1.5.0 (2017-06-20)

### Enhancements
- Exposed new API on the `User` class for working with permissions: ([#1361](https://github.com/realm/realm-dotnet/pull/1361))
  - `ApplyPermissionsAsync`, `OfferPermissionsAsync`, and `AcceptPermissionOfferAsync` allow you to grant, revoke, offer, and accept permissions.
  - `GetPermissionOffers`, `GetPermissionOfferResponses`, and `GetPermissionChanges` allow you to review objects, added via the above mentioned methods.
  - `GetGrantedPermissionsAsync` allows you to inspect permissions granted to or by the current user.
- When used with `RealmConfiguration` (i.e. local Realm), `Realm.GetInstanceAsync` will perform potentially costly operation, such as executing migrations or compaction on a background thread. ([#1406](https://github.com/realm/realm-dotnet/pull/1406))
- Expose `User.ChangePasswordAsync(userId, password)` API to allow admin users to change other users' passwords. ([#1412](https://github.com/realm/realm-dotnet/pull/1412))
- Expose `SyncConfiguration.TrustedCAPath` API to allow providing a custom CA that will be used to validate SSL traffic to the Realm Object Server.  ([#1423](https://github.com/realm/realm-dotnet/pull/1423))
- Expose `Realm.IsInTransaction` API to check if there's an active transaction for that Realm. ([#1452](https://github.com/realm/realm-dotnet/pull/1452))

### Bug fixes
- Fix a crash when querying over properties that have `[MapTo]` applied. ([#1405](https://github.com/realm/realm-dotnet/pull/1405))
- Fix an issue where synchronized Realms did not connect to the remote server in certain situations, such as when an application was offline when the Realms were opened but later regained network connectivity. ([#1407](https://github.com/realm/realm-dotnet/pull/1407))
- Fix an issue where incorrect property name will be passed to `RealmObject.PropertyChanged` subscribers when the actual changed property is below a `Backlink` property. ([#1433](https://github.com/realm/realm-dotnet/pull/1433))
- Fix an exception being thrown when referencing Realm in a PCL test assembly without actually using it. ([#1434](https://github.com/realm/realm-dotnet/pull/1434))
- Fix a bug when `SyncConfiguration.EnableSSLValidation` would be ignored when passed to `Realm.GetInstanceAsync`. ([#1423](https://github.com/realm/realm-dotnet/pull/1423))

### Breaking Changes
- The constructors of `PermissionChange`, `PermissionOffer`, and `PermissionOfferResponse` are now private. Use the new `User.ApplyPermissionsAsync`, `User.OfferPermissionsAsync`, and `User.AcceptPermissionOfferAsync` API. ([#1361](https://github.com/realm/realm-dotnet/pull/1361))
- `User.GetManagementRealm` and `User.GetPermissionRealm` are now deprecated. Use the new permission related API on `User` to achieve the same results. ([#1361](https://github.com/realm/realm-dotnet/pull/1361))
- `User.ChangePassword(password)` has been renamed to `User.ChangePasswordAsync(password)`. ([#1412](https://github.com/realm/realm-dotnet/pull/1412))
- Removed the following obsolete API: ([#1425](https://github.com/realm/realm-dotnet/pull/1425))
  - `Realm.ObjectForPrimaryKey<T>(long id)`
  - `Realm.ObjectForPrimaryKey<T>(string id)`
  - `Realm.ObjectForPrimaryKey(string className, long id)`
  - `Realm.ObjectForPrimaryKey(string className, string id)`
  - `Realm.Manage<T>(T obj, bool update)`
  - `Realm.Close()`
  - `Realm.CreateObject<T>()`
  - `IOrderedQueryable<T>.ToNotifyCollectionChanged<T>(Action<Exception> errorCallback)`
  - `IOrderedQueryable<T>.ToNotifyCollectionChanged<T>(Action<Exception> errorCallback, bool coalesceMultipleChangesIntoReset)`
  - `IRealmCollection<T>.ObjectSchema`
- `Realm.DeleteRealm` now throws an exception if called while an instance of that Realm is still open.

## 1.4.0 (2017-05-19)

### Enhancements
- Expose `RealmObject.OnManaged` virtual method that can be used for init purposes, since the constructor is run before the object has knowledge of its Realm. (#1383)
- Expose `Realm.GetInstanceAsync` API to asynchronously open a synchronized Realm. It will download all remote content available at the time the operation began on a background thread and then return a usable Realm. It is also the only supported way of opening Realms for which the user has only read permissions.

## 1.3.0 (2017-05-16)

### Universal Windows Platform
Introducing Realm Mobile Database for Universal Windows Platform (UWP). With UWP support, you can now build mobile apps using Realm’s object database for the millions of mobile, PC, and Xbox devices powered by Windows 10. The addition of UWP support allows .NET developers to build apps for virtually any modern Windows Platform with Windows Desktop (Win32) or UWP as well as for iOS and Android via Xamarin. Note that sync support is not yet available for UWP, though we are working on it and you can expect it soon.

### Enhancements
- Case insensitive queries against a string property now use a new index based search. (#1380)
- Add `User.ChangePassword` API to change the current user's password if using Realm's 'password' authentication provider. Requires any edition of the Realm Object Server 1.4.0 or later. (#1386)
- `SyncConfiguration` now has an `EnableSSLValidation` property (default is `true`) to allow SSL validation to be specified on a per-server basis. (#1387)
- Add `RealmConfiguration.ShouldCompactOnLaunch` callback property when configuring a Realm to determine if it should be compacted before being returned. (#1389)
- Silence some benign linker warnings on iOS. (#1263)
- Use reachability API to minimize the reconnection delay if the network connection was lost. (#1380)

### Bug fixes
- Fixed a bug where `Session.Reconnect` would not reconnect all sessions. (#1380)
- Fixed a crash when subscribing for `PropertyChanged` multiple times. (#1380)
- Fixed a crash when reconnecting to Object Server (#1380)
- Fixed a crash on some Android 7.x devices when opening a realm (#1380)

## 1.2.1 (2017-05-01)

### Bug fixes
- Fixed an issue where `EntryPointNotFoundException` would be thrown on some Android devices. (#1336)

### Enhancements
- Expose `IRealmCollection.IsValid` to indicate whether the realm collection is valid to use. (#1344)
- Update the Fody reference which adds support for building with Mono 5. (#1364)

## 1.2.0 (2017-04-04)

Realm is now being distributed as a .NET Standard 1.4 library as this is a requirement for supporting UWP. While internally that is a rather big move, applications using it should not be affected. After the upgrade, you'll see a number of new NuGet dependencies being added - those are reference assemblies, already part of mscorlib, so will not affect your application's size or performance. Additionally, we're releasing a new platform specific DataBinding package that contains helper methods that enable two-way databinding scenarios by automatically creating transactions when setting a property.

If you encounter any issues after the upgrade, we recommend clearing the `bin` and `obj` folders and restarting Xamarin Studio. If this doesn't help, please file an issue explaining your solution setup and the type of problems you encounter.

Files written with this version cannot be read by earlier versions of Realm. This version is not compatible with versions of the Realm Object Server lower than 1.3.0.

### Bug fixes
- Fixes the `RemoveAll(string)` overload to work correctly. (#1288)
- Resolved an issue that would lead to crashes when refreshing the token for an invalid session. (#1289)
- The `IObservable` returned from `session.GetProgressObservable` will correctly call `OnComplete` when created with `mode: ProgressMode.ForCurrentlyOutstandingWork`. (#1292)
- Fixed a memory leak when accessing string properties. (#1318)
- Fixes an issue when using `EncryptionKey` with synchronized realms. (#1322)

### Enhancements
- Introduce APIs for safely passing objects between threads. Create a thread-safe reference to a thread-confined object by passing it to the `ThreadSafeReference.Create` factory method, which you can then safely pass to another thread to resolve in the new realm with `Realm.ResolveReference`. (#1300)
- Introduce API for attempting to reconnect all sessions. This could be used in conjunction with the [connectivity plugin](https://github.com/jamesmontemagno/ConnectivityPlugin) to monitor for connectivity changes and proactively request reconnecting, rather than rely on the built-in retry mechanism. (#1310)
- Enable sorting over to-one relationships, e.g. `realm.All<Parent>().OrderBy(p => p.Child.Age)`. (#1313)
- Introduce a `string.Like` extension method that can be used in LINQ queries against the underlying database engine. (#1311)
- Add an `User.IsAdmin` property that indicates whether a user is a Realm Object Server administrator. (#1320)

### Breaking Changes
- `DateTimeOffset` properties that are not set will now correctly default to `0001-1-1` instead of `1970-1-1` after the object is passed to `realm.Add`. (#1293)
- Attempting to get an item at index that is out of range should now correctly throw `ArgumentOutOfRangeException` for all `IRealmCollection` implementations. (#1295)
- The layout of the .lock file has changed, which may affect scenarios where different processes attempt to write to the same Realm file at the same time. (#1296)
- `PropertyChanged` notifications use a new, more reliable, mechanism, that behaves slightly differently from the old one. Notifications will be sent only after a transaction is committed (making it consistent with the way collection notifications are handled). To make sure that your UI is promptly updated, you should avoid keeping long lived transactions around. (#1316)

## 1.1.1 (2017-03-15)

### Bug fixes

- Resolved an issue that prevented compiling for iOS on Visual Studio. (#1277)

## 1.1.0 (2017-03-03)

### Enhancements
- Added Azure Active Directory (AzureAD) credentials provider. (#1254)

### Breaking Changes
This is a preparation release for adding UWP support. We have removed all platform-specific logic from the Realm assemblies, and instead weave them in compile time. While this has been tested in all common scenarios, it may create issues with very complex project graphs. If you encounter any of these issues with iOS projects:
- Compilation fails when running Task `WeaveRealmAssemblies`
- App crashes when first accessing a Realm

please file an issue and explain your solution setup.

## 1.0.4 (2017-02-21)

### Bug fixes

- The `Realm` NuGet package no longer clobbers the path to Win32 native binaries in `Realm.Database`. (#1239)
- Fixed a bug where garbage collecting an object with `PropertyChanged` subscribers would cause crashes. (#1237)

## 1.0.3 (2017-02-14)

### Out of Beta!
After about a year and a half of hard work, we are proud to call this a 1.0 release. There is still work to do, but Realm Xamarin is now being used by thousands of developers and has proven reliable.

### Sync
Realm Xamarin now works with the Realm Mobile Platform. This means that you can write Xamarin apps that synchronize seamlessly with a Realm Object Server, allowing you to write complex apps with Xamarin that are offline-first and automatically synchronised by adding just a few lines of code.
You can read about this in the [documentation](https://docs.mongodb.com/realm/sync/get-started/).

### Windows Desktop
Realm Xamarin is no longer iOS and Android only. You can now use it to write .NET programs for Windows Desktop. Add the NuGet package to your regular .NET project and start using Realm. Some features are not supported on Windows yet. Most notably, sync does not yet work for Windows, but also encryption and notifications across processes are missing. We are working on it and you can expect support soon.

### Breaking Changes
 - `IRealmCollection<T>.ObjectSchema` is deprecated and replaced with `ISchemaSource.ObjectSchema`. (#1216)

### Bug fixes
 - `[MapTo]` attribute is now respected in queries. (#1219)
 - Letting a Realm instance be garbage collected instead of disposing it will no longer lead to crashes. (#1212)
 - Unsubscribing from `RealmObject.PropertyChanged` in a `PropertyChanged` callback should no longer lead to crashes. (#1207)
 - `WriteAsync` now advances the read transaction so the changes made asynchronously are available immediately in the original thread. (#1192)
 - Queries on backlink properties should no longer produce unexpected results. (#1177)


## 0.82.1 (2017-01-27)

### Bug fixes
- Addressed an issue where obtaining a Realm instance, reading an object, then obtaining another instance on the same thread would cause the object to become invalid and crash the application upon accessing any of its members.

## 0.82.0 (2017-01-23)

### Breaking Changes
- Moved all exceptions under the `Realms.Exceptions` namespace. (#1075)
- Moved `RealmSchema` to `Realms.Schema` namespace. (#1075)
- Made the `ErrorEventArgs` constructor internal. (#1075)
- Made `ObjectSchema.Builder` and `RealmSchema.Builder` internal. (#1075)
- Passing an object that has `IList` properties to `Add(obj, update: true)` will no longer merge the lists. Instead, the `IList` property will contain only the items in the object. (#1040)

### Enhancements
- Added virtual `OnPropertyChanged` method in `RealmObject` that you can override to be notified of changes to the current object. (#1047)
- Added compile time checks that `[Required]` is applied on correct property types. (#1072)
- `Realm.Add(RealmObject obj)` will now return the passed in object, similarly to `Realm.Add<T>(T obj)`. (#1162)
- Added an extension method for `string.Contains` that accepts `StringComparison` argument and can be used in queries. When querying, only `StringComparison.Ordinal` and `StringComparison.OrdinalIgnoreCase` can be used. When not used in queries, all values for `StringComparison` are valid. (#1141)

### Bug fixes
- Adding a standalone object, that has an `IList<T>` property that has never been accessed, to the Realm will no longer throw a `NullReferenceException`. (#1040)
- `IList<T>` properties will now correctly return `IsReadOnly = true` when managed by a readonly Realm. (#1070)
- The weaver should now correctly resolve references in PCL and netstandard assemblies. (#1117)
- Add some missing methods to the PCL reference assembly. (#1093)
- Disposed realms will not throw `ObjectDisposedException` when trying to access their members. Additionally, disposing a realm will not invalidate other instances on the same thread. (#1063)

## 0.81.0 (2016-12-14)

### Breaking Changes
* The `IQueryable<T>.ToNotifyCollectionChanged` extension methods that accept parameters are now deprecated. There is a new parameterless one that you should use instead. If you want to handle errors, you can do so by subscribing to the `Realm.OnError` event. (#938)
* `RealmResults<T>` is now marked `internal` and `Realm.All<T>()` will instead return `IQueryable<T>`. We've added a new extension method `IQueryable<T>.SubscribeForNotifications(NotificationCallbackDelegate<T>)` that allows subscribing for notifications. (#942)
* `Realm.CreateObject<T>` has been deprecated and will be removed in the next major release. (It could cause a dangerous data loss when using the synchronised realms coming soon, if a class has a PrimaryKey). (#998)
* `RealmConfiguration.ReadOnly` has been renamed to `RealmConfiguration.IsReadOnly` and is now a property instead of a field. (#858)
* `Realm.All` has been renamed to `Realm.GetAll` and the former has been obsoleted. (#858)
* `Realm.ObjectForPrimaryKey` has been renamed to `Realm.Find` and the former has been obsoleted. (#858)
* `Realm.Manage` has been renamed to `Realm.Add` and the former has been obsoleted. (#858)
* `RealmConfiguration.PathToRealm` has been renamed to `Realm.GetPathToRealm` and the former has been obsoleted. (#858)
* `RealmResults.NotificationCallback` has been extracted as a non-nested class and has been renamed to `NotificationCallbackDelegate`. (#858)
* `Realm.Close` has been removed in favor of `Realm.Dispose`. (#858)
* `RealmList<T>` is now marked `internal`. You should use `IList<T>` to define collection relationships. (#858)

### Enhancements
* In data-binding scenarios, if a setter is invoked by the binding outside of write transaction, we'll create an implicit one and commit it. This enables two-way data bindings without keeping around long-lived transactions. (#901)
* The Realm schema can now express non-nullable reference type properties with the new `[Required]` attribute. (#349)
* Exposed a new `Realm.Error` event that you can subscribe for to get notified for exceptions that occur outside user code. (#938)
* The runtime types of the collection, returned from `Realm.All` and the collection created for `IList<T>` properties on `RealmObject` now implement `INotifyCollectionChanged` so you can pass them for data-binding without any additional casting. (#938, #909)
* All RealmObjects implement `INotifyPropertyChanged`. This allows you to pass them directly for data-binding.
* Added `Realm.Compact` method that allows you to reclaim the space used by the Realm. (#968)
* `Realm.Add` returns the added object. (#931)
* Support for backlinks aka `LinkingObjects`. (#219)
* Added an `IList<T>.Move` extension method that allows you to reorder elements within the collection. For managed Lists, it calls a native method, so it is slightly more efficient than removing and inserting an item, but more importantly, it will raise the `CollectionChanged` with `NotifyCollectionChangedAction.Move` which will result in a nice move animation, rather than a reload of a ListView. (#995)

### Bug fixes
* Subscribing to `PropertyChanged` on a RealmObject and modifying an instance of the same object on a different thread will now properly raise the event. (#909)
* Using `Insert` to insert items at the end of an `IList` property will no longer throw an exception. (#978)

## 0.80.0 (2016-10-27)

### Breaking Changes
* This version updates the file format. Older versions will not be able to open files created with this version. (#846)
* `RealmList<T>` is now marked as internal. If you were using it anywhere, you should migrate to `IList<T>`. (#880)

### Enhancements
* iOS Linking all should work - we now add a [Preserve] attribue to all woven members of your `RealmObject` subclasses so you do not need to manually add `[Preserve(allMembers=true)]`  (#822)
* `Realm.Manage` calls are now much faster. You should prefer that to `Realm.CreateObject` unless you are setting only a few properties, while leaving the rest with default values. (#857)
* Added `bool update` argument to `Realm.Manage`. When `update: true` is passed, Realm will try to find and update a persisted object with the same PrimaryKey. If an object with the same PrimaryKey is not found, the umnamaged object is added. If the passed in object does not have a PrimaryKey, it will be added. Any related objects will be added or updated depending on whether they have PrimaryKeys. (#871)

    **NOTE**: cyclic relationships, where object references are not identical, will not be reconciled. E.g. this will work as expected:
    ```csharp
    var person = new Person { Name = "Peter", Id = 1 };
    person.Dog = new Dog();
    person.Dog.Owner = person;
    ```
    However this will not - it will set the Person's properties to the ones from the last instance it sees:
    ```csharp
    var person = new Person { Name = "Peter", Id = 1 };
    person.Dog = new Dog();
    person.Dog.Owner = new Person { Id = 1 };
    ```
    This is important when deserializing data from json, where you may have multiple instances of object with the same Id, but with different properties.

* `Realm.Manage` will no longer throw an exception if a managed object is passed. Instead, it will immediately return. (#871)
* Added non-generic version of `Realm.Manage`. (#871)
* Added support for nullable integer PrimaryKeys. Now you can have `long?` PrimaryKey property where `null` is a valid unique value. (#877)
* Added a weaver warning when applying Realm attributes (e.g. `[Indexed]` or `[PrimaryKey]`) on non-persisted properties. (#882)
* Added support for `==` and `!=` comparisons to realm objects in LINQ (#896), e.g.:
    ```csharp
    var peter = realm.All<Person>().FirstOrDefault(d => d.Name == "Peter");
    var petersDogs = realm.All<Dog>().Where(d => d.Owner == peter);
    ```
* Added support for `StartsWith(string, StringComparison)`, `EndsWith(string, StringComparison)`, and `Equals(string, StringComparison)` filtering in LINQ. (#893)

    **NOTE**: Currently only `Ordinal` and `OrdinalIgnoreCase` comparisons are supported. Trying to pass in a different one will result in runtime error. If no argument is supplied, `Ordinal` will be used.

## 0.78.1 (2016-09-15)

### Bug fixes
* `Realm.ObjectForPrimaryKey()` now returns null if it failed to find an object (#833).
* Querying anything but persisted properties now throws instead of causing a crash (#251 and #723)

Uses core 1.5.1

## 0.78.0 (2016-09-09)

### Breaking Changes
* The term `ObjectId` has been replaced with `PrimaryKey` in order to align with the other SDKs. This affects the `[ObjectId]` attribute used to decorate a property.

### Enhancements
* You can retrieve single objects quickly using `Realm.ObjectForPrimaryKey()` if they have a `[PrimaryKey]` property specified. (#402)
* Manual migrations are now supported. You can specify exactly how your data should be migrated when updating your data model. (#545)
* LINQ searches no longer throw a `NotSupportedException` if your integer type on the other side of an expression fails to exactly match your property's integer type.
* Additional LINQ methods now supported: (#802)
    * Last
    * LastOrDefault
    * FirstOrDefault
    * SingleOrDefault
    * ElementAt
    * ElementAtOrDefault

### Bug fixes
* Searching char field types now works. (#708)
* Now throws a RealmMigrationSchemaNeededException if you have changed a `RealmObject` subclass declaration and not incremented the `SchemaVersion` (#518)
* Fixed a bug where disposing a `Transaction` would throw an `ObjectDisposedException` if its `Realm` was garbage-collected (#779)
* Corrected the exception being thrown `IndexOutOfRangeException` to be  `ArgumentOutOfRangeException`

Uses core 1.5.1


## 0.77.2 (2016-08-11)

### Enhancements
* Setting your **Build Verbosity** to `Detailed` or `Normal` will now display a message for every property woven, which can be useful if you suspect errors with Fody weaving.
* Better exception messages will helo diagnose _EmptySchema_ problems (#739)
* Partial evaluation of LINQ expressions means more expressions types are supported as operands in binary expressions (#755)
* Support for LINQ queries that check for `null` against `string`, `byte[]` and `Nullable<T>` properties.
* Support for `string.IsNullOrEmpty` on persisted properties in LINQ queries.
* Schema construction has been streamlined to reduce overhead when opening a Realm
* Schema version numbers now start at 0 rather than UInt64.MaxValue

### Bug fixes
* `RealmResults<T>` should implement `IQueryable.Provider` implicitly (#752)
* Realms that close implicitly will no longer invalidate other instances (#746)

Uses core 1.4.2


## 0.77.1 (2016-07-25)

### Minor Changes
* Fixed a bug weaving pure PCL projects, released in v0.77.0 (#715)
* Exception messages caused by using incompatible arguments in LINQ now include the offending argument (#719)
* PCL projects using ToNotifyCollectionChanged may have crashed due to mismatch between PCL signatures and platform builds.

Uses core 1.4.0


## 0.77.0 (2016-07-18)

**Broken Version** - will not build PCL projects

### Breaking Changes
* Sort order change in previous version was reverted.

### Major Changes
* It is now possible to introspect the schema of a Realm. (#645)
* The Realm class received overloads for `Realm.CreateObject` and `Realm.All` that accept string arguments instead of generic parameters, enabling use of the `dynamic` keyword with objects whose exact type is not known at compile time. (#646)
* _To Many_ relationships can now be declared with an `IList<DestClass>` rather than requiring `RealmList<DestClass>`. This is **significantly faster** than using `RealmList` due to caching the list.   (Issue #287)
* Creating standalone objects with lists of related objects is now possible. Passing such an object into `Realm.Manage` will cause the entire object graph from that object down to become managed.

### Minor Changes
* Fixed a crash on iOS when creating many short-lived realms very rapidly in parallel (Issue #653)
* `RealmObject.IsValid` can be called to check if a managed object has been deleted
* Accessing properties on invalid objects will throw an exception rather than crash with a segfault (#662)
* Exceptions thrown when creating a Realm no longer leave a leaking handle (Issue #503)

Uses core 1.4.0


## 0.76.1 (2016-06-15)

### Minor Changes
* The `Realm` static constructor will no longer throw a `TypeLoadException` when there is an active `System.Reflection.Emit.AssemblyBuilder` in the current `AppDomain`.
* Fixed `Attempting to JIT compile` exception when using the Notifications API on iOS devices. (Issue #620)

### Breaking Changes
No API change but sort order changes slightly with accented characters grouped together and some special characters sorting differently. "One third" now sorts ahead of "one-third".

It uses the table at ftp://ftp.unicode.org/Public/UCA/latest/allkeys.txt

It groups all characters that look visually identical, that is, it puts a, à, å together and before ø, o, ö even. This is a flaw because, for example, å should come last in Denmark. But it's the best we can do now, until we get more locale aware.

Uses core 1.1.2

## 0.76.0 (2016-06-09)

### Major Changes
* `RealmObject` classes will now implicitly implement `INotifyPropertyChanged` if you specify the interface on your class. Thanks to [Joe Brock](https://github.com/jdbrock) for this contribution!

### Minor Changes
* `long` is supported in queries (Issue #607)
* Linker error looking for `System.String System.String::Format(System.IFormatProvider,System.String,System.Object)` fixed (Issue #591)
* Second-level descendants of `RealmObject` and static properties in `RealmObject` classes now cause the weaver to properly report errors as we don't (yet) support those. (Issue #603)
* Calling `.Equals()` on standalone objects no longer throws. (Issue #587)


## 0.75.0 (2016-06-02)

### Breaking Changes
* File format of Realm files is changed. Files will be automatically upgraded but opening a Realm file with older versions of Realm is not possible. NOTE: If you were using the Realm Browser specified for the old format you need to upgrade. Pick up the newest version [here](https://itunes.apple.com/app/realm-browser/id1007457278).
* `RealmResults<T>` no longer implicitly implements `INotifyCollectionChanged`. Use the new `ToNotifyCollectionChanged` method instead.

### Major Changes
* `RealmResults<T>` can be observed for granular changes via the new `SubscribeForNotifications` method.
* `Realm` gained the `WriteAsync` method which allows a write transaction to be executed on a background thread.
* Realm models can now use `byte[]` properties to store binary data.
* `RealmResults<T>` received a new `ToNotifyCollectionChanged` extension method which produces an `ObservableCollection<T>`-like wrapper suitable for MVVM data binding.

### Minor Fixes
* Nullable `DateTimeOffset` properties are supported now.
* Setting `null` to a string property will now correctly return `null`
* Failure to install Fody will now cause an exception like "Realms.RealmException: Fody not properly installed. RDB2_with_full_Realm.Dog is a RealmObject but has not been woven." instead of a `NullReferenceException`
* The PCL `RealmConfiguration` was missing some members.
* The Fody weaver is now discoverable at non-default nuget repository paths.


## 0.74.1 Released (2016-05-10)

### Minor Fixes
* Realms now refresh properly on Android when modified in other threads/processes.
* Fixes crashes under heavy combinations of threaded reads and writes.

### Minor Changes
* The two `Realm` and `RealmWeaver` NuGet packages have been combined into a single `Realm` package.
* The `String.Contains(String)`, `String.StartsWith(String)`, and `String.EndsWith(String)` methods now support variable expressions. Previously they only worked with literal strings.
* `RealmResults<T>` now implements `INotifyCollectionChanged` by raising the `CollectionChanged` event with `NotifyCollectionChangedAction.Reset` when its underlying table or query result is changed by a write transaction.

## 0.74.0 Private Beta (2016-04-02)

### Major Changes
* The Realm assembly weaver now submits anonymous usage data during each build, so we can track statistics for unique builders, as done with the Java, Swift and Objective-C products (issue #182)
* `Realm.RemoveRange<>()` and `Realm.RemoveAll<>()` methods added to allow you to delete objects from a realm.
* `Realm.Write()` method added for executing code within an implicitly committed transaction
* You can now restrict the classes allowed in a given Realm using `RealmConfiguration.ObjectClasses`.
* LINQ improvements:
  * Simple bool searches work without having to use `== true` (issue #362)
  * ! operator works to negate either simple bool properties or complex expressions (issue #77)
  * Count, Single and First can now be used after a Where expression,  (#369) eg <br />
    `realm.All<Owner>().Where(p => p.Name == "Dani").First();` as well as with a lambda expression <br />
    `realm.All<Owner>().Single( p => p.Name == "Tim");`
  * Sorting is now provided using the `OrderBy`, `OrderByDescending`, `ThenBy` and `ThenByDescending` clauses. Sorts can be applied to results of a query from a `Where` clause or sorting the entire class by applying after `All<>`.
  * The `String.Contains(String)`, `String.StartsWith(String)`, and `String.EndsWith(String)` methods can now be used in Where clauses.
  * DateTimeOffset properties can be compared in queries.
* Support for `armeabi` builds on old ARM V5 and V6 devices has been removed.

### Minor Changes
* Finish `RealmList.CopyTo` so you can apply `ToList` to related lists (issue #299)
* NuGet now inserts `libwrappers.so` for Android targets using `$(SolutionDir)packages` so it copes with the different relative paths in cross-platform (Xamarin Forms) app templates vs pure Android templates.
* `Realm.RealmChanged` event notifies you of changes made to the realm
* `Realm.Refresh()` makes sure the realm is updated with changes from other threads.


## 0.73.0 Private Beta (2016-02-26)

### Major Changes
* `RealmConfiguration.EncryptionKey` added so files can be encrypted and existing encrypted files from other Realm sources opened (assuming you have the key)


### Minor Fixes
* For PCL users, if you use `RealmConfiguration.DefaultConfiguration` without having linked a platform-specific dll, you will now get the warning message with a `PlatformNotSupportedException`. Previously threw a `TypeInitExepction`.
* Update to Core v0.96.2 and matching ObjectStore (issue #393)


## 0.72.1 Private Beta (2016-02-15)

No functional changes. Just added library builds for Android 64bit targets `x86_64` and `arm64-v8a`.


## 0.72.0 Private Beta (2016-02-13)
-
Uses Realm core 0.96.0

### Major Changes

* Added support for PCL so you can now use the NuGet in your PCL GUI or viewmodel libraries.

## 0.71.1 Private Beta (2016-01-29)

### Minor Fixes

Building IOS apps targeting the simulator sometimes got an error like:

    Error MT5209: Native linking error...building for iOS simulator,
    but linking in object file built for OSX, for architecture i386 (MT5209)

This was fixed by removing a redundant simulator library included in NuGet


## 0.71.0 Private Beta (2016-01-25)

Uses Realm core 0.95.6.

### Platform Changes
Now supporting:

* Xamarin Studio on Mac - IOS and Android
* Xamarin Studio on Windows -  Android
* Visual Studio on Windows -  IOS and Android


### Major Changes

* Added Android support as listed above.
* Added `RealmConfiguration` to provide reusable way to specify path and other settings.
* Added `Realm.Equals`, `Realm.GetHashCode` and `Realm.IsSameInstance` to provide equality checking so you can confirm realms opened in the same thread are equal (shared internal instance).
* Added `Realm.DeleteFiles(RealmConfiguration)` to aid in cleaning up related files.
* Added nullable basic types such as `int?`.
* Optimised `Realm.All<userclass>().Count()` to get rapid count of all objects of given class.
* Related lists are now supported in standalone objects.

#### LINQ
* `Count()` on `Where()` implemented.
* `Any()` on `Where()` implemented.
* `First( lambda )` and `Single( lambda )` implemented.
* Significant optimisation of `Where()` to be properly lazy, was instantiating all objects internally.


### API-Breaking Changes

* `[PrimaryKey]` attribute renamed `[ObjectId]`.
* `Realm.Attach(object)` renamed `Manage(object)`.
* Lists of related objects are now declared with `IList<otherClass>` instead of `RealmList`.

### Bug fixes

* Bug that caused a linker error for iPhone simulator fixed (#375)


## 0.70.0 First Private Beta (2015-12-08)

Requires installation from private copy of NuGet download.

### State

* Supported IOS with Xamarin Studio only.
* Basic model and read/write operations with simple LINQ `Where` searches.
* NuGet hosted as downloads from private realm/realm-dotnet repo.<|MERGE_RESOLUTION|>--- conflicted
+++ resolved
@@ -1,7 +1,6 @@
 ## vNext (TBD)
 
 ### Enhancements
-<<<<<<< HEAD
 * Added support for a new client reset strategy, called [Discard Unsynced Changes](https://docs.mongodb.com/realm/sync/error-handling/client-resets/#discard-unsynced-changes). This new stragegy greatly simplifies the handling of a client reset event on a synchronized Realm.
 This addition makes `Session.Error` **deprecated**. In order to temporarily contiue using the current `Session.Error` the following must be done:
   ```csharp
@@ -41,9 +40,7 @@
       });
   ```
 * None
-=======
 * Realm now supports running on Windows ARM64 for .NET Framework, .NET Core, and UWP apps. (Issues [#2704](https://github.com/realm/realm-dotnet/issues/2704) and [#2817](https://github.com/realm/realm-dotnet/issues/2817))
->>>>>>> fd8a481b
 
 ### Fixed
 * [Unity] Fixed an issue that caused the weaver to fail when invoked via the `Tools->Realm->Weave Assemblies` editor menu with the error `UnityEngine.UnityException: get_dataPath can only be called from the main thread`. (Issue [#2836](https://github.com/realm/realm-dotnet/issues/2836))
