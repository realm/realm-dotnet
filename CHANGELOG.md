## vNext (TBD)

### Enhancements
* None

### Fixed
* None

### Compatibility
* Realm Studio: 11.0.0 or later.

### Internal
* Using Core x.y.z.
* iOS wrappers are now built with the "new build system" introduced by Xcode 10 and used as default by Xcode 12. More info can be found in cmake's [docs](https://cmake.org/cmake/help/git-stage/variable/CMAKE_XCODE_BUILD_SYSTEM.html#variable:CMAKE_XCODE_BUILD_SYSTEM).
<<<<<<< HEAD
* Added Sync tests for all platforms running on cloud-dev. (Issue [#2049](https://github.com/realm/realm-dotnet/issues/2049))
=======
* We now refresh the resulting Realm instance when opening a synchronized Realm with `GetInstanceAsync`. (Issue [#2256](https://github.com/realm/realm-dotnet/issues/2256))
>>>>>>> 6788590b

## 10.6.0 (2021-09-30)

### Enhancements
* Added two extension methods on `ISet` to get an `IQueryable` collection wrapping the set:
  * `set.AsRealmQueryable()` allows you to get a `IQueryable<T>` from `ISet<T>` that can be then treated as a regular queryable collection and filtered/ordered with LINQ or `Filter(string)`.
  * `set.Filter(query, arguments)` will filter the set and return the filtered collection. It is roughly equivalent to `set.AsRealmQueryable().Filter(query, arguments)`.

  The resulting queryable collection will behave identically to the results obtained by calling `realm.All<T>()`, i.e. it will emit notifications when it changes and automatically update itself. (Issue [#2555](https://github.com/realm/realm-dotnet/issues/2555))
* Added two new methods on `Migration` (Issue [#2543](https://github.com/realm/realm-dotnet/issues/2543)):
  * `RemoveType(typeName)` allows to completely remove a type and its schema from a realm during a migration.
  * `RenameProperty(typeName, oldPropertyName, newPropertyName)` allows to rename a property during a migration.
* A Realm Schema can now be constructed at runtime as opposed to generated automatically from the model classes. The automatic generation continues to work and should cover the needs of the vast majority of Realm users. Manually constructing the schema may be required when the shape of the objects depends on some information only known at runtime or in very rare cases where it may provide performance benefits by representing a collection of known size as properties on the class. (Issue [#824](https://github.com/realm/realm-dotnet/issues/824))
  * `RealmConfiguration.ObjectClasses` has now been deprecated in favor of `RealmConfiguration.Schema`. `RealmSchema` has an implicit conversion operator from `Type[]` so code that previously looked like `ObjectClasses = new[] { typeof(Foo), typeof(Bar) }` can be trivially updated to `Schema = new[] { typeof(Foo), typeof(Bar) }`.
  * `Property` has been converted to a read-only struct by removing the setters from its properties. Those didn't do anything previously, so we don't expect anyone was using them.
  * Added several factory methods on `Property` to simplify declaration of Realm properties by being explicit about the range of valid options - e.g. `Property.FromType<int>("IntProperty")` or `Property.Object("MyPersonProp", "Person")`. The constructor of `Property` is now public to support advanced scenarios, but we recommend using the factory methods.
  * Made `ObjectSchema.Builder` public and streamlined its API. It allows you to construct a mutable representation of the schema of a single object and add/remove properties to it. You can either get an empty builder or you can see it with the information from an existing model class (i.e. inheriting from `RealmObject` or `EmbeddedObject`).
  * Made `RealmSchema.Builder` public and streamlined its API. It allows you to construct a mutable representation of the schema of an entire Realm and add/remove object schemas to it.
  * A simple example for how to use the new API would look like:
  ```csharp
  public class Person : RealmObject
  {
    public string Name { get; set; }
    public Address Address { get; set; }
  }

  // Declare schema from existing model classes
  var config = new RealmConfiguration
  {
    Schema = new[] { typeof(Person), typeof(Address) }
  };

  // Manually construct a schema - we don't need to call .Build() on the builders
  // because we have implicit conversion operators defined that will call it for us.
  // Explicitly calling .Build() is also perfectly fine, if a little more verbose.
  var config = new RealmConfiguration
  {
    Schema = new RealmSchema.Builder
    {
      new ObjectSchema.Builder("MyClass", isEmbedded: false)
      {
        Property.FromType<int>("Id", isPrimaryKey: true),
        Property.PrimitiveDictionary("Tags", RealmValueType.String)
      },
      new ObjectSchema.Builder("EmbeddedClass", isEmbedded: true)
      {
        Property.Primitive("DateProp", RealmValueType.Date, isNullable: true)
      }
    }
  };

  // Enhance an existing model with new properties that will be accessible via
  // the dynamic API.
  var personSchema = new ObjectSchema.Builder(typeof(Person))
  {
    Property.FromType<string>("NewStringProp")
  };

  var config = new RealmConfiguration
  {
    Schema = new RealmSchema.Builder
    {
      personSchema,
      new ObjectSchema.Builder(typeof(Address))
    }
  };

  // Regular Person properties can be accessed as usual while runtime defined ones
  // need to go through the dynamic API.
  var person = realm.All<Person>().First();
  var name = person.Name;
  var stringPropValue = person.DynamicApi.Get<string>("NewStringProp");
  ```
* Fixed an issue that would result in SIGABORT on macOS/Linux when opening a Realm in dynamic mode (i.e. read the schema from disk) and the schema contains an object with no properties. (Issue [#1978](https://github.com/realm/realm-dotnet/issues/1978))

### Compatibility
* Realm Studio: 11.0.0 or later.

### Internal
* Using Core 11.4.1.
* Moved perf tests to run on a self-hosted runner. (PR [#2638](https://github.com/realm/realm-dotnet/pull/2638))

## 10.5.1 (2021-09-22)

### Fixed
* Fixed a bug that would cause a `NullReferenceException` to be reported during compilation of a class containing a getter-only `RealmObject` property. (Issue [#2576](https://github.com/realm/realm-dotnet/issues/2576))
* Fixed an issue that would result in `Unable to load DLL 'realm-wrappers'` when deploying a WPF .NET Framework application with ClickOnce. This was due to the incorrect BuildAction type being applied to the native libraries that Realm depends on. (Issue [#1877](https://github.com/realm/realm-dotnet/issues/1877))
* \[Unity] Fixed an issue that would fail Unity builds with `Multiple precompiled assemblies with the same name Mono.Cecil.dll` if importing the Realm package into a project that already references `Mono.Cecil`. (Issue [#2630](https://github.com/realm/realm-dotnet/issues/2630))
* Fixed a bug that would sometimes result in assemblies not found at runtime in a very specific edge scenario. More details about such a scenario can be found in its [PR](https://github.com/realm/realm-dotnet/pull/2639)'s description. (Issue [#1568](https://github.com/realm/realm-dotnet/issues/1568))

### Compatibility
* Realm Studio: 11.0.0 or later.

### Internal
* Using Core 11.4.1.

## 10.5.0 (2021-09-09)

### Enhancements
* ThreadSafeReference no longer pins the source transaction version for anything other than a Results backed by a Query. (Core upgrade)
* A ThreadSafeReference to a Results backed by a collection can now be created inside a write transaction as long as the collection was not created in the current write transaction. (Core upgrade)
* Synchronized Realms are no longer opened twice, cutting the address space and file descriptors used in half. (Core upgrade)

### Fixed
* If an object with a null primary key was deleted by another sync client, the exception `KeyNotFound: No such object` could be triggered. (Core upgrade)
* Fixed a race condition that could result in an assertion `m_state == SyncUser::State::LoggedIn` if the app previously crashed during user logout. (Core upgrade)

### Compatibility
* Realm Studio: 11.0.0 or later.

### Internal
* Using Core 11.4.1.
* Added an action to post releases to Slack. (Issue [#2501](https://github.com/realm/realm-dotnet/issues/2501))
* Added MSBuild inline task to extract the changelog of the latest version. (Issue [#2558](https://github.com/realm/realm-dotnet/pull/2558))
* When a release succeeds, merge the original PR, tag the release, then update changelog. (PR [#2609](https://github.com/realm/realm-dotnet/pull/2609))

## 10.4.1 (2021-09-03)

### Fixed
* Fixed a regression that would prevent the SDK from working on older Linux versions. (Issue [#2602](https://github.com/realm/realm-dotnet/issues/2602))
* Fixed an issue that manifested in circumventing the check for changing a primary key when using the dynamic API - i.e. `myObj.DynamicApi.Set("Id", "some-new-value")` will now correctly throw a `NotSupportedException` if `"some-new-value"` is different from `myObj`'s primary key value. (PR [#2601](https://github.com/realm/realm-dotnet/pull/2601))

### Compatibility
* Realm Studio: 11.0.0 or later.

### Internal
* Using Core 11.3.1.
* Started uploading code coverage to coveralls. (Issue [#2586](https://github.com/realm/realm-dotnet/issues/2586))
* Removed the `[Serializable]` attribute from RealmObjectBase inheritors. (PR [#2600](https://github.com/realm/realm-dotnet/pull/2600))

## 10.4.0 (2021-08-31)

### Fixed
* Fixed an issue that would cause `Logger.Default` on Unity to always revert to `Debug.Log`, even when a custom logger was set. (Issue [#2481](https://github.com/realm/realm-dotnet/issues/2481))
* Fixed an issue where `Logger.Console` on Unity would still use `Console.WriteLine` instead of `Debug.Log`. (Issue [#2481](https://github.com/realm/realm-dotnet/issues/2481))
* Added serialization annotations to RealmObjectBase to prevent Newtonsoft.Json and similar serializers from attempting to serialize the base properties. (Issue [#2579](https://github.com/realm/realm-dotnet/issues/2579))
* Fixed an issue that would cause an `InvalidOperationException` when removing an element from an UI-bound collection in WPF. (Issue [#1903](https://github.com/realm/realm-dotnet/issues/1903))
* User profile now correctly persists between runs. (Core upgrade)
* Fixed a crash when delivering notifications over a nested hierarchy of lists of RealmValue that contain RealmObject inheritors. (Core upgrade)
* Fixed a crash when an object which is linked to by a RealmValue property is invalidated (sync only). (Core upgrade)
* Fixes prior_size history corruption when replacing an embedded object in a list. (Core upgrade)
* Fixed an assertion failure in the sync client when applying an AddColumn instruction for a RealmValue property when that property already exists locally. (Core upgrade)
* Fixed an `Invalid data type` assertion failure in the sync client when applying an `AddColumn` instruction for a `RealmValue` property when that property already exists locally. (Core upgrade)

### Enhancements
* Added two extension methods on `IList` to get an `IQueryable` collection wrapping the list:
  * `list.AsRealmQueryable()` allows you to get a `IQueryable<T>` from `IList<T>` that can be then treated as a regular queryable collection and filtered/ordered with LINQ or `Filter(string)`.
  * `list.Filter(query, arguments)` will filter the list and return the filtered collection. It is roughly equivalent to `list.AsRealmQueryable().Filter(query, arguments)`.

  The resulting queryable collection will behave identically to the results obtained by calling `realm.All<T>()`, i.e. it will emit notifications when it changes and automatically update itself. (Issue [#1499](https://github.com/realm/realm-dotnet/issues/1499))
* Added a cache for the Realm schema. This will speed up `Realm.GetInstance` invocations where `RealmConfiguration.ObjectClasses` is explicitly set. The speed gains will depend on the number and complexity of your model classes. A reference benchmark that tests a schema containing all valid Realm property types showed a 25% speed increase of Realm.GetInstance. (Issue [#2194](https://github.com/realm/realm-dotnet/issues/2194))
* Improve performance of creating collection notifiers for Realms with a complex schema. In the SDKs this means that the first run of a synchronous query, first call to subscribe for notifications will do significantly less work on the calling thread.
* Improve performance of calculating changesets for notifications, particularly for deeply nested object graphs and objects which have List or Set properties with small numbers of objects in the collection.
* Query parser now accepts `BETWEEN` operator. Can be used like `realm.All<Person>().Filter("Age BETWEEN {20, 60}")` which means "'Age' must be in the open interval ]20;60[". (Core upgrade)

### Compatibility
* Realm Studio: 11.0.0 or later.

### Internal
* Using Core 11.3.1.
* Removed the RealmStates dictionary that used to hold a threadlocal dictionary of all the states for the opened Realms. It was only used for detecting open Realms during deletion and that is now handled by the native `delete_realm_files` method. (PR [#2251](https://github.com/realm/realm-dotnet/pull/2251))
* Stopped sending analytics to mixpanel.
* Started uploading benchmark results to [MongoDB Charts](https://charts.mongodb.com/charts-realm-sdk-metrics-yxjvt/public/dashboards/6115babd-c7fe-47ee-836f-efffd92ffae3). (Issue [#2226](https://github.com/realm/realm-dotnet/issues/2226))
* Removed the dedicated benchmark workflows from GHA. (Issue [#2562](https://github.com/realm/realm-dotnet/issues/2562))
* Use the Win81 SDK when building the Windows wrappers on Github Actions. (Issue [#2530](https://github.com/realm/realm-dotnet/issues/2530))
* Added CodeQL workflow. (Issue [#2155](https://github.com/realm/realm-dotnet/issues/2155))
* Started tracking package and wrapper sizes over time. (Issue [#2225](https://github.com/realm/realm-dotnet/issues/2225))
* Removed the `[Serializable]` attribute from RealmObjectBase as `BinarySerializer` is now obsolete. (PR [#2578](https://github.com/realm/realm-dotnet/pull/2578))
* Added code coverage job to Github Actions. (PR [#2581](https://github.com/realm/realm-dotnet/pull/2581))
* Added CI tests running on Windows 8.1 . (PR [#2580](https://github.com/realm/realm-dotnet/pull/2580))

## 10.3.0 (2021-07-07)

**Note**: This release uses xcframework and enables bitcode for the iOS native libraries. This significantly increases the package size and may appear to increase the .ipa size when compiling for iOS. However, the bitcode portion, as well as the unnecessary architectures, will be trimmed by the App Store, so the size of the actual download sent to users will be unchanged or smaller than before.

### Fixed
* Fixed an issue that would prevent `realm-wrappers.dll` from being loaded on Windows 8.1. (Issue [#2298](https://github.com/realm/realm-dotnet/issues/2298))
* Fixed an assertion failure when listening for changes to a list of primitive Mixed which contains links. (Core upgrade)
* Fixed an assertion failure when listening for changes to a dictionary or set which contains an invalidated link. (Core upgrade)
* Fixed an endless recursive loop that could cause a stack overflow when computing changes on a set of objects which contained cycles. (Core upgrade)
* Add collision handling to Dictionary implementation. (Core upgrade)
* Fixed a crash after clearing a list or set of Mixed containing links to objects. (Core upgrade)
* Fixed a recursive loop which would eventually crash trying to refresh a user app token when it had been revoked by an admin. Now this situation logs the user out and reports an error. (Core upgrade)
* Fixed a race between calling `Realm.DeleteRealm` and concurrent opening of the realm file. (Core upgrade)
* \[Unity\] Added code to preserve the constructors of several base serializers to ensure that most of the basic serialization/deserialization workloads work out of the box. (PR [#2489](https://github.com/realm/realm-dotnet/pull/2489))

### Enhancements
* Changed the native iOS library to use xcframework. This means that running in the simulator on M1 macs is now supported. (Issue [#2240](https://github.com/realm/realm-dotnet/issues/2240))
* Added bitcode to the native iOS library. This has no effect on Xamarin.iOS, but allows Unity applications to take advantage of optimizations performed by the App Store servers and eventually support new architectures as they are released. (Issue [#2240](https://github.com/realm/realm-dotnet/issues/2240))

### Compatibility
* Realm Studio: 11.0.0 or later.
* This release uses xcframework for the iOS native libraries, which requires Xamarin.iOS 14.14.2.5 or later.

### Internal
* Using Core 11.0.4.

## 10.2.1 (2021-06-30)

This release changes the way Unity binaries are packaged and obviates the need to have an extra Unity package that contains the dependencies as standalone modules. If you were using the `io.realm.unity-bundled` package, please remove it and add the newly released `io.realm.unity` one.

### Fixed
* \[Unity\] Fixed an issue where failing to weave an assembly due to modeling errors, would only show an error in the logs once and then fail opening a Realm with `No RealmObjects. Has linker stripped them?`. Now, the weaving errors will show up on every code change/weave attempt and the runtime error will explicitly suggest manually re-running the weaver. (Issue [#2310](https://github.com/realm/realm-dotnet/issues/2310))
* \[Unity\] Fixed an issue that would cause the app to hang on exit when using Sync. (PR [#2467](https://github.com/realm/realm-dotnet/pull/2467))
* \[Unity\] Fixed an issue that would cause the Unity editor on macOS to hang after assembly reload if the app uses Sync. (Issue [#2482](https://github.com/realm/realm-dotnet/issues/2482))
* Fixed an issue where a crash could happen on Android x86 due to converting UInt32 into TableKey and Int64 into ObjKey incorrectly. (Issue [#2456](https://github.com/realm/realm-dotnet/issues/2456))

### Enhancements
* None

### Compatibility
* Realm Studio: 11.0.0 or later.

### Internal
* Using Core 11.0.3.
* GetHashCode() on objects now uses the table key in addition to the object key. (Issue [#2473](https://github.com/realm/realm-dotnet/issues/2473))

## 10.2.0 (2021-06-15)

### Fixed
* Fixed a bug where applying multiple `OrderBy` clauses on a query would result in the clauses being appended to each other as if they
were `.ThenBy` rather than the last clause replacing the preceding ones. (PR [#2255](https://github.com/realm/realm-dotnet/issues/2255))
* When explicitly specifying `SyncConfiguration.ObjectTypes`, added a check to validate the schema and ensure all `EmbeddedObject` classes
are reachable from a class inheriting from `RealmObject`. More info about this subject can be found
[here](https://docs.mongodb.com/realm/dotnet/objects/#provide-a-subset-of-classes-to-your-realm-schema). (PR [#2259](https://github.com/realm/realm-dotnet/pull/2259))
* Fixed a bug that would result in an error similar to `Undefined symbols for architecture xxx: "_realm_thread_safe_reference_destroy"`
when building a Unity project for iOS. (Issue [#2318](https://github.com/realm/realm-dotnet/issues/2318))
* The weaver will now emit an error if you try to define a collection of `RealmInteger` values. This has never been supported, but
previously it would fail silently whereas now it'll be a compile time error. (Issue [#2308](https://github.com/realm/realm-dotnet/issues/2308))
* Fixed an issue where using collections of managed objects (lists or results) in a Unity project would result in an invalid compiled binary. (PR [#2340](https://github.com/realm/realm-dotnet/pull/2340))
* Fixed a memory leak when a migration callback is defined, but the Realm didn't actually need to run it (PR [#2331](https://github.com/realm/realm-dotnet/pull/2331))
* Added back 32bit support for iOS builds. (Issue [#2429](https://github.com/realm/realm-dotnet/issues/2429))
* Removed redundant warnings when building a Unity project for device that mentioned that the schema for Realm and Realm.UnityUtils
is empty. (Issue [#2320](https://github.com/realm/realm-dotnet/issues/2320))
* Fixed an issue that could cause `NullReferenceException` to be thrown if you set `SyncConfiguration.OnProgress` to `null` shortly
after calling `Realm.GetInstanceAsync(syncConfig)`. (Issue [#2400](https://github.com/realm/realm-dotnet/issues/2400))
* When replacing an embedded object, emit a sync instruction that sets the link to the embedded object to null so that it is properly cleared.
This resolves an issue that would have manifested itself as `Failed to parse, or apply received changeset: ERROR: ArrayInsert: Invalid prior_size (list size = 4, prior_size = 0)`
([#4740](https://github.com/realm/realm-core/issues/4740)
* Made Linux implementation of ExternalCommitHelper work with new versions of Linux that
[changed epoll behavior](https://git.kernel.org/pub/scm/linux/kernel/git/torvalds/linux.git/commit/?id=6a965666b7e7475c2f8c8e724703db58b8a8a445),
including Android 12 (Issue [#4666](https://github.com/realm/realm-core/issues/4666))
* The file format is changed in the way that we now - again - have search indexes on primary key columns. This is required as we now stop deriving the
ObjKeys from the primary key values, but just use an increasing counter value. This has the effect that all new objects will be created in the same
cluster and not be spread out as they would have been before. It also means that upgrading from file format version 11 and earlier formats will be much faster. (Core upgrade)

### Enhancements
* Add support for the `Guid` data type. It can be used as primary key and is indexable. (PR [#2120](https://github.com/realm/realm-dotnet/pull/2120))
* Add support for dictionaries. Currently only string keys are supported, while the value
  type may be any of the supported types (the primitive types, `RealmValue`, or custom types that inherit
  from RealmObject/EmbeddedObject). Lists, sets, or other dictionaries may not be used as
  the value type. To add a dictionary to your model, define a getter-only property of type
  `IDictionary<string, T>`:

  ```csharp
  public class MyObject : RealmObject
  {
      public IDictionary<string, decimal> Denominations { get; }
  }

  // Realm will automatically manage the underlying dictionary, so there's no need
  // to define a constructor  or assign it to some value.

  var obj = new MyObject();
  obj.Denominations.Add("quarter", 0.25d);
  ```
* Add support for `RealmValue` data type. This new type can represent any valid Realm data type, including objects. Collections
(lists, sets and dictionaries) of `RealmValue` are also supported, but `RealmValue` itself cannot contain collections. Please
note that a property of type `RealmValue` cannot be nullable, but can contain null, represented by the value `RealmValue.Null`.
(PR [#2252](https://github.com/realm/realm-dotnet/pull/2252))

  ```csharp
  public class MyObject : RealmObject
  {
      public RealmValue MyValue { get; set; }

      public IList<RealmValue> ValuesList { get; }

      public ISet<RealmValue> ValuesSet { get; }

      public IDictionary<string, RealmValue> ValuesDict { get; }
  }

  var obj = new MyObject();
  obj.MyValue = RealmValue.Null;
  obj.MyValue = 1;
  obj.MyValue = "abc";

  if (obj.MyValue.Type == RealmValueType.String)
  {
      var myString = obj.MyValue.AsString();
  }
  ```
* Add support for sets of objects or primitive values. Sets are unordered collections that ensure uniqueness of their elements. Realm uses its internal equality comparer
and it is not possible to customize its behavior by overriding `Equals` or `GetHashCode` on your custom classes. Objects will always be compared by db reference - i.e.
two distinct objects in the database will always be different, even if their contents are identical, and multiple references to the same database object will always be
equal.
  ```csharp
  public class MyObject : RealmObject
  {
      public ISet<string> UniqueStrings { get; }
  }

  // Realm will automatically manage the underlying set, so there's no need
  // to define a constructor  or assign it to some value.

  var obj = new MyObject();
  var didAdd = obj.UniqueStrings.Add("foo"); // true
  didAdd = obj.UniqueStrings.Add("foo"); // false
  ```
* Added support for value substitution in string based queries. This enables expressions following
[this syntax](https://github.com/realm/realm-js/blob/master/docs/tutorials/query-language.md): `realm.All<T>().Filter("field1 = $0 && field2 = $1", 123, "some-string-value")`.
(Issue [#1822](https://github.com/realm/realm-dotnet/issues/1822))
* Reduced the size of the native binaries by ~5%. (PR [#2239](https://github.com/realm/realm-dotnet/pull/2239))
* Added a new class - `Logger`, which allows you to override the default logger implementation (previously writing to `stdout` or `stderr`) with a custom one by setting
`Logger.Default`. This replaces `AppConfiguration.CustomLogger` and `AppConfiguration.LogLevel` which will be removed in a future release. The built-in implementations are:
  * `Console` - uses the `System.Console` for most projects and `UnityEngine.Debug` for Unity projects: `Logger.Default = Logger.Console;`
  * `Null` - ignores all messages: `Logger.Default = Logger.Null;`
  * `Function` - proxies calls to a supplied function: `Logger.Default = Logger.Function(message => myExternalLogger.Log(message));`

  Custom loggers can derive from the `Logger` class and provide their own implementation for the `Log` method or use `Function` and provide an `Action<string>`. (PR [#2276](https://github.com/realm/realm-dotnet/pull/2276))
* `RealmObjectBase` now correctly overrides and implements `GetHashCode()`. (Issue [#1650](https://github.com/realm/realm-dotnet/issues/1650))
* Added an override of `RealmObject.ToString()` to output more meaningful information about the object content. It will output
the type of the object, the primary key (if one is defined), as well as information whether the object is managed or deleted.
(Issue [#2347](https://github.com/realm/realm-dotnet/pull/2347))
* Added new API for dynamically accessing object properties. These are designed to support
ahead-of-time compiled platforms, such as Xamarin.iOS and Unity with IL2CPP compilation. The
intention is to eventually make these the default API, while also supporting the legacy DLR-based
API. Example:
  ```csharp
  // Make sure to cast away the dynamic immediately on AOT platforms.
  var people = (IQueryable<RealmObject>)realm.DynamicApi.All("Person");
  foreach (var person in people)
  {
      var firstName = person.DynamicApi.Get<string>("FirstName");
      var address = person.DynamicApi.Get<EmbeddedObject>("Address");
      var city = address.DynamicApi.Get<string>("City");
  }

  // When casting a dynamic object, always cast first to object and then
  // to the actual object type to remove any callsites being generated.
  var newPerson = (RealmObject)(object)realm.DynamicApi.Create("Person", 123);
  newPerson.DynamicApi.Set("FirstName", "Peter");
  ```
* Added a Unity Editor option to enable weaving editor assemblies. This should be "off" unless your project has Editor assemblies
that reference Realm - for example, an EditMode test assembly that tests Realm-related functionality. Keeping it "on" may slow down
builds a little as more assemblies will need to be evaluated for weaving. (Issue [#2346](https://github.com/realm/realm-dotnet/issues/2346))
* We now make a backup of the realm file prior to any file format upgrade. The backup is retained for 3 months.
Backups from before a file format upgrade allows for better analysis of any upgrade failure. We also restore
a backup, if a) an attempt is made to open a realm file whith a "future" file format and b) a backup file exist
that fits the current file format. ([#4166](https://github.com/realm/realm-core/pull/4166))

### Compatibility
* Realm Studio: 11.0.0-alpha.0 or later.

### Internal
* Using Core 11.0.3.
* Enabled LTO builds for all platforms except Android. (PR [#2239](https://github.com/realm/realm-dotnet/pull/2239))
* Test projects updated to dotnetcore 3.1. This means that tests are no longer executed against dotnetcore 2.0.
* Removed Lambda compilation in ResultsVisitor when we encounter a conversion operator. This
  is needed because IL2CPP cannot comiple lambdas dynamically. Instead, we're now using
  `Operator.Convert<TTarget>(object)` which is slightly less efficient than `Operator.Convert<TSource, TTarget>`
  but still quite a bit faster than `Convert.ChangeType` and also doesn't suffer from the
  deficiencies around `Decimal128` conversion. The main downside is that we'll no longer
  support queries with an argument that is a custom user type with an implicit conversion
  operator defined.

## 10.1.4 (2021-05-12)
------------------

### Fixed
* Fixed a bug that could lead to crashes with a message similar to `Invalid ref translation entry [0, 78187493520]`. (Core upgrade)
* Fix assertion failures such as `!m_notifier_skip_version.version` or `m_notifier_sg->get_version() + 1 == new_version.version` when performing writes inside change notification callbacks. (Core upgrade)
* Fix collection notification reporting for modifications. This could be observed by receiving the wrong indices of modifications on sorted or distinct results, or notification blocks sometimes not being called when only modifications have occured. (Core upgrade)
* Proactively check the expiry time on the access token and refresh it before attempting to initiate a sync session. This prevents some error logs from appearing on the client such as: `ERROR: Connection[1]: Websocket: Expected HTTP response 101 Switching Protocols, but received: HTTP/1.1 401 Unauthorized`. (Core upgrade)
* Destruction of the TableRecycler at exit was unordered compared to other threads running. This could lead to crashes, some with the TableRecycler at the top of the stack. (Core upgrade)
* Fixed errors related to `uncaught exception in notifier thread: N5realm11KeyNotFoundE: No such object`. This could happen in a synchronized app when a linked object was deleted by another client. (Core upgrade)
* Opening a metadata realm with the wrong encryption key or different encryption configuration will remove that metadata realm and create a new metadata realm using the new key or configuration. (Core upgrade)
* Creting a `ThreadSafeReference` to a readonly Realm would result in a crash. (Core upgrade)

### Compatibility
* Realm Studio: 10.0.0 or later.

### Internal
* Using Core 10.7.2.

## 10.1.3 (2021-04-29)
------------------

### Fixed
* Fixed a compiler bug that would result in an `"Access violation"` error being thrown when using sync on Windows.

### Compatibility
* Realm Studio: 10.0.0 or later.

### Internal
* Using Core 10.5.6.

## 10.1.2 (2021-03-19)
------------------

### Fixed
* On 32bit devices you may get exception with "No such object" when upgrading to v10. (Core upgrade)
* The notification worker thread would rerun queries after every commit rather than only commits which modified tables which could affect the query results if the table had any outgoing links to tables not used in the query. (Core upgrade)
* Fix "Invalid ref translation entry [16045690984833335023, 78187493520]" assertion failure which could occur when using sync or multiple processes writing to a single Realm file. (Core upgrade)
* During integration of a large amount of data from the server, you may get `"Assertion failed: !fields.has_missing_parent_update()"`. (Core upgrade)
* Syncing large Decimal128 values will cause `"Assertion failed: cx.w[1] == 0"`. (Core upgrade)
* Avoid race condition leading to possible hangs on windows. (Core upgrade)

### Enhancements
* None

### Fixed
* None

### Compatibility
* Realm Studio: 10.0.0 or later.

### Internal
* Using Core 10.5.6.

## 10.1.1 (2021-02-25)
------------------

### Fixed
* Fixed an issue that would result in UWP apps being rejected from the Microsoft Store due to an unsupported API (`__C_specific_handler`) being used. (Issue [#2235](https://github.com/realm/realm-dotnet/issues/2235))
* The Realm notification listener thread could sometimes hit the assertion failure "!skip_version.version" if a write transaction was committed at a very specific time. (Core upgrade)

### Enhancements
* None

### Fixed
* None

### Compatibility
* Realm Studio: 10.0.0 or later.

### Internal
* Using Core 10.5.3.

## 10.1.0 (2021-02-09)

### Enhancements
* Sync client now logs error messages received from server rather than just the size of the error message. (Core upgrade)
* Errors returned from the server when sync WebSockets get closed are now captured and surfaced as a SyncError. (Core upgrade)
* Dramatically improved performance of sequential reads on a query without a filter. (Core upgrade)

### Fixed
* Fix an issue when using a frozen query across threads with different transaction versions which resulted in being able to access objects from a future version in the frozen collection. (Core upgrade)
* Fixed an issue where creating an object after file format upgrade may fail with assertion "Assertion failed: lo() <= std::numeric_limits<uint32_t>::max()" (Core upgrade)
* Fixed an issue where getting an element from a query result without a filter would give incorrect results if a new object was created at index zero in the source Table. (Core upgrade)
* Fixed an issue where during synchronization the app would crash with `Assertion failed: ref + size <= next->first`. (Core upgrade)

### Compatibility
* Realm Studio: 10.0.0 or later.

### Internal
* Using Core 10.5.0.
* Fixes the analytics version being sent.

## 10.0.1 (2021-02-02)

### Breaking Changes
* We no longer support Realm Cloud (legacy), but instead the new [MongoDB Realm Cloud](https://realm.mongodb.com). MongoDB Realm is a serverless platform that enables developers to quickly build applications without having to set up server infrastructure. MongoDB Realm is built on top of MongoDB Atlas, automatically integrating the connection to your database. ([#2011](https://github.com/realm/realm-dotnet/pull/2011))
* Remove support for Query-based sync, including the configuration parameters and the `SyncSubscription` types. ([#2011](https://github.com/realm/realm-dotnet/pull/2011))
* Remove everything related to sync permissions, including both the path-based permission system and the object-level privileges for query-based sync. [Permissions in MongoDB Realm](https://docs.mongodb.com/realm/sync/permissions/) are defined serverside. ([#2011](https://github.com/realm/realm-dotnet/pull/2011))
* Moved all API for dynamic access on the `Realm` class to `Realm.DynamicApi`:
  * `Realm.CreateObject(string className, object primaryKey)` is now `Realm.DynamicApi.CreateObject(string className, object primaryKey)`.
  * `Realm.All(string className)` is now `Realm.DynamicApi.All(string className)`.
  * `Realm.RemoveAll(string className)` is now `Realm.DynamicApi.RemoveAll(string className)`.
  * `Realm.Find(string className, long? primaryKey)` is now `Realm.DynamicApi.Find(string className, long? primaryKey)`.
  * `Realm.Find(string className, string primaryKey)` is now `Realm.DynamicApi.Find(string className, string primaryKey)`.
* It is now required that all top-level objects in a synchronized Realm have a primary key called `_id`. You can use the `MapTo("_id")` attribute to avoid using unidiomatic names for the model properties.
* Bumped the minimum target for Xamarin.iOS apps to iOS 9.
* Bumped the minimum API level for Xamarin.Android apps to 16 (Android 4.1).
* Renamed `FullSyncConfiguration` to `SyncConfiguration`.
* Removed `RealmObject.FreezeInPlace`. To freeze a realm object use the `Freeze` extension method. (Issue [#2180](https://github.com/realm/realm-dotnet/issues/2180))

### Enhancements
* Added support for syncing to MongoDB instead of Realm Object Server. Applications must be created at [realm.mongodb.com](https://realm.mongodb.com).
* Added an `App` class which is the entrypoint for synchronizing with a MongoDB Realm App.
* Added `User.CustomData` containing an unstructured document with additional information about the user. Custom data is configured in your MongoDB Realm App.
* Added `User.Functions`. This is the entry point for calling Remote MongoDB Realm functions. Functions allow you to define and execute server-side logic for your application. Functions are written in modern JavaScript (ES6+) and execute in a serverless manner. When you call a function, you can dynamically access components of the current application as well as information about the request to execute the function and the logged in user that sent the request.
* Added `User.GetMongoClient` exposing an API for CRUD operations on a Remote MongoDB Service.
* Added `User.GetPushClient` exposing an API for registering a device for push notifications.
* Change `SyncConfiguration` to accept partition value instead of a server Uri. Partition values can currently be of types `string`, `long`, or `ObjectId`. Opening a realm by partition value is the equivalent of previously opening a realm by URL. In this case, partitions are meant to be more closely associated with your data. E.g., if you are a large retailer with multiple locations, the partition key can be the store Id and you each Realm will only contain data related to the specified store.
* Add support for the Decimal128 data type. This is a 128-bit IEEE 754 decimal floating point number. Properties of this type can be declared either as `MongoDB.Bson.Decimal128` type or the built-in `decimal` type. Note that .NET's built-in decimal is 96-bit, so it cannot represent the full range of numbers, representable by `Decimal128`. (PR [#2014](https://github.com/realm/realm-dotnet/pull/2014))
* Add support for the `ObjectId` data type. This is a 12 byte unique identifier that is common as a document id in MongoDB databases. It can be used as primary key. (PR [#2035](https://github.com/realm/realm-dotnet/pull/2035))
* Add support for embedded objects. Embedded objects are objects which are owned by a single parent object, and are deleted when that parent object is deleted or their parent no longer references them. Embedded objects are declared by subclassing `EmbeddedObject` instead of `RealmObject`. Reassigning an embedded object is not allowed and neither is linking to it from multiple parents. Querying for embedded objects directly is also disallowed as they should be viewed as complex structures belonging to their parents as opposed to standalone objects. A trivial example is:

  ```csharp
  public class Address : EmbeddedObject
  {
      public string Street { get; set; }

      public string City { get; set; }
  }

  public class Person : RealmObject
  {
      public string Name { get; set; }

      // Address is an embedded object - you reference it as usual
      public Address Address { get; set; }
  }

  public class Company : RealmObject
  {
      public string PhoneNumber { get; set; }

      // Embedded objects can be contained in lists too
      public IList<Address> OfficeAddresses { get; }
  }
  ```

* Added new dynamic methods for instantiating embedded objects:
  * `Realm.DynamicApi.CreateEmbeddedObjectForProperty` should be used to create an embedded object and assign it to a parent's property. For example:

    ```csharp
    // static API
    var person = new Person();
    person.Address = new Address
    {
        City = "New York"
    };

    // dynamic API
    var dynamicPerson = realm.DynamicApi.CreateObject("Person");
    var address = realm.DynamicApi.CreateEmbeddedObjectForProperty(dynamicPerson, "Address")
    address.City = "New York";
    ```

  * `Realm.DynamicApi.AddEmbeddedObjectToList` should be used to create an embedded object and add it to a parent's list property.
  * `Realm.DynamicApi.InsertEmbeddedObjectInList` should be used to create an embedded object and insert it in a parent's list property at a specified index.
  * `Realm.DynamicApi.SetEmbeddedObjectInList` should be used to create an embedded object and set it at an index in a parent's list property.

    ```csharp
    // static API
    var company = new Company();
    company.OfficeAddresses.Add(new Address
    {
        City = "New York"
    });

    company.OfficeAddresses.Insert(0, new Address
    {
        City = "Palo Alto"
    });

    company.OfficeAddresses[1] = new Address
    {
        City = "New Jersey"
    };

    // dynamic API
    var dynamicCompany = realm.DynamicApi.CreateObject("Company");
    var officeToAdd = realm.DynamicApi.AddEmbeddedObjectToList(dynamicCompany.OfficeAddresses);
    officeToAdd.City = "New York";

    var officeToInsert = realm.DynamicApi.InsertEmbeddedObjectInList(dynamicCompany.OfficeAddresses, 0);
    officeToInsert.City = "Palo Alto";

    var officeToSet = realm.DynamicApi.SetEmbeddedObjectInList(dynamicCompany.OfficeAddresses, 1);
    officeToSet.City = "New Jersey";
    ```

* The memory mapping scheme for Realm files has changed to better support opening very large files.
* Replaced the implementation of the string query parser (the one used for [`realm.All().Filter("some-string-query")`](https://docs.mongodb.com/realm-sdks/dotnet/10.0.0-beta.3/reference/Realms.CollectionExtensions.html#Realms_CollectionExtensions_Filter__1_System_Linq_IQueryable___0__System_String_)). This results in ~5% reduction of the size of the native binary while keeping the query execution times on par with the old parser. (PR [#2185](https://github.com/realm/realm-dotnet/pull/2185), Core upgrade)
* Optimized the internal code that handles conversions between types. This should result in a minor performance increase
for most data operations that should be most noticeable on Ahead-of-Time compiled platforms, such as iOS/UWP. Due to the
nature of the change, it's possible that conversions that previously happened automatically when working with dynamic objects
no longer do. If you encounter a `NotSupportedException` with the message `No conversion exists from *type A* to *type B*`
and believe this is a bug, please open a Github Issue. (PR [#2149](https://github.com/realm/realm-dotnet/pull/2149))
* Added an extra compile-time check to detect erroneous List<T> declarations and suggest IList<T> for collection properties in Realm objects. (Issue [#2083](https://github.com/realm/realm-dotnet/pull/2083))
* Added overloads for `Realm.Write` and `Realm.WriteAsync` that can return a value. (Issue [#2081](https://github.com/realm/realm-dotnet/issues/2081))

### Fixed
* Worked around an issue with the .NET Native compiler (used in UWP projects) that would result in the following exception being thrown in Release: `Incompatible MarshalAs detected in parameter named 'value'. Please refer to MCG's warning message for more information.`. (Issue [#2169](https://github.com/realm/realm-dotnet/issues/2169))
* Fixed a bug that could cause incorrect property values to be read during a migration for apps running on .NET Core 3.0 or newer.
  The issue manifests itself when different classes have persisted properties with the same name and could result in
  the wrong property being accessed - e.g. `foo.Name` could return `foo.Bar`. This could only happen when using the
  dynamic API during a migration and does not affect apps that use the strongly typed API or run on platforms other
  than .NET Core 3.x/.NET 5.
* Fixed a bug that could cause a deadlock in a multiprocess scenario where multiple processes share the same Realm file and listen for notifications from the file. (Core upgrade)
* Fixed an issue with deleting and recreating objects with embedded objects. (Core upgrade)
* Fix a race condition which would lead to "uncaught exception in notifier thread: N5realm15InvalidTableRefE: transaction_ended" and a crash when the source Realm was closed or invalidated at a very specific time during the first run of a collection notifier (Core upgrade)
* Fix crash in case insensitive query on indexed string columns when nothing matches (Core upgrade)

### Compatibility
* Realm Studio: 10.0.0 or later.

### Internal
* Using Core 10.3.3.
* Migrated to bison parser.
* Submit Analytics to S3/Segment in addition to Mixpanel.
* Analytics now also reports if Sync functionality is in use.
* SDK is now also tested against .NET 5.
* This release uses monorepo releases that bundle Core, Sync, and OS.
* Replaced Expressions-based Operator with T4. (PR [#2149](https://github.com/realm/realm-dotnet/pull/2149))

## 5.1.3 (2021-02-10)

### Fixed
* If you make a case insensitive query on an indexed string column, it may fail in a way that results in a "No such key" exception. (Core upgrade)
* Fix crash in case insensitive query on indexed string columns when nothing matches. (Core upgrade)
* Files upgraded on 32-bit devices could end up being inconsistent resulting in "Key not found" exception to be thown. (Core upgrade)
* Fixed an issue where creating an object after file format upgrade may fail with assertion `Assertion failed: lo() <= std::numeric_limits<uint32_t>::max()`. (Core upgrade)

### Compatibility
* Realm Object Server: 3.23.1 or later.
* Realm Studio: 5.0.0 or later.

### Internal
* Using Sync 5.0.32 and Core 6.2.3.
* Updated the QuickJournal example to latest Realm and Xamarin.Forms versions. (PR [#2057](https://github.com/realm/realm-dotnet/pull/2057))

## 5.1.2 (2020-10-20)

### Fixed
* Fixed an issue that would result in `Realm accessed from incorrect thread` exception being thrown when accessing a Realm instance on the main thread in UWP apps. (Issue [#2045](https://github.com/realm/realm-dotnet/issues/2045))

### Compatibility
* Realm Object Server: 3.23.1 or later.
* Realm Studio: 5.0.0 or later.

### Internal
* Using Sync 5.0.28 and Core 6.1.3.
* Updated the QuickJournal example to latest Realm and Xamarin.Forms versions. (PR [#2057](https://github.com/realm/realm-dotnet/pull/2057))

## 5.1.1 (2020-10-02)

### Enhancements
* None

### Fixed
* Querying on an indexed property may give a “Key not found” exception. (Core upgrade)
* Fix queries for null on non-nullable indexed integer columns returning results for zero entries. (Core upgrade)

### Compatibility
* Realm Object Server: 3.23.1 or later.
* Realm Studio: 5.0.0 or later.

### Internal
* Using Sync 5.0.28 and Core 6.1.3.


## 5.1.0 (2020-09-30)

### Enhancements
* Greatly improve performance of NOT IN queries on indexed string or int columns. (Core upgrade)

### Fixed
* Fixed an issue that would cause using Realm on the main thread in WPF applications to throw an exception with a message "Realm accessed from the incorrect thread". (Issue [#2026](https://github.com/realm/realm-dotnet/issues/2026))
* Fixed an issue that could cause an exception with the message "Opening Realm files of format version 0 is not supported by this version of Realm" when opening an encrypted Realm. (Core upgrade)
* Slightly improve performance of most operations which read data from the Realm file. (Core upgrade)
* Rerunning an equals query on an indexed string column which previously had more than one match and now has one match would sometimes throw a "key not found" exception. (Core upgrade)
* When querying a table where links are part of the condition, the application may crash if objects has recently been added to the target table. (Core upgrade)

### Compatibility
* Realm Object Server: 3.23.1 or later.
* Realm Studio: 5.0.0 or later.

### Internal
* Using Sync 5.0.27 and Core 6.1.2.
* Added prerelease nuget feed via [GitHub packages](https://github.com/features/packages). (PR [#2028](https://github.com/realm/realm-dotnet/pull/2028))

## 5.0.1 (2020-09-10)

NOTE: This version bumps the Realm file format to version 11. It is not possible to downgrade to version 10 or earlier. Files created with older versions of Realm will be automatically upgraded. Only [Realm Studio 5.0.0](https://github.com/realm/realm-studio/releases/tag/v5.0.0) or later will be able to open the new file format.

### Enhancements
* Added the notion of "frozen objects" - these are objects, queries, lists, or Realms that have been "frozen" at a specific version. This allows you to access the data from any thread, but it will never change. All frozen objects can be accessed and queried as normal, but attempting to mutate them or add change listeners will throw an exception. (Issue [#1945](https://github.com/realm/realm-dotnet/issues/1945))
  * Added `Realm.Freeze()`, `RealmObject.Freeze()`, `RealmObject.FreezeInPlace()`, `IQueryable<RealmObject>.Freeze()`, `IList<T>.Freeze()`, and `IRealmCollection<T>.Freeze()`. These methods will produce the frozen version of the instance on which they are called.
  * Added `Realm.IsFrozen`, `RealmObject.IsFrozen`, and `IRealmCollection<T>.IsFrozen`, which returns whether or not the data is frozen.
  * Added `RealmConfigurationBase.MaxNumberOfActiveVersions`. Setting this will cause Realm to throw an exception if too many versions of the Realm data are live at the same time. Having too many versions can dramatically increase the filesize of the Realm.
* Add support for `SynchronizationContext`-confined Realms. Rather than being bound to a specific thread, queue-confined Realms are bound to a `SynchronizationContext`, regardless of whether it dispatches work on the same or a different thread. Opening a Realm when `SynchronizationContext.Current` is null - most notably `Task.Run(...)` - will still confine the Realm to the thread on which it was opened.
* Storing large binary blobs in Realm files no longer forces the file to be at least 8x the size of the largest blob.
* Reduce the size of transaction logs stored inside the Realm file, reducing file size growth from large transactions.
* String primary keys no longer require a separate index, improving insertion and deletion performance without hurting lookup performance.

### Fixed
* Fixed `Access to invalidated List object` being thrown when adding objects to a list while at the same time deleting the object containing the list. (Issue [#1971](https://github.com/realm/realm-dotnet/issues/1971))
* Fixed incorrect results being returned when using `.ElementAt()` on a query where a string filter with a sort clause was applied. (PR [#2002](https://github.com/realm/realm-dotnet/pull/2002))

### Compatibility
* Realm Object Server: 3.23.1 or later.
* Realm Studio: 5.0.0 or later.

### Internal
* Using Sync 5.0.22 and Core 6.0.25.

## 4.3.0 (2020-02-05)

### Enhancements
* Exposed an API to configure the `userId` and `isAdmin` of a user when creating credentials via `Credentials.CustomRefreshToken`. Previously these values would be inferred from the JWT itself but as there's no way to enforce the server configuration over which fields in the JWT payload represent the `userId` and the `isAdmin` field, it is now up to the consumer to determine the values for these.
* Improved logging and error handling for SSL issues on Apple platforms.

### Fixed
* Realm objects can now be correctly serialized with `System.Runtime.Serialization.Formatters` and `System.Xml.Serialization` serializers. (Issue [#1913](https://github.com/realm/realm-dotnet/issues/1913))
  The private state fields of the class have been decorated with `[NonSerialized]` and `[XmlIgnore]` attributes so that eager opt-out
  serializers do not attempt to serialize fields such as `Realm` and `ObjectSchema` which contain handles to unmanaged data.
* Fixed an issue that would result in a compile error when `[Required]` is applied on `IList<string>` property. (Contributed by [braudabaugh](https://github.com/braudabaugh))
* Fixed an issue that prevented projects that include the Realm NuGet package from being debugged. (PR [#1927](https://github.com/realm/realm-dotnet/pull/1927))
* The sync client would fail to reconnect after failing to integrate a changeset. The bug would lead to further corruption of the client’s Realm file. (since 3.0.0).
* The string-based query parser (`results.Filter(...)`) used to need the `class_` prefix for class names when querying over backlink properties. This has been fixed so that only the public `ObjectSchema` name is necessary. For example, `@links.class_Person.Siblings` becomes `@links.Person.Siblings`.
* Fixed an issue where `ClientResyncMode.DiscardLocalRealm` wouldn't reset the schema.

### Compatibility
* Realm Object Server: 3.23.1 or later.

### Internal
* Upgraded Sync from 4.7.5 to 4.9.5 and Core from 5.23.3 to 5.23.8.

## 4.2.0 (2019-10-07)

### Enhancements
* Added `int IndexOf(object)` and `bool Contains(object)` to the `IRealmCollection` interface. (PR [#1893](https://github.com/realm/realm-dotnet/issues/1893))
* Exposed an API - `SyncConfigurationBase.EnableSessionMultiplexing()` that allows toggling session multiplexing on the sync client. (PR [1896](https://github.com/realm/realm-dotnet/pull/1896))
* Added support for faster initial downloads when using `Realm.GetInstanceAsync`. (Issue [1847](https://github.com/realm/realm-dotnet/issues/1847))
* Added an optional `cancellationToken` argument to `Realm.GetInstanceAsync` enabling clean cancelation of the in-progress download. (PR [1859](https://github.com/realm/realm-dotnet/pull/1859))
* Added support for Client Resync which automatically will recover the local Realm in case the server is rolled back. This largely replaces the Client Reset mechanism for fully synchronized Realms. Can be configured using `FullSyncConfiguration.ClientResyncMode`. (PR [#1901](https://github.com/realm/realm-dotnet/pull/1901))
* Made the `createUser` argument in `Credentials.UsernamePassword` optional. If not specified, the user will be created or logged in if they already exist. (PR [#1901](https://github.com/realm/realm-dotnet/pull/1901))
* Uses Fody 6.0.0, which resolves some of the compatibility issues with newer versions of other Fody-based projects. (Issue [#1899](https://github.com/realm/realm-dotnet/issues/1899))

### Fixed
* Fixed an infinite recursion when calling `RealmCollectionBase<T>.IndexOf`. (Issue [#1892](https://github.com/realm/realm-dotnet/issues/1892))

### Compatibility
* Realm Object Server: 3.23.1 or later.

### Internal
* Upgraded Sync from 4.7.0 to 4.7.1.
* Implemented direct access to sync workers on Cloud, bypassing the Sync Proxy: the binding will override the sync session's url prefix if the token refresh response for a realm contains a sync worker path field.

## 4.1.0 (2019-08-06)

### Breaking Changes
* Removed the `isAdmin` parameter from `Credentials.Nickname`. It doesn't have any effect on new ROS versions anyway as logging in an admin nickname user is not supported - this change just makes it explicit. (Issue [#1879](https://github.com/realm/realm-dotnet/issues/1879))
* Marked the `Credentials.Nickname` method as deprecated - support for the Nickname auth provider is deprecated in ROS and will be removed in a future version. (Issue [#1879](https://github.com/realm/realm-dotnet/issues/1879))
* Removed the `deleteRealm` parameter from `PermissionDeniedException.DeleteRealmInfo` as passing `false` has no effect. Calling the method is now equivalent to calling it with `deleteRealm: true`. (PR [#1890](https://github.com/realm/realm-dotnet/pull/1890))

### Enhancements
* Added support for unicode characters in realm path and filenames for Windows. (Core upgrade)
* Added new credentials type: `Credentials.CustomRefreshToken` that can be used to create a user with a custom refresh token. This will then be validated by ROS against the configured `refreshTokenValidators` to obtain access tokens when opening a Realm. If creating a user like that, it's the developer's responsibility to ensure that the token is valid and refreshed as necessary to ensure that access tokens can be obtained. To that end, you can now set the refresh token of a user object by calling `User.RefreshToken = "my-new-token"`. This should only be used in combination with users obtained by calling `Credentials.CustomRefreshToken`. (PR [#1889](https://github.com/realm/realm-dotnet/pull/1889))

### Fixed
* Constructing an IncludeDescriptor made unnecessary table comparisons. This resulted in poor performance when creating a query-based subscription (`Subscription.Subscribe`) with `includedBacklinks`. (Core upgrade)
* Queries involving an indexed int column which were constrained by a LinkList with an order different from the table's order would give incorrect results. (Core upgrade)
* Queries involving an indexed int column had a memory leak if run multiple times. (Core upgrade)

### Compatibility
* Realm Object Server: 3.23.1 or later.

### Internal
* Upgraded Sync from 4.5.1 to 4.7.0 and Core 5.20.0 to 5.23.1.

## 4.0.1 (2019-06-27)

### Fixed
* Fixed an issue that would prevent iOS apps from being published to the app store with the following error:
  > This bundle Payload/.../Frameworks/realm-wrappers.framework is invalid. The Info.plist file is missing the required key: CFBundleVersion.

  ([Issue 1870](https://github.com/realm/realm-dotnet/issues/1870), since 4.0.0)
* Fixed an issue that would cause iOS apps to crash on device upon launching. ([Issue 1871](https://github.com/realm/realm-dotnet/issues/1871), since 4.0.0)

## 4.0.0 (2019-06-13)

### Breaking Changes
* The following deprecated methods and classes have been removed:
  * The `SyncConfiguration` class has been split into `FullSyncConfiguration` and `QueryBasedSyncConfiguration`. Use one of these classes to connect to the Realm Object Server.
  * The `TestingExtensions.SimulateProgress` method has been removed as it hasn't worked for some time.
  * The `Property.IsNullable` property has been removed. To check if a property is nullable, check `Property.Type` for the `PropertyType.Nullable` flag.
  * The `Credentials.Provider` class has been removed. Previously, it contained a few constants that were intended for internal use mostly.
  * The `User.ConfigurePersistance` method has been superseded by `SyncConfigurationBase.Initialize`.
  * `User.LogOut` has been removed in favor of `User.LogOutAsync`.
  * `User.GetManagementRealm` has been removed in favor of the `User.ApplyPermissionsAsync` set of wrapper API.
  * `User.GetPermissionRealm` has been removed in favor of the `User.GetGrantedPermissions` wrapper API.
* Deprecated the `IQueryable<T>.Subscribe(string name)` extension method in favor of `IQueryable<T>.Subscribe(SubscriptionOptions options)`.
* Reworked the internal implementation of the permission API. For the most part, the method signatures haven't changed or where they have changed, the API have remained close to the original (e.g. `IQueryable<T>` has changed to `IEnumerable<T>`). ([Issue #1863](https://github.com/realm/realm-dotnet/issues/1863))
  * Changed the return type of `User.GetGrantedPermissionsAsync` from `IQueryable<PathPermission>` to `IEnumerable<PathPermission>`. This means that the collection is no longer observable like regular Realm-backed collections. If you need to be notified for changes of this collection, you need to implement a polling-based mechanism yourself.
  * `PathPermission.MayRead/MayWrite/MayManage` have been deprecated in favor of a more-consistent `AccessLevel` API.
  * In `User.ApplyPermissionsAsync`, renamed the `realmUrl` parameter to `realmPath`.
  * In `User.OfferPermissionsAsync`, renamed the `realmUrl` parameter to `realmPath`.
  * Removed the `PermissionOfferResponse` and `PermissionChange` classes.
  * Removed the `IPermissionObject` interface.
  * Removed the `ManagementObjectStatus` enum.
  * Removed the `User.GetPermissionChanges` and `User.GetPermissionOfferResponses` methods.
  * The `millisecondTimeout` argument in `User.GetGrantedPermissionsAsync` has been removed.
  * The `PermissionException` class has been replaced by `HttpException`.
* The `AuthenticationException` class has been merged into the `HttpException` class.

### Enhancements
* Added `Session.Start()` and `Session.Stop()` methods that allow you to pause/resume synchronization with the Realm Object Server. ([Issue #138](https://github.com/realm/realm-dotnet-private/issues/138))
* Added an `IQueryable<T>.Subscribe(SubscriptionOptions, params Expression<Func<T, IQueryable>>[] includedBacklinks)` extension method that allows you to configure additional options for the subscription, such as the name, time to live, and whether it should update an existing subscription. The `includedBacklinks` argument allows you to specify which backlink properties should be included in the transitive closure when doing query-based sync. For example:

  ```csharp
  class Dog : RealmObject
  {
      public Person Owner { get; set; }
  }

  class Person : RealmObject
  {
      [Backlink(nameof(Dog.Owner))]
      public IQueryable<Dog> Dogs { get; }
  }

  var options = new SubscriptionOptions
  {
      Name = "adults",
      TimeToLive = TimeSpan.FromDays(1),
      ShouldUpdate = true
  };

  var people = realm.All<Person>()
                    .Where(p => p.Age > 18)
                    .Subscribe(options, p => p.Dogs);

  await people.WaitForSynchronzationAsync();
  // Dogs that have an owner set to a person that is over 18
  // will now be included in the objects synchronized locally.
  var firstPersonDogs = people.Results.First().Dogs;
  ```
  ([Issue #1838](https://github.com/realm/realm-dotnet/issues/1838) & [Issue #1834](https://github.com/realm/realm-dotnet/issues/1834))
* Added a `Realm.GetAllSubscriptions()` extension method that allows you to obtain a collection of all registered query-based sync subscriptions. ([Issue #1838](https://github.com/realm/realm-dotnet/issues/1838))
* Added `AccessLevel` property to `PathPermission` to replace the now deprecated `MayRead/MayWrite/MayManage`. ([Issue #1863](https://github.com/realm/realm-dotnet/issues/1863))
* Added `RealmOwnerId` property to `PathPermission` that indicates who the owner of the Realm is. ([Issue #1863](https://github.com/realm/realm-dotnet/issues/1863))
* Added support for building with `dotnet build` (previously only the `msbuild` command line was supported). ([PR #1849](https://github.com/realm/realm-dotnet/pull/1849))
* Improved query performance for unindexed string columns when the query has a long chain of OR conditions. (Core upgrade)
* Improved performance of encryption and decryption significantly by utilizing hardware optimized encryption functions. (Core upgrade)
* Compacting a realm into an encrypted file could take a really long time. The process is now optimized by adjusting the write buffer size relative to the used space in the realm. (Core upgrade)
* The string-based query parser (`results.Filter("...")`) now supports readable timestamps with a 'T' separator in addition to the originally supported "@" separator. For example: `startDate > 1981-11-01T23:59:59:1` (Core upgrade)

### Fixed
* Fixes an issue where using the `StringExtensions.Contains(string, string, StringComparison)` extension method inside a LINQ query would result in an exception being thrown on .NET Core 2.1+ or Xamarin.iOS/Android projects.([Issue #1848](https://github.com/realm/realm-dotnet/issues/1848))
* Creating an object after creating an object with the int primary key of "null" would hit an assertion failure. (Core upgrade)

### Compatibility
* Realm Object Server: 3.23.1 or later.

### Internal
* Upgraded Sync from 3.14.11 to 4.5.1 and Core 5.12.7 to 5.20.0.

## 3.4.0 (2019-01-09)

**NOTE!!! You will need to upgrade your Realm Object Server to at least version 3.11.0 or use Realm Cloud. If you try to connect to a ROS v3.10.x or previous, you will see an error like `Wrong protocol version in Sync HTTP request, client protocol version = 25, server protocol version = 24`.**

### Enhancements
* Download progress is now reported to the server, even when there are no local changes. This allows the server to do history compaction much more aggressively, especially when there are many clients that rarely or never make local changes. ([#1772](https://github.com/realm/realm-dotnet/pull/1772))
* Reduce memory usage when integrating synchronized changes sent by ROS.
* Added ability to supply a custom log function for handling logs emitted by Sync by specifying `SyncConfigurationBase.CustomLogger`. It must be set before opening a synchronized Realm. ([#1824](https://github.com/realm/realm-dotnet/pull/1824))
* Clients using protocol 25 now report download progress to the server, even when they make no local changes. This allows the server to do history compaction much more aggressively, especially when there are many clients that rarely or never make local changes. ([#1772](https://github.com/realm/realm-dotnet/pull/1772))
* Add a User-Agent header to HTTP requests made to the Realm Object Server. By default, this contains information about the Realm library version and .NET platform. Additional details may be provided (such as the application name/version) by setting `SyncConfigurationBase.UserAgent` prior to opening a synchronized Realm. If developing a Xamarin app, you can use the Xamarin.Essentials plugin to automate that: `SyncConfiguration.UserAgent = $"{AppInfo.Name} ({AppInfo.PackageName} {AppInfo.VersionString})"`.

### Fixed
* Fixed a bug that could lead to crashes with a message such as `Assertion failed: ndx < size() with (ndx, size()) = [742, 742]`.
* Fixed a bug that resulted in an incorrect `LogLevel` being sent to Sync when setting `SyncConfigurationBase.LogLevel`. ([#1824](https://github.com/realm/realm-dotnet/pull/1824), since 2.2.0)
* Fixed a bug that prevented `Realm.GetInstanceAsync` from working when used with `QueryBasedSyncConfiguration`. ([#1827](https://github.com/realm/realm-dotnet/pull/1827), since 3.1.0)

### Breaking Changes
* The deprecated method `realm.SubscribeToObjectsAsync` has been removed in this version. ([#1772](https://github.com/realm/realm-dotnet/pull/1772))
* `User.ConfigurePersistence` has been deprecated in favor of `SyncConfigurationBase.Initialize`.

### Compatibility
* Realm Object Server: 3.11.0 or later.
The sync protocol version has been bumped to version 25. The server is backwards-compatible with clients using protocol version 24 or below, but clients at version 25 are not backwards-compatible with a server at protocol version 24. The server must be upgraded before any clients are upgraded.

### Internal
* Upgraded Sync from 3.9.2 to 3.14.11 and Core from 5.8.0 to 5.12.7.


## 3.3.0 (2018-11-08)

### Enhancements
* Exposed an `OnProgress` property on `SyncConfigurationBase`. It allows you to specify a progress callback that will be invoked when using `Realm.GetInstanceAsync` to report the download progress. ([#1807](https://github.com/realm/realm-dotnet/pull/1807))

### Fixed
<!-- * <How to hit and notice issue? what was the impact?> ([#????](https://github.com/realm/realm-dotnet/issues/????), since v?.?.?) -->
* Trying to call `Subscription.WaitForSynchronizationAsync` on a background thread (without a `SynchronizationContext`) would previously hang indefinitely. Now a meaningful exception will be thrown to indicate that this is not supported and this method should be called on a thread with a synchronization context. ([dotnet-private#130](https://github.com/realm/realm-dotnet-private/issues/130), since v3.0.0)

### Compatibility
* Realm Object Server: 3.0.0 or later.
* APIs are backwards compatible with all previous releases in the 3.x.y series.
* File format: Generates Realms with format v9 (Reads and upgrades all previous formats)


## 3.2.1 (2018-09-27)

### Bug fixes
- Fixed a bug that would typically result in exceptions with a message like `An unknown error has occurred. State: *some-number-larger than 127*`
when subscribing to queries. ([dotnet-private#128](https://github.com/realm/realm-dotnet-private/issues/128), since `3.0.0`)

## 3.2.0 (2018-08-04)

### Enhancements
- `RealmObject` inheritors will now raise `PropertyChanged` after they have been removed from Realm.
The property name in the event arguments will be `IsValid`.
- Bundle some common certificate authorities on Linux so connecting to ROS instances over SSL should work out of the box
for most certificates. Notably, it will now work out of the box for Realm Cloud instances.

### Bug fixes
- When constructing queries that compare an invalid/unmanaged RealmObject (e.g. `realm.All<Foo>().Where(f => f.Bar == someBar)`),
a meaningful exception will now be thrown rather than an obscure ArgumentNullException.
- Added `ShouldCompactOnLaunch` to the PCL version of the library. ([dotnet-private#125](https://github.com/realm/realm-dotnet-private/issues/125))

## 3.1.0 (2018-07-04)

### Enhancements
- Exposed a `ChangeSet.NewModifiedIndices` collection that contains information about the
indices of the objects that changed in the new version of the collection (i.e. after
accounting for the insertions and deletions).
- Update Fody to 3.0.

### Bug fixes
- `WriteAsync` will no longer perform a synchronous `Refresh` on the main thread. ([#1729](https://github.com/realm/realm-dotnet/pull/1729))
- Trying to add a managed Realm Object to a different instance of the same on-disk Realm will no
longer throw an exception.
- Removed the `IList` compliance for Realm collections. This fixes an issue which would cause the app to hang
on Android when deselecting an item from a ListView bound to a Realm collection.

### Breaking Changes
- `SyncConfiguration` is now deprecated and will be removed in a future version. Two new configuration
classes have been exposed - [QueryBasedSyncConfiguration](https://docs.realm.io/platform/using-synced-realms/syncing-data#using-query-based-synchronization)
and [FullSyncConfiguration](https://docs.realm.io/platform/using-synced-realms/syncing-data#full-synchronization).
If you were using a `SyncConfiguration` with `IsPartial = true`, then change your code to use
`QueryBasedSyncConfiguration`. Similarly, if `IsPartial` was not set or was set to `false`, use
`FullSyncConfiguration`.
- Removed the `IList` compliance for Realm collections. This will prevent automatic updates of ListViews
databound to Realm collections in UWP projects.

## 3.0.0 (2018-04-16)

### Enhancements
- Allow `[MapTo]` to be applied on classes to change the name of the table corresponding to that class. ([#1712](https://github.com/realm/realm-dotnet/pull/1712))
- Added an improved API for adding subscriptions in partially-synchronized Realms. `IQueryable<T>.Subscribe` can be used
to subscribe to any query, and the returned `Subscription<T>` object can be used to observe the state of the subscription
and ultimately remove the subscription. See the [documentation](https://docs.realm.io/platform/v/3.x/using-synced-realms/syncing-data)
for more information. ([#1679](https://github.com/realm/realm-dotnet/pull/1679))
- Added a fine-grained permissions system for use with partially-synchronized Realms. This allows permissions to be
defined at the level of individual objects or classes. See the
[documentation](https://docs.realm.io/platform/v/3.x/using-synced-realms/access-control)
for more information. ([#1714](https://github.com/realm/realm-dotnet/pull/1714))
- Exposed a string-based `IQueryable<T>.Filter(predicate)` method to enable more advanced querying
scenarios such as:
  - Following links: `realm.All<Dog>().Filter("Owner.FirstName BEGINSWITH 'J'")`.
  - Queries on collections: `realm.All<Child>().Filter("Parents.FirstName BEGINSWITH 'J'")` - find all
  children who have a parent whose name begins with J or `realm.All<Child>().Filter("Parents.@avg.Age > 50")` -
  find all children whose parents' average age is more than 50.
  - Subqueries: `realm.All<Person>().Filter("SUBQUERY(Dogs, $dog, $dog.Vaccinated == false).@count > 3")` - find all
  people who have more than 3 unvaccinated dogs.
  - Sorting: `realm.All<Dog>().Filter("TRUEPREDICATE SORT(Owner.FirstName ASC, Age DESC)")` - find all dogs and
  sort them by their owner's first name in ascending order, then by the dog's age in descending.
  - Distinct: `realm.All<Dog>().Filter("TRUEPREDICATE DISTINCT(Age) SORT(Name)")` - find all dogs, sort them
  by their name and pick one dog for each age value.
  - For more examples, check out the
  [javascript query language docs](https://github.com/realm/realm-js/blob/master/docs/tutorials/query-language.md) -
  the query syntax is identical - or the [NSPredicate Cheatsheet](https://academy.realm.io/posts/nspredicate-cheatsheet/).
- The `SyncConfiguration` constructor now accepts relative Uris. ([#1720](https://github.com/realm/realm-dotnet/pull/1720))
- Added the following methods for resetting the user's password and confirming their email:
`RequestPasswordResetAsync`, `CompletePasswordResetAsync`, `RequestEmailConfirmationAsync`, and `ConfirmEmailAsync`.
These all apply only to users created via `Credentials.UsernamePassword` who have provided their email as
the username. ([#1721](https://github.com/realm/realm-dotnet/pull/1721))

### Bug fixes
- Fixed a bug that could cause deadlocks on Android devices when resolving thread safe references. ([#1708](https://github.com/realm/realm-dotnet/pull/1708))

### Breaking Changes
- Uses the Sync 3.0 client which is incompatible with ROS 2.x.
- `Permission` has been renamed to `PathPermission` to more closely reflect its purpose.
Furthermore, existing methods to modify permissions only work on full Realms. New methods
and classes are introduced to configure access to a partially synchronized Realm.
- The type of `RealmConfiguration.DefaultConfiguration` has changed to `RealmConfigurationBase` to allow
any subclass to be set as default. ([#1720](https://github.com/realm/realm-dotnet/pull/1720))
- The `SyncConfiguration` constructor arguments are now optional. The `user` value will default to the
currently logged in user and the `serverUri` value will default to `realm://MY-SERVER-URL/default` where
`MY-SERVER-URL` is the host the user authenticated against. ([#1720](https://github.com/realm/realm-dotnet/pull/1720))
- The `serverUrl` argument in `User.LoginAsync(credentials, serverUrl)` and `User.GetLoggedInUser(identity, serverUrl)`
has been renamed to `serverUri` for consistency. ([#1721](https://github.com/realm/realm-dotnet/pull/1721))


## 2.2.0 (2017-03-22)

### Enhancements
- Added an `IsDynamic` property to `RealmConfigurationBase`, allowing you to open a Realm file and read its schema from disk. ([#1637](https://github.com/realm/realm-dotnet/pull/1637))
- Added a new `InMemoryConfiguration` class that allows you to create an in-memory Realm instance. ([#1638](https://github.com/realm/realm-dotnet/pull/1638))
- Allow setting elements of a list directly - e.g. `foo.Bars[2] = new Bar()` or `foo.Integers[3] = 5`. ([#1641](https://github.com/realm/realm-dotnet/pull/1641))
- Added Json Web Token (JWT) credentials provider. ([#1655](https://github.com/realm/realm-dotnet/pull/1655))
- Added Anonymous and Nickname credentials providers. ([#1671](https://github.com/realm/realm-dotnet/pull/1671))

### Bug fixes
- Fixed an issue where initial collection change notification is not delivered to all subscribers. ([#1696](https://github.com/realm/realm-dotnet/pull/1696))
- Fixed a corner case where `RealmObject.Equals` would return `true` for objects that are no longer managed by Realm. ([#1698](https://github.com/realm/realm-dotnet/pull/1698))

### Breaking Changes
- `SyncConfiguration.SetFeatureToken` is deprecated and no longer necessary in order to use Sync on Linux or server-side features. ([#1703](https://github.com/realm/realm-dotnet/pull/1703))

## 2.1.0 (2017-11-13)

### Enhancements
- Added an `[Explicit]` attribute that can be applied to classes or assemblies. If a class is decorated with it, then it will not be included in the default schema for the Realm (i.e. you have to explicitly set `RealmConfiguration.ObjectClasses` to an array that contains that class). Similarly, if it is applied to an assembly, all classes in that assembly will be considered explicit. This is useful when developing a 3rd party library that depends on Realm to avoid your internal classes leaking into the user's schema. ([#1602](https://github.com/realm/realm-dotnet/pull/1602))

### Bug fixes
- Fixed a bug that would prevent writing queries that check if a related object is null, e.g. `realm.All<Dog>().Where(d => d.Owner == null)`. ([#1601](https://github.com/realm/realm-dotnet/pull/1601))
- Addressed an issue that would cause the debugger to report an unobserved exception being thrown when "Just My Code" is disabled. ([#1603](https://github.com/realm/realm-dotnet/pull/1603))
- Calling `Realm.DeleteRealm` on a synchronized Realm will now properly delete the `realm.management` folder. ([#1621](https://github.com/realm/realm-dotnet/pull/1621))
- Fixed a crash when accessing primitive list properties on objects in realms opened with a dynamic schema (e.g. in migrations). ([#1629](https://github.com/realm/realm-dotnet/pull/1629))

## 2.0.0 (2017-10-17)

### Enhancements
- Added support for collections of primitive values. You can now define properties as `IList<T>` where `T` can be any
type supported by Realm, except for another `IList`. As a result, a lot of methods that previously had constraints on
`RealmObject` now accept any type and may throw a runtime exception if used with an unsupported type argument.
([#1517](https://github.com/realm/realm-dotnet/pull/1517))
- Added `HelpLink` pointing to the relevant section of the documentation to most Realm exceptions. ([#1521](https://github.com/realm/realm-dotnet/pull/1521))
- Added `RealmObject.GetBacklinks` API to dynamically obtain all objects referencing the current one. ([#1533](https://github.com/realm/realm-dotnet/pull/1533))
- Added a new exception type, `PermissionDeniedException`, to denote permission denied errors when working with synchronized Realms that
exposes a method - `DeleteRealmUserInfo` - to inform the binding that the offending Realm's files should be kept or deleted immediately.
This allows recovering from permission denied errors in a more robust manner. ([#1543](https://github.com/realm/realm-dotnet/pull/1543))
- The keychain service name used by Realm to manage the encryption keys for sync-related metadata on Apple platforms is now set to the
bundle identifier. Keys that were previously stored within the Realm-specific keychain service will be transparently migrated to the
per-application keychain service. ([#1522](https://github.com/realm/realm-dotnet/pull/1522))
- Added a new exception type -  `IncompatibleSyncedFileException` - that allows you to handle and perform data migration from a legacy (1.x) Realm file
to the new 2.x format. It can be thrown when using `Realm.GetInstance` or `Realm.GetInstanceAsync` and exposes a `GetBackupRealmConfig` method
that allows you to open the old Realm file in a dynamic mode and migrate any required data. ([#1552](https://github.com/realm/realm-dotnet/pull/1552))
- Enable encryption on Windows. ([#1570](https://github.com/realm/realm-dotnet/pull/1570))
- Enable Realm compaction on Windows. ([#1571](https://github.com/realm/realm-dotnet/pull/1571))
- `UserInfo` has been significantly enhanced. It now contains metadata about a user stored on the Realm Object Server, as well as a list of all user
account data associated with that user. ([#1573](https://github.com/realm/realm-dotnet/pull/1573))
- Introduced a new method - `User.LogOutAsync` to replace the now-deprecated synchronous call. ([#1574](https://github.com/realm/realm-dotnet/pull/1574))
- Exposed `BacklinksCount` property on `RealmObject` that returns the number of objects that refer to the current object via a to-one or a to-many relationship. ([#1578](https://github.com/realm/realm-dotnet/pull/1578))
- String primary keys now support `null` as a value. ([#1579](https://github.com/realm/realm-dotnet/pull/1579))
- Add preview support for partial synchronization. Partial synchronization allows a synchronized Realm to be opened in such a way
that only objects requested by the user are synchronized to the device. You can use it by setting the `IsPartial` property on a
`SyncConfiguration`, opening the Realm, and then calling `Realm.SubscribeToObjectsAsync` with the type of object you're interested in,
a string containing a query determining which objects you want to subscribe to, and a callback which will report the results. You may
add as many subscriptions to a synced Realm as necessary. ([#1580](https://github.com/realm/realm-dotnet/pull/1580))
- Ensure that Realm collections (`IList<T>`, `IQueryable<T>`) will not change when iterating in a `foreach` loop. ([#1589](https://github.com/realm/realm-dotnet/pull/1589))

### Bug fixes
- `Realm.GetInstance` will now advance the Realm to the latest version, so you no longer have to call `Refresh` manually after that. ([#1523](https://github.com/realm/realm-dotnet/pull/1523))
- Fixed an issue that would prevent iOS Share Extension projects from working. ([#1535](https://github.com/realm/realm-dotnet/pull/1535))

### Breaking Changes
- `Realm.CreateObject(string className)` now has additional parameter `object primaryKey`. You *must* pass that when creating a new object using the dynamic API. If the object you're creating doesn't have primary key declared, pass `null`. ([#1381](https://github.com/realm/realm-dotnet/pull/1381))
- `AcceptPermissionOfferAsync` now returns the relative rather than the absolute url of the Realm the user has been granted permissions to. ([#1595](https://github.com/realm/realm-dotnet/pull/1595))

## 1.6.0 (2017-08-14)

### Enhancements
- Exposed `Realm.WriteCopy` API to copy a Realm file and optionally encrypt it with a different key. ([#1464](https://github.com/realm/realm-dotnet/pull/1464))
- The runtime representations of all Realm collections (`IQueryable<T>` and `IList<T>`) now implement the `IList` interface that is needed for data-binding to `ListView` in UWP applications. ([#1469](https://github.com/realm/realm-dotnet/pull/1469))
- Exposed `User.RetrieveInfoForUserAsync` API to allow admin users to lookup other users' identities in the Realm Object Server. This can be used, for example, to find a user by knowing their Facebook id. ([#1486](https://github.com/realm/realm-dotnet/pull/1486))
- Added a check to verify there are no duplicate object names when creating the schema. ([#1502](https://github.com/realm/realm-dotnet/pull/1502))
- Added more comprehensive error messages when passing an invalid url scheme to `SyncConfiguration` or `User.LoginAsync`. ([#1501](https://github.com/realm/realm-dotnet/pull/1501))
- Added more meaningful error information to exceptions thrown by `Realm.GetInstanceAsync`. ([#1503](https://github.com/realm/realm-dotnet/pull/1503))
- Added a new type - `RealmInteger<T>` to expose Realm-specific API over base integral types. It can be used to implement [counter functionality](https://docs.mongodb.com/realm-legacy/docs/dotnet/latest/index.html) in synced realms. ([#1466](https://github.com/realm/realm-dotnet/pull/1466))
- Added `PermissionCondition.Default` to apply default permissions for existing and new users. ([#1511](https://github.com/realm/realm-dotnet/pull/1511))

### Bug fixes
- Fix an exception being thrown when comparing non-constant character value in a query. ([#1471](https://github.com/realm/realm-dotnet/pull/1471))
- Fix an exception being thrown when comparing non-constant byte or short value in a query. ([#1472](https://github.com/realm/realm-dotnet/pull/1472))
- Fix a bug where calling the non-generic version of `IQueryProvider.CreateQuery` on Realm's IQueryable results, an exception would be thrown. ([#1487](https://github.com/realm/realm-dotnet/pull/1487))
- Trying to use an `IList` or `IQueryable` property in a LINQ query will now throw `NotSupportedException` rather than crash the app. ([#1505](https://github.com/realm/realm-dotnet/pull/1505))

### Breaking Changes

## 1.5.0 (2017-06-20)

### Enhancements
- Exposed new API on the `User` class for working with permissions: ([#1361](https://github.com/realm/realm-dotnet/pull/1361))
  - `ApplyPermissionsAsync`, `OfferPermissionsAsync`, and `AcceptPermissionOfferAsync` allow you to grant, revoke, offer, and accept permissions.
  - `GetPermissionOffers`, `GetPermissionOfferResponses`, and `GetPermissionChanges` allow you to review objects, added via the above mentioned methods.
  - `GetGrantedPermissionsAsync` allows you to inspect permissions granted to or by the current user.
- When used with `RealmConfiguration` (i.e. local Realm), `Realm.GetInstanceAsync` will perform potentially costly operation, such as executing migrations or compaction on a background thread. ([#1406](https://github.com/realm/realm-dotnet/pull/1406))
- Expose `User.ChangePasswordAsync(userId, password)` API to allow admin users to change other users' passwords. ([#1412](https://github.com/realm/realm-dotnet/pull/1412))
- Expose `SyncConfiguration.TrustedCAPath` API to allow providing a custom CA that will be used to validate SSL traffic to the Realm Object Server.  ([#1423](https://github.com/realm/realm-dotnet/pull/1423))
- Expose `Realm.IsInTransaction` API to check if there's an active transaction for that Realm. ([#1452](https://github.com/realm/realm-dotnet/pull/1452))

### Bug fixes
- Fix a crash when querying over properties that have `[MapTo]` applied. ([#1405](https://github.com/realm/realm-dotnet/pull/1405))
- Fix an issue where synchronized Realms did not connect to the remote server in certain situations, such as when an application was offline when the Realms were opened but later regained network connectivity. ([#1407](https://github.com/realm/realm-dotnet/pull/1407))
- Fix an issue where incorrect property name will be passed to `RealmObject.PropertyChanged` subscribers when the actual changed property is below a `Backlink` property. ([#1433](https://github.com/realm/realm-dotnet/pull/1433))
- Fix an exception being thrown when referencing Realm in a PCL test assembly without actually using it. ([#1434](https://github.com/realm/realm-dotnet/pull/1434))
- Fix a bug when `SyncConfiguration.EnableSSLValidation` would be ignored when passed to `Realm.GetInstanceAsync`. ([#1423](https://github.com/realm/realm-dotnet/pull/1423))

### Breaking Changes
- The constructors of `PermissionChange`, `PermissionOffer`, and `PermissionOfferResponse` are now private. Use the new `User.ApplyPermissionsAsync`, `User.OfferPermissionsAsync`, and `User.AcceptPermissionOfferAsync` API. ([#1361](https://github.com/realm/realm-dotnet/pull/1361))
- `User.GetManagementRealm` and `User.GetPermissionRealm` are now deprecated. Use the new permission related API on `User` to achieve the same results. ([#1361](https://github.com/realm/realm-dotnet/pull/1361))
- `User.ChangePassword(password)` has been renamed to `User.ChangePasswordAsync(password)`. ([#1412](https://github.com/realm/realm-dotnet/pull/1412))
- Removed the following obsolete API: ([#1425](https://github.com/realm/realm-dotnet/pull/1425))
  - `Realm.ObjectForPrimaryKey<T>(long id)`
  - `Realm.ObjectForPrimaryKey<T>(string id)`
  - `Realm.ObjectForPrimaryKey(string className, long id)`
  - `Realm.ObjectForPrimaryKey(string className, string id)`
  - `Realm.Manage<T>(T obj, bool update)`
  - `Realm.Close()`
  - `Realm.CreateObject<T>()`
  - `IOrderedQueryable<T>.ToNotifyCollectionChanged<T>(Action<Exception> errorCallback)`
  - `IOrderedQueryable<T>.ToNotifyCollectionChanged<T>(Action<Exception> errorCallback, bool coalesceMultipleChangesIntoReset)`
  - `IRealmCollection<T>.ObjectSchema`
- `Realm.DeleteRealm` now throws an exception if called while an instance of that Realm is still open.

## 1.4.0 (2017-05-19)

### Enhancements
- Expose `RealmObject.OnManaged` virtual method that can be used for init purposes, since the constructor is run before the object has knowledge of its Realm. (#1383)
- Expose `Realm.GetInstanceAsync` API to asynchronously open a synchronized Realm. It will download all remote content available at the time the operation began on a background thread and then return a usable Realm. It is also the only supported way of opening Realms for which the user has only read permissions.

## 1.3.0 (2017-05-16)

### Universal Windows Platform
Introducing Realm Mobile Database for Universal Windows Platform (UWP). With UWP support, you can now build mobile apps using Realm’s object database for the millions of mobile, PC, and Xbox devices powered by Windows 10. The addition of UWP support allows .NET developers to build apps for virtually any modern Windows Platform with Windows Desktop (Win32) or UWP as well as for iOS and Android via Xamarin. Note that sync support is not yet available for UWP, though we are working on it and you can expect it soon.

### Enhancements
- Case insensitive queries against a string property now use a new index based search. (#1380)
- Add `User.ChangePassword` API to change the current user's password if using Realm's 'password' authentication provider. Requires any edition of the Realm Object Server 1.4.0 or later. (#1386)
- `SyncConfiguration` now has an `EnableSSLValidation` property (default is `true`) to allow SSL validation to be specified on a per-server basis. (#1387)
- Add `RealmConfiguration.ShouldCompactOnLaunch` callback property when configuring a Realm to determine if it should be compacted before being returned. (#1389)
- Silence some benign linker warnings on iOS. (#1263)
- Use reachability API to minimize the reconnection delay if the network connection was lost. (#1380)

### Bug fixes
- Fixed a bug where `Session.Reconnect` would not reconnect all sessions. (#1380)
- Fixed a crash when subscribing for `PropertyChanged` multiple times. (#1380)
- Fixed a crash when reconnecting to Object Server (#1380)
- Fixed a crash on some Android 7.x devices when opening a realm (#1380)

## 1.2.1 (2017-05-01)

### Bug fixes
- Fixed an issue where `EntryPointNotFoundException` would be thrown on some Android devices. (#1336)

### Enhancements
- Expose `IRealmCollection.IsValid` to indicate whether the realm collection is valid to use. (#1344)
- Update the Fody reference which adds support for building with Mono 5. (#1364)

## 1.2.0 (2017-04-04)

Realm is now being distributed as a .NET Standard 1.4 library as this is a requirement for supporting UWP. While internally that is a rather big move, applications using it should not be affected. After the upgrade, you'll see a number of new NuGet dependencies being added - those are reference assemblies, already part of mscorlib, so will not affect your application's size or performance. Additionally, we're releasing a new platform specific DataBinding package that contains helper methods that enable two-way databinding scenarios by automatically creating transactions when setting a property.

If you encounter any issues after the upgrade, we recommend clearing the `bin` and `obj` folders and restarting Xamarin Studio. If this doesn't help, please file an issue explaining your solution setup and the type of problems you encounter.

Files written with this version cannot be read by earlier versions of Realm. This version is not compatible with versions of the Realm Object Server lower than 1.3.0.

### Bug fixes
- Fixes the `RemoveAll(string)` overload to work correctly. (#1288)
- Resolved an issue that would lead to crashes when refreshing the token for an invalid session. (#1289)
- The `IObservable` returned from `session.GetProgressObservable` will correctly call `OnComplete` when created with `mode: ProgressMode.ForCurrentlyOutstandingWork`. (#1292)
- Fixed a memory leak when accessing string properties. (#1318)
- Fixes an issue when using `EncryptionKey` with synchronized realms. (#1322)

### Enhancements
- Introduce APIs for safely passing objects between threads. Create a thread-safe reference to a thread-confined object by passing it to the `ThreadSafeReference.Create` factory method, which you can then safely pass to another thread to resolve in the new realm with `Realm.ResolveReference`. (#1300)
- Introduce API for attempting to reconnect all sessions. This could be used in conjunction with the [connectivity plugin](https://github.com/jamesmontemagno/ConnectivityPlugin) to monitor for connectivity changes and proactively request reconnecting, rather than rely on the built-in retry mechanism. (#1310)
- Enable sorting over to-one relationships, e.g. `realm.All<Parent>().OrderBy(p => p.Child.Age)`. (#1313)
- Introduce a `string.Like` extension method that can be used in LINQ queries against the underlying database engine. (#1311)
- Add an `User.IsAdmin` property that indicates whether a user is a Realm Object Server administrator. (#1320)

### Breaking Changes
- `DateTimeOffset` properties that are not set will now correctly default to `0001-1-1` instead of `1970-1-1` after the object is passed to `realm.Add`. (#1293)
- Attempting to get an item at index that is out of range should now correctly throw `ArgumentOutOfRangeException` for all `IRealmCollection` implementations. (#1295)
- The layout of the .lock file has changed, which may affect scenarios where different processes attempt to write to the same Realm file at the same time. (#1296)
- `PropertyChanged` notifications use a new, more reliable, mechanism, that behaves slightly differently from the old one. Notifications will be sent only after a transaction is committed (making it consistent with the way collection notifications are handled). To make sure that your UI is promptly updated, you should avoid keeping long lived transactions around. (#1316)

## 1.1.1 (2017-03-15)

### Bug fixes

- Resolved an issue that prevented compiling for iOS on Visual Studio. (#1277)

## 1.1.0 (2017-03-03)

### Enhancements
- Added Azure Active Directory (AzureAD) credentials provider. (#1254)

### Breaking Changes
This is a preparation release for adding UWP support. We have removed all platform-specific logic from the Realm assemblies, and instead weave them in compile time. While this has been tested in all common scenarios, it may create issues with very complex project graphs. If you encounter any of these issues with iOS projects:
- Compilation fails when running Task `WeaveRealmAssemblies`
- App crashes when first accessing a Realm

please file an issue and explain your solution setup.

## 1.0.4 (2017-02-21)

### Bug fixes

- The `Realm` NuGet package no longer clobbers the path to Win32 native binaries in `Realm.Database`. (#1239)
- Fixed a bug where garbage collecting an object with `PropertyChanged` subscribers would cause crashes. (#1237)

## 1.0.3 (2017-02-14)

### Out of Beta!
After about a year and a half of hard work, we are proud to call this a 1.0 release. There is still work to do, but Realm Xamarin is now being used by thousands of developers and has proven reliable.

### Sync
Realm Xamarin now works with the Realm Mobile Platform. This means that you can write Xamarin apps that synchronize seamlessly with a Realm Object Server, allowing you to write complex apps with Xamarin that are offline-first and automatically synchronised by adding just a few lines of code.
You can read about this in the [documentation](https://docs.mongodb.com/realm/sync/get-started/).

### Windows Desktop
Realm Xamarin is no longer iOS and Android only. You can now use it to write .NET programs for Windows Desktop. Add the NuGet package to your regular .NET project and start using Realm. Some features are not supported on Windows yet. Most notably, sync does not yet work for Windows, but also encryption and notifications across processes are missing. We are working on it and you can expect support soon.

### Breaking Changes
 - `IRealmCollection<T>.ObjectSchema` is deprecated and replaced with `ISchemaSource.ObjectSchema`. (#1216)

### Bug fixes
 - `[MapTo]` attribute is now respected in queries. (#1219)
 - Letting a Realm instance be garbage collected instead of disposing it will no longer lead to crashes. (#1212)
 - Unsubscribing from `RealmObject.PropertyChanged` in a `PropertyChanged` callback should no longer lead to crashes. (#1207)
 - `WriteAsync` now advances the read transaction so the changes made asynchronously are available immediately in the original thread. (#1192)
 - Queries on backlink properties should no longer produce unexpected results. (#1177)


## 0.82.1 (2017-01-27)

### Bug fixes
- Addressed an issue where obtaining a Realm instance, reading an object, then obtaining another instance on the same thread would cause the object to become invalid and crash the application upon accessing any of its members.

## 0.82.0 (2017-01-23)

### Breaking Changes
- Moved all exceptions under the `Realms.Exceptions` namespace. (#1075)
- Moved `RealmSchema` to `Realms.Schema` namespace. (#1075)
- Made the `ErrorEventArgs` constructor internal. (#1075)
- Made `ObjectSchema.Builder` and `RealmSchema.Builder` internal. (#1075)
- Passing an object that has `IList` properties to `Add(obj, update: true)` will no longer merge the lists. Instead, the `IList` property will contain only the items in the object. (#1040)

### Enhancements
- Added virtual `OnPropertyChanged` method in `RealmObject` that you can override to be notified of changes to the current object. (#1047)
- Added compile time checks that `[Required]` is applied on correct property types. (#1072)
- `Realm.Add(RealmObject obj)` will now return the passed in object, similarly to `Realm.Add<T>(T obj)`. (#1162)
- Added an extension method for `string.Contains` that accepts `StringComparison` argument and can be used in queries. When querying, only `StringComparison.Ordinal` and `StringComparison.OrdinalIgnoreCase` can be used. When not used in queries, all values for `StringComparison` are valid. (#1141)

### Bug fixes
- Adding a standalone object, that has an `IList<T>` property that has never been accessed, to the Realm will no longer throw a `NullReferenceException`. (#1040)
- `IList<T>` properties will now correctly return `IsReadOnly = true` when managed by a readonly Realm. (#1070)
- The weaver should now correctly resolve references in PCL and netstandard assemblies. (#1117)
- Add some missing methods to the PCL reference assembly. (#1093)
- Disposed realms will not throw `ObjectDisposedException` when trying to access their members. Additionally, disposing a realm will not invalidate other instances on the same thread. (#1063)

## 0.81.0 (2016-12-14)

### Breaking Changes
* The `IQueryable<T>.ToNotifyCollectionChanged` extension methods that accept parameters are now deprecated. There is a new parameterless one that you should use instead. If you want to handle errors, you can do so by subscribing to the `Realm.OnError` event. (#938)
* `RealmResults<T>` is now marked `internal` and `Realm.All<T>()` will instead return `IQueryable<T>`. We've added a new extension method `IQueryable<T>.SubscribeForNotifications(NotificationCallbackDelegate<T>)` that allows subscribing for notifications. (#942)
* `Realm.CreateObject<T>` has been deprecated and will be removed in the next major release. (It could cause a dangerous data loss when using the synchronised realms coming soon, if a class has a PrimaryKey). (#998)
* `RealmConfiguration.ReadOnly` has been renamed to `RealmConfiguration.IsReadOnly` and is now a property instead of a field. (#858)
* `Realm.All` has been renamed to `Realm.GetAll` and the former has been obsoleted. (#858)
* `Realm.ObjectForPrimaryKey` has been renamed to `Realm.Find` and the former has been obsoleted. (#858)
* `Realm.Manage` has been renamed to `Realm.Add` and the former has been obsoleted. (#858)
* `RealmConfiguration.PathToRealm` has been renamed to `Realm.GetPathToRealm` and the former has been obsoleted. (#858)
* `RealmResults.NotificationCallback` has been extracted as a non-nested class and has been renamed to `NotificationCallbackDelegate`. (#858)
* `Realm.Close` has been removed in favor of `Realm.Dispose`. (#858)
* `RealmList<T>` is now marked `internal`. You should use `IList<T>` to define collection relationships. (#858)

### Enhancements
* In data-binding scenarios, if a setter is invoked by the binding outside of write transaction, we'll create an implicit one and commit it. This enables two-way data bindings without keeping around long-lived transactions. (#901)
* The Realm schema can now express non-nullable reference type properties with the new `[Required]` attribute. (#349)
* Exposed a new `Realm.Error` event that you can subscribe for to get notified for exceptions that occur outside user code. (#938)
* The runtime types of the collection, returned from `Realm.All` and the collection created for `IList<T>` properties on `RealmObject` now implement `INotifyCollectionChanged` so you can pass them for data-binding without any additional casting. (#938, #909)
* All RealmObjects implement `INotifyPropertyChanged`. This allows you to pass them directly for data-binding.
* Added `Realm.Compact` method that allows you to reclaim the space used by the Realm. (#968)
* `Realm.Add` returns the added object. (#931)
* Support for backlinks aka `LinkingObjects`. (#219)
* Added an `IList<T>.Move` extension method that allows you to reorder elements within the collection. For managed Lists, it calls a native method, so it is slightly more efficient than removing and inserting an item, but more importantly, it will raise the `CollectionChanged` with `NotifyCollectionChangedAction.Move` which will result in a nice move animation, rather than a reload of a ListView. (#995)

### Bug fixes
* Subscribing to `PropertyChanged` on a RealmObject and modifying an instance of the same object on a different thread will now properly raise the event. (#909)
* Using `Insert` to insert items at the end of an `IList` property will no longer throw an exception. (#978)

## 0.80.0 (2016-10-27)

### Breaking Changes
* This version updates the file format. Older versions will not be able to open files created with this version. (#846)
* `RealmList<T>` is now marked as internal. If you were using it anywhere, you should migrate to `IList<T>`. (#880)

### Enhancements
* iOS Linking all should work - we now add a [Preserve] attribue to all woven members of your `RealmObject` subclasses so you do not need to manually add `[Preserve(allMembers=true)]`  (#822)
* `Realm.Manage` calls are now much faster. You should prefer that to `Realm.CreateObject` unless you are setting only a few properties, while leaving the rest with default values. (#857)
* Added `bool update` argument to `Realm.Manage`. When `update: true` is passed, Realm will try to find and update a persisted object with the same PrimaryKey. If an object with the same PrimaryKey is not found, the umnamaged object is added. If the passed in object does not have a PrimaryKey, it will be added. Any related objects will be added or updated depending on whether they have PrimaryKeys. (#871)

    **NOTE**: cyclic relationships, where object references are not identical, will not be reconciled. E.g. this will work as expected:
    ```csharp
    var person = new Person { Name = "Peter", Id = 1 };
    person.Dog = new Dog();
    person.Dog.Owner = person;
    ```
    However this will not - it will set the Person's properties to the ones from the last instance it sees:
    ```csharp
    var person = new Person { Name = "Peter", Id = 1 };
    person.Dog = new Dog();
    person.Dog.Owner = new Person { Id = 1 };
    ```
    This is important when deserializing data from json, where you may have multiple instances of object with the same Id, but with different properties.

* `Realm.Manage` will no longer throw an exception if a managed object is passed. Instead, it will immediately return. (#871)
* Added non-generic version of `Realm.Manage`. (#871)
* Added support for nullable integer PrimaryKeys. Now you can have `long?` PrimaryKey property where `null` is a valid unique value. (#877)
* Added a weaver warning when applying Realm attributes (e.g. `[Indexed]` or `[PrimaryKey]`) on non-persisted properties. (#882)
* Added support for `==` and `!=` comparisons to realm objects in LINQ (#896), e.g.:
    ```csharp
    var peter = realm.All<Person>().FirstOrDefault(d => d.Name == "Peter");
    var petersDogs = realm.All<Dog>().Where(d => d.Owner == peter);
    ```
* Added support for `StartsWith(string, StringComparison)`, `EndsWith(string, StringComparison)`, and `Equals(string, StringComparison)` filtering in LINQ. (#893)

    **NOTE**: Currently only `Ordinal` and `OrdinalIgnoreCase` comparisons are supported. Trying to pass in a different one will result in runtime error. If no argument is supplied, `Ordinal` will be used.

## 0.78.1 (2016-09-15)

### Bug fixes
* `Realm.ObjectForPrimaryKey()` now returns null if it failed to find an object (#833).
* Querying anything but persisted properties now throws instead of causing a crash (#251 and #723)

Uses core 1.5.1

## 0.78.0 (2016-09-09)

### Breaking Changes
* The term `ObjectId` has been replaced with `PrimaryKey` in order to align with the other SDKs. This affects the `[ObjectId]` attribute used to decorate a property.

### Enhancements
* You can retrieve single objects quickly using `Realm.ObjectForPrimaryKey()` if they have a `[PrimaryKey]` property specified. (#402)
* Manual migrations are now supported. You can specify exactly how your data should be migrated when updating your data model. (#545)
* LINQ searches no longer throw a `NotSupportedException` if your integer type on the other side of an expression fails to exactly match your property's integer type.
* Additional LINQ methods now supported: (#802)
    * Last
    * LastOrDefault
    * FirstOrDefault
    * SingleOrDefault
    * ElementAt
    * ElementAtOrDefault

### Bug fixes
* Searching char field types now works. (#708)
* Now throws a RealmMigrationSchemaNeededException if you have changed a `RealmObject` subclass declaration and not incremented the `SchemaVersion` (#518)
* Fixed a bug where disposing a `Transaction` would throw an `ObjectDisposedException` if its `Realm` was garbage-collected (#779)
* Corrected the exception being thrown `IndexOutOfRangeException` to be  `ArgumentOutOfRangeException`

Uses core 1.5.1


## 0.77.2 (2016-08-11)

### Enhancements
* Setting your **Build Verbosity** to `Detailed` or `Normal` will now display a message for every property woven, which can be useful if you suspect errors with Fody weaving.
* Better exception messages will helo diagnose _EmptySchema_ problems (#739)
* Partial evaluation of LINQ expressions means more expressions types are supported as operands in binary expressions (#755)
* Support for LINQ queries that check for `null` against `string`, `byte[]` and `Nullable<T>` properties.
* Support for `string.IsNullOrEmpty` on persisted properties in LINQ queries.
* Schema construction has been streamlined to reduce overhead when opening a Realm
* Schema version numbers now start at 0 rather than UInt64.MaxValue

### Bug fixes
* `RealmResults<T>` should implement `IQueryable.Provider` implicitly (#752)
* Realms that close implicitly will no longer invalidate other instances (#746)

Uses core 1.4.2


## 0.77.1 (2016-07-25)

### Minor Changes
* Fixed a bug weaving pure PCL projects, released in v0.77.0 (#715)
* Exception messages caused by using incompatible arguments in LINQ now include the offending argument (#719)
* PCL projects using ToNotifyCollectionChanged may have crashed due to mismatch between PCL signatures and platform builds.

Uses core 1.4.0


## 0.77.0 (2016-07-18)

**Broken Version** - will not build PCL projects

### Breaking Changes
* Sort order change in previous version was reverted.

### Major Changes
* It is now possible to introspect the schema of a Realm. (#645)
* The Realm class received overloads for `Realm.CreateObject` and `Realm.All` that accept string arguments instead of generic parameters, enabling use of the `dynamic` keyword with objects whose exact type is not known at compile time. (#646)
* _To Many_ relationships can now be declared with an `IList<DestClass>` rather than requiring `RealmList<DestClass>`. This is **significantly faster** than using `RealmList` due to caching the list.   (Issue #287)
* Creating standalone objects with lists of related objects is now possible. Passing such an object into `Realm.Manage` will cause the entire object graph from that object down to become managed.

### Minor Changes
* Fixed a crash on iOS when creating many short-lived realms very rapidly in parallel (Issue #653)
* `RealmObject.IsValid` can be called to check if a managed object has been deleted
* Accessing properties on invalid objects will throw an exception rather than crash with a segfault (#662)
* Exceptions thrown when creating a Realm no longer leave a leaking handle (Issue #503)

Uses core 1.4.0


## 0.76.1 (2016-06-15)

### Minor Changes
* The `Realm` static constructor will no longer throw a `TypeLoadException` when there is an active `System.Reflection.Emit.AssemblyBuilder` in the current `AppDomain`.
* Fixed `Attempting to JIT compile` exception when using the Notifications API on iOS devices. (Issue #620)

### Breaking Changes
No API change but sort order changes slightly with accented characters grouped together and some special characters sorting differently. "One third" now sorts ahead of "one-third".

It uses the table at ftp://ftp.unicode.org/Public/UCA/latest/allkeys.txt

It groups all characters that look visually identical, that is, it puts a, à, å together and before ø, o, ö even. This is a flaw because, for example, å should come last in Denmark. But it's the best we can do now, until we get more locale aware.

Uses core 1.1.2

## 0.76.0 (2016-06-09)

### Major Changes
* `RealmObject` classes will now implicitly implement `INotifyPropertyChanged` if you specify the interface on your class. Thanks to [Joe Brock](https://github.com/jdbrock) for this contribution!

### Minor Changes
* `long` is supported in queries (Issue #607)
* Linker error looking for `System.String System.String::Format(System.IFormatProvider,System.String,System.Object)` fixed (Issue #591)
* Second-level descendants of `RealmObject` and static properties in `RealmObject` classes now cause the weaver to properly report errors as we don't (yet) support those. (Issue #603)
* Calling `.Equals()` on standalone objects no longer throws. (Issue #587)


## 0.75.0 (2016-06-02)

### Breaking Changes
* File format of Realm files is changed. Files will be automatically upgraded but opening a Realm file with older versions of Realm is not possible. NOTE: If you were using the Realm Browser specified for the old format you need to upgrade. Pick up the newest version [here](https://itunes.apple.com/app/realm-browser/id1007457278).
* `RealmResults<T>` no longer implicitly implements `INotifyCollectionChanged`. Use the new `ToNotifyCollectionChanged` method instead.

### Major Changes
* `RealmResults<T>` can be observed for granular changes via the new `SubscribeForNotifications` method.
* `Realm` gained the `WriteAsync` method which allows a write transaction to be executed on a background thread.
* Realm models can now use `byte[]` properties to store binary data.
* `RealmResults<T>` received a new `ToNotifyCollectionChanged` extension method which produces an `ObservableCollection<T>`-like wrapper suitable for MVVM data binding.

### Minor Fixes
* Nullable `DateTimeOffset` properties are supported now.
* Setting `null` to a string property will now correctly return `null`
* Failure to install Fody will now cause an exception like "Realms.RealmException: Fody not properly installed. RDB2_with_full_Realm.Dog is a RealmObject but has not been woven." instead of a `NullReferenceException`
* The PCL `RealmConfiguration` was missing some members.
* The Fody weaver is now discoverable at non-default nuget repository paths.


## 0.74.1 Released (2016-05-10)

### Minor Fixes
* Realms now refresh properly on Android when modified in other threads/processes.
* Fixes crashes under heavy combinations of threaded reads and writes.

### Minor Changes
* The two `Realm` and `RealmWeaver` NuGet packages have been combined into a single `Realm` package.
* The `String.Contains(String)`, `String.StartsWith(String)`, and `String.EndsWith(String)` methods now support variable expressions. Previously they only worked with literal strings.
* `RealmResults<T>` now implements `INotifyCollectionChanged` by raising the `CollectionChanged` event with `NotifyCollectionChangedAction.Reset` when its underlying table or query result is changed by a write transaction.

## 0.74.0 Private Beta (2016-04-02)

### Major Changes
* The Realm assembly weaver now submits anonymous usage data during each build, so we can track statistics for unique builders, as done with the Java, Swift and Objective-C products (issue #182)
* `Realm.RemoveRange<>()` and `Realm.RemoveAll<>()` methods added to allow you to delete objects from a realm.
* `Realm.Write()` method added for executing code within an implicitly committed transaction
* You can now restrict the classes allowed in a given Realm using `RealmConfiguration.ObjectClasses`.
* LINQ improvements:
  * Simple bool searches work without having to use `== true` (issue #362)
  * ! operator works to negate either simple bool properties or complex expressions (issue #77)
  * Count, Single and First can now be used after a Where expression,  (#369) eg <br />
    `realm.All<Owner>().Where(p => p.Name == "Dani").First();` as well as with a lambda expression <br />
    `realm.All<Owner>().Single( p => p.Name == "Tim");`
  * Sorting is now provided using the `OrderBy`, `OrderByDescending`, `ThenBy` and `ThenByDescending` clauses. Sorts can be applied to results of a query from a `Where` clause or sorting the entire class by applying after `All<>`.
  * The `String.Contains(String)`, `String.StartsWith(String)`, and `String.EndsWith(String)` methods can now be used in Where clauses.
  * DateTimeOffset properties can be compared in queries.
* Support for `armeabi` builds on old ARM V5 and V6 devices has been removed.

### Minor Changes
* Finish `RealmList.CopyTo` so you can apply `ToList` to related lists (issue #299)
* NuGet now inserts `libwrappers.so` for Android targets using `$(SolutionDir)packages` so it copes with the different relative paths in cross-platform (Xamarin Forms) app templates vs pure Android templates.
* `Realm.RealmChanged` event notifies you of changes made to the realm
* `Realm.Refresh()` makes sure the realm is updated with changes from other threads.


## 0.73.0 Private Beta (2016-02-26)

### Major Changes
* `RealmConfiguration.EncryptionKey` added so files can be encrypted and existing encrypted files from other Realm sources opened (assuming you have the key)


### Minor Fixes
* For PCL users, if you use `RealmConfiguration.DefaultConfiguration` without having linked a platform-specific dll, you will now get the warning message with a `PlatformNotSupportedException`. Previously threw a `TypeInitExepction`.
* Update to Core v0.96.2 and matching ObjectStore (issue #393)


## 0.72.1 Private Beta (2016-02-15)

No functional changes. Just added library builds for Android 64bit targets `x86_64` and `arm64-v8a`.


## 0.72.0 Private Beta (2016-02-13)
-
Uses Realm core 0.96.0

### Major Changes

* Added support for PCL so you can now use the NuGet in your PCL GUI or viewmodel libraries.

## 0.71.1 Private Beta (2016-01-29)

### Minor Fixes

Building IOS apps targeting the simulator sometimes got an error like:

    Error MT5209: Native linking error...building for iOS simulator,
    but linking in object file built for OSX, for architecture i386 (MT5209)

This was fixed by removing a redundant simulator library included in NuGet


## 0.71.0 Private Beta (2016-01-25)

Uses Realm core 0.95.6.

### Platform Changes
Now supporting:

* Xamarin Studio on Mac - IOS and Android
* Xamarin Studio on Windows -  Android
* Visual Studio on Windows -  IOS and Android


### Major Changes

* Added Android support as listed above.
* Added `RealmConfiguration` to provide reusable way to specify path and other settings.
* Added `Realm.Equals`, `Realm.GetHashCode` and `Realm.IsSameInstance` to provide equality checking so you can confirm realms opened in the same thread are equal (shared internal instance).
* Added `Realm.DeleteFiles(RealmConfiguration)` to aid in cleaning up related files.
* Added nullable basic types such as `int?`.
* Optimised `Realm.All<userclass>().Count()` to get rapid count of all objects of given class.
* Related lists are now supported in standalone objects.

#### LINQ
* `Count()` on `Where()` implemented.
* `Any()` on `Where()` implemented.
* `First( lambda )` and `Single( lambda )` implemented.
* Significant optimisation of `Where()` to be properly lazy, was instantiating all objects internally.


### API-Breaking Changes

* `[PrimaryKey]` attribute renamed `[ObjectId]`.
* `Realm.Attach(object)` renamed `Manage(object)`.
* Lists of related objects are now declared with `IList<otherClass>` instead of `RealmList`.

### Bug fixes

* Bug that caused a linker error for iPhone simulator fixed (#375)


## 0.70.0 First Private Beta (2015-12-08)

Requires installation from private copy of NuGet download.

### State

* Supported IOS with Xamarin Studio only.
* Basic model and read/write operations with simple LINQ `Where` searches.
* NuGet hosted as downloads from private realm/realm-dotnet repo.<|MERGE_RESOLUTION|>--- conflicted
+++ resolved
@@ -12,11 +12,8 @@
 ### Internal
 * Using Core x.y.z.
 * iOS wrappers are now built with the "new build system" introduced by Xcode 10 and used as default by Xcode 12. More info can be found in cmake's [docs](https://cmake.org/cmake/help/git-stage/variable/CMAKE_XCODE_BUILD_SYSTEM.html#variable:CMAKE_XCODE_BUILD_SYSTEM).
-<<<<<<< HEAD
+* We now refresh the resulting Realm instance when opening a synchronized Realm with `GetInstanceAsync`. (Issue [#2256](https://github.com/realm/realm-dotnet/issues/2256))
 * Added Sync tests for all platforms running on cloud-dev. (Issue [#2049](https://github.com/realm/realm-dotnet/issues/2049))
-=======
-* We now refresh the resulting Realm instance when opening a synchronized Realm with `GetInstanceAsync`. (Issue [#2256](https://github.com/realm/realm-dotnet/issues/2256))
->>>>>>> 6788590b
 
 ## 10.6.0 (2021-09-30)
 
