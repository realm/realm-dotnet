x.y.z (TBD)
<<<<<<< HEAD

### Breaking Changes

### Enhancements

### Bug fixes


1.0.4 (2017-02-21)
=======
>>>>>>> c7a6a57d
------------------

### Bug fixes

- The `Realm` NuGet package no longer clobbers the path to Win32 native binaries in `Realm.Database`. (#1239)
<<<<<<< HEAD
- Fixed a bug where garbage collecting an object with `PropertyChanged` subscribers would cause crashes. (#1237)
=======
>>>>>>> c7a6a57d

1.0.3 (2017-02-14)
------------------
# Out of Beta!
After about a year and a half of hard work, we are proud to call this a 1.0 release. There is still work to do, but Realm Xamarin is now being used by thousands of developers and has proven reliable.

## Sync
Realm Xamarin now works with the Realm Mobile Platform. This means that you can write Xamarin apps that synchronize seamlessly with a Realm Object Server, allowing you to write complex apps with Xamarin that are offline-first and automatically synchronised by adding just a few lines of code.
You can read about this in the [documentation](https://realm.io/docs/xamarin/latest/#sync).

## Windows Desktop
Realm Xamarin is no longer iOS and Android only. You can now use it to write .NET programs for Windows Desktop. Add the NuGet package to your regular .NET project and start using Realm. Some features are not supported on Windows yet. Most notably, sync does not yet work for Windows, but also encryption and notifications across processes are missing. We are working on it and you can expect support soon.

### Breaking Changes
 - `IRealmCollection<T>.ObjectSchema` is deprecated and replaced with `ISchemaSource.ObjectSchema`. (#1216) 

### Bug fixes
 - `[MapTo]` attribute is now respected in queries. (#1219)
 - Letting a Realm instance be garbage collected instead of disposing it will no longer lead to crashes. (#1212)
 - Unsubscribing from `RealmObject.PropertyChanged` in a `PropertyChanged` callback should no longer lead to crashes. (#1207)
 - `WriteAsync` now advances the read transaction so the changes made asynchronously are available immediately in the original thread. (#1192)
 - Queries on backlink properties should no longer produce unexpected results. (#1177)


0.82.1 (2017-01-27)
-------------------
### Bug fixes
- Addressed an issue where obtaining a Realm instance, reading an object, then obtaining another instance on the same thread would cause the object to become invalid and crash the application upon accessing any of its members.

0.82.0 (2017-01-23)
-------------------
### Breaking Changes
- Moved all exceptions under the `Realms.Exceptions` namespace. (#1075)
- Moved `RealmSchema` to `Realms.Schema` namespace. (#1075)
- Made the `ErrorEventArgs` constructor internal. (#1075)
- Made `ObjectSchema.Builder` and `RealmSchema.Builder` internal. (#1075)
- Passing an object that has `IList` properties to `Add(obj, update: true)` will no longer merge the lists. Instead, the `IList` property will contain only the items in the object. (#1040)

### Enhancements
- Added virtual `OnPropertyChanged` method in `RealmObject` that you can override to be notified of changes to the current object. (#1047)
- Added compile time checks that `[Required]` is applied on correct property types. (#1072)
- `Realm.Add(RealmObject obj)` will now return the passed in object, similarly to `Realm.Add<T>(T obj)`. (#1162)
- Added an extension method for `string.Contains` that accepts `StringComparison` argument and can be used in queries. When querying, only `StringComparison.Ordinal` and `StringComparison.OrdinalIgnoreCase` can be used. When not used in queries, all values for `StringComparison` are valid. (#1141)

### Bug fixes
- Adding a standalone object, that has an `IList<T>` property that has never been accessed, to the Realm will no longer throw a `NullReferenceException`. (#1040)
- `IList<T>` properties will now correctly return `IsReadOnly = true` when managed by a readonly Realm. (#1070)
- The weaver should now correctly resolve references in PCL and netstandard assemblies. (#1117)
- Add some missing methods to the PCL reference assembly. (#1093)
- Disposed realms will not throw `ObjectDisposedException` when trying to access their members. Additionally, disposing a realm will not invalidate other instances on the same thread. (#1063)

0.81.0 (2016-12-14)
-------------------
### Breaking Changes
* The `IQueryable<T>.ToNotifyCollectionChanged` extension methods that accept parameters are now deprecated. There is a new parameterless one that you should use instead. If you want to handle errors, you can do so by subscribing to the `Realm.OnError` event. (#938)
* `RealmResults<T>` is now marked `internal` and `Realm.All<T>()` will instead return `IQueryable<T>`. We've added a new extension method `IQueryable<T>.SubscribeForNotifications(NotificationCallbackDelegate<T>)` that allows subscribing for notifications. (#942)
* `Realm.CreateObject<T>` has been deprecated and will be removed in the next major release. (It could cause a dangerous data loss when using the synchronised realms coming soon, if a class has a PrimaryKey). (#998)
* `RealmConfiguration.ReadOnly` has been renamed to `RealmConfiguration.IsReadOnly` and is now a property instead of a field. (#858)
* `Realm.All` has been renamed to `Realm.GetAll` and the former has been obsoleted. (#858)
* `Realm.ObjectForPrimaryKey` has been renamed to `Realm.Find` and the former has been obsoleted. (#858)
* `Realm.Manage` has been renamed to `Realm.Add` and the former has been obsoleted. (#858)
* `RealmConfiguration.PathToRealm` has been renamed to `Realm.GetPathToRealm` and the former has been obsoleted. (#858)
* `RealmResults.NotificationCallback` has been extracted as a non-nested class and has been renamed to `NotificationCallbackDelegate`. (#858)
* `Realm.Close` has been removed in favor of `Realm.Dispose`. (#858)
* `RealmList<T>` is now marked `internal`. You should use `IList<T>` to define collection relationships. (#858)

### Enhancements
* In data-binding scenarios, if a setter is invoked by the binding outside of write transaction, we'll create an implicit one and commit it. This enables two-way data bindings without keeping around long-lived transactions. (#901)
* The Realm schema can now express non-nullable reference type properties with the new `[Required]` attribute. (#349)
* Exposed a new `Realm.Error` event that you can subscribe for to get notified for exceptions that occur outside user code. (#938)
* The runtime types of the collection, returned from `Realm.All` and the collection created for `IList<T>` properties on `RealmObject` now implement `INotifyCollectionChanged` so you can pass them for data-binding without any additional casting. (#938, #909)
* All RealmObjects implement `INotifyPropertyChanged`. This allows you to pass them directly for data-binding.
* Added `Realm.Compact` method that allows you to reclaim the space used by the Realm. (#968)
* `Realm.Add` returns the added object. (#931)
* Support for backlinks aka `LinkingObjects`. (#219)
* Added an `IList<T>.Move` extension method that allows you to reorder elements within the collection. For managed Lists, it calls a native method, so it is slightly more efficient than removing and inserting an item, but more importantly, it will raise the `CollectionChanged` with `NotifyCollectionChangedAction.Move` which will result in a nice move animation, rather than a reload of a ListView. (#995)

### Bug fixes
* Subscribing to `PropertyChanged` on a RealmObject and modifying an instance of the same object on a different thread will now properly raise the event. (#909)
* Using `Insert` to insert items at the end of an `IList` property will no longer throw an exception. (#978)

0.80.0 (2016-10-27)
-------------------
### Breaking Changes
* This version updates the file format. Older versions will not be able to open files created with this version. (#846)
* `RealmList<T>` is now marked as internal. If you were using it anywhere, you should migrate to `IList<T>`. (#880)

### Enhancements
* iOS Linking all should work - we now add a [Preserve] attribue to all woven members of your `RealmObject` subclasses so you do not need to manually add `[Preserve(allMembers=true)]`  (#822)
* `Realm.Manage` calls are now much faster. You should prefer that to `Realm.CreateObject` unless you are setting only a few properties, while leaving the rest with default values. (#857)
* Added `bool update` argument to `Realm.Manage`. When `update: true` is passed, Realm will try to find and update a persisted object with the same PrimaryKey. If an object with the same PrimaryKey is not found, the umnamaged object is added. If the passed in object does not have a PrimaryKey, it will be added. Any related objects will be added or updated depending on whether they have PrimaryKeys. (#871)
    
    **NOTE**: cyclic relationships, where object references are not identical, will not be reconciled. E.g. this will work as expected:
    ```csharp
    var person = new Person { Name = "Peter", Id = 1 };
    person.Dog = new Dog();
    person.Dog.Owner = person;
    ```
    However this will not - it will set the Person's properties to the ones from the last instance it sees:
    ```csharp
    var person = new Person { Name = "Peter", Id = 1 };
    person.Dog = new Dog();
    person.Dog.Owner = new Person { Id = 1 };
    ```
    This is important when deserializing data from json, where you may have multiple instances of object with the same Id, but with different properties.

* `Realm.Manage` will no longer throw an exception if a managed object is passed. Instead, it will immediately return. (#871)
* Added non-generic version of `Realm.Manage`. (#871)
* Added support for nullable integer PrimaryKeys. Now you can have `long?` PrimaryKey property where `null` is a valid unique value. (#877)
* Added a weaver warning when applying Realm attributes (e.g. `[Indexed]` or `[PrimaryKey]`) on non-persisted properties. (#882)
* Added support for `==` and `!=` comparisons to realm objects in LINQ (#896), e.g.:
    ```csharp
    var peter = realm.All<Person>().FirstOrDefault(d => d.Name == "Peter");
    var petersDogs = realm.All<Dog>().Where(d => d.Owner == peter);
    ```
* Added support for `StartsWith(string, StringComparison)`, `EndsWith(string, StringComparison)`, and `Equals(string, StringComparison)` filtering in LINQ. (#893)

    **NOTE**: Currently only `Ordinal` and `OrdinalIgnoreCase` comparisons are supported. Trying to pass in a different one will result in runtime error. If no argument is supplied, `Ordinal` will be used.

0.78.1 (2016-09-15)
-------------------
### Bug fixes
* `Realm.ObjectForPrimaryKey()` now returns null if it failed to find an object (#833).
* Querying anything but persisted properties now throws instead of causing a crash (#251 and #723)

Uses core 1.5.1


0.78.0 (2016-09-09)
-------------------
### Breaking Changes
* The term `ObjectId` has been replaced with `PrimaryKey` in order to align with the other SDKs. This affects the `[ObjectId]` attribute used to decorate a property.

### Enhancements
* You can retrieve single objects quickly using `Realm.ObjectForPrimaryKey()` if they have a `[PrimaryKey]` property specified. (#402)
* Manual migrations are now supported. You can specify exactly how your data should be migrated when updating your data model. (#545)
* LINQ searches no longer throw a `NotSupportedException` if your integer type on the other side of an expression fails to exactly match your property's integer type.
* Additional LINQ methods now supported: (#802)
    * Last
    * LastOrDefault
    * FirstOrDefault
    * SingleOrDefault
    * ElementAt
    * ElementAtOrDefault

### Bug fixes
* Searching char field types now works. (#708)
* Now throws a RealmMigrationSchemaNeededException if you have changed a `RealmObject` subclass declaration and not incremented the `SchemaVersion` (#518)
* Fixed a bug where disposing a `Transaction` would throw an `ObjectDisposedException` if its `Realm` was garbage-collected (#779)
* Corrected the exception being thrown `IndexOutOfRangeException` to be  `ArgumentOutOfRangeException`

Uses core 1.5.1


0.77.2 (2016-08-11)
-------------------
### Enhancements
* Setting your **Build Verbosity** to `Detailed` or `Normal` will now display a message for every property woven, which can be useful if you suspect errors with Fody weaving.
* Better exception messages will helo diagnose _EmptySchema_ problems (#739)
* Partial evaluation of LINQ expressions means more expressions types are supported as operands in binary expressions (#755)
* Support for LINQ queries that check for `null` against `string`, `byte[]` and `Nullable<T>` properties.
* Support for `string.IsNullOrEmpty` on persisted properties in LINQ queries.
* Schema construction has been streamlined to reduce overhead when opening a Realm
* Schema version numbers now start at 0 rather than UInt64.MaxValue

### Bug fixes
* `RealmResults<T>` should implement `IQueryable.Provider` implicitly (#752)
* Realms that close implicitly will no longer invalidate other instances (#746)

Uses core 1.4.2


0.77.1 (2016-07-25)
-------------------
### Minor Changes
* Fixed a bug weaving pure PCL projects, released in v0.77.0 (#715)
* Exception messages caused by using incompatible arguments in LINQ now include the offending argument (#719)
* PCL projects using ToNotifyCollectionChanged may have crashed due to mismatch between PCL signatures and platform builds.

Uses core 1.4.0


0.77.0 (2016-07-18)
-------------------
**Broken Version** - will not build PCL projects

### Breaking Changes
* Sort order change in previous version was reverted.

### Major Changes
* It is now possible to introspect the schema of a Realm. (#645)
* The Realm class received overloads for `Realm.CreateObject` and `Realm.All` that accept string arguments instead of generic parameters, enabling use of the `dynamic` keyword with objects whose exact type is not known at compile time. (#646)
* _To Many_ relationships can now be declared with an `IList<DestClass>` rather than requiring `RealmList<DestClass>`. This is **significantly faster** than using `RealmList` due to caching the list.   (Issue #287)
* Creating standalone objects with lists of related objects is now possible. Passing such an object into `Realm.Manage` will cause the entire object graph from that object down to become managed.

### Minor Changes
* Fixed a crash on iOS when creating many short-lived realms very rapidly in parallel (Issue #653)
* `RealmObject.IsValid` can be called to check if a managed object has been deleted
* Accessing properties on invalid objects will throw an exception rather than crash with a segfault (#662)
* Exceptions thrown when creating a Realm no longer leave a leaking handle (Issue #503)

Uses core 1.4.0


0.76.1 (2016-06-15)
-------------------

### Minor Changes
* The `Realm` static constructor will no longer throw a `TypeLoadException` when there is an active `System.Reflection.Emit.AssemblyBuilder` in the current `AppDomain`.
* Fixed `Attempting to JIT compile` exception when using the Notifications API on iOS devices. (Issue #620)

### Breaking Changes
No API change but sort order changes slightly with accented characters grouped together and some special characters sorting differently. "One third" now sorts ahead of "one-third".

It uses the table at ftp://ftp.unicode.org/Public/UCA/latest/allkeys.txt

It groups all characters that look visually identical, that is, it puts a, à, å together and before ø, o, ö even. This is a flaw because, for example, å should come last in Denmark. But it's the best we can do now, until we get more locale aware.

Uses core 1.1.2

0.76.0 (2016-06-09)
-------------------

### Major Changes
* `RealmObject` classes will now implicitly implement `INotifyPropertyChanged` if you specify the interface on your class. Thanks to [Joe Brock](https://github.com/jdbrock) for this contribution!

### Minor Changes
* `long` is supported in queries (Issue #607)
* Linker error looking for `System.String System.String::Format(System.IFormatProvider,System.String,System.Object)` fixed (Issue #591)
* Second-level descendants of `RealmObject` and static properties in `RealmObject` classes now cause the weaver to properly report errors as we don't (yet) support those. (Issue #603)
* Calling `.Equals()` on standalone objects no longer throws. (Issue #587)


0.75.0 (2016-06-02)
-------------------

### Breaking Changes
* File format of Realm files is changed. Files will be automatically upgraded but opening a Realm file with older versions of Realm is not possible. NOTE: If you were using the Realm Browser specified for the old format you need to upgrade. Pick up the newest version [here](https://itunes.apple.com/app/realm-browser/id1007457278).
* `RealmResults<T>` no longer implicitly implements `INotifyCollectionChanged`. Use the new `ToNotifyCollectionChanged` method instead.

### Major Changes
* `RealmResults<T>` can be observed for granular changes via the new `SubscribeForNotifications` method.
* `Realm` gained the `WriteAsync` method which allows a write transaction to be executed on a background thread.
* Realm models can now use `byte[]` properties to store binary data.
* `RealmResults<T>` received a new `ToNotifyCollectionChanged` extension method which produces an `ObservableCollection<T>`-like wrapper suitable for MVVM data binding.

### Minor Fixes
* Nullable `DateTimeOffset` properties are supported now.
* Setting `null` to a string property will now correctly return `null`
* Failure to install Fody will now cause an exception like "Realms.RealmException: Fody not properly installed. RDB2_with_full_Realm.Dog is a RealmObject but has not been woven." instead of a `NullReferenceException`
* The PCL `RealmConfiguration` was missing some members.
* The Fody weaver is now discoverable at non-default nuget repository paths.


0.74.1 Released (2016-05-10)
-------------------
### Minor Fixes
* Realms now refresh properly on Android when modified in other threads/processes.
* Fixes crashes under heavy combinations of threaded reads and writes.

### Minor Changes
* The two `Realm` and `RealmWeaver` NuGet packages have been combined into a single `Realm` package.
* The `String.Contains(String)`, `String.StartsWith(String)`, and `String.EndsWith(String)` methods now support variable expressions. Previously they only worked with literal strings.  
* `RealmResults<T>` now implements `INotifyCollectionChanged` by raising the `CollectionChanged` event with `NotifyCollectionChangedAction.Reset` when its underlying table or query result is changed by a write transaction.

0.74.0 Private Beta (2016-04-02)
-------------------

### Major Changes
* The Realm assembly weaver now submits anonymous usage data during each build, so we can track statistics for unique builders, as done with the Java, Swift and Objective-C products (issue #182)
* `Realm.RemoveRange<>()` and `Realm.RemoveAll<>()` methods added to allow you to delete objects from a realm.
* `Realm.Write()` method added for executing code within an implicitly committed transaction
* You can now restrict the classes allowed in a given Realm using `RealmConfiguration.ObjectClasses`.
* LINQ improvements:
  * Simple bool searches work without having to use `== true` (issue #362)
  * ! operator works to negate either simple bool properties or complex expressions (issue #77)
  * Count, Single and First can now be used after a Where expression,  (#369) eg <br /> 
    `realm.All<Owner>().Where(p => p.Name == "Dani").First();` as well as with a lambda expression <br />
    `realm.All<Owner>().Single( p => p.Name == "Tim");` 
  * Sorting is now provided using the `OrderBy`, `OrderByDescending`, `ThenBy` and `ThenByDescending` clauses. Sorts can be applied to results of a query from a `Where` clause or sorting the entire class by applying after `All<>`.
  * The `String.Contains(String)`, `String.StartsWith(String)`, and `String.EndsWith(String)` methods can now be used in Where clauses.  
  * DateTimeOffset properties can be compared in queries.
* Support for `armeabi` builds on old ARM V5 and V6 devices has been removed.  

### Minor Changes
* Finish `RealmList.CopyTo` so you can apply `ToList` to related lists (issue #299)
* NuGet now inserts `libwrappers.so` for Android targets using `$(SolutionDir)packages` so it copes with the different relative paths in cross-platform (Xamarin Forms) app templates vs pure Android templates.  
* `Realm.RealmChanged` event notifies you of changes made to the realm
* `Realm.Refresh()` makes sure the realm is updated with changes from other threads.


0.73.0 Private Beta (2016-02-26)
-------------------
### Major Changes
* `RealmConfiguration.EncryptionKey` added so files can be encrypted and existing encrypted files from other Realm sources opened (assuming you have the key)


### Minor Fixes
* For PCL users, if you use `RealmConfiguration.DefaultConfiguration` without having linked a platform-specific dll, you will now get the warning message with a `PlatformNotSupportedException`. Previously threw a `TypeInitExepction`.
* Update to Core v0.96.2 and matching ObjectStore (issue #393)


0.72.1 Private Beta (2016-02-15) 
-------------------
No functional changes. Just added library builds for Android 64bit targets `x86_64` and `arm64-v8a`.


0.72.0 Private Beta (2016-02-13)
-------------------

Uses Realm core 0.96.0

### Major Changes

* Added support for PCL so you can now use the NuGet in your PCL GUI or viewmodel libraries.

0.71.1 Private Beta (2016-01-29)
-------------------
### Minor Fixes

Building IOS apps targeting the simulator sometimes got an error like:

    Error MT5209: Native linking error...building for iOS simulator, 
    but linking in object file built for OSX, for architecture i386 (MT5209) 

This was fixed by removing a redundant simulator library included in NuGet


0.71.0 Private Beta (2016-01-25)
-------------------

Uses Realm core 0.95.6.

### Platform Changes
Now supporting:

* Xamarin Studio on Mac - IOS and Android
* Xamarin Studio on Windows -  Android
* Visual Studio on Windows -  IOS and Android


### Major Changes

* Added Android support as listed above.
* Added `RealmConfiguration` to provide reusable way to specify path and other settings.
* Added `Realm.Equals`, `Realm.GetHashCode` and `Realm.IsSameInstance` to provide equality checking so you can confirm realms opened in the same thread are equal (shared internal instance).
* Added `Realm.DeleteFiles(RealmConfiguration)` to aid in cleaning up related files.
* Added nullable basic types such as `int?`.
* Optimised `Realm.All<userclass>().Count()` to get rapid count of all objects of given class.
* Related lists are now supported in standalone objects.

#### LINQ 
* `Count()` on `Where()` implemented.
* `Any()` on `Where()` implemented.
* `First( lambda )` and `Single( lambda )` implemented.
* Significant optimisation of `Where()` to be properly lazy, was instantiating all objects internally.


### API-Breaking Changes

* `[PrimaryKey]` attribute renamed `[ObjectId]`.
* `Realm.Attach(object)` renamed `Manage(object)`.
* Lists of related objects are now declared with `IList<otherClass>` instead of `RealmList`.

### Bug fixes

* Bug that caused a linker error for iPhone simulator fixed (#375)


0.70.0 First Private Beta (2015-12-08)
--------------------------
Requires installation from private copy of NuGet download.

### State

* Supported IOS with Xamarin Studio only.
* Basic model and read/write operations with simple LINQ `Where` searches.
* NuGet hosted as downloads from private realm/realm-dotnet repo.<|MERGE_RESOLUTION|>--- conflicted
+++ resolved
@@ -1,5 +1,5 @@
 x.y.z (TBD)
-<<<<<<< HEAD
+------------------
 
 ### Breaking Changes
 
@@ -9,17 +9,12 @@
 
 
 1.0.4 (2017-02-21)
-=======
->>>>>>> c7a6a57d
 ------------------
 
 ### Bug fixes
 
 - The `Realm` NuGet package no longer clobbers the path to Win32 native binaries in `Realm.Database`. (#1239)
-<<<<<<< HEAD
 - Fixed a bug where garbage collecting an object with `PropertyChanged` subscribers would cause crashes. (#1237)
-=======
->>>>>>> c7a6a57d
 
 1.0.3 (2017-02-14)
 ------------------
