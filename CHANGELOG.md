## vNext (TBD)

### Enhancements
* Added two extension methods on `IDictionary` to get an `IQueryable` collection wrapping the dictionary's values:
  * `dictionary.AsRealmQueryable()` allows you to get a `IQueryable<T>` from `IDictionary<string, T>` that can be then treated as a regular queryable collection and filtered/ordered with LINQ or `Filter(string)`.
  * `dictionary.Filter(query, arguments)` will filter the list and return a filtered collection of dictionary's values. It is roughly equivalent to `dictionary.AsRealmQueryable().Filter(query, arguments)`.

  The resulting queryable collection will behave identically to the results obtained by calling `realm.All<T>()`, i.e. it will emit notifications when it changes and automatically update itself. (Issue [#2647](https://github.com/realm/realm-dotnet/issues/2647))
* Improve performance of client reset with automatic recovery and converting top-level tables into embedded tables. (Core upgrade)
* Flexible sync will now wait for the server to have sent all pending history after a bootstrap before marking a subscription as Complete. (Core upgrade)

### Fixed
* Prevented `IEmbeddedObject`s and `IAsymmetricObject`s from being used as `RealmValue`s when added to a realm, and displaying more meaningful error messages.
* Fix a use-after-free if the last external reference to an encrypted Realm was closed between when a client reset error was received and when the download of the new Realm began. (Core upgrade)
* Fixed an assertion failure during client reset with recovery when recovering a list operation on an embedded object that has a link column in the path prefix to the list from the top level object. (Core upgrade)
* Opening an unencrypted file with an encryption key would sometimes report a misleading error message that indicated that the problem was something other than a decryption failure. (Core upgrade)
* Fix a rare deadlock which could occur when closing a synchronized Realm immediately after committing a write transaction when the sync worker thread has also just finished processing a changeset from the server. (Core upgrade)
* Fix a race condition which could result in "operation cancelled" errors being delivered to async open callbacks rather than the actual sync error which caused things to fail. (Core upgrade)
* Bootstraps will not be applied in a single write transaction - they will be applied 1MB of changesets at a time, or as configured by the SDK. (Core upgrade)
* Fix database corruption and encryption issues on apple platforms. (Core upgrade)
<<<<<<< HEAD
* Fixed an issue that would cause an exception when using unmanaged objects in bindings (Issue [#3094](https://github.com/realm/realm-dotnet/issues/3094))
=======
>>>>>>> f2ce46ab

### Compatibility
* Realm Studio: 12.0.0 or later.

### Internal
* Using Core 12.12.0.

## 10.18.0 (2022-11-02)

### Enhancements
* Introduced `Realm.SourceGenerator`, a [Source Generator](https://learn.microsoft.com/en-us/dotnet/csharp/roslyn-sdk/source-generators-overview) that can generate Realm model classes. This is part of our ongoing effort to modernize the Realm library, and will allow to introduce certain language level features easier in the future.
In order to use the source generation the model classes need to be declared implementing one of the base interfaces (`IRealmObject`, `IEmbeddedObject` or `IAsymmetricObject`) and be declared partial. For example:
  ```cs
  public partial class Person: IRealmObject
  {
      public int Age { get; set; }

      public string Name { get; set; }

      public PhoneNumber Phone { get; set; }
  }

  public partial class PhoneNumber: IEmbeddedObject
  {
      public string Number { get; set; }

      public string Prefix { get; set; }
  }
  ```
  The source generator will then take care of adding the full implementation for the interfaces.

  Most of the time converting the "classic" Realm model classes (classes derived from `RealmObject`, `EmbeddedObject` or `AsymmetricObject`) to use the new source generation means just defining the class as partial and switching out the base class for the corresponding interface implementation.
  The classic Realm model definition will still be supported, but will be phased out in the future.

  Please note that the source generator is still in beta, so let us know if you experience any issue while using them.
  Some additional notes:
  * `OnManaged` and `OnPropertyChanged` are now partial methods.
  * Inheritance is not supported, so the Realm models cannot derive from any other class.
  * Nested classes are not supported.

### Fixed
* Fixed a NullReferenceException being thrown when subscribing to `PropertyChanged` notifications on a `Session` instance that is then garbage collected prior to unsubscribing. (PR [#3061](https://github.com/realm/realm-dotnet/pull/3061))
* Removed bitcode support from the iOS binary as it's no longer accepted for App Store submissions. (Issue [#3059](https://github.com/realm/realm-dotnet/issues/3059))
* Fixed returning the parent when accessing it on an `IEmbeddedObject`. (Issue [#2742](https://github.com/realm/realm-dotnet/issues/2742))
* Slightly increased performance and reduced allocations when creating an enumerator for frozen collections (Issue [#2815](https://github.com/realm/realm-dotnet/issues/2815)).

### Compatibility
* Realm Studio: 11.0.0 or later.

### Internal
* Using Core 12.9.0.
* Added workflow to automatically assign users to issues and PRs. (PR [#3069](https://github.com/realm/realm-dotnet/pull/3069))
* Added workflow to validate changelog has been updated. (PR [#3069](https://github.com/realm/realm-dotnet/pull/3069))

## 10.17.0 (2022-10-06)

### Enhancements
* Prioritize integration of local changes over remote changes - shorten the time users may have to wait when committing local changes. Stop storing downloaded changesets in history. (Core upgrade)
* Greatly improve the performance of sorting or distincting a Dictionary's keys or values. The most expensive operation is now performed O(log N) rather than O(N log N) times, and large Dictionaries can see upwards of 99% reduction in time to sort. (Core upgrade)
* Seamlessly handle migrating an App Services application deployment model. (Core upgrade)

### Fixed
* Fix a use-after-free when a sync session is closed and the app is destroyed at the same time. (Core upgrade)
* Fixed a `NullReferenceException` occurring in `RealmObjectBase`'s finalizer whenever an exception is thrown before the object gets initialized. (Issue [#3045](https://github.com/realm/realm-dotnet/issues/3045))

### Compatibility
* Realm Studio: 12.0.0 or later.

### Internal
* Using Core 12.9.0

## 10.16.0 (2022-10-03)

### Enhancements
* Introduced `AsymmetricObject` intended for write-heavy workloads, where high performance is generally important. This new object:
  1. syncs data unidirectionaly, from the clients to the server
  1. can't be queried, deleted, or modified once added to the Realm
  1. is only usable with flexible sync
  1. can't be the receiveing end of any type of relationship
  1. can contain `EmbeddedObject`s but cannot link to `RealmObject` or `AsymmetricObject`.

  In the same write transaction, it is legal to add `AsymmetricObject`s and `RealmObject`s
  ```cs
  class Measurement : AsymmetricObject
  {
      [PrimaryKey, MapTo("_id")]
      public Guid Id { get; private set; } = Guid.NewGuid();

      public double Value { get; set; }

      public DataTimeOffset Timestamp { get; private set; } = DateTimeOffset.UtcNow;
  }

  class Person : RealmObject
  {
      //............
  }

  //.....

  var measurement = new Measurement
  {
    Value = 9.876
  };

  realm.Write(() =>
  {
      realm.Add(measurement);

      realm.Add(new Person());
  });

  _ = asymmetricObject.Value;   // runtime error
  _ = realm.All<Measurement>(); // compile time error
  ```
* Added two client reset handlers, `RecoverUnsyncedChangesHandler` and `RecoverOrDiscardUnsyncedChangesHandler`, that try to automatically merge the unsynced local changes with the remote ones in the event of a client reset. Specifically with `RecoverOrDiscardUnsyncedChangesHandler`, you can fallback to the discard local strategy in case the automatic merge can't be performed as per your server's rules. These new two stragegies simplify even more the handling of client reset events when compared to `DiscardUnsyncedChangesHandler`.`RecoverOrDiscardUnsyncedChangesHandler` is going to be the default from now on. An example is as follows
* Added two client reset handlers, `RecoverUnsyncedChangesHandler` and `RecoverOrDiscardUnsyncedChangesHandler`, that try to automatically merge the unsynced local changes with the remote ones in the event of a client reset. Specifically with `RecoverOrDiscardUnsyncedChangesHandler`, you can fallback to the discard unsynced strategy in case the automatic merge can't be performed as per your server's rules. These new two stragegies simplify even more the handling of client reset events when compared to `DiscardUnsyncedChangesHandler`.`RecoverOrDiscardUnsyncedChangesHandler` is going to be the default from now on. More info on the aforementioned strategies can be found in our [docs page](https://www.mongodb.com/docs/realm/sdk/dotnet/advanced-guides/client-reset/). An example usage of one of the new handler is as follows:
  ```cs
  var conf = new PartitionSyncConfiguration(partition, user)
  {
    ClientResetHandler = new RecoverOrDiscardUnsyncedChangesHandler
    {
      // As always, the following callbacks are optional

      OnBeforeReset = (beforeFrozen) =>
      {
        // executed right before a client reset is about to happen
      },
      OnAfterRecovery = (beforeFrozen, after) =>
      {
        // executed right after an automatic recovery from a client reset has completed
      },
      OnAfterDiscard = (beforeFrozen, after) =>
      {
        // executed after an automatic recovery from a client reset has failed but the DiscardUnsyncedChanges fallback has completed
      },
      ManualResetFallback = (session, err) =>
      {
        // handle the reset manually
      }
    }
  };
  ```
  (PR [#2745](https://github.com/realm/realm-dotnet/issues/2745))
* Introducing string query support for constant list expressions such as `realm.All<Car>().Filter("Color IN {'blue', 'orange'}")`. This also includes general query support for list vs list matching such as `realm.All<Car>().Filter("NONE Features IN {'ABS', 'Seat Heating'}")`. (Core upgrade)
* Improve performance when a new Realm file connects to the server for the first time, especially when significant amounts of data has been written while offline. (Core upgrade)
* Shift more of the work done on the sync worker thread out of the write transaction used to apply server changes, reducing how long it blocks other threads from writing. (Core upgrade)
* Improve the performance of the sync changeset parser, which speeds up applying changesets from the server. (Core upgrade)

### Fixed
* Added a more meaningful error message whenever a project doesn't have `[TargetFramework]` defined. (Issue [#2843](https://github.com/realm/realm-dotnet/issues/2843))
* Opening a read-only Realm for the first time with a `SyncConfiguration` did not set the schema version, which could lead to `m_schema_version != ObjectStore::NotVersioned` assertion failures. (Core upgrade)
* Upload completion callbacks (i.e. `Session.WaitForUploadAsync`) may have called before the download message that completed them was fully integrated. (Core upgrade)
* Fixed an exception "fcntl() with F_BARRIERFSYNC failed: Inappropriate ioctl for device" when running with MacOS on an exFAT drive. (Core upgrade)
* Syncing of a Decimal128 with big significand could result in a crash. (Core upgrade)
* `Realm.Refresh()` did not actually advance to the latest version in some cases. If there was a version newer than the current version which did not require blocking it would advance to that instead, contrary to the documented behavior. (Core upgrade)
* Several issues around notifications were fixed. (Core upgrade)
  * Fix a data race on RealmCoordinator::m_sync_session which could occur if multiple threads performed the initial open of a Realm at once.
  * If a SyncSession outlived the parent Realm and then was adopted by a new Realm for the same file, other processes would not get notified for sync writes on that file.
  * Fix one cause of QoS inversion warnings when performing writes on the main thread on Apple platforms. Waiting for async notifications to be ready is now done in a QoS-aware ways.
* If you set a subscription on a link in flexible sync, the server would not know how to handle it ([#5409](https://github.com/realm/realm-core/issues/5409), since v11.6.1)
* If a case insensitive query searched for a string including an 4-byte UTF8 character, the program would crash. (Core upgrade)
* Added validation to prevent adding a removed object using Realm.Add. (Issue [#3020](https://github.com/realm/realm-dotnet/issues/3020))

### Compatibility
* Realm Studio: 12.0.0 or later.

### Internal
* Using Core 12.7.0.

## 10.15.1 (2022-08-08)

### Fixed
* Fixed an issue introduced in 10.15.0 that would prevent non-anonoymous user authentication against Atlas App Services. (Issue [#2987](https://github.com/realm/realm-dotnet/issues/2987))
* Added override to `User.ToString()` that outputs the user id and provider. (PR [#2988](https://github.com/realm/realm-dotnet/pull/2988))
* Added == and != operator overloads to `User` that matches the behavior of `User.Equals`. (PR [#2988](https://github.com/realm/realm-dotnet/pull/2988))

### Compatibility
* Realm Studio: 12.0.0 or later.

### Internal
* Using Core 12.4.0.

## 10.15.0 (2022-08-05)

### Enhancements
* Preview support for .NET 6 with Mac Catalyst and MAUI. (PR [#2959](https://github.com/realm/realm-dotnet/pull/2959))
* Reduce use of memory mappings and virtual address space (Core upgrade)

### Fixed
* Fix a data race when opening a flexible sync Realm (Core upgrade).
* Fixed a missing backlink removal when setting a `RealmValue` from a `RealmObject` to null or any other non-RealmObject value. Users may have seen exception of "key not found" or assertion failures such as `mixed.hpp:165: [realm-core-12.1.0] Assertion failed: m_type` when removing the destination object. (Core upgrade)
* Fixed an issue on Windows that would cause high CPU usage by the sync client when there are no active sync sessions. (Core upgrade)
* Improved performance of sync clients during integration of changesets with many small strings (totalling > 1024 bytes per changeset) on iOS 14, and devices which have restrictive or fragmented memory. (Core upgrade)
* Fix exception when decoding interned strings in realm-apply-to-state tool. (Core upgrade)
* Fix a data race when committing a transaction while multiple threads are waiting for the write lock on platforms using emulated interprocess condition variables (most platforms other than non-Android Linux). (Core upgrade)
* Fix some cases of running out of virtual address space (seen/reported as mmap failures) (Core upgrade)
* Decimal128 values with more than 110 significant bits were not synchronized correctly with the server (Core upgrade)

### Compatibility
* Realm Studio: 12.0.0 or later.

### Internal
* Using Core 12.4.0.

## 10.14.0 (2022-06-02)

### Enhancements
* Added a more efficient replacement for `Realm.WriteAsync`. The previous API would start a background thread, open the Realm there and run a synchronous write transaction on the background thread. The new API will asynchronously acquire the write lock (begin transaction) and asynchronously commit the transaction, but the actual write block will execute on the original thread. This means that objects/queries captured before the block can be used inside the block without relying on threadsafe references. Importantly, you can mix and match async and sync calls. And when calling any `Realm.WriteAsync` on a background thread the call is just run synchronously, so you should use `Realm.Write` for readability sake. The new API is made of `Realm.WriteAsync<T>(Func<T> function, CancellationToken cancellationToken)`, `Realm.WriteAsync(Action action, CancellationToken cancellationToken)`, `Realm.BeginWriteAsync(CancellationToken cancellationToken)` and `Transaction.CommitAsync(CancellationToken cancellationToken)`. While the `Transaction.Rollback()` doesn't need an async counterpart. The deprecated API calls are `Realm.WriteAsync(Action<Realm> action)`, `Real.WriteAsync<T>(Func<Realm, IQueryable<T>> function)`, `Realm.WriteAsync<T>(Func<Realm, IList<T>> function)` and `Realm.WriteAsync<T>(Func<Realm, T> function)`. Here is an example of usage:
  ```csharp
  using Realms;

  var person = await _realm.WriteAsync(() =>
  {
    return _realm.Add(
      new Person
      {
        FirstName = "Marco"
      });
  });

  // you can use/modify person now
  // without the need of using ThreadSafeReference
  ```
  (PR [#2899](https://github.com/realm/realm-dotnet/pull/2899))
* Added the method `App.DeleteUserFromServerAsync` to delete a user from the server. It will also invalidate the user locally as well as remove all their local data. It will not remove any data the user has uploaded from the server. (Issue [#2675](https://github.com/realm/realm-dotnet/issues/2675))
* Added boolean property `ChangeSet.IsCleared` that is true when the collection gets cleared. Also Realm collections now raise `CollectionChanged` event with action `Reset` instead of `Remove` when the collections is cleared. Please note that this will work only with collection properties, such as `IList` and `ISet`. (Issue [#2856](https://github.com/realm/realm-dotnet/issues/2856))
* Added `PopulateInitialSubscriptions` to `FlexibleSyncConfiguration` - this is a callback that will be invoked the first time a Realm is opened. It allows you to create the initial subscriptions that will be added to the Realm before it is opened. (Issue [#2913](https://github.com/realm/realm-dotnet/issues/2913))
* Bump the SharedInfo version to 12. This requires update of any app accessing the file in a multiprocess scenario, including Realm Studio.
* The sync client will gracefully handle compensating write error messages from the server and pass detailed info to the SDK's sync error handler about which objects caused the compensating write to occur. ([#5528](https://github.com/realm/realm-core/pull/5528))

### Fixed
* Adding an object to a Set, deleting the parent object, and then deleting the previously mentioned object causes crash ([#5387](https://github.com/realm/realm-core/issues/5387))
* Flexible sync would not correctly resume syncing if a bootstrap was interrupted ([#5466](https://github.com/realm/realm-core/pull/5466))
* Flexible sync will now ensure that a bootstrap from the server will only be applied if the entire bootstrap is received - ensuring there are no orphaned objects as a result of changing the read snapshot on the server ([#5331](https://github.com/realm/realm-core/pull/5331))
* Partially fix a performance regression in write performance on Apple platforms. Committing an empty write transaction is ~10x faster than 10.13.0, but still slower than pre-10.7.1 due to using more crash-safe file synchronization (since v10.7.1). (Swift issue [#7740](https://github.com/realm/realm-swift/issues/7740)).

### Compatibility
* Realm Studio: 12.0.0 or later.

### Internal
* Using Core 12.1.0.

## 10.13.0 (2022-05-18)

### Enhancements
* Added the functionality to convert Sync Realms into Local Realms and Local Realms into Sync Realms. (Issue [#2746](https://github.com/realm/realm-dotnet/issues/2746))
* Added support for a new client reset strategy, called [Discard Unsynced Changes](https://docs.mongodb.com/realm/sync/error-handling/client-resets/#discard-unsynced-changes). This new stragegy greatly simplifies the handling of a client reset event on a synchronized Realm.
This addition makes `Session.Error` **deprecated**. In order to temporarily continue using the current `Session.Error` the following must be done:
  ```csharp
    var conf = new PartitionSyncConfiguration(partition, user)
    {
      ClientResetHandler = new ManualRecoveryHandler();
    };
  ```
  In order to take advantage of the new **Discard Unsynced Changes** feature, the following should be done (all callbacks are optional):
  ```csharp
    var conf = new PartitionSyncConfiguration(partition, user)
    {
      ClientResetHandler = new DiscardLocalResetHandler
      {
        OnBeforeReset = (beforeFrozen) =>
        {
          // executed right before a client reset is about to happen
        },
        OnAfterReset = (beforeFrozen, after) =>
        {
          // executed right after a client reset is has completed
        },
        ManualResetFallback = (session, err) =>
        {
          // handle the reset manually
        }
      }
    };
  ```
  If, instead, you want to continue using the manual solution even after the end of the deprecation period, the following should be done
  ```csharp
    var conf = new PartitionSyncConfiguration(partition, user)
    {
      ClientResetHandler = new ManualRecoveryHandler((sender, e) =>
      {
          // user's code for manual recovery
      });
  ```

### Fixed
* Fixed a `System.DllNotFoundException` being thrown by Realm APIs at startup on Xamarin.iOS (Issue [#2926](https://github.com/realm/realm-dotnet/issues/2926), since 10.12.0)

### Compatibility
* Realm Studio: 11.0.0 or later.

### Internal
* Using Core 11.14.0.

## 10.12.0 (2022-05-05)

### Enhancements
* Preview support for .NET 6 with iOS, Android, and MAUI.
  We've added tentative support for the new .NET 6 Mobile workloads (except MacCatalyst, which will be enabled later). The .NET tooling itself is still in preview so we don't have good test coverage of the new platforms just yet. Please report any issues you find at https://github.com/realm/realm-dotnet/issues/new/choose.

### Compatibility
* Realm Studio: 11.0.0 or later.

### Internal
* Using Core 11.14.0.

## 10.11.2 (2022-04-12)

### Fixed
* Fixed corruption bugs when encryption is used. (Core Issue [#5360](https://github.com/realm/realm-core/issues/5360))

### Compatibility
* Realm Studio: 11.0.0 or later.

### Internal
* Using Core 11.14.0.

## 10.11.1 (2022-03-31)

### Fixed
* Fixed an issue that would cause the managed HttpClientHandler to be used in Xamarin applications, even if the project is configured to use the native one. (Issue [#2892](https://github.com/realm/realm-dotnet/issues/2892))

### Compatibility
* Realm Studio: 11.0.0 or later.

### Internal
* Using Core 11.12.0.

## 10.11.0 (2022-03-28)

### Enhancements
* Added property `Session.ConnectionState` to get a `Session`'s `SessionConnectionState`. Additionally, `Session` now implements `INotifyPropertyChanged` so that you can listen for changes on `Session.ConnectionState`. (Issue [#2801](https://github.com/realm/realm-dotnet/issues/2801))
* Realm now supports running on Windows ARM64 for .NET Framework, .NET Core, and UWP apps. (Issues [#2704](https://github.com/realm/realm-dotnet/issues/2704) and [#2817](https://github.com/realm/realm-dotnet/issues/2817))
* Added a property `AppConfiguration.HttpClientHandler` that allows you to override the default http client handler used by the Realm .NET SDK to make http calls. Note that this only affects the behavior of http calls, such as user login, function calls, and remote mongodb calls. The sync client uses a native websocket implementation and will not use the provided message handler. (Issue [#2865](https://github.com/realm/realm-dotnet/issues/2865))

### Fixed
* [Unity] Fixed an issue that caused the weaver to fail when invoked via the `Tools->Realm->Weave Assemblies` editor menu with the error `UnityEngine.UnityException: get_dataPath can only be called from the main thread`. (Issue [#2836](https://github.com/realm/realm-dotnet/issues/2836))
* Fixed an issue that caused `RealmInvalidObjectException` to be caused when enumerating an invalid Realm collection (e.g. a list belonging to a deleted object). (Issue [#2840](https://github.com/realm/realm-dotnet/issues/2840))
* Query parser would not accept "in" as a property name (Core Issue [#5312](https://github.com/realm/realm-core/issues/5312))
* Application would sometimes crash with exceptions like 'KeyNotFound' or assertion "has_refs()". Other issues indicating file corruption may also be fixed by this. The one mentioned here is the one that lead to solving the problem. (Core Issue [#5283](https://github.com/realm/realm-core/issues/5283))

### Compatibility
* Realm Studio: 11.0.0 or later.

### Internal
* Using Core 11.12.0.
* Enabled running Benchmarks on iOS devices by turning on the interpreter for some windows assemblies.

## 10.10.0 (2022-02-28)

### Guid representation issue

This release fixes a major bug in the way Guid values are stored in the database. It provides an automatic migration for local (non-synchronized) databases, but extra caution is needed when upgrading an app that uses Sync.

#### **Context**

A Guid is represented by 4 components - `int`, `short`, `short`, and a `byte[8]`. Microsoft's Guids diverge from the UUID spec in that they encode the first three components with the endianness of the system (little-endian for all modern CPUs), while UUIDs encode their components as big-endian. The end result is that the same bytes have a different string representations when interpreted as a `Guid` by the .NET SDK vs when interpreted as a `UUID` by the Realm Database - e.g. `f2952191-a847-41c3-8362-497f92cb7d24` vs `912195f2-47a8-c341-8362-497f92cb7d24` (note the swapping of bytes in the first three components). You can see the issue by opening a database created by the .NET SDK in Realm Studio and inspecting the values for Guid properties.

#### **Fix**

The fix we're providing is to adjust the behavior of the .NET SDK to read/write Guids to the database with big-endian representation. This means that the SDK and the database will consistently display the same values. This has some implications which are described in the Local- and Synchronized Realms sections.

#### **Local Realms**

For local Realms, we're executing a one-time migration the first time the Realm is opened with the new SDK. During this migration, we'll update all Guid fields to big-endian format. This means that their string representation will remain the same, but the value in the database will change to match it. This means that the upgrade process should be seamless, but if you decide to downgrade to an older version of the SDK, you'll see the byte order get flipped. The migration will not execute multiple times, even if you downgrade.

#### **Synchronized Realms**

There's no client migration provided for synchronized Realms. This is because the distributed nature of the system would mean that there will inevitably be a period of inconsistent state. Instead, the values of the `Guid` properties are read as they're already stored in the database, meaning the string representation will be flipped compared to previous versions of the SDK but it will now match the representation in Atlas/Compass/Realm Studio. There are three general groups your app will fall under:
* If you don't care about the string values of Guid properties on the client, then you don't need to do anything. The values will still be unique and valid Guids.
* If you do use the string guid values from the client app - e.g. to correlate user ids with a CMS, but have complete control over your client devices - e.g. because this an internal company app, then it's advised that you execute a one-time migration of the data in Atlas and force all users to upgrade to the latest version of the app.
* If you can't force all users to update at the same time, you can do a live migration by adding an extra property for each Guid property that you have and write a trigger function that will migrate the data between the two. The old version of the app will write to the original property, while the new version will write to the new property and the trigger will convert between the two.

If you are using sync and need to update to the latest version of the SDK but are not ready to migrate your data yet, see the `Opting out` section.

#### **Opting out**

If for some reason, you want to opt out of the fixed behavior, you can temporarily opt out of it by setting the `Realm.UseLegacyGuidRepresentation` property to `true`. This is not recommended but can be used when you need more time to test out the migration while still getting bugfixes and other improvements. Setting it to `true` does two things:
1. It brings back the pre-10.10.0 behavior of reading/writing Guid values with little-endian representation.
1. It disables the migration code for local Realms. Note that it will not revert the migration if you already opened the Realm file when `UseLegacyGuidRepresentation` was set to `false`.

### Enhancements
* Lifted a limitation that would prevent you from changing the primary key of objects during a migration. It is now possible to do it with both the dynamic and the strongly-typed API:
  ```csharp
  var config = new RealmConfiguration
  {
    SchemaVersion = 5,
    MigrationCallback = (migration, oldVersion) =>
    {
      // Increment the primary key value of all Foos
      foreach (var obj in migration.NewRealm.All<Foo>())
      {
        obj.Id = obj.Id + 1000;
      }
    }
  }
  ```
* [Unity] The Realm menu item in the Unity Editor was moved to `Tools/Realm` to reduce clutter and align with other 3rd party editor plugins. (Issue [#2807](https://github.com/realm/realm-dotnet/issues/2807))

### Fixed
* Fixed an issue with xUnit tests that would cause `System.Runtime.InteropServices.SEHException` to be thrown whenever Realm was accessed in a non-async test. (Issue [#1865](https://github.com/realm/realm-dotnet/issues/1865))
* Fixed a bug that would lead to unnecessary metadata allocation when freezing a realm. (Issue [#2789](https://github.com/realm/realm-dotnet/issues/2789))
* Fixed an issue that would cause Realm-managed objects (e.g. `RealmObject`, list, results, and so on) allocated during a migration block to keep the Realm open until they are garbage collected. This had subtle implications, such as being unable to delete the Realm shortly after a migration or being unable to open the Realm with a different configuration. (PR [#2795](https://github.com/realm/realm-dotnet/pull/2795))
* Fixed an issue that prevented Unity3D's IL2CPP compiler to correctly process one of Realm's dependencies. (Issue [#2666](https://github.com/realm/realm-dotnet/issues/2666))
* Fixed the osx runtime path in the Realm NuGet package to also apply to Apple Silicon (universal) architectures (Issue [#2732](https://github.com/realm/realm-dotnet/issues/2732))

### Compatibility
* Realm Studio: 11.0.0 or later.

### Internal
* Using Core 11.10.0

## 10.9.0 (2022-01-21)

### Enhancements
* Added support for a new mode of synchronization with MongoDB Realm, called ["Flexible Sync"](https://docs.mongodb.com/realm/sync/data-access-patterns/flexible-sync/). When using Flexible Sync, the client decides which queries it's interested in and asks the server for all objects matching these queries. The matching objects will be stored in a local Realm, just like before and can be queried and accessed while offline. This feature is in beta, so feedback - both positive and negative - is greatly appreciated and, as usual, we don't recommend using it for production workloads yet.
  * Added a new configuration type, called `FlexibleSyncConfiguration`. Use this type to get a `Realm` instance that uses the new synchronization mode with the server.
  * Deprecated the `SyncConfiguration` class in favor of `PartitionSyncConfiguration`. The two classes are equivalent and the new type is introduced to better contrast with `FlexibleSyncConfiguration`. The two types are equivalent and allow you to open a `Realm` instance that is using the old "Partition Sync" mode.
  * Added a new type, called `SubscriptionSet`. It is a collection, holding the various active query subscriptions that have been created for this Realm. This collection can be accessed via the `Realm.Subscriptions` property. It will be `null` for local and partition sync Realms and non-null for flexible sync Realms.

  A minimal example would look like this:
  ```csharp
  var config = new FlexibleSyncConfiguration(user);
  var realm = Realm.GetInstance(config);

  // Add a new subscription
  realm.Subscriptions.Update(() =>
  {
    var year2022 = new DateTimeOffset(2022, 1, 1);
    var saleOrders = realm.All<SaleOrder>().Where(o => o.Created > year2022);
    realm.Subscriptions.Add(saleOrders);
  });

  // Wait for the server to acknowledge the subscription and return all objects
  // matching the query
  await realm.Subscriptions.WaitForSynchronizationAsync();

  // Now we have all orders that existed on the server at the time of
  // subscribing. From now on, the server will send us updates as new
  // orders get created.
  var orderCount = realm.All<SaleOrder>().Count();
  ```
  * Multiple subscriptions can be created for queries on the same class, in which case they'll be combined with a logical `OR`. For example, if you create a subscription for all orders created in 2022 and another for all orders created by the current user, your local Realm will contain the union of the two result sets.
  * Subscriptions can be named (which makes it easier to unsubscribe) or unnamed. Adding multiple unnamed subscriptions with the same query is a no-op.
  * Modifying the set of active subscriptions is an expensive operation server-side, even if the resulting diff is not large. This is why we recommend batching subscription updates as much as possible to avoid overloading the server instance. A good practice is to declare the user subscriptions upfront - usually the first time the Realm is opened, and only update them when absolutely necessary.
  * Find more information about the API and current limitations in the [docs](https://docs.mongodb.com/realm/sdk/dotnet/fundamentals/realm-sync/).

### Compatibility
* Realm Studio: 11.0.0 or later.

### Internal
* Using Core 11.8.0.
* Release tests are executed against realm-qa instead of realm-dev. (PR [#2771](https://github.com/realm/realm-dotnet/pull/2771))

## 10.8.0 (2022-01-17)

### Enhancements
* Added the `RealmConfigurationBase.FallbackPipePath` property. In the majority of cases this property can be left null, but it should be used when a realm is opened on a filesystem where named pipes cannot be created, such as external storage on Android that uses FAT32. In this case the path needs to point to a location on another filesystem where named pipes can be created. (PR [#2766](https://github.com/realm/realm-dotnet/pull/2766))
* Added support arithmetric operations (+, -, *, /) in the string-based query syntax (`realm.All<Foo>().Filter("some-query")`). Operands can be properties and/or constants of numeric types (integer, float, double or Decimal128). You can now write a query like `"(age + 5) * 2 > child.age"`. (Core upgrade)

### Fixed
* Fixed a race condition that could result in `Sharing violation on path ...` error when opening a Unity project on macOS. (Issue [#2720](https://github.com/realm/realm-dotnet/issues/2720), fix by [@tomkrikorian](https://github.com/tomkrikorian))
* Fixed an error being thrown when `Realm.GetInstance` is called multiple times on a readonly Realm. (Issue [#2731](https://github.com/realm/realm-dotnet/pull/2731))
* Fixed a bug that would result in the `LIMIT` clause being ignored when `Count()` is invoked on a `IQueryable` - e.g. expressions like `realm.All<Foo>().Filter("Bar > 5 LIMIT(1)).Count()` would ignore the limit in the string-based predicate and return the count of all matches. (Issue [#2755](https://github.com/realm/realm-dotnet/issues/2755))
* Fixed the logic in `RealmResultsVisitor.TraverseSort` to allow sorting on interface properties. (Issue [#1373](https://github.com/realm/realm-dotnet/issues/1373), contribution by @daawaan)

### Compatibility
* Realm Studio: 11.0.0 or later.

### Internal
* Using Core 11.8.0.
* Updated naming of prerelease packages to use lowercase "pr" - e.g. `10.7.1-pr-2695.1703` instead of `10.7.1-PR-2695.1703`. (PR [#2765](https://github.com/realm/realm-dotnet/pull/2765))
* Migrated from using the cli to import/export applications to configuring them via the admin API. (PR [#2768](https://github.com/realm/realm-dotnet/pull/2768))

## 10.7.1 (2021-11-19)

### Fixed
* A sync user's Realm was not deleted when the user was removed if the Realm path was too long such that it triggered the fallback hashed name (this is OS dependant but is 300 characters on linux). (Core upgrade)
* Don't keep trying to refresh the access token if the client's clock is more than 30 minutes ahead. (Core upgrade)
* Don't sleep the sync thread artificially if an auth request fails. This could be observed as a UI hang on applications when sync tries to connect after being offline for more than 30 minutes. (Core upgrade)

### Compatibility
* Realm Studio: 11.0.0 or later.

### Internal
* Using Core 11.6.1.

## 10.7.0 (2021-11-09)

### Enhancements
* Added the `Realm.SyncSession` property which will return the sync session for this Realm if the Realm is a synchronized one or `null` for local Realms. This is replacing the `GetSession(this Realm)` extension method which is now deprecated. (PR [#2711](https://github.com/realm/realm-dotnet/pull/2711))

### Fixed
* Fixed a bug that would result in a `RealmException` being thrown when opening a readonly Realm with schema that is a superset of the schema on disk. Now the code will just work and treat any classes not present in the on-disk schema to be treated as empty collections - e.g. `realm.All<ThisIsNotInOnDiskSchema>().Count == 0`. (Issue [#2619](https://github.com/realm/realm-dotnet/issues/2619))
* Fixed a bug that would create a "Documents" folder in the binary app folder when the ransomware protection in Windows is turned on. (Issue [#2685](https://github.com/realm/realm-dotnet/pull/2685))
* Fixed an issue that would cause incorrect property implementation to be generated if `PropertyChanged.Fody` runs after the Realm weaver. (Issue [#1873](https://github.com/realm/realm-dotnet/issues/1873))
* [Unity] Preserved additional constructors necessary to serialize and deserialize Custom User Data. (PR [#2519](https://github.com/realm/realm-dotnet/pull/2519))
* Fixed an issue that would result in `InvalidOperationException` when concurrently creating a `RealmConfiguration` with an explicitly set `Schema` property. (Issue [#2701](https://github.com/realm/realm-dotnet/issues/2701))
* [Unity] Fixed an issue that would result in `NullReferenceException` when building for iOS when the Realm package hasn't been installed via the Unity Package Manager. (Issue [#2698](https://github.com/realm/realm-dotnet/issues/2698))
* Fixed a bug that could cause properties of frozen objects to return incorrect value/throw an exception if the provided Realm schema didn't match the schema on disk. (Issue [#2670](https://github.com/realm/realm-dotnet/issues/2670))
* Fixed a rare assertion failure or deadlock when a sync session is racing to close at the same time that external reference to the Realm is being released. (Core upgrade)
* Fixed an assertion failure when opening a sync Realm with a user who had been removed. Instead an exception will be thrown. (Core upgrade)
* Fixed a rare segfault which could trigger if a user was being logged out while the access token refresh response comes in. (Core upgrade)
* Fixed a bug where progress notifiers continue to be called after the download of a synced realm is complete. (Core upgrade)
* Allow for EPERM to be returned from fallocate(). This improves support for running on Linux environments with interesting filesystems, like AWS Lambda. Thanks to [@ztane](https://github.com/ztane) for reporting and suggesting a fix. (Core upgrade)
* Fixed a user being left in the logged in state when the user's refresh token expires. (Core upgrade)
* SyncManager had some inconsistent locking which could result in data races and/or deadlocks, mostly in ways that would never be hit outside of tests doing very strange things. (Core upgrade)

### Compatibility
* Realm Studio: 11.0.0 or later.

### Internal
* Using Core 11.6.0.
* iOS wrappers are now built with the "new build system" introduced by Xcode 10 and used as default by Xcode 12. More info can be found in cmake's [docs](https://cmake.org/cmake/help/git-stage/variable/CMAKE_XCODE_BUILD_SYSTEM.html#variable:CMAKE_XCODE_BUILD_SYSTEM).
* We now refresh the resulting Realm instance when opening a synchronized Realm with `GetInstanceAsync`. (Issue [#2256](https://github.com/realm/realm-dotnet/issues/2256))
* Added Sync tests for all platforms running on cloud-dev. (Issue [#2049](https://github.com/realm/realm-dotnet/issues/2049))
* Added Android tests running on the emulator. (Issue [#2680](https://github.com/realm/realm-dotnet/pull/2680))
* Started publishing prerelease packages to S3 using Sleet ([feed url](https://s3.amazonaws.com/realm.nugetpackages/index.json)). (Issue [#2708](https://github.com/realm/realm-dotnet/issues/2708))
* Enable LTO for all builds. (PR [#2714](https://github.com/realm/realm-dotnet/pull/2714))

## 10.6.0 (2021-09-30)

### Enhancements
* Added two extension methods on `ISet` to get an `IQueryable` collection wrapping the set:
  * `set.AsRealmQueryable()` allows you to get a `IQueryable<T>` from `ISet<T>` that can be then treated as a regular queryable collection and filtered/ordered with LINQ or `Filter(string)`.
  * `set.Filter(query, arguments)` will filter the set and return the filtered collection. It is roughly equivalent to `set.AsRealmQueryable().Filter(query, arguments)`.

  The resulting queryable collection will behave identically to the results obtained by calling `realm.All<T>()`, i.e. it will emit notifications when it changes and automatically update itself. (Issue [#2555](https://github.com/realm/realm-dotnet/issues/2555))
* Added two new methods on `Migration` (Issue [#2543](https://github.com/realm/realm-dotnet/issues/2543)):
  * `RemoveType(typeName)` allows to completely remove a type and its schema from a realm during a migration.
  * `RenameProperty(typeName, oldPropertyName, newPropertyName)` allows to rename a property during a migration.
* A Realm Schema can now be constructed at runtime as opposed to generated automatically from the model classes. The automatic generation continues to work and should cover the needs of the vast majority of Realm users. Manually constructing the schema may be required when the shape of the objects depends on some information only known at runtime or in very rare cases where it may provide performance benefits by representing a collection of known size as properties on the class. (Issue [#824](https://github.com/realm/realm-dotnet/issues/824))
  * `RealmConfiguration.ObjectClasses` has now been deprecated in favor of `RealmConfiguration.Schema`. `RealmSchema` has an implicit conversion operator from `Type[]` so code that previously looked like `ObjectClasses = new[] { typeof(Foo), typeof(Bar) }` can be trivially updated to `Schema = new[] { typeof(Foo), typeof(Bar) }`.
  * `Property` has been converted to a read-only struct by removing the setters from its properties. Those didn't do anything previously, so we don't expect anyone was using them.
  * Added several factory methods on `Property` to simplify declaration of Realm properties by being explicit about the range of valid options - e.g. `Property.FromType<int>("IntProperty")` or `Property.Object("MyPersonProp", "Person")`. The constructor of `Property` is now public to support advanced scenarios, but we recommend using the factory methods.
  * Made `ObjectSchema.Builder` public and streamlined its API. It allows you to construct a mutable representation of the schema of a single object and add/remove properties to it. You can either get an empty builder or you can see it with the information from an existing model class (i.e. inheriting from `RealmObject` or `EmbeddedObject`).
  * Made `RealmSchema.Builder` public and streamlined its API. It allows you to construct a mutable representation of the schema of an entire Realm and add/remove object schemas to it.
  * A simple example for how to use the new API would look like:
  ```csharp
  public class Person : RealmObject
  {
    public string Name { get; set; }
    public Address Address { get; set; }
  }

  // Declare schema from existing model classes
  var config = new RealmConfiguration
  {
    Schema = new[] { typeof(Person), typeof(Address) }
  };

  // Manually construct a schema - we don't need to call .Build() on the builders
  // because we have implicit conversion operators defined that will call it for us.
  // Explicitly calling .Build() is also perfectly fine, if a little more verbose.
  var config = new RealmConfiguration
  {
    Schema = new RealmSchema.Builder
    {
      new ObjectSchema.Builder("MyClass", isEmbedded: false)
      {
        Property.FromType<int>("Id", isPrimaryKey: true),
        Property.PrimitiveDictionary("Tags", RealmValueType.String)
      },
      new ObjectSchema.Builder("EmbeddedClass", isEmbedded: true)
      {
        Property.Primitive("DateProp", RealmValueType.Date, isNullable: true)
      }
    }
  };

  // Enhance an existing model with new properties that will be accessible via
  // the dynamic API.
  var personSchema = new ObjectSchema.Builder(typeof(Person))
  {
    Property.FromType<string>("NewStringProp")
  };

  var config = new RealmConfiguration
  {
    Schema = new RealmSchema.Builder
    {
      personSchema,
      new ObjectSchema.Builder(typeof(Address))
    }
  };

  // Regular Person properties can be accessed as usual while runtime defined ones
  // need to go through the dynamic API.
  var person = realm.All<Person>().First();
  var name = person.Name;
  var stringPropValue = person.DynamicApi.Get<string>("NewStringProp");
  ```
* Fixed an issue that would result in SIGABORT on macOS/Linux when opening a Realm in dynamic mode (i.e. read the schema from disk) and the schema contains an object with no properties. (Issue [#1978](https://github.com/realm/realm-dotnet/issues/1978))

### Compatibility
* Realm Studio: 11.0.0 or later.

### Internal
* Using Core 11.4.1.
* Moved perf tests to run on a self-hosted runner. (PR [#2638](https://github.com/realm/realm-dotnet/pull/2638))

## 10.5.1 (2021-09-22)

### Fixed
* Fixed a bug that would cause a `NullReferenceException` to be reported during compilation of a class containing a getter-only `RealmObject` property. (Issue [#2576](https://github.com/realm/realm-dotnet/issues/2576))
* Fixed an issue that would result in `Unable to load DLL 'realm-wrappers'` when deploying a WPF .NET Framework application with ClickOnce. This was due to the incorrect BuildAction type being applied to the native libraries that Realm depends on. (Issue [#1877](https://github.com/realm/realm-dotnet/issues/1877))
* \[Unity] Fixed an issue that would fail Unity builds with `Multiple precompiled assemblies with the same name Mono.Cecil.dll` if importing the Realm package into a project that already references `Mono.Cecil`. (Issue [#2630](https://github.com/realm/realm-dotnet/issues/2630))
* Fixed a bug that would sometimes result in assemblies not found at runtime in a very specific edge scenario. More details about such a scenario can be found in its [PR](https://github.com/realm/realm-dotnet/pull/2639)'s description. (Issue [#1568](https://github.com/realm/realm-dotnet/issues/1568))

### Compatibility
* Realm Studio: 11.0.0 or later.

### Internal
* Using Core 11.4.1.

## 10.5.0 (2021-09-09)

### Enhancements
* ThreadSafeReference no longer pins the source transaction version for anything other than a Results backed by a Query. (Core upgrade)
* A ThreadSafeReference to a Results backed by a collection can now be created inside a write transaction as long as the collection was not created in the current write transaction. (Core upgrade)
* Synchronized Realms are no longer opened twice, cutting the address space and file descriptors used in half. (Core upgrade)

### Fixed
* If an object with a null primary key was deleted by another sync client, the exception `KeyNotFound: No such object` could be triggered. (Core upgrade)
* Fixed a race condition that could result in an assertion `m_state == SyncUser::State::LoggedIn` if the app previously crashed during user logout. (Core upgrade)

### Compatibility
* Realm Studio: 11.0.0 or later.

### Internal
* Using Core 11.4.1.
* Added an action to post releases to Slack. (Issue [#2501](https://github.com/realm/realm-dotnet/issues/2501))
* Added MSBuild inline task to extract the changelog of the latest version. (Issue [#2558](https://github.com/realm/realm-dotnet/pull/2558))
* When a release succeeds, merge the original PR, tag the release, then update changelog. (PR [#2609](https://github.com/realm/realm-dotnet/pull/2609))

## 10.4.1 (2021-09-03)

### Fixed
* Fixed a regression that would prevent the SDK from working on older Linux versions. (Issue [#2602](https://github.com/realm/realm-dotnet/issues/2602))
* Fixed an issue that manifested in circumventing the check for changing a primary key when using the dynamic API - i.e. `myObj.DynamicApi.Set("Id", "some-new-value")` will now correctly throw a `NotSupportedException` if `"some-new-value"` is different from `myObj`'s primary key value. (PR [#2601](https://github.com/realm/realm-dotnet/pull/2601))

### Compatibility
* Realm Studio: 11.0.0 or later.

### Internal
* Using Core 11.3.1.
* Started uploading code coverage to coveralls. (Issue [#2586](https://github.com/realm/realm-dotnet/issues/2586))
* Removed the `[Serializable]` attribute from RealmObjectBase inheritors. (PR [#2600](https://github.com/realm/realm-dotnet/pull/2600))

## 10.4.0 (2021-08-31)

### Fixed
* Fixed an issue that would cause `Logger.Default` on Unity to always revert to `Debug.Log`, even when a custom logger was set. (Issue [#2481](https://github.com/realm/realm-dotnet/issues/2481))
* Fixed an issue where `Logger.Console` on Unity would still use `Console.WriteLine` instead of `Debug.Log`. (Issue [#2481](https://github.com/realm/realm-dotnet/issues/2481))
* Added serialization annotations to RealmObjectBase to prevent Newtonsoft.Json and similar serializers from attempting to serialize the base properties. (Issue [#2579](https://github.com/realm/realm-dotnet/issues/2579))
* Fixed an issue that would cause an `InvalidOperationException` when removing an element from an UI-bound collection in WPF. (Issue [#1903](https://github.com/realm/realm-dotnet/issues/1903))
* User profile now correctly persists between runs. (Core upgrade)
* Fixed a crash when delivering notifications over a nested hierarchy of lists of RealmValue that contain RealmObject inheritors. (Core upgrade)
* Fixed a crash when an object which is linked to by a RealmValue property is invalidated (sync only). (Core upgrade)
* Fixes prior_size history corruption when replacing an embedded object in a list. (Core upgrade)
* Fixed an assertion failure in the sync client when applying an AddColumn instruction for a RealmValue property when that property already exists locally. (Core upgrade)
* Fixed an `Invalid data type` assertion failure in the sync client when applying an `AddColumn` instruction for a `RealmValue` property when that property already exists locally. (Core upgrade)

### Enhancements
* Added two extension methods on `IList` to get an `IQueryable` collection wrapping the list:
  * `list.AsRealmQueryable()` allows you to get a `IQueryable<T>` from `IList<T>` that can be then treated as a regular queryable collection and filtered/ordered with LINQ or `Filter(string)`.
  * `list.Filter(query, arguments)` will filter the list and return the filtered collection. It is roughly equivalent to `list.AsRealmQueryable().Filter(query, arguments)`.

  The resulting queryable collection will behave identically to the results obtained by calling `realm.All<T>()`, i.e. it will emit notifications when it changes and automatically update itself. (Issue [#1499](https://github.com/realm/realm-dotnet/issues/1499))
* Added a cache for the Realm schema. This will speed up `Realm.GetInstance` invocations where `RealmConfiguration.ObjectClasses` is explicitly set. The speed gains will depend on the number and complexity of your model classes. A reference benchmark that tests a schema containing all valid Realm property types showed a 25% speed increase of Realm.GetInstance. (Issue [#2194](https://github.com/realm/realm-dotnet/issues/2194))
* Improve performance of creating collection notifiers for Realms with a complex schema. In the SDKs this means that the first run of a synchronous query, first call to subscribe for notifications will do significantly less work on the calling thread.
* Improve performance of calculating changesets for notifications, particularly for deeply nested object graphs and objects which have List or Set properties with small numbers of objects in the collection.
* Query parser now accepts `BETWEEN` operator. Can be used like `realm.All<Person>().Filter("Age BETWEEN {20, 60}")` which means "'Age' must be in the open interval ]20;60[". (Core upgrade)

### Compatibility
* Realm Studio: 11.0.0 or later.

### Internal
* Using Core 11.3.1.
* Removed the RealmStates dictionary that used to hold a threadlocal dictionary of all the states for the opened Realms. It was only used for detecting open Realms during deletion and that is now handled by the native `delete_realm_files` method. (PR [#2251](https://github.com/realm/realm-dotnet/pull/2251))
* Stopped sending analytics to mixpanel.
* Started uploading benchmark results to [MongoDB Charts](https://charts.mongodb.com/charts-realm-sdk-metrics-yxjvt/public/dashboards/6115babd-c7fe-47ee-836f-efffd92ffae3). (Issue [#2226](https://github.com/realm/realm-dotnet/issues/2226))
* Removed the dedicated benchmark workflows from GHA. (Issue [#2562](https://github.com/realm/realm-dotnet/issues/2562))
* Use the Win81 SDK when building the Windows wrappers on Github Actions. (Issue [#2530](https://github.com/realm/realm-dotnet/issues/2530))
* Added CodeQL workflow. (Issue [#2155](https://github.com/realm/realm-dotnet/issues/2155))
* Started tracking package and wrapper sizes over time. (Issue [#2225](https://github.com/realm/realm-dotnet/issues/2225))
* Removed the `[Serializable]` attribute from RealmObjectBase as `BinarySerializer` is now obsolete. (PR [#2578](https://github.com/realm/realm-dotnet/pull/2578))
* Added code coverage job to Github Actions. (PR [#2581](https://github.com/realm/realm-dotnet/pull/2581))
* Added CI tests running on Windows 8.1 . (PR [#2580](https://github.com/realm/realm-dotnet/pull/2580))

## 10.3.0 (2021-07-07)

**Note**: This release uses xcframework and enables bitcode for the iOS native libraries. This significantly increases the package size and may appear to increase the .ipa size when compiling for iOS. However, the bitcode portion, as well as the unnecessary architectures, will be trimmed by the App Store, so the size of the actual download sent to users will be unchanged or smaller than before.

### Fixed
* Fixed an issue that would prevent `realm-wrappers.dll` from being loaded on Windows 8.1. (Issue [#2298](https://github.com/realm/realm-dotnet/issues/2298))
* Fixed an assertion failure when listening for changes to a list of primitive Mixed which contains links. (Core upgrade)
* Fixed an assertion failure when listening for changes to a dictionary or set which contains an invalidated link. (Core upgrade)
* Fixed an endless recursive loop that could cause a stack overflow when computing changes on a set of objects which contained cycles. (Core upgrade)
* Add collision handling to Dictionary implementation. (Core upgrade)
* Fixed a crash after clearing a list or set of Mixed containing links to objects. (Core upgrade)
* Fixed a recursive loop which would eventually crash trying to refresh a user app token when it had been revoked by an admin. Now this situation logs the user out and reports an error. (Core upgrade)
* Fixed a race between calling `Realm.DeleteRealm` and concurrent opening of the realm file. (Core upgrade)
* \[Unity\] Added code to preserve the constructors of several base serializers to ensure that most of the basic serialization/deserialization workloads work out of the box. (PR [#2489](https://github.com/realm/realm-dotnet/pull/2489))

### Enhancements
* Changed the native iOS library to use xcframework. This means that running in the simulator on M1 macs is now supported. (Issue [#2240](https://github.com/realm/realm-dotnet/issues/2240))
* Added bitcode to the native iOS library. This has no effect on Xamarin.iOS, but allows Unity applications to take advantage of optimizations performed by the App Store servers and eventually support new architectures as they are released. (Issue [#2240](https://github.com/realm/realm-dotnet/issues/2240))

### Compatibility
* Realm Studio: 11.0.0 or later.
* This release uses xcframework for the iOS native libraries, which requires Xamarin.iOS 14.14.2.5 or later.

### Internal
* Using Core 11.0.4.

## 10.2.1 (2021-06-30)

This release changes the way Unity binaries are packaged and obviates the need to have an extra Unity package that contains the dependencies as standalone modules. If you were using the `io.realm.unity-bundled` package, please remove it and add the newly released `io.realm.unity` one.

### Fixed
* \[Unity\] Fixed an issue where failing to weave an assembly due to modeling errors, would only show an error in the logs once and then fail opening a Realm with `No RealmObjects. Has linker stripped them?`. Now, the weaving errors will show up on every code change/weave attempt and the runtime error will explicitly suggest manually re-running the weaver. (Issue [#2310](https://github.com/realm/realm-dotnet/issues/2310))
* \[Unity\] Fixed an issue that would cause the app to hang on exit when using Sync. (PR [#2467](https://github.com/realm/realm-dotnet/pull/2467))
* \[Unity\] Fixed an issue that would cause the Unity editor on macOS to hang after assembly reload if the app uses Sync. (Issue [#2482](https://github.com/realm/realm-dotnet/issues/2482))
* Fixed an issue where a crash could happen on Android x86 due to converting UInt32 into TableKey and Int64 into ObjKey incorrectly. (Issue [#2456](https://github.com/realm/realm-dotnet/issues/2456))

### Enhancements
* None

### Compatibility
* Realm Studio: 11.0.0 or later.

### Internal
* Using Core 11.0.3.
* GetHashCode() on objects now uses the table key in addition to the object key. (Issue [#2473](https://github.com/realm/realm-dotnet/issues/2473))

## 10.2.0 (2021-06-15)

### Fixed
* Fixed a bug where applying multiple `OrderBy` clauses on a query would result in the clauses being appended to each other as if they
were `.ThenBy` rather than the last clause replacing the preceding ones. (PR [#2255](https://github.com/realm/realm-dotnet/issues/2255))
* When explicitly specifying `SyncConfiguration.ObjectTypes`, added a check to validate the schema and ensure all `EmbeddedObject` classes
are reachable from a class inheriting from `RealmObject`. More info about this subject can be found
[here](https://docs.mongodb.com/realm/dotnet/objects/#provide-a-subset-of-classes-to-your-realm-schema). (PR [#2259](https://github.com/realm/realm-dotnet/pull/2259))
* Fixed a bug that would result in an error similar to `Undefined symbols for architecture xxx: "_realm_thread_safe_reference_destroy"`
when building a Unity project for iOS. (Issue [#2318](https://github.com/realm/realm-dotnet/issues/2318))
* The weaver will now emit an error if you try to define a collection of `RealmInteger` values. This has never been supported, but
previously it would fail silently whereas now it'll be a compile time error. (Issue [#2308](https://github.com/realm/realm-dotnet/issues/2308))
* Fixed an issue where using collections of managed objects (lists or results) in a Unity project would result in an invalid compiled binary. (PR [#2340](https://github.com/realm/realm-dotnet/pull/2340))
* Fixed a memory leak when a migration callback is defined, but the Realm didn't actually need to run it (PR [#2331](https://github.com/realm/realm-dotnet/pull/2331))
* Added back 32bit support for iOS builds. (Issue [#2429](https://github.com/realm/realm-dotnet/issues/2429))
* Removed redundant warnings when building a Unity project for device that mentioned that the schema for Realm and Realm.UnityUtils
is empty. (Issue [#2320](https://github.com/realm/realm-dotnet/issues/2320))
* Fixed an issue that could cause `NullReferenceException` to be thrown if you set `SyncConfiguration.OnProgress` to `null` shortly
after calling `Realm.GetInstanceAsync(syncConfig)`. (Issue [#2400](https://github.com/realm/realm-dotnet/issues/2400))
* When replacing an embedded object, emit a sync instruction that sets the link to the embedded object to null so that it is properly cleared.
This resolves an issue that would have manifested itself as `Failed to parse, or apply received changeset: ERROR: ArrayInsert: Invalid prior_size (list size = 4, prior_size = 0)`
([#4740](https://github.com/realm/realm-core/issues/4740)
* Made Linux implementation of ExternalCommitHelper work with new versions of Linux that
[changed epoll behavior](https://git.kernel.org/pub/scm/linux/kernel/git/torvalds/linux.git/commit/?id=6a965666b7e7475c2f8c8e724703db58b8a8a445),
including Android 12 (Issue [#4666](https://github.com/realm/realm-core/issues/4666))
* The file format is changed in the way that we now - again - have search indexes on primary key columns. This is required as we now stop deriving the
ObjKeys from the primary key values, but just use an increasing counter value. This has the effect that all new objects will be created in the same
cluster and not be spread out as they would have been before. It also means that upgrading from file format version 11 and earlier formats will be much faster. (Core upgrade)

### Enhancements
* Add support for the `Guid` data type. It can be used as primary key and is indexable. (PR [#2120](https://github.com/realm/realm-dotnet/pull/2120))
* Add support for dictionaries. Currently only string keys are supported, while the value
  type may be any of the supported types (the primitive types, `RealmValue`, or custom types that inherit
  from RealmObject/EmbeddedObject). Lists, sets, or other dictionaries may not be used as
  the value type. To add a dictionary to your model, define a getter-only property of type
  `IDictionary<string, T>`:

  ```csharp
  public class MyObject : RealmObject
  {
      public IDictionary<string, decimal> Denominations { get; }
  }

  // Realm will automatically manage the underlying dictionary, so there's no need
  // to define a constructor  or assign it to some value.

  var obj = new MyObject();
  obj.Denominations.Add("quarter", 0.25d);
  ```
* Add support for `RealmValue` data type. This new type can represent any valid Realm data type, including objects. Collections
(lists, sets and dictionaries) of `RealmValue` are also supported, but `RealmValue` itself cannot contain collections. Please
note that a property of type `RealmValue` cannot be nullable, but can contain null, represented by the value `RealmValue.Null`.
(PR [#2252](https://github.com/realm/realm-dotnet/pull/2252))

  ```csharp
  public class MyObject : RealmObject
  {
      public RealmValue MyValue { get; set; }

      public IList<RealmValue> ValuesList { get; }

      public ISet<RealmValue> ValuesSet { get; }

      public IDictionary<string, RealmValue> ValuesDict { get; }
  }

  var obj = new MyObject();
  obj.MyValue = RealmValue.Null;
  obj.MyValue = 1;
  obj.MyValue = "abc";

  if (obj.MyValue.Type == RealmValueType.String)
  {
      var myString = obj.MyValue.AsString();
  }
  ```
* Add support for sets of objects or primitive values. Sets are unordered collections that ensure uniqueness of their elements. Realm uses its internal equality comparer
and it is not possible to customize its behavior by overriding `Equals` or `GetHashCode` on your custom classes. Objects will always be compared by db reference - i.e.
two distinct objects in the database will always be different, even if their contents are identical, and multiple references to the same database object will always be
equal.
  ```csharp
  public class MyObject : RealmObject
  {
      public ISet<string> UniqueStrings { get; }
  }

  // Realm will automatically manage the underlying set, so there's no need
  // to define a constructor  or assign it to some value.

  var obj = new MyObject();
  var didAdd = obj.UniqueStrings.Add("foo"); // true
  didAdd = obj.UniqueStrings.Add("foo"); // false
  ```
* Added support for value substitution in string based queries. This enables expressions following
[this syntax](https://docs.mongodb.com/realm/reference/realm-query-language/): `realm.All<T>().Filter("field1 = $0 && field2 = $1", 123, "some-string-value")`.
(Issue [#1822](https://github.com/realm/realm-dotnet/issues/1822))
* Reduced the size of the native binaries by ~5%. (PR [#2239](https://github.com/realm/realm-dotnet/pull/2239))
* Added a new class - `Logger`, which allows you to override the default logger implementation (previously writing to `stdout` or `stderr`) with a custom one by setting
`Logger.Default`. This replaces `AppConfiguration.CustomLogger` and `AppConfiguration.LogLevel` which will be removed in a future release. The built-in implementations are:
  * `Console` - uses the `System.Console` for most projects and `UnityEngine.Debug` for Unity projects: `Logger.Default = Logger.Console;`
  * `Null` - ignores all messages: `Logger.Default = Logger.Null;`
  * `Function` - proxies calls to a supplied function: `Logger.Default = Logger.Function(message => myExternalLogger.Log(message));`

  Custom loggers can derive from the `Logger` class and provide their own implementation for the `Log` method or use `Function` and provide an `Action<string>`. (PR [#2276](https://github.com/realm/realm-dotnet/pull/2276))
* `RealmObjectBase` now correctly overrides and implements `GetHashCode()`. (Issue [#1650](https://github.com/realm/realm-dotnet/issues/1650))
* Added an override of `RealmObject.ToString()` to output more meaningful information about the object content. It will output
the type of the object, the primary key (if one is defined), as well as information whether the object is managed or deleted.
(Issue [#2347](https://github.com/realm/realm-dotnet/pull/2347))
* Added new API for dynamically accessing object properties. These are designed to support
ahead-of-time compiled platforms, such as Xamarin.iOS and Unity with IL2CPP compilation. The
intention is to eventually make these the default API, while also supporting the legacy DLR-based
API. Example:
  ```csharp
  // Make sure to cast away the dynamic immediately on AOT platforms.
  var people = (IQueryable<RealmObject>)realm.DynamicApi.All("Person");
  foreach (var person in people)
  {
      var firstName = person.DynamicApi.Get<string>("FirstName");
      var address = person.DynamicApi.Get<EmbeddedObject>("Address");
      var city = address.DynamicApi.Get<string>("City");
  }

  // When casting a dynamic object, always cast first to object and then
  // to the actual object type to remove any callsites being generated.
  var newPerson = (RealmObject)(object)realm.DynamicApi.Create("Person", 123);
  newPerson.DynamicApi.Set("FirstName", "Peter");
  ```
* Added a Unity Editor option to enable weaving editor assemblies. This should be "off" unless your project has Editor assemblies
that reference Realm - for example, an EditMode test assembly that tests Realm-related functionality. Keeping it "on" may slow down
builds a little as more assemblies will need to be evaluated for weaving. (Issue [#2346](https://github.com/realm/realm-dotnet/issues/2346))
* We now make a backup of the realm file prior to any file format upgrade. The backup is retained for 3 months.
Backups from before a file format upgrade allows for better analysis of any upgrade failure. We also restore
a backup, if a) an attempt is made to open a realm file whith a "future" file format and b) a backup file exist
that fits the current file format. ([#4166](https://github.com/realm/realm-core/pull/4166))

### Compatibility
* Realm Studio: 11.0.0-alpha.0 or later.

### Internal
* Using Core 11.0.3.
* Enabled LTO builds for all platforms except Android. (PR [#2239](https://github.com/realm/realm-dotnet/pull/2239))
* Test projects updated to dotnetcore 3.1. This means that tests are no longer executed against dotnetcore 2.0.
* Removed Lambda compilation in ResultsVisitor when we encounter a conversion operator. This
  is needed because IL2CPP cannot comiple lambdas dynamically. Instead, we're now using
  `Operator.Convert<TTarget>(object)` which is slightly less efficient than `Operator.Convert<TSource, TTarget>`
  but still quite a bit faster than `Convert.ChangeType` and also doesn't suffer from the
  deficiencies around `Decimal128` conversion. The main downside is that we'll no longer
  support queries with an argument that is a custom user type with an implicit conversion
  operator defined.

## 10.1.4 (2021-05-12)
------------------

### Fixed
* Fixed a bug that could lead to crashes with a message similar to `Invalid ref translation entry [0, 78187493520]`. (Core upgrade)
* Fix assertion failures such as `!m_notifier_skip_version.version` or `m_notifier_sg->get_version() + 1 == new_version.version` when performing writes inside change notification callbacks. (Core upgrade)
* Fix collection notification reporting for modifications. This could be observed by receiving the wrong indices of modifications on sorted or distinct results, or notification blocks sometimes not being called when only modifications have occured. (Core upgrade)
* Proactively check the expiry time on the access token and refresh it before attempting to initiate a sync session. This prevents some error logs from appearing on the client such as: `ERROR: Connection[1]: Websocket: Expected HTTP response 101 Switching Protocols, but received: HTTP/1.1 401 Unauthorized`. (Core upgrade)
* Destruction of the TableRecycler at exit was unordered compared to other threads running. This could lead to crashes, some with the TableRecycler at the top of the stack. (Core upgrade)
* Fixed errors related to `uncaught exception in notifier thread: N5realm11KeyNotFoundE: No such object`. This could happen in a synchronized app when a linked object was deleted by another client. (Core upgrade)
* Opening a metadata realm with the wrong encryption key or different encryption configuration will remove that metadata realm and create a new metadata realm using the new key or configuration. (Core upgrade)
* Creting a `ThreadSafeReference` to a readonly Realm would result in a crash. (Core upgrade)

### Compatibility
* Realm Studio: 10.0.0 or later.

### Internal
* Using Core 10.7.2.

## 10.1.3 (2021-04-29)
------------------

### Fixed
* Fixed a compiler bug that would result in an `"Access violation"` error being thrown when using sync on Windows.

### Compatibility
* Realm Studio: 10.0.0 or later.

### Internal
* Using Core 10.5.6.

## 10.1.2 (2021-03-19)
------------------

### Fixed
* On 32bit devices you may get exception with "No such object" when upgrading to v10. (Core upgrade)
* The notification worker thread would rerun queries after every commit rather than only commits which modified tables which could affect the query results if the table had any outgoing links to tables not used in the query. (Core upgrade)
* Fix "Invalid ref translation entry [16045690984833335023, 78187493520]" assertion failure which could occur when using sync or multiple processes writing to a single Realm file. (Core upgrade)
* During integration of a large amount of data from the server, you may get `"Assertion failed: !fields.has_missing_parent_update()"`. (Core upgrade)
* Syncing large Decimal128 values will cause `"Assertion failed: cx.w[1] == 0"`. (Core upgrade)
* Avoid race condition leading to possible hangs on windows. (Core upgrade)

### Enhancements
* None

### Fixed
* None

### Compatibility
* Realm Studio: 10.0.0 or later.

### Internal
* Using Core 10.5.6.

## 10.1.1 (2021-02-25)
------------------

### Fixed
* Fixed an issue that would result in UWP apps being rejected from the Microsoft Store due to an unsupported API (`__C_specific_handler`) being used. (Issue [#2235](https://github.com/realm/realm-dotnet/issues/2235))
* The Realm notification listener thread could sometimes hit the assertion failure "!skip_version.version" if a write transaction was committed at a very specific time. (Core upgrade)

### Enhancements
* None

### Fixed
* None

### Compatibility
* Realm Studio: 10.0.0 or later.

### Internal
* Using Core 10.5.3.

## 10.1.0 (2021-02-09)

### Enhancements
* Sync client now logs error messages received from server rather than just the size of the error message. (Core upgrade)
* Errors returned from the server when sync WebSockets get closed are now captured and surfaced as a SyncError. (Core upgrade)
* Dramatically improved performance of sequential reads on a query without a filter. (Core upgrade)

### Fixed
* Fix an issue when using a frozen query across threads with different transaction versions which resulted in being able to access objects from a future version in the frozen collection. (Core upgrade)
* Fixed an issue where creating an object after file format upgrade may fail with assertion "Assertion failed: lo() <= std::numeric_limits<uint32_t>::max()" (Core upgrade)
* Fixed an issue where getting an element from a query result without a filter would give incorrect results if a new object was created at index zero in the source Table. (Core upgrade)
* Fixed an issue where during synchronization the app would crash with `Assertion failed: ref + size <= next->first`. (Core upgrade)

### Compatibility
* Realm Studio: 10.0.0 or later.

### Internal
* Using Core 10.5.0.
* Fixes the analytics version being sent.

## 10.0.1 (2021-02-02)

### Breaking Changes
* We no longer support Realm Cloud (legacy), but instead the new [MongoDB Realm Cloud](https://realm.mongodb.com). MongoDB Realm is a serverless platform that enables developers to quickly build applications without having to set up server infrastructure. MongoDB Realm is built on top of MongoDB Atlas, automatically integrating the connection to your database. ([#2011](https://github.com/realm/realm-dotnet/pull/2011))
* Remove support for Query-based sync, including the configuration parameters and the `SyncSubscription` types. ([#2011](https://github.com/realm/realm-dotnet/pull/2011))
* Remove everything related to sync permissions, including both the path-based permission system and the object-level privileges for query-based sync. [Permissions in MongoDB Realm](https://docs.mongodb.com/realm/sync/permissions/) are defined serverside. ([#2011](https://github.com/realm/realm-dotnet/pull/2011))
* Moved all API for dynamic access on the `Realm` class to `Realm.DynamicApi`:
  * `Realm.CreateObject(string className, object primaryKey)` is now `Realm.DynamicApi.CreateObject(string className, object primaryKey)`.
  * `Realm.All(string className)` is now `Realm.DynamicApi.All(string className)`.
  * `Realm.RemoveAll(string className)` is now `Realm.DynamicApi.RemoveAll(string className)`.
  * `Realm.Find(string className, long? primaryKey)` is now `Realm.DynamicApi.Find(string className, long? primaryKey)`.
  * `Realm.Find(string className, string primaryKey)` is now `Realm.DynamicApi.Find(string className, string primaryKey)`.
* It is now required that all top-level objects in a synchronized Realm have a primary key called `_id`. You can use the `MapTo("_id")` attribute to avoid using unidiomatic names for the model properties.
* Bumped the minimum target for Xamarin.iOS apps to iOS 9.
* Bumped the minimum API level for Xamarin.Android apps to 16 (Android 4.1).
* Renamed `FullSyncConfiguration` to `SyncConfiguration`.
* Removed `RealmObject.FreezeInPlace`. To freeze a realm object use the `Freeze` extension method. (Issue [#2180](https://github.com/realm/realm-dotnet/issues/2180))

### Enhancements
* Added support for syncing to MongoDB instead of Realm Object Server. Applications must be created at [realm.mongodb.com](https://realm.mongodb.com).
* Added an `App` class which is the entrypoint for synchronizing with a MongoDB Realm App.
* Added `User.CustomData` containing an unstructured document with additional information about the user. Custom data is configured in your MongoDB Realm App.
* Added `User.Functions`. This is the entry point for calling Remote MongoDB Realm functions. Functions allow you to define and execute server-side logic for your application. Functions are written in modern JavaScript (ES6+) and execute in a serverless manner. When you call a function, you can dynamically access components of the current application as well as information about the request to execute the function and the logged in user that sent the request.
* Added `User.GetMongoClient` exposing an API for CRUD operations on a Remote MongoDB Service.
* Added `User.GetPushClient` exposing an API for registering a device for push notifications.
* Change `SyncConfiguration` to accept partition value instead of a server Uri. Partition values can currently be of types `string`, `long`, or `ObjectId`. Opening a realm by partition value is the equivalent of previously opening a realm by URL. In this case, partitions are meant to be more closely associated with your data. E.g., if you are a large retailer with multiple locations, the partition key can be the store Id and you each Realm will only contain data related to the specified store.
* Add support for the Decimal128 data type. This is a 128-bit IEEE 754 decimal floating point number. Properties of this type can be declared either as `MongoDB.Bson.Decimal128` type or the built-in `decimal` type. Note that .NET's built-in decimal is 96-bit, so it cannot represent the full range of numbers, representable by `Decimal128`. (PR [#2014](https://github.com/realm/realm-dotnet/pull/2014))
* Add support for the `ObjectId` data type. This is a 12 byte unique identifier that is common as a document id in MongoDB databases. It can be used as primary key. (PR [#2035](https://github.com/realm/realm-dotnet/pull/2035))
* Add support for embedded objects. Embedded objects are objects which are owned by a single parent object, and are deleted when that parent object is deleted or their parent no longer references them. Embedded objects are declared by subclassing `EmbeddedObject` instead of `RealmObject`. Reassigning an embedded object is not allowed and neither is linking to it from multiple parents. Querying for embedded objects directly is also disallowed as they should be viewed as complex structures belonging to their parents as opposed to standalone objects. A trivial example is:

  ```csharp
  public class Address : EmbeddedObject
  {
      public string Street { get; set; }

      public string City { get; set; }
  }

  public class Person : RealmObject
  {
      public string Name { get; set; }

      // Address is an embedded object - you reference it as usual
      public Address Address { get; set; }
  }

  public class Company : RealmObject
  {
      public string PhoneNumber { get; set; }

      // Embedded objects can be contained in lists too
      public IList<Address> OfficeAddresses { get; }
  }
  ```

* Added new dynamic methods for instantiating embedded objects:
  * `Realm.DynamicApi.CreateEmbeddedObjectForProperty` should be used to create an embedded object and assign it to a parent's property. For example:

    ```csharp
    // static API
    var person = new Person();
    person.Address = new Address
    {
        City = "New York"
    };

    // dynamic API
    var dynamicPerson = realm.DynamicApi.CreateObject("Person");
    var address = realm.DynamicApi.CreateEmbeddedObjectForProperty(dynamicPerson, "Address")
    address.City = "New York";
    ```

  * `Realm.DynamicApi.AddEmbeddedObjectToList` should be used to create an embedded object and add it to a parent's list property.
  * `Realm.DynamicApi.InsertEmbeddedObjectInList` should be used to create an embedded object and insert it in a parent's list property at a specified index.
  * `Realm.DynamicApi.SetEmbeddedObjectInList` should be used to create an embedded object and set it at an index in a parent's list property.

    ```csharp
    // static API
    var company = new Company();
    company.OfficeAddresses.Add(new Address
    {
        City = "New York"
    });

    company.OfficeAddresses.Insert(0, new Address
    {
        City = "Palo Alto"
    });

    company.OfficeAddresses[1] = new Address
    {
        City = "New Jersey"
    };

    // dynamic API
    var dynamicCompany = realm.DynamicApi.CreateObject("Company");
    var officeToAdd = realm.DynamicApi.AddEmbeddedObjectToList(dynamicCompany.OfficeAddresses);
    officeToAdd.City = "New York";

    var officeToInsert = realm.DynamicApi.InsertEmbeddedObjectInList(dynamicCompany.OfficeAddresses, 0);
    officeToInsert.City = "Palo Alto";

    var officeToSet = realm.DynamicApi.SetEmbeddedObjectInList(dynamicCompany.OfficeAddresses, 1);
    officeToSet.City = "New Jersey";
    ```

* The memory mapping scheme for Realm files has changed to better support opening very large files.
* Replaced the implementation of the string query parser (the one used for [`realm.All().Filter("some-string-query")`](https://docs.mongodb.com/realm-sdks/dotnet/10.0.0-beta.3/reference/Realms.CollectionExtensions.html#Realms_CollectionExtensions_Filter__1_System_Linq_IQueryable___0__System_String_)). This results in ~5% reduction of the size of the native binary while keeping the query execution times on par with the old parser. (PR [#2185](https://github.com/realm/realm-dotnet/pull/2185), Core upgrade)
* Optimized the internal code that handles conversions between types. This should result in a minor performance increase
for most data operations that should be most noticeable on Ahead-of-Time compiled platforms, such as iOS/UWP. Due to the
nature of the change, it's possible that conversions that previously happened automatically when working with dynamic objects
no longer do. If you encounter a `NotSupportedException` with the message `No conversion exists from *type A* to *type B*`
and believe this is a bug, please open a Github Issue. (PR [#2149](https://github.com/realm/realm-dotnet/pull/2149))
* Added an extra compile-time check to detect erroneous List<T> declarations and suggest IList<T> for collection properties in Realm objects. (Issue [#2083](https://github.com/realm/realm-dotnet/pull/2083))
* Added overloads for `Realm.Write` and `Realm.WriteAsync` that can return a value. (Issue [#2081](https://github.com/realm/realm-dotnet/issues/2081))

### Fixed
* Worked around an issue with the .NET Native compiler (used in UWP projects) that would result in the following exception being thrown in Release: `Incompatible MarshalAs detected in parameter named 'value'. Please refer to MCG's warning message for more information.`. (Issue [#2169](https://github.com/realm/realm-dotnet/issues/2169))
* Fixed a bug that could cause incorrect property values to be read during a migration for apps running on .NET Core 3.0 or newer.
  The issue manifests itself when different classes have persisted properties with the same name and could result in
  the wrong property being accessed - e.g. `foo.Name` could return `foo.Bar`. This could only happen when using the
  dynamic API during a migration and does not affect apps that use the strongly typed API or run on platforms other
  than .NET Core 3.x/.NET 5.
* Fixed a bug that could cause a deadlock in a multiprocess scenario where multiple processes share the same Realm file and listen for notifications from the file. (Core upgrade)
* Fixed an issue with deleting and recreating objects with embedded objects. (Core upgrade)
* Fix a race condition which would lead to "uncaught exception in notifier thread: N5realm15InvalidTableRefE: transaction_ended" and a crash when the source Realm was closed or invalidated at a very specific time during the first run of a collection notifier (Core upgrade)
* Fix crash in case insensitive query on indexed string columns when nothing matches (Core upgrade)

### Compatibility
* Realm Studio: 10.0.0 or later.

### Internal
* Using Core 10.3.3.
* Migrated to bison parser.
* Submit Analytics to S3/Segment in addition to Mixpanel.
* Analytics now also reports if Sync functionality is in use.
* SDK is now also tested against .NET 5.
* This release uses monorepo releases that bundle Core, Sync, and OS.
* Replaced Expressions-based Operator with T4. (PR [#2149](https://github.com/realm/realm-dotnet/pull/2149))

## 5.1.3 (2021-02-10)

### Fixed
* If you make a case insensitive query on an indexed string column, it may fail in a way that results in a "No such key" exception. (Core upgrade)
* Fix crash in case insensitive query on indexed string columns when nothing matches. (Core upgrade)
* Files upgraded on 32-bit devices could end up being inconsistent resulting in "Key not found" exception to be thown. (Core upgrade)
* Fixed an issue where creating an object after file format upgrade may fail with assertion `Assertion failed: lo() <= std::numeric_limits<uint32_t>::max()`. (Core upgrade)

### Compatibility
* Realm Object Server: 3.23.1 or later.
* Realm Studio: 5.0.0 or later.

### Internal
* Using Sync 5.0.32 and Core 6.2.3.
* Updated the QuickJournal example to latest Realm and Xamarin.Forms versions. (PR [#2057](https://github.com/realm/realm-dotnet/pull/2057))

## 5.1.2 (2020-10-20)

### Fixed
* Fixed an issue that would result in `Realm accessed from incorrect thread` exception being thrown when accessing a Realm instance on the main thread in UWP apps. (Issue [#2045](https://github.com/realm/realm-dotnet/issues/2045))

### Compatibility
* Realm Object Server: 3.23.1 or later.
* Realm Studio: 5.0.0 or later.

### Internal
* Using Sync 5.0.28 and Core 6.1.3.
* Updated the QuickJournal example to latest Realm and Xamarin.Forms versions. (PR [#2057](https://github.com/realm/realm-dotnet/pull/2057))

## 5.1.1 (2020-10-02)

### Enhancements
* None

### Fixed
* Querying on an indexed property may give a “Key not found” exception. (Core upgrade)
* Fix queries for null on non-nullable indexed integer columns returning results for zero entries. (Core upgrade)

### Compatibility
* Realm Object Server: 3.23.1 or later.
* Realm Studio: 5.0.0 or later.

### Internal
* Using Sync 5.0.28 and Core 6.1.3.


## 5.1.0 (2020-09-30)

### Enhancements
* Greatly improve performance of NOT IN queries on indexed string or int columns. (Core upgrade)

### Fixed
* Fixed an issue that would cause using Realm on the main thread in WPF applications to throw an exception with a message "Realm accessed from the incorrect thread". (Issue [#2026](https://github.com/realm/realm-dotnet/issues/2026))
* Fixed an issue that could cause an exception with the message "Opening Realm files of format version 0 is not supported by this version of Realm" when opening an encrypted Realm. (Core upgrade)
* Slightly improve performance of most operations which read data from the Realm file. (Core upgrade)
* Rerunning an equals query on an indexed string column which previously had more than one match and now has one match would sometimes throw a "key not found" exception. (Core upgrade)
* When querying a table where links are part of the condition, the application may crash if objects has recently been added to the target table. (Core upgrade)

### Compatibility
* Realm Object Server: 3.23.1 or later.
* Realm Studio: 5.0.0 or later.

### Internal
* Using Sync 5.0.27 and Core 6.1.2.
* Added prerelease nuget feed via [GitHub packages](https://github.com/features/packages). (PR [#2028](https://github.com/realm/realm-dotnet/pull/2028))

## 5.0.1 (2020-09-10)

NOTE: This version bumps the Realm file format to version 11. It is not possible to downgrade to version 10 or earlier. Files created with older versions of Realm will be automatically upgraded. Only [Realm Studio 5.0.0](https://github.com/realm/realm-studio/releases/tag/v5.0.0) or later will be able to open the new file format.

### Enhancements
* Added the notion of "frozen objects" - these are objects, queries, lists, or Realms that have been "frozen" at a specific version. This allows you to access the data from any thread, but it will never change. All frozen objects can be accessed and queried as normal, but attempting to mutate them or add change listeners will throw an exception. (Issue [#1945](https://github.com/realm/realm-dotnet/issues/1945))
  * Added `Realm.Freeze()`, `RealmObject.Freeze()`, `RealmObject.FreezeInPlace()`, `IQueryable<RealmObject>.Freeze()`, `IList<T>.Freeze()`, and `IRealmCollection<T>.Freeze()`. These methods will produce the frozen version of the instance on which they are called.
  * Added `Realm.IsFrozen`, `RealmObject.IsFrozen`, and `IRealmCollection<T>.IsFrozen`, which returns whether or not the data is frozen.
  * Added `RealmConfigurationBase.MaxNumberOfActiveVersions`. Setting this will cause Realm to throw an exception if too many versions of the Realm data are live at the same time. Having too many versions can dramatically increase the filesize of the Realm.
* Add support for `SynchronizationContext`-confined Realms. Rather than being bound to a specific thread, queue-confined Realms are bound to a `SynchronizationContext`, regardless of whether it dispatches work on the same or a different thread. Opening a Realm when `SynchronizationContext.Current` is null - most notably `Task.Run(...)` - will still confine the Realm to the thread on which it was opened.
* Storing large binary blobs in Realm files no longer forces the file to be at least 8x the size of the largest blob.
* Reduce the size of transaction logs stored inside the Realm file, reducing file size growth from large transactions.
* String primary keys no longer require a separate index, improving insertion and deletion performance without hurting lookup performance.

### Fixed
* Fixed `Access to invalidated List object` being thrown when adding objects to a list while at the same time deleting the object containing the list. (Issue [#1971](https://github.com/realm/realm-dotnet/issues/1971))
* Fixed incorrect results being returned when using `.ElementAt()` on a query where a string filter with a sort clause was applied. (PR [#2002](https://github.com/realm/realm-dotnet/pull/2002))

### Compatibility
* Realm Object Server: 3.23.1 or later.
* Realm Studio: 5.0.0 or later.

### Internal
* Using Sync 5.0.22 and Core 6.0.25.

## 4.3.0 (2020-02-05)

### Enhancements
* Exposed an API to configure the `userId` and `isAdmin` of a user when creating credentials via `Credentials.CustomRefreshToken`. Previously these values would be inferred from the JWT itself but as there's no way to enforce the server configuration over which fields in the JWT payload represent the `userId` and the `isAdmin` field, it is now up to the consumer to determine the values for these.
* Improved logging and error handling for SSL issues on Apple platforms.

### Fixed
* Realm objects can now be correctly serialized with `System.Runtime.Serialization.Formatters` and `System.Xml.Serialization` serializers. (Issue [#1913](https://github.com/realm/realm-dotnet/issues/1913))
  The private state fields of the class have been decorated with `[NonSerialized]` and `[XmlIgnore]` attributes so that eager opt-out
  serializers do not attempt to serialize fields such as `Realm` and `ObjectSchema` which contain handles to unmanaged data.
* Fixed an issue that would result in a compile error when `[Required]` is applied on `IList<string>` property. (Contributed by [braudabaugh](https://github.com/braudabaugh))
* Fixed an issue that prevented projects that include the Realm NuGet package from being debugged. (PR [#1927](https://github.com/realm/realm-dotnet/pull/1927))
* The sync client would fail to reconnect after failing to integrate a changeset. The bug would lead to further corruption of the client’s Realm file. (since 3.0.0).
* The string-based query parser (`results.Filter(...)`) used to need the `class_` prefix for class names when querying over backlink properties. This has been fixed so that only the public `ObjectSchema` name is necessary. For example, `@links.class_Person.Siblings` becomes `@links.Person.Siblings`.
* Fixed an issue where `ClientResyncMode.DiscardLocalRealm` wouldn't reset the schema.

### Compatibility
* Realm Object Server: 3.23.1 or later.

### Internal
* Upgraded Sync from 4.7.5 to 4.9.5 and Core from 5.23.3 to 5.23.8.

## 4.2.0 (2019-10-07)

### Enhancements
* Added `int IndexOf(object)` and `bool Contains(object)` to the `IRealmCollection` interface. (PR [#1893](https://github.com/realm/realm-dotnet/issues/1893))
* Exposed an API - `SyncConfigurationBase.EnableSessionMultiplexing()` that allows toggling session multiplexing on the sync client. (PR [1896](https://github.com/realm/realm-dotnet/pull/1896))
* Added support for faster initial downloads when using `Realm.GetInstanceAsync`. (Issue [1847](https://github.com/realm/realm-dotnet/issues/1847))
* Added an optional `cancellationToken` argument to `Realm.GetInstanceAsync` enabling clean cancelation of the in-progress download. (PR [1859](https://github.com/realm/realm-dotnet/pull/1859))
* Added support for Client Resync which automatically will recover the local Realm in case the server is rolled back. This largely replaces the Client Reset mechanism for fully synchronized Realms. Can be configured using `FullSyncConfiguration.ClientResyncMode`. (PR [#1901](https://github.com/realm/realm-dotnet/pull/1901))
* Made the `createUser` argument in `Credentials.UsernamePassword` optional. If not specified, the user will be created or logged in if they already exist. (PR [#1901](https://github.com/realm/realm-dotnet/pull/1901))
* Uses Fody 6.0.0, which resolves some of the compatibility issues with newer versions of other Fody-based projects. (Issue [#1899](https://github.com/realm/realm-dotnet/issues/1899))

### Fixed
* Fixed an infinite recursion when calling `RealmCollectionBase<T>.IndexOf`. (Issue [#1892](https://github.com/realm/realm-dotnet/issues/1892))

### Compatibility
* Realm Object Server: 3.23.1 or later.

### Internal
* Upgraded Sync from 4.7.0 to 4.7.1.
* Implemented direct access to sync workers on Cloud, bypassing the Sync Proxy: the binding will override the sync session's url prefix if the token refresh response for a realm contains a sync worker path field.

## 4.1.0 (2019-08-06)

### Breaking Changes
* Removed the `isAdmin` parameter from `Credentials.Nickname`. It doesn't have any effect on new ROS versions anyway as logging in an admin nickname user is not supported - this change just makes it explicit. (Issue [#1879](https://github.com/realm/realm-dotnet/issues/1879))
* Marked the `Credentials.Nickname` method as deprecated - support for the Nickname auth provider is deprecated in ROS and will be removed in a future version. (Issue [#1879](https://github.com/realm/realm-dotnet/issues/1879))
* Removed the `deleteRealm` parameter from `PermissionDeniedException.DeleteRealmInfo` as passing `false` has no effect. Calling the method is now equivalent to calling it with `deleteRealm: true`. (PR [#1890](https://github.com/realm/realm-dotnet/pull/1890))

### Enhancements
* Added support for unicode characters in realm path and filenames for Windows. (Core upgrade)
* Added new credentials type: `Credentials.CustomRefreshToken` that can be used to create a user with a custom refresh token. This will then be validated by ROS against the configured `refreshTokenValidators` to obtain access tokens when opening a Realm. If creating a user like that, it's the developer's responsibility to ensure that the token is valid and refreshed as necessary to ensure that access tokens can be obtained. To that end, you can now set the refresh token of a user object by calling `User.RefreshToken = "my-new-token"`. This should only be used in combination with users obtained by calling `Credentials.CustomRefreshToken`. (PR [#1889](https://github.com/realm/realm-dotnet/pull/1889))

### Fixed
* Constructing an IncludeDescriptor made unnecessary table comparisons. This resulted in poor performance when creating a query-based subscription (`Subscription.Subscribe`) with `includedBacklinks`. (Core upgrade)
* Queries involving an indexed int column which were constrained by a LinkList with an order different from the table's order would give incorrect results. (Core upgrade)
* Queries involving an indexed int column had a memory leak if run multiple times. (Core upgrade)

### Compatibility
* Realm Object Server: 3.23.1 or later.

### Internal
* Upgraded Sync from 4.5.1 to 4.7.0 and Core 5.20.0 to 5.23.1.

## 4.0.1 (2019-06-27)

### Fixed
* Fixed an issue that would prevent iOS apps from being published to the app store with the following error:
  > This bundle Payload/.../Frameworks/realm-wrappers.framework is invalid. The Info.plist file is missing the required key: CFBundleVersion.

  ([Issue 1870](https://github.com/realm/realm-dotnet/issues/1870), since 4.0.0)
* Fixed an issue that would cause iOS apps to crash on device upon launching. ([Issue 1871](https://github.com/realm/realm-dotnet/issues/1871), since 4.0.0)

## 4.0.0 (2019-06-13)

### Breaking Changes
* The following deprecated methods and classes have been removed:
  * The `SyncConfiguration` class has been split into `FullSyncConfiguration` and `QueryBasedSyncConfiguration`. Use one of these classes to connect to the Realm Object Server.
  * The `TestingExtensions.SimulateProgress` method has been removed as it hasn't worked for some time.
  * The `Property.IsNullable` property has been removed. To check if a property is nullable, check `Property.Type` for the `PropertyType.Nullable` flag.
  * The `Credentials.Provider` class has been removed. Previously, it contained a few constants that were intended for internal use mostly.
  * The `User.ConfigurePersistance` method has been superseded by `SyncConfigurationBase.Initialize`.
  * `User.LogOut` has been removed in favor of `User.LogOutAsync`.
  * `User.GetManagementRealm` has been removed in favor of the `User.ApplyPermissionsAsync` set of wrapper API.
  * `User.GetPermissionRealm` has been removed in favor of the `User.GetGrantedPermissions` wrapper API.
* Deprecated the `IQueryable<T>.Subscribe(string name)` extension method in favor of `IQueryable<T>.Subscribe(SubscriptionOptions options)`.
* Reworked the internal implementation of the permission API. For the most part, the method signatures haven't changed or where they have changed, the API have remained close to the original (e.g. `IQueryable<T>` has changed to `IEnumerable<T>`). ([Issue #1863](https://github.com/realm/realm-dotnet/issues/1863))
  * Changed the return type of `User.GetGrantedPermissionsAsync` from `IQueryable<PathPermission>` to `IEnumerable<PathPermission>`. This means that the collection is no longer observable like regular Realm-backed collections. If you need to be notified for changes of this collection, you need to implement a polling-based mechanism yourself.
  * `PathPermission.MayRead/MayWrite/MayManage` have been deprecated in favor of a more-consistent `AccessLevel` API.
  * In `User.ApplyPermissionsAsync`, renamed the `realmUrl` parameter to `realmPath`.
  * In `User.OfferPermissionsAsync`, renamed the `realmUrl` parameter to `realmPath`.
  * Removed the `PermissionOfferResponse` and `PermissionChange` classes.
  * Removed the `IPermissionObject` interface.
  * Removed the `ManagementObjectStatus` enum.
  * Removed the `User.GetPermissionChanges` and `User.GetPermissionOfferResponses` methods.
  * The `millisecondTimeout` argument in `User.GetGrantedPermissionsAsync` has been removed.
  * The `PermissionException` class has been replaced by `HttpException`.
* The `AuthenticationException` class has been merged into the `HttpException` class.

### Enhancements
* Added `Session.Start()` and `Session.Stop()` methods that allow you to pause/resume synchronization with the Realm Object Server. ([Issue #138](https://github.com/realm/realm-dotnet-private/issues/138))
* Added an `IQueryable<T>.Subscribe(SubscriptionOptions, params Expression<Func<T, IQueryable>>[] includedBacklinks)` extension method that allows you to configure additional options for the subscription, such as the name, time to live, and whether it should update an existing subscription. The `includedBacklinks` argument allows you to specify which backlink properties should be included in the transitive closure when doing query-based sync. For example:

  ```csharp
  class Dog : RealmObject
  {
      public Person Owner { get; set; }
  }

  class Person : RealmObject
  {
      [Backlink(nameof(Dog.Owner))]
      public IQueryable<Dog> Dogs { get; }
  }

  var options = new SubscriptionOptions
  {
      Name = "adults",
      TimeToLive = TimeSpan.FromDays(1),
      ShouldUpdate = true
  };

  var people = realm.All<Person>()
                    .Where(p => p.Age > 18)
                    .Subscribe(options, p => p.Dogs);

  await people.WaitForSynchronzationAsync();
  // Dogs that have an owner set to a person that is over 18
  // will now be included in the objects synchronized locally.
  var firstPersonDogs = people.Results.First().Dogs;
  ```
  ([Issue #1838](https://github.com/realm/realm-dotnet/issues/1838) & [Issue #1834](https://github.com/realm/realm-dotnet/issues/1834))
* Added a `Realm.GetAllSubscriptions()` extension method that allows you to obtain a collection of all registered query-based sync subscriptions. ([Issue #1838](https://github.com/realm/realm-dotnet/issues/1838))
* Added `AccessLevel` property to `PathPermission` to replace the now deprecated `MayRead/MayWrite/MayManage`. ([Issue #1863](https://github.com/realm/realm-dotnet/issues/1863))
* Added `RealmOwnerId` property to `PathPermission` that indicates who the owner of the Realm is. ([Issue #1863](https://github.com/realm/realm-dotnet/issues/1863))
* Added support for building with `dotnet build` (previously only the `msbuild` command line was supported). ([PR #1849](https://github.com/realm/realm-dotnet/pull/1849))
* Improved query performance for unindexed string columns when the query has a long chain of OR conditions. (Core upgrade)
* Improved performance of encryption and decryption significantly by utilizing hardware optimized encryption functions. (Core upgrade)
* Compacting a realm into an encrypted file could take a really long time. The process is now optimized by adjusting the write buffer size relative to the used space in the realm. (Core upgrade)
* The string-based query parser (`results.Filter("...")`) now supports readable timestamps with a 'T' separator in addition to the originally supported "@" separator. For example: `startDate > 1981-11-01T23:59:59:1` (Core upgrade)

### Fixed
* Fixes an issue where using the `StringExtensions.Contains(string, string, StringComparison)` extension method inside a LINQ query would result in an exception being thrown on .NET Core 2.1+ or Xamarin.iOS/Android projects.([Issue #1848](https://github.com/realm/realm-dotnet/issues/1848))
* Creating an object after creating an object with the int primary key of "null" would hit an assertion failure. (Core upgrade)

### Compatibility
* Realm Object Server: 3.23.1 or later.

### Internal
* Upgraded Sync from 3.14.11 to 4.5.1 and Core 5.12.7 to 5.20.0.

## 3.4.0 (2019-01-09)

**NOTE!!! You will need to upgrade your Realm Object Server to at least version 3.11.0 or use Realm Cloud. If you try to connect to a ROS v3.10.x or previous, you will see an error like `Wrong protocol version in Sync HTTP request, client protocol version = 25, server protocol version = 24`.**

### Enhancements
* Download progress is now reported to the server, even when there are no local changes. This allows the server to do history compaction much more aggressively, especially when there are many clients that rarely or never make local changes. ([#1772](https://github.com/realm/realm-dotnet/pull/1772))
* Reduce memory usage when integrating synchronized changes sent by ROS.
* Added ability to supply a custom log function for handling logs emitted by Sync by specifying `SyncConfigurationBase.CustomLogger`. It must be set before opening a synchronized Realm. ([#1824](https://github.com/realm/realm-dotnet/pull/1824))
* Clients using protocol 25 now report download progress to the server, even when they make no local changes. This allows the server to do history compaction much more aggressively, especially when there are many clients that rarely or never make local changes. ([#1772](https://github.com/realm/realm-dotnet/pull/1772))
* Add a User-Agent header to HTTP requests made to the Realm Object Server. By default, this contains information about the Realm library version and .NET platform. Additional details may be provided (such as the application name/version) by setting `SyncConfigurationBase.UserAgent` prior to opening a synchronized Realm. If developing a Xamarin app, you can use the Xamarin.Essentials plugin to automate that: `SyncConfiguration.UserAgent = $"{AppInfo.Name} ({AppInfo.PackageName} {AppInfo.VersionString})"`.

### Fixed
* Fixed a bug that could lead to crashes with a message such as `Assertion failed: ndx < size() with (ndx, size()) = [742, 742]`.
* Fixed a bug that resulted in an incorrect `LogLevel` being sent to Sync when setting `SyncConfigurationBase.LogLevel`. ([#1824](https://github.com/realm/realm-dotnet/pull/1824), since 2.2.0)
* Fixed a bug that prevented `Realm.GetInstanceAsync` from working when used with `QueryBasedSyncConfiguration`. ([#1827](https://github.com/realm/realm-dotnet/pull/1827), since 3.1.0)

### Breaking Changes
* The deprecated method `realm.SubscribeToObjectsAsync` has been removed in this version. ([#1772](https://github.com/realm/realm-dotnet/pull/1772))
* `User.ConfigurePersistence` has been deprecated in favor of `SyncConfigurationBase.Initialize`.

### Compatibility
* Realm Object Server: 3.11.0 or later.
The sync protocol version has been bumped to version 25. The server is backwards-compatible with clients using protocol version 24 or below, but clients at version 25 are not backwards-compatible with a server at protocol version 24. The server must be upgraded before any clients are upgraded.

### Internal
* Upgraded Sync from 3.9.2 to 3.14.11 and Core from 5.8.0 to 5.12.7.


## 3.3.0 (2018-11-08)

### Enhancements
* Exposed an `OnProgress` property on `SyncConfigurationBase`. It allows you to specify a progress callback that will be invoked when using `Realm.GetInstanceAsync` to report the download progress. ([#1807](https://github.com/realm/realm-dotnet/pull/1807))

### Fixed
<!-- * <How to hit and notice issue? what was the impact?> ([#????](https://github.com/realm/realm-dotnet/issues/????), since v?.?.?) -->
* Trying to call `Subscription.WaitForSynchronizationAsync` on a background thread (without a `SynchronizationContext`) would previously hang indefinitely. Now a meaningful exception will be thrown to indicate that this is not supported and this method should be called on a thread with a synchronization context. ([dotnet-private#130](https://github.com/realm/realm-dotnet-private/issues/130), since v3.0.0)

### Compatibility
* Realm Object Server: 3.0.0 or later.
* APIs are backwards compatible with all previous releases in the 3.x.y series.
* File format: Generates Realms with format v9 (Reads and upgrades all previous formats)


## 3.2.1 (2018-09-27)

### Bug fixes
- Fixed a bug that would typically result in exceptions with a message like `An unknown error has occurred. State: *some-number-larger than 127*`
when subscribing to queries. ([dotnet-private#128](https://github.com/realm/realm-dotnet-private/issues/128), since `3.0.0`)

## 3.2.0 (2018-08-04)

### Enhancements
- `RealmObject` inheritors will now raise `PropertyChanged` after they have been removed from Realm.
The property name in the event arguments will be `IsValid`.
- Bundle some common certificate authorities on Linux so connecting to ROS instances over SSL should work out of the box
for most certificates. Notably, it will now work out of the box for Realm Cloud instances.

### Bug fixes
- When constructing queries that compare an invalid/unmanaged RealmObject (e.g. `realm.All<Foo>().Where(f => f.Bar == someBar)`),
a meaningful exception will now be thrown rather than an obscure ArgumentNullException.
- Added `ShouldCompactOnLaunch` to the PCL version of the library. ([dotnet-private#125](https://github.com/realm/realm-dotnet-private/issues/125))

## 3.1.0 (2018-07-04)

### Enhancements
- Exposed a `ChangeSet.NewModifiedIndices` collection that contains information about the
indices of the objects that changed in the new version of the collection (i.e. after
accounting for the insertions and deletions).
- Update Fody to 3.0.

### Bug fixes
- `WriteAsync` will no longer perform a synchronous `Refresh` on the main thread. ([#1729](https://github.com/realm/realm-dotnet/pull/1729))
- Trying to add a managed Realm Object to a different instance of the same on-disk Realm will no
longer throw an exception.
- Removed the `IList` compliance for Realm collections. This fixes an issue which would cause the app to hang
on Android when deselecting an item from a ListView bound to a Realm collection.

### Breaking Changes
- `SyncConfiguration` is now deprecated and will be removed in a future version. Two new configuration
classes have been exposed - [QueryBasedSyncConfiguration](https://docs.realm.io/platform/using-synced-realms/syncing-data#using-query-based-synchronization)
and [FullSyncConfiguration](https://docs.realm.io/platform/using-synced-realms/syncing-data#full-synchronization).
If you were using a `SyncConfiguration` with `IsPartial = true`, then change your code to use
`QueryBasedSyncConfiguration`. Similarly, if `IsPartial` was not set or was set to `false`, use
`FullSyncConfiguration`.
- Removed the `IList` compliance for Realm collections. This will prevent automatic updates of ListViews
databound to Realm collections in UWP projects.

## 3.0.0 (2018-04-16)

### Enhancements
- Allow `[MapTo]` to be applied on classes to change the name of the table corresponding to that class. ([#1712](https://github.com/realm/realm-dotnet/pull/1712))
- Added an improved API for adding subscriptions in partially-synchronized Realms. `IQueryable<T>.Subscribe` can be used
to subscribe to any query, and the returned `Subscription<T>` object can be used to observe the state of the subscription
and ultimately remove the subscription. See the [documentation](https://docs.realm.io/platform/v/3.x/using-synced-realms/syncing-data)
for more information. ([#1679](https://github.com/realm/realm-dotnet/pull/1679))
- Added a fine-grained permissions system for use with partially-synchronized Realms. This allows permissions to be
defined at the level of individual objects or classes. See the
[documentation](https://docs.realm.io/platform/v/3.x/using-synced-realms/access-control)
for more information. ([#1714](https://github.com/realm/realm-dotnet/pull/1714))
- Exposed a string-based `IQueryable<T>.Filter(predicate)` method to enable more advanced querying
scenarios such as:
  - Following links: `realm.All<Dog>().Filter("Owner.FirstName BEGINSWITH 'J'")`.
  - Queries on collections: `realm.All<Child>().Filter("Parents.FirstName BEGINSWITH 'J'")` - find all
  children who have a parent whose name begins with J or `realm.All<Child>().Filter("Parents.@avg.Age > 50")` -
  find all children whose parents' average age is more than 50.
  - Subqueries: `realm.All<Person>().Filter("SUBQUERY(Dogs, $dog, $dog.Vaccinated == false).@count > 3")` - find all
  people who have more than 3 unvaccinated dogs.
  - Sorting: `realm.All<Dog>().Filter("TRUEPREDICATE SORT(Owner.FirstName ASC, Age DESC)")` - find all dogs and
  sort them by their owner's first name in ascending order, then by the dog's age in descending.
  - Distinct: `realm.All<Dog>().Filter("TRUEPREDICATE DISTINCT(Age) SORT(Name)")` - find all dogs, sort them
  by their name and pick one dog for each age value.
  - For more examples, check out the
  [query language reference docs](https://docs.mongodb.com/realm/reference/realm-query-language/) or the [NSPredicate Cheatsheet](https://academy.realm.io/posts/nspredicate-cheatsheet/).
- The `SyncConfiguration` constructor now accepts relative Uris. ([#1720](https://github.com/realm/realm-dotnet/pull/1720))
- Added the following methods for resetting the user's password and confirming their email:
`RequestPasswordResetAsync`, `CompletePasswordResetAsync`, `RequestEmailConfirmationAsync`, and `ConfirmEmailAsync`.
These all apply only to users created via `Credentials.UsernamePassword` who have provided their email as
the username. ([#1721](https://github.com/realm/realm-dotnet/pull/1721))

### Bug fixes
- Fixed a bug that could cause deadlocks on Android devices when resolving thread safe references. ([#1708](https://github.com/realm/realm-dotnet/pull/1708))

### Breaking Changes
- Uses the Sync 3.0 client which is incompatible with ROS 2.x.
- `Permission` has been renamed to `PathPermission` to more closely reflect its purpose.
Furthermore, existing methods to modify permissions only work on full Realms. New methods
and classes are introduced to configure access to a partially synchronized Realm.
- The type of `RealmConfiguration.DefaultConfiguration` has changed to `RealmConfigurationBase` to allow
any subclass to be set as default. ([#1720](https://github.com/realm/realm-dotnet/pull/1720))
- The `SyncConfiguration` constructor arguments are now optional. The `user` value will default to the
currently logged in user and the `serverUri` value will default to `realm://MY-SERVER-URL/default` where
`MY-SERVER-URL` is the host the user authenticated against. ([#1720](https://github.com/realm/realm-dotnet/pull/1720))
- The `serverUrl` argument in `User.LoginAsync(credentials, serverUrl)` and `User.GetLoggedInUser(identity, serverUrl)`
has been renamed to `serverUri` for consistency. ([#1721](https://github.com/realm/realm-dotnet/pull/1721))


## 2.2.0 (2017-03-22)

### Enhancements
- Added an `IsDynamic` property to `RealmConfigurationBase`, allowing you to open a Realm file and read its schema from disk. ([#1637](https://github.com/realm/realm-dotnet/pull/1637))
- Added a new `InMemoryConfiguration` class that allows you to create an in-memory Realm instance. ([#1638](https://github.com/realm/realm-dotnet/pull/1638))
- Allow setting elements of a list directly - e.g. `foo.Bars[2] = new Bar()` or `foo.Integers[3] = 5`. ([#1641](https://github.com/realm/realm-dotnet/pull/1641))
- Added Json Web Token (JWT) credentials provider. ([#1655](https://github.com/realm/realm-dotnet/pull/1655))
- Added Anonymous and Nickname credentials providers. ([#1671](https://github.com/realm/realm-dotnet/pull/1671))

### Bug fixes
- Fixed an issue where initial collection change notification is not delivered to all subscribers. ([#1696](https://github.com/realm/realm-dotnet/pull/1696))
- Fixed a corner case where `RealmObject.Equals` would return `true` for objects that are no longer managed by Realm. ([#1698](https://github.com/realm/realm-dotnet/pull/1698))

### Breaking Changes
- `SyncConfiguration.SetFeatureToken` is deprecated and no longer necessary in order to use Sync on Linux or server-side features. ([#1703](https://github.com/realm/realm-dotnet/pull/1703))

## 2.1.0 (2017-11-13)

### Enhancements
- Added an `[Explicit]` attribute that can be applied to classes or assemblies. If a class is decorated with it, then it will not be included in the default schema for the Realm (i.e. you have to explicitly set `RealmConfiguration.ObjectClasses` to an array that contains that class). Similarly, if it is applied to an assembly, all classes in that assembly will be considered explicit. This is useful when developing a 3rd party library that depends on Realm to avoid your internal classes leaking into the user's schema. ([#1602](https://github.com/realm/realm-dotnet/pull/1602))

### Bug fixes
- Fixed a bug that would prevent writing queries that check if a related object is null, e.g. `realm.All<Dog>().Where(d => d.Owner == null)`. ([#1601](https://github.com/realm/realm-dotnet/pull/1601))
- Addressed an issue that would cause the debugger to report an unobserved exception being thrown when "Just My Code" is disabled. ([#1603](https://github.com/realm/realm-dotnet/pull/1603))
- Calling `Realm.DeleteRealm` on a synchronized Realm will now properly delete the `realm.management` folder. ([#1621](https://github.com/realm/realm-dotnet/pull/1621))
- Fixed a crash when accessing primitive list properties on objects in realms opened with a dynamic schema (e.g. in migrations). ([#1629](https://github.com/realm/realm-dotnet/pull/1629))

## 2.0.0 (2017-10-17)

### Enhancements
- Added support for collections of primitive values. You can now define properties as `IList<T>` where `T` can be any
type supported by Realm, except for another `IList`. As a result, a lot of methods that previously had constraints on
`RealmObject` now accept any type and may throw a runtime exception if used with an unsupported type argument.
([#1517](https://github.com/realm/realm-dotnet/pull/1517))
- Added `HelpLink` pointing to the relevant section of the documentation to most Realm exceptions. ([#1521](https://github.com/realm/realm-dotnet/pull/1521))
- Added `RealmObject.GetBacklinks` API to dynamically obtain all objects referencing the current one. ([#1533](https://github.com/realm/realm-dotnet/pull/1533))
- Added a new exception type, `PermissionDeniedException`, to denote permission denied errors when working with synchronized Realms that
exposes a method - `DeleteRealmUserInfo` - to inform the binding that the offending Realm's files should be kept or deleted immediately.
This allows recovering from permission denied errors in a more robust manner. ([#1543](https://github.com/realm/realm-dotnet/pull/1543))
- The keychain service name used by Realm to manage the encryption keys for sync-related metadata on Apple platforms is now set to the
bundle identifier. Keys that were previously stored within the Realm-specific keychain service will be transparently migrated to the
per-application keychain service. ([#1522](https://github.com/realm/realm-dotnet/pull/1522))
- Added a new exception type -  `IncompatibleSyncedFileException` - that allows you to handle and perform data migration from a legacy (1.x) Realm file
to the new 2.x format. It can be thrown when using `Realm.GetInstance` or `Realm.GetInstanceAsync` and exposes a `GetBackupRealmConfig` method
that allows you to open the old Realm file in a dynamic mode and migrate any required data. ([#1552](https://github.com/realm/realm-dotnet/pull/1552))
- Enable encryption on Windows. ([#1570](https://github.com/realm/realm-dotnet/pull/1570))
- Enable Realm compaction on Windows. ([#1571](https://github.com/realm/realm-dotnet/pull/1571))
- `UserInfo` has been significantly enhanced. It now contains metadata about a user stored on the Realm Object Server, as well as a list of all user
account data associated with that user. ([#1573](https://github.com/realm/realm-dotnet/pull/1573))
- Introduced a new method - `User.LogOutAsync` to replace the now-deprecated synchronous call. ([#1574](https://github.com/realm/realm-dotnet/pull/1574))
- Exposed `BacklinksCount` property on `RealmObject` that returns the number of objects that refer to the current object via a to-one or a to-many relationship. ([#1578](https://github.com/realm/realm-dotnet/pull/1578))
- String primary keys now support `null` as a value. ([#1579](https://github.com/realm/realm-dotnet/pull/1579))
- Add preview support for partial synchronization. Partial synchronization allows a synchronized Realm to be opened in such a way
that only objects requested by the user are synchronized to the device. You can use it by setting the `IsPartial` property on a
`SyncConfiguration`, opening the Realm, and then calling `Realm.SubscribeToObjectsAsync` with the type of object you're interested in,
a string containing a query determining which objects you want to subscribe to, and a callback which will report the results. You may
add as many subscriptions to a synced Realm as necessary. ([#1580](https://github.com/realm/realm-dotnet/pull/1580))
- Ensure that Realm collections (`IList<T>`, `IQueryable<T>`) will not change when iterating in a `foreach` loop. ([#1589](https://github.com/realm/realm-dotnet/pull/1589))

### Bug fixes
- `Realm.GetInstance` will now advance the Realm to the latest version, so you no longer have to call `Refresh` manually after that. ([#1523](https://github.com/realm/realm-dotnet/pull/1523))
- Fixed an issue that would prevent iOS Share Extension projects from working. ([#1535](https://github.com/realm/realm-dotnet/pull/1535))

### Breaking Changes
- `Realm.CreateObject(string className)` now has additional parameter `object primaryKey`. You *must* pass that when creating a new object using the dynamic API. If the object you're creating doesn't have primary key declared, pass `null`. ([#1381](https://github.com/realm/realm-dotnet/pull/1381))
- `AcceptPermissionOfferAsync` now returns the relative rather than the absolute url of the Realm the user has been granted permissions to. ([#1595](https://github.com/realm/realm-dotnet/pull/1595))

## 1.6.0 (2017-08-14)

### Enhancements
- Exposed `Realm.WriteCopy` API to copy a Realm file and optionally encrypt it with a different key. ([#1464](https://github.com/realm/realm-dotnet/pull/1464))
- The runtime representations of all Realm collections (`IQueryable<T>` and `IList<T>`) now implement the `IList` interface that is needed for data-binding to `ListView` in UWP applications. ([#1469](https://github.com/realm/realm-dotnet/pull/1469))
- Exposed `User.RetrieveInfoForUserAsync` API to allow admin users to lookup other users' identities in the Realm Object Server. This can be used, for example, to find a user by knowing their Facebook id. ([#1486](https://github.com/realm/realm-dotnet/pull/1486))
- Added a check to verify there are no duplicate object names when creating the schema. ([#1502](https://github.com/realm/realm-dotnet/pull/1502))
- Added more comprehensive error messages when passing an invalid url scheme to `SyncConfiguration` or `User.LoginAsync`. ([#1501](https://github.com/realm/realm-dotnet/pull/1501))
- Added more meaningful error information to exceptions thrown by `Realm.GetInstanceAsync`. ([#1503](https://github.com/realm/realm-dotnet/pull/1503))
- Added a new type - `RealmInteger<T>` to expose Realm-specific API over base integral types. It can be used to implement [counter functionality](https://docs.mongodb.com/realm-legacy/docs/dotnet/latest/index.html) in synced realms. ([#1466](https://github.com/realm/realm-dotnet/pull/1466))
- Added `PermissionCondition.Default` to apply default permissions for existing and new users. ([#1511](https://github.com/realm/realm-dotnet/pull/1511))

### Bug fixes
- Fix an exception being thrown when comparing non-constant character value in a query. ([#1471](https://github.com/realm/realm-dotnet/pull/1471))
- Fix an exception being thrown when comparing non-constant byte or short value in a query. ([#1472](https://github.com/realm/realm-dotnet/pull/1472))
- Fix a bug where calling the non-generic version of `IQueryProvider.CreateQuery` on Realm's IQueryable results, an exception would be thrown. ([#1487](https://github.com/realm/realm-dotnet/pull/1487))
- Trying to use an `IList` or `IQueryable` property in a LINQ query will now throw `NotSupportedException` rather than crash the app. ([#1505](https://github.com/realm/realm-dotnet/pull/1505))

### Breaking Changes

## 1.5.0 (2017-06-20)

### Enhancements
- Exposed new API on the `User` class for working with permissions: ([#1361](https://github.com/realm/realm-dotnet/pull/1361))
  - `ApplyPermissionsAsync`, `OfferPermissionsAsync`, and `AcceptPermissionOfferAsync` allow you to grant, revoke, offer, and accept permissions.
  - `GetPermissionOffers`, `GetPermissionOfferResponses`, and `GetPermissionChanges` allow you to review objects, added via the above mentioned methods.
  - `GetGrantedPermissionsAsync` allows you to inspect permissions granted to or by the current user.
- When used with `RealmConfiguration` (i.e. local Realm), `Realm.GetInstanceAsync` will perform potentially costly operation, such as executing migrations or compaction on a background thread. ([#1406](https://github.com/realm/realm-dotnet/pull/1406))
- Expose `User.ChangePasswordAsync(userId, password)` API to allow admin users to change other users' passwords. ([#1412](https://github.com/realm/realm-dotnet/pull/1412))
- Expose `SyncConfiguration.TrustedCAPath` API to allow providing a custom CA that will be used to validate SSL traffic to the Realm Object Server.  ([#1423](https://github.com/realm/realm-dotnet/pull/1423))
- Expose `Realm.IsInTransaction` API to check if there's an active transaction for that Realm. ([#1452](https://github.com/realm/realm-dotnet/pull/1452))

### Bug fixes
- Fix a crash when querying over properties that have `[MapTo]` applied. ([#1405](https://github.com/realm/realm-dotnet/pull/1405))
- Fix an issue where synchronized Realms did not connect to the remote server in certain situations, such as when an application was offline when the Realms were opened but later regained network connectivity. ([#1407](https://github.com/realm/realm-dotnet/pull/1407))
- Fix an issue where incorrect property name will be passed to `RealmObject.PropertyChanged` subscribers when the actual changed property is below a `Backlink` property. ([#1433](https://github.com/realm/realm-dotnet/pull/1433))
- Fix an exception being thrown when referencing Realm in a PCL test assembly without actually using it. ([#1434](https://github.com/realm/realm-dotnet/pull/1434))
- Fix a bug when `SyncConfiguration.EnableSSLValidation` would be ignored when passed to `Realm.GetInstanceAsync`. ([#1423](https://github.com/realm/realm-dotnet/pull/1423))

### Breaking Changes
- The constructors of `PermissionChange`, `PermissionOffer`, and `PermissionOfferResponse` are now private. Use the new `User.ApplyPermissionsAsync`, `User.OfferPermissionsAsync`, and `User.AcceptPermissionOfferAsync` API. ([#1361](https://github.com/realm/realm-dotnet/pull/1361))
- `User.GetManagementRealm` and `User.GetPermissionRealm` are now deprecated. Use the new permission related API on `User` to achieve the same results. ([#1361](https://github.com/realm/realm-dotnet/pull/1361))
- `User.ChangePassword(password)` has been renamed to `User.ChangePasswordAsync(password)`. ([#1412](https://github.com/realm/realm-dotnet/pull/1412))
- Removed the following obsolete API: ([#1425](https://github.com/realm/realm-dotnet/pull/1425))
  - `Realm.ObjectForPrimaryKey<T>(long id)`
  - `Realm.ObjectForPrimaryKey<T>(string id)`
  - `Realm.ObjectForPrimaryKey(string className, long id)`
  - `Realm.ObjectForPrimaryKey(string className, string id)`
  - `Realm.Manage<T>(T obj, bool update)`
  - `Realm.Close()`
  - `Realm.CreateObject<T>()`
  - `IOrderedQueryable<T>.ToNotifyCollectionChanged<T>(Action<Exception> errorCallback)`
  - `IOrderedQueryable<T>.ToNotifyCollectionChanged<T>(Action<Exception> errorCallback, bool coalesceMultipleChangesIntoReset)`
  - `IRealmCollection<T>.ObjectSchema`
- `Realm.DeleteRealm` now throws an exception if called while an instance of that Realm is still open.

## 1.4.0 (2017-05-19)

### Enhancements
- Expose `RealmObject.OnManaged` virtual method that can be used for init purposes, since the constructor is run before the object has knowledge of its Realm. (#1383)
- Expose `Realm.GetInstanceAsync` API to asynchronously open a synchronized Realm. It will download all remote content available at the time the operation began on a background thread and then return a usable Realm. It is also the only supported way of opening Realms for which the user has only read permissions.

## 1.3.0 (2017-05-16)

### Universal Windows Platform
Introducing Realm Mobile Database for Universal Windows Platform (UWP). With UWP support, you can now build mobile apps using Realm’s object database for the millions of mobile, PC, and Xbox devices powered by Windows 10. The addition of UWP support allows .NET developers to build apps for virtually any modern Windows Platform with Windows Desktop (Win32) or UWP as well as for iOS and Android via Xamarin. Note that sync support is not yet available for UWP, though we are working on it and you can expect it soon.

### Enhancements
- Case insensitive queries against a string property now use a new index based search. (#1380)
- Add `User.ChangePassword` API to change the current user's password if using Realm's 'password' authentication provider. Requires any edition of the Realm Object Server 1.4.0 or later. (#1386)
- `SyncConfiguration` now has an `EnableSSLValidation` property (default is `true`) to allow SSL validation to be specified on a per-server basis. (#1387)
- Add `RealmConfiguration.ShouldCompactOnLaunch` callback property when configuring a Realm to determine if it should be compacted before being returned. (#1389)
- Silence some benign linker warnings on iOS. (#1263)
- Use reachability API to minimize the reconnection delay if the network connection was lost. (#1380)

### Bug fixes
- Fixed a bug where `Session.Reconnect` would not reconnect all sessions. (#1380)
- Fixed a crash when subscribing for `PropertyChanged` multiple times. (#1380)
- Fixed a crash when reconnecting to Object Server (#1380)
- Fixed a crash on some Android 7.x devices when opening a realm (#1380)

## 1.2.1 (2017-05-01)

### Bug fixes
- Fixed an issue where `EntryPointNotFoundException` would be thrown on some Android devices. (#1336)

### Enhancements
- Expose `IRealmCollection.IsValid` to indicate whether the realm collection is valid to use. (#1344)
- Update the Fody reference which adds support for building with Mono 5. (#1364)

## 1.2.0 (2017-04-04)

Realm is now being distributed as a .NET Standard 1.4 library as this is a requirement for supporting UWP. While internally that is a rather big move, applications using it should not be affected. After the upgrade, you'll see a number of new NuGet dependencies being added - those are reference assemblies, already part of mscorlib, so will not affect your application's size or performance. Additionally, we're releasing a new platform specific DataBinding package that contains helper methods that enable two-way databinding scenarios by automatically creating transactions when setting a property.

If you encounter any issues after the upgrade, we recommend clearing the `bin` and `obj` folders and restarting Xamarin Studio. If this doesn't help, please file an issue explaining your solution setup and the type of problems you encounter.

Files written with this version cannot be read by earlier versions of Realm. This version is not compatible with versions of the Realm Object Server lower than 1.3.0.

### Bug fixes
- Fixes the `RemoveAll(string)` overload to work correctly. (#1288)
- Resolved an issue that would lead to crashes when refreshing the token for an invalid session. (#1289)
- The `IObservable` returned from `session.GetProgressObservable` will correctly call `OnComplete` when created with `mode: ProgressMode.ForCurrentlyOutstandingWork`. (#1292)
- Fixed a memory leak when accessing string properties. (#1318)
- Fixes an issue when using `EncryptionKey` with synchronized realms. (#1322)

### Enhancements
- Introduce APIs for safely passing objects between threads. Create a thread-safe reference to a thread-confined object by passing it to the `ThreadSafeReference.Create` factory method, which you can then safely pass to another thread to resolve in the new realm with `Realm.ResolveReference`. (#1300)
- Introduce API for attempting to reconnect all sessions. This could be used in conjunction with the [connectivity plugin](https://github.com/jamesmontemagno/ConnectivityPlugin) to monitor for connectivity changes and proactively request reconnecting, rather than rely on the built-in retry mechanism. (#1310)
- Enable sorting over to-one relationships, e.g. `realm.All<Parent>().OrderBy(p => p.Child.Age)`. (#1313)
- Introduce a `string.Like` extension method that can be used in LINQ queries against the underlying database engine. (#1311)
- Add an `User.IsAdmin` property that indicates whether a user is a Realm Object Server administrator. (#1320)

### Breaking Changes
- `DateTimeOffset` properties that are not set will now correctly default to `0001-1-1` instead of `1970-1-1` after the object is passed to `realm.Add`. (#1293)
- Attempting to get an item at index that is out of range should now correctly throw `ArgumentOutOfRangeException` for all `IRealmCollection` implementations. (#1295)
- The layout of the .lock file has changed, which may affect scenarios where different processes attempt to write to the same Realm file at the same time. (#1296)
- `PropertyChanged` notifications use a new, more reliable, mechanism, that behaves slightly differently from the old one. Notifications will be sent only after a transaction is committed (making it consistent with the way collection notifications are handled). To make sure that your UI is promptly updated, you should avoid keeping long lived transactions around. (#1316)

## 1.1.1 (2017-03-15)

### Bug fixes

- Resolved an issue that prevented compiling for iOS on Visual Studio. (#1277)

## 1.1.0 (2017-03-03)

### Enhancements
- Added Azure Active Directory (AzureAD) credentials provider. (#1254)

### Breaking Changes
This is a preparation release for adding UWP support. We have removed all platform-specific logic from the Realm assemblies, and instead weave them in compile time. While this has been tested in all common scenarios, it may create issues with very complex project graphs. If you encounter any of these issues with iOS projects:
- Compilation fails when running Task `WeaveRealmAssemblies`
- App crashes when first accessing a Realm

please file an issue and explain your solution setup.

## 1.0.4 (2017-02-21)

### Bug fixes

- The `Realm` NuGet package no longer clobbers the path to Win32 native binaries in `Realm.Database`. (#1239)
- Fixed a bug where garbage collecting an object with `PropertyChanged` subscribers would cause crashes. (#1237)

## 1.0.3 (2017-02-14)

### Out of Beta!
After about a year and a half of hard work, we are proud to call this a 1.0 release. There is still work to do, but Realm Xamarin is now being used by thousands of developers and has proven reliable.

### Sync
Realm Xamarin now works with the Realm Mobile Platform. This means that you can write Xamarin apps that synchronize seamlessly with a Realm Object Server, allowing you to write complex apps with Xamarin that are offline-first and automatically synchronised by adding just a few lines of code.
You can read about this in the [documentation](https://docs.mongodb.com/realm/sync/get-started/).

### Windows Desktop
Realm Xamarin is no longer iOS and Android only. You can now use it to write .NET programs for Windows Desktop. Add the NuGet package to your regular .NET project and start using Realm. Some features are not supported on Windows yet. Most notably, sync does not yet work for Windows, but also encryption and notifications across processes are missing. We are working on it and you can expect support soon.

### Breaking Changes
 - `IRealmCollection<T>.ObjectSchema` is deprecated and replaced with `ISchemaSource.ObjectSchema`. (#1216)

### Bug fixes
 - `[MapTo]` attribute is now respected in queries. (#1219)
 - Letting a Realm instance be garbage collected instead of disposing it will no longer lead to crashes. (#1212)
 - Unsubscribing from `RealmObject.PropertyChanged` in a `PropertyChanged` callback should no longer lead to crashes. (#1207)
 - `WriteAsync` now advances the read transaction so the changes made asynchronously are available immediately in the original thread. (#1192)
 - Queries on backlink properties should no longer produce unexpected results. (#1177)


## 0.82.1 (2017-01-27)

### Bug fixes
- Addressed an issue where obtaining a Realm instance, reading an object, then obtaining another instance on the same thread would cause the object to become invalid and crash the application upon accessing any of its members.

## 0.82.0 (2017-01-23)

### Breaking Changes
- Moved all exceptions under the `Realms.Exceptions` namespace. (#1075)
- Moved `RealmSchema` to `Realms.Schema` namespace. (#1075)
- Made the `ErrorEventArgs` constructor internal. (#1075)
- Made `ObjectSchema.Builder` and `RealmSchema.Builder` internal. (#1075)
- Passing an object that has `IList` properties to `Add(obj, update: true)` will no longer merge the lists. Instead, the `IList` property will contain only the items in the object. (#1040)

### Enhancements
- Added virtual `OnPropertyChanged` method in `RealmObject` that you can override to be notified of changes to the current object. (#1047)
- Added compile time checks that `[Required]` is applied on correct property types. (#1072)
- `Realm.Add(RealmObject obj)` will now return the passed in object, similarly to `Realm.Add<T>(T obj)`. (#1162)
- Added an extension method for `string.Contains` that accepts `StringComparison` argument and can be used in queries. When querying, only `StringComparison.Ordinal` and `StringComparison.OrdinalIgnoreCase` can be used. When not used in queries, all values for `StringComparison` are valid. (#1141)

### Bug fixes
- Adding a standalone object, that has an `IList<T>` property that has never been accessed, to the Realm will no longer throw a `NullReferenceException`. (#1040)
- `IList<T>` properties will now correctly return `IsReadOnly = true` when managed by a readonly Realm. (#1070)
- The weaver should now correctly resolve references in PCL and netstandard assemblies. (#1117)
- Add some missing methods to the PCL reference assembly. (#1093)
- Disposed realms will not throw `ObjectDisposedException` when trying to access their members. Additionally, disposing a realm will not invalidate other instances on the same thread. (#1063)

## 0.81.0 (2016-12-14)

### Breaking Changes
* The `IQueryable<T>.ToNotifyCollectionChanged` extension methods that accept parameters are now deprecated. There is a new parameterless one that you should use instead. If you want to handle errors, you can do so by subscribing to the `Realm.OnError` event. (#938)
* `RealmResults<T>` is now marked `internal` and `Realm.All<T>()` will instead return `IQueryable<T>`. We've added a new extension method `IQueryable<T>.SubscribeForNotifications(NotificationCallbackDelegate<T>)` that allows subscribing for notifications. (#942)
* `Realm.CreateObject<T>` has been deprecated and will be removed in the next major release. (It could cause a dangerous data loss when using the synchronised realms coming soon, if a class has a PrimaryKey). (#998)
* `RealmConfiguration.ReadOnly` has been renamed to `RealmConfiguration.IsReadOnly` and is now a property instead of a field. (#858)
* `Realm.All` has been renamed to `Realm.GetAll` and the former has been obsoleted. (#858)
* `Realm.ObjectForPrimaryKey` has been renamed to `Realm.Find` and the former has been obsoleted. (#858)
* `Realm.Manage` has been renamed to `Realm.Add` and the former has been obsoleted. (#858)
* `RealmConfiguration.PathToRealm` has been renamed to `Realm.GetPathToRealm` and the former has been obsoleted. (#858)
* `RealmResults.NotificationCallback` has been extracted as a non-nested class and has been renamed to `NotificationCallbackDelegate`. (#858)
* `Realm.Close` has been removed in favor of `Realm.Dispose`. (#858)
* `RealmList<T>` is now marked `internal`. You should use `IList<T>` to define collection relationships. (#858)

### Enhancements
* In data-binding scenarios, if a setter is invoked by the binding outside of write transaction, we'll create an implicit one and commit it. This enables two-way data bindings without keeping around long-lived transactions. (#901)
* The Realm schema can now express non-nullable reference type properties with the new `[Required]` attribute. (#349)
* Exposed a new `Realm.Error` event that you can subscribe for to get notified for exceptions that occur outside user code. (#938)
* The runtime types of the collection, returned from `Realm.All` and the collection created for `IList<T>` properties on `RealmObject` now implement `INotifyCollectionChanged` so you can pass them for data-binding without any additional casting. (#938, #909)
* All RealmObjects implement `INotifyPropertyChanged`. This allows you to pass them directly for data-binding.
* Added `Realm.Compact` method that allows you to reclaim the space used by the Realm. (#968)
* `Realm.Add` returns the added object. (#931)
* Support for backlinks aka `LinkingObjects`. (#219)
* Added an `IList<T>.Move` extension method that allows you to reorder elements within the collection. For managed Lists, it calls a native method, so it is slightly more efficient than removing and inserting an item, but more importantly, it will raise the `CollectionChanged` with `NotifyCollectionChangedAction.Move` which will result in a nice move animation, rather than a reload of a ListView. (#995)

### Bug fixes
* Subscribing to `PropertyChanged` on a RealmObject and modifying an instance of the same object on a different thread will now properly raise the event. (#909)
* Using `Insert` to insert items at the end of an `IList` property will no longer throw an exception. (#978)

## 0.80.0 (2016-10-27)

### Breaking Changes
* This version updates the file format. Older versions will not be able to open files created with this version. (#846)
* `RealmList<T>` is now marked as internal. If you were using it anywhere, you should migrate to `IList<T>`. (#880)

### Enhancements
* iOS Linking all should work - we now add a [Preserve] attribue to all woven members of your `RealmObject` subclasses so you do not need to manually add `[Preserve(allMembers=true)]`  (#822)
* `Realm.Manage` calls are now much faster. You should prefer that to `Realm.CreateObject` unless you are setting only a few properties, while leaving the rest with default values. (#857)
* Added `bool update` argument to `Realm.Manage`. When `update: true` is passed, Realm will try to find and update a persisted object with the same PrimaryKey. If an object with the same PrimaryKey is not found, the umnamaged object is added. If the passed in object does not have a PrimaryKey, it will be added. Any related objects will be added or updated depending on whether they have PrimaryKeys. (#871)

    **NOTE**: cyclic relationships, where object references are not identical, will not be reconciled. E.g. this will work as expected:
    ```csharp
    var person = new Person { Name = "Peter", Id = 1 };
    person.Dog = new Dog();
    person.Dog.Owner = person;
    ```
    However this will not - it will set the Person's properties to the ones from the last instance it sees:
    ```csharp
    var person = new Person { Name = "Peter", Id = 1 };
    person.Dog = new Dog();
    person.Dog.Owner = new Person { Id = 1 };
    ```
    This is important when deserializing data from json, where you may have multiple instances of object with the same Id, but with different properties.

* `Realm.Manage` will no longer throw an exception if a managed object is passed. Instead, it will immediately return. (#871)
* Added non-generic version of `Realm.Manage`. (#871)
* Added support for nullable integer PrimaryKeys. Now you can have `long?` PrimaryKey property where `null` is a valid unique value. (#877)
* Added a weaver warning when applying Realm attributes (e.g. `[Indexed]` or `[PrimaryKey]`) on non-persisted properties. (#882)
* Added support for `==` and `!=` comparisons to realm objects in LINQ (#896), e.g.:
    ```csharp
    var peter = realm.All<Person>().FirstOrDefault(d => d.Name == "Peter");
    var petersDogs = realm.All<Dog>().Where(d => d.Owner == peter);
    ```
* Added support for `StartsWith(string, StringComparison)`, `EndsWith(string, StringComparison)`, and `Equals(string, StringComparison)` filtering in LINQ. (#893)

    **NOTE**: Currently only `Ordinal` and `OrdinalIgnoreCase` comparisons are supported. Trying to pass in a different one will result in runtime error. If no argument is supplied, `Ordinal` will be used.

## 0.78.1 (2016-09-15)

### Bug fixes
* `Realm.ObjectForPrimaryKey()` now returns null if it failed to find an object (#833).
* Querying anything but persisted properties now throws instead of causing a crash (#251 and #723)

Uses core 1.5.1

## 0.78.0 (2016-09-09)

### Breaking Changes
* The term `ObjectId` has been replaced with `PrimaryKey` in order to align with the other SDKs. This affects the `[ObjectId]` attribute used to decorate a property.

### Enhancements
* You can retrieve single objects quickly using `Realm.ObjectForPrimaryKey()` if they have a `[PrimaryKey]` property specified. (#402)
* Manual migrations are now supported. You can specify exactly how your data should be migrated when updating your data model. (#545)
* LINQ searches no longer throw a `NotSupportedException` if your integer type on the other side of an expression fails to exactly match your property's integer type.
* Additional LINQ methods now supported: (#802)
    * Last
    * LastOrDefault
    * FirstOrDefault
    * SingleOrDefault
    * ElementAt
    * ElementAtOrDefault

### Bug fixes
* Searching char field types now works. (#708)
* Now throws a RealmMigrationSchemaNeededException if you have changed a `RealmObject` subclass declaration and not incremented the `SchemaVersion` (#518)
* Fixed a bug where disposing a `Transaction` would throw an `ObjectDisposedException` if its `Realm` was garbage-collected (#779)
* Corrected the exception being thrown `IndexOutOfRangeException` to be  `ArgumentOutOfRangeException`

Uses core 1.5.1


## 0.77.2 (2016-08-11)

### Enhancements
* Setting your **Build Verbosity** to `Detailed` or `Normal` will now display a message for every property woven, which can be useful if you suspect errors with Fody weaving.
* Better exception messages will helo diagnose _EmptySchema_ problems (#739)
* Partial evaluation of LINQ expressions means more expressions types are supported as operands in binary expressions (#755)
* Support for LINQ queries that check for `null` against `string`, `byte[]` and `Nullable<T>` properties.
* Support for `string.IsNullOrEmpty` on persisted properties in LINQ queries.
* Schema construction has been streamlined to reduce overhead when opening a Realm
* Schema version numbers now start at 0 rather than UInt64.MaxValue

### Bug fixes
* `RealmResults<T>` should implement `IQueryable.Provider` implicitly (#752)
* Realms that close implicitly will no longer invalidate other instances (#746)

Uses core 1.4.2


## 0.77.1 (2016-07-25)

### Minor Changes
* Fixed a bug weaving pure PCL projects, released in v0.77.0 (#715)
* Exception messages caused by using incompatible arguments in LINQ now include the offending argument (#719)
* PCL projects using ToNotifyCollectionChanged may have crashed due to mismatch between PCL signatures and platform builds.

Uses core 1.4.0


## 0.77.0 (2016-07-18)

**Broken Version** - will not build PCL projects

### Breaking Changes
* Sort order change in previous version was reverted.

### Major Changes
* It is now possible to introspect the schema of a Realm. (#645)
* The Realm class received overloads for `Realm.CreateObject` and `Realm.All` that accept string arguments instead of generic parameters, enabling use of the `dynamic` keyword with objects whose exact type is not known at compile time. (#646)
* _To Many_ relationships can now be declared with an `IList<DestClass>` rather than requiring `RealmList<DestClass>`. This is **significantly faster** than using `RealmList` due to caching the list.   (Issue #287)
* Creating standalone objects with lists of related objects is now possible. Passing such an object into `Realm.Manage` will cause the entire object graph from that object down to become managed.

### Minor Changes
* Fixed a crash on iOS when creating many short-lived realms very rapidly in parallel (Issue #653)
* `RealmObject.IsValid` can be called to check if a managed object has been deleted
* Accessing properties on invalid objects will throw an exception rather than crash with a segfault (#662)
* Exceptions thrown when creating a Realm no longer leave a leaking handle (Issue #503)

Uses core 1.4.0


## 0.76.1 (2016-06-15)

### Minor Changes
* The `Realm` static constructor will no longer throw a `TypeLoadException` when there is an active `System.Reflection.Emit.AssemblyBuilder` in the current `AppDomain`.
* Fixed `Attempting to JIT compile` exception when using the Notifications API on iOS devices. (Issue #620)

### Breaking Changes
No API change but sort order changes slightly with accented characters grouped together and some special characters sorting differently. "One third" now sorts ahead of "one-third".

It uses the table at ftp://ftp.unicode.org/Public/UCA/latest/allkeys.txt

It groups all characters that look visually identical, that is, it puts a, à, å together and before ø, o, ö even. This is a flaw because, for example, å should come last in Denmark. But it's the best we can do now, until we get more locale aware.

Uses core 1.1.2

## 0.76.0 (2016-06-09)

### Major Changes
* `RealmObject` classes will now implicitly implement `INotifyPropertyChanged` if you specify the interface on your class. Thanks to [Joe Brock](https://github.com/jdbrock) for this contribution!

### Minor Changes
* `long` is supported in queries (Issue #607)
* Linker error looking for `System.String System.String::Format(System.IFormatProvider,System.String,System.Object)` fixed (Issue #591)
* Second-level descendants of `RealmObject` and static properties in `RealmObject` classes now cause the weaver to properly report errors as we don't (yet) support those. (Issue #603)
* Calling `.Equals()` on standalone objects no longer throws. (Issue #587)


## 0.75.0 (2016-06-02)

### Breaking Changes
* File format of Realm files is changed. Files will be automatically upgraded but opening a Realm file with older versions of Realm is not possible. NOTE: If you were using the Realm Browser specified for the old format you need to upgrade. Pick up the newest version [here](https://itunes.apple.com/app/realm-browser/id1007457278).
* `RealmResults<T>` no longer implicitly implements `INotifyCollectionChanged`. Use the new `ToNotifyCollectionChanged` method instead.

### Major Changes
* `RealmResults<T>` can be observed for granular changes via the new `SubscribeForNotifications` method.
* `Realm` gained the `WriteAsync` method which allows a write transaction to be executed on a background thread.
* Realm models can now use `byte[]` properties to store binary data.
* `RealmResults<T>` received a new `ToNotifyCollectionChanged` extension method which produces an `ObservableCollection<T>`-like wrapper suitable for MVVM data binding.

### Minor Fixes
* Nullable `DateTimeOffset` properties are supported now.
* Setting `null` to a string property will now correctly return `null`
* Failure to install Fody will now cause an exception like "Realms.RealmException: Fody not properly installed. RDB2_with_full_Realm.Dog is a RealmObject but has not been woven." instead of a `NullReferenceException`
* The PCL `RealmConfiguration` was missing some members.
* The Fody weaver is now discoverable at non-default nuget repository paths.


## 0.74.1 Released (2016-05-10)

### Minor Fixes
* Realms now refresh properly on Android when modified in other threads/processes.
* Fixes crashes under heavy combinations of threaded reads and writes.

### Minor Changes
* The two `Realm` and `RealmWeaver` NuGet packages have been combined into a single `Realm` package.
* The `String.Contains(String)`, `String.StartsWith(String)`, and `String.EndsWith(String)` methods now support variable expressions. Previously they only worked with literal strings.
* `RealmResults<T>` now implements `INotifyCollectionChanged` by raising the `CollectionChanged` event with `NotifyCollectionChangedAction.Reset` when its underlying table or query result is changed by a write transaction.

## 0.74.0 Private Beta (2016-04-02)

### Major Changes
* The Realm assembly weaver now submits anonymous usage data during each build, so we can track statistics for unique builders, as done with the Java, Swift and Objective-C products (issue #182)
* `Realm.RemoveRange<>()` and `Realm.RemoveAll<>()` methods added to allow you to delete objects from a realm.
* `Realm.Write()` method added for executing code within an implicitly committed transaction
* You can now restrict the classes allowed in a given Realm using `RealmConfiguration.ObjectClasses`.
* LINQ improvements:
  * Simple bool searches work without having to use `== true` (issue #362)
  * ! operator works to negate either simple bool properties or complex expressions (issue #77)
  * Count, Single and First can now be used after a Where expression,  (#369) eg <br />
    `realm.All<Owner>().Where(p => p.Name == "Dani").First();` as well as with a lambda expression <br />
    `realm.All<Owner>().Single( p => p.Name == "Tim");`
  * Sorting is now provided using the `OrderBy`, `OrderByDescending`, `ThenBy` and `ThenByDescending` clauses. Sorts can be applied to results of a query from a `Where` clause or sorting the entire class by applying after `All<>`.
  * The `String.Contains(String)`, `String.StartsWith(String)`, and `String.EndsWith(String)` methods can now be used in Where clauses.
  * DateTimeOffset properties can be compared in queries.
* Support for `armeabi` builds on old ARM V5 and V6 devices has been removed.

### Minor Changes
* Finish `RealmList.CopyTo` so you can apply `ToList` to related lists (issue #299)
* NuGet now inserts `libwrappers.so` for Android targets using `$(SolutionDir)packages` so it copes with the different relative paths in cross-platform (Xamarin Forms) app templates vs pure Android templates.
* `Realm.RealmChanged` event notifies you of changes made to the realm
* `Realm.Refresh()` makes sure the realm is updated with changes from other threads.


## 0.73.0 Private Beta (2016-02-26)

### Major Changes
* `RealmConfiguration.EncryptionKey` added so files can be encrypted and existing encrypted files from other Realm sources opened (assuming you have the key)


### Minor Fixes
* For PCL users, if you use `RealmConfiguration.DefaultConfiguration` without having linked a platform-specific dll, you will now get the warning message with a `PlatformNotSupportedException`. Previously threw a `TypeInitExepction`.
* Update to Core v0.96.2 and matching ObjectStore (issue #393)


## 0.72.1 Private Beta (2016-02-15)

No functional changes. Just added library builds for Android 64bit targets `x86_64` and `arm64-v8a`.


## 0.72.0 Private Beta (2016-02-13)
-
Uses Realm core 0.96.0

### Major Changes

* Added support for PCL so you can now use the NuGet in your PCL GUI or viewmodel libraries.

## 0.71.1 Private Beta (2016-01-29)

### Minor Fixes

Building IOS apps targeting the simulator sometimes got an error like:

    Error MT5209: Native linking error...building for iOS simulator,
    but linking in object file built for OSX, for architecture i386 (MT5209)

This was fixed by removing a redundant simulator library included in NuGet


## 0.71.0 Private Beta (2016-01-25)

Uses Realm core 0.95.6.

### Platform Changes
Now supporting:

* Xamarin Studio on Mac - IOS and Android
* Xamarin Studio on Windows -  Android
* Visual Studio on Windows -  IOS and Android


### Major Changes

* Added Android support as listed above.
* Added `RealmConfiguration` to provide reusable way to specify path and other settings.
* Added `Realm.Equals`, `Realm.GetHashCode` and `Realm.IsSameInstance` to provide equality checking so you can confirm realms opened in the same thread are equal (shared internal instance).
* Added `Realm.DeleteFiles(RealmConfiguration)` to aid in cleaning up related files.
* Added nullable basic types such as `int?`.
* Optimised `Realm.All<userclass>().Count()` to get rapid count of all objects of given class.
* Related lists are now supported in standalone objects.

#### LINQ
* `Count()` on `Where()` implemented.
* `Any()` on `Where()` implemented.
* `First( lambda )` and `Single( lambda )` implemented.
* Significant optimisation of `Where()` to be properly lazy, was instantiating all objects internally.


### API-Breaking Changes

* `[PrimaryKey]` attribute renamed `[ObjectId]`.
* `Realm.Attach(object)` renamed `Manage(object)`.
* Lists of related objects are now declared with `IList<otherClass>` instead of `RealmList`.

### Bug fixes

* Bug that caused a linker error for iPhone simulator fixed (#375)


## 0.70.0 First Private Beta (2015-12-08)

Requires installation from private copy of NuGet download.

### State

* Supported IOS with Xamarin Studio only.
* Basic model and read/write operations with simple LINQ `Where` searches.
* NuGet hosted as downloads from private realm/realm-dotnet repo.<|MERGE_RESOLUTION|>--- conflicted
+++ resolved
@@ -18,10 +18,7 @@
 * Fix a race condition which could result in "operation cancelled" errors being delivered to async open callbacks rather than the actual sync error which caused things to fail. (Core upgrade)
 * Bootstraps will not be applied in a single write transaction - they will be applied 1MB of changesets at a time, or as configured by the SDK. (Core upgrade)
 * Fix database corruption and encryption issues on apple platforms. (Core upgrade)
-<<<<<<< HEAD
 * Fixed an issue that would cause an exception when using unmanaged objects in bindings (Issue [#3094](https://github.com/realm/realm-dotnet/issues/3094))
-=======
->>>>>>> f2ce46ab
 
 ### Compatibility
 * Realm Studio: 12.0.0 or later.
