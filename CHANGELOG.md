## vNext (TBD)

### Enhancements
* None

### Fixed
* None

### Compatibility
* Realm Studio: 15.0.0 or later.

### Internal
* Using Core x.y.z.

<<<<<<< HEAD
## 20.0.0 (2024-09-09)

### Breaking Changes
* Removed all functionality related to App Services/Atlas Device Sync.
=======
## 12.5.0 (2025-01-02)

### Breaking Changes
* Support for UWP on arm32 has been removed due to the Windows SDK no longer supporting 32-bit ARM. (PR [#3683](https://github.com/realm/realm-dotnet/pull/3683))
* Support for Xamarin projects has been deprecated. While we still expect the SDK to work, we no longer actively test against Xamarin as it has been end-of-life'd by Microsoft since May. (PR [#3683](https://github.com/realm/realm-dotnet/pull/3683))
* Support for .NET 6 is deprecated. We still expect everything to work, but we'll retarget the SDK to the latest LTS version (8.0) in a future release. (PR [#3683](https://github.com/realm/realm-dotnet/pull/3683))

### Fixed
* Fix crash during client app shutdown when Logger log level is set higher than Info. (Core 14.12.1)
* If File::rw_lock() fails to open a file the exception message does not contain the filename. (Core 14.12.1)
* Fallback to hashed filename will fail if length of basename is between 240 and 250. (Core 14.12.1)
* Having a query with a number of predicates ORed together may result in a crash on some platforms (strict weak ordering check failing on iphone). (Core 14.13.0)

### Compatibility
* Realm Studio: 15.0.0 or later.

### Internal
* Using Core 14.13.0.

>>>>>>> d44ca659
## 12.4.1 (2024-09-16)

### Fixed
* Fixed a possible disruption of sync traffic under heavy load when using managed web sockets where malformed binary messages cause the server to drop the connection and force the client to reconnect and upload again. (Issue [#3671](https://github.com/realm/realm-dotnet/issues/3671)).

### Compatibility
* Realm Studio: 15.0.0 or later.

### Internal
<<<<<<< HEAD
* Using Core 20.0.1.
* Using Core x.y.z.
=======
* Using Core 14.12.0.
>>>>>>> d44ca659

## 12.4.0 (2024-08-25)

### Enhancements
* Introduce a `ReconnectBackoffOptions` property on `SyncTimeoutOptions` that allows control over the delay the sync client applies before attempting to reconnect. (PR [#3661](https://github.com/realm/realm-dotnet/pull/3661)).
* Role and permissions changes no longer require a client reset to update the local realm. (Core 14.11.0)
* On Windows devices Device Sync will additionally look up SSL certificates in the Windows Trusted Root Certification Authorities certificate store when establishing a connection. (Core 14.11.0)
* Sync log statements now include the app services connection id in their prefix (e.g `Connection[1:<connection id>] Session[1]: log message`) to make correlating sync activity to server logs easier during troubleshooting. (Core 14.11.2)
* Improve sync bootstrap performance by reducing the number of table selections in the replication logs for embedded objects. (Core 14.12.0)
* Released a read lock which was pinned for the duration of a mutable subscription even after commit. This frees resources earlier, and may improve performance of sync bootstraps where the starting state is large. (Core 14.12.0)
* Client reset cycle detection now checks if the previous recovery attempt was made by the same core version, and if not attempts recovery again. (Core 14.12.0)
* Updated bundled OpenSSL version to 3.3.1. (Core 14.12.0)

### Fixed
* Sync download progress was only updated when bootstraps completed, making it always be 0 before the first completion and then forever 1. (Core 14.11.0)
* Sync client can crash if a session is resumed while the session is being suspended. (Core 14.11.0)
* If a sync session is interrupted by a disconnect or restart while downloading a bootstrap, stale data from the previous bootstrap may be included when the session reconnects and downloads the bootstrap. This can lead to objects stored in the database that do not match the actual state of the server and potentially leading to compensating writes. (Core 14.11.0)
* Fixed unnecessary server roundtrips when there is no download to acknowledge. (Core 14.11.0)
* App subscription callback was getting fired before the user profile was retrieved on login, leading to an empty user profile when using the callback. (Core 14.11.1)
* Sync client may report duplicate compensating write errors. (Core 14.11.2)
* Fixed an "invalid column key" exception when using a RQL "BETWEEN" query on an int or timestamp property across links. (Core 14.12.0)
* Fixed conflict resolution bug related to ArrayErase and Clear instructions, which could sometimes cause an "Invalid prior_size" exception to prevent synchronization. (Core 14.12.0)
* Fixed bug which would prevent eventual consistency during conflict resolution. Affected clients would experience data divergence and potentially consistency errors as a result. (Core 14.12.0)
* Fixed issues loading the native Realm libraries on Linux ARMv7 systems when they linked against our bundled OpenSSL resulting in errors like `unexpected reloc type 0x03`. (Core 14.12.0)
* `Realm.Copy()` would sometimes incorrectly throw an exception claiming that there were unuploaded local changes when the source Realm is a synchronized Realm. (Core 14.12.0)

### Compatibility
* Realm Studio: 15.0.0 or later.

### Internal
* Using Core 14.12.0.

## 12.3.0 (2024-07-17)

### Deprecations
* The `Logger` has been deprecated in favor of `RealmLogger`, which `Logger` currently derives from. (PR [#3634](https://github.com/realm/realm-dotnet/pull/3634))
  * The `Logger.LogLevel` `set` and `get` accessors have been deprecated. Please use `RealmLogger.SetLogLevel()` and `RealmLogger.GetLogLevel()` (see **Enhancements** below).
  * The `Logger.Function(Action<LogLevel, string> logFunction)` have been deprecated. Please use `RealmLogger.Function(Action<LogLevel, LogCategory, string> logFunction)` (see **Enhancements** below).

### Enhancements
* Allow `ShouldCompactOnLaunch` to be set on `SyncConfiguration`, not only `RealmConfiguration`. (Issue [#3617](https://github.com/realm/realm-dotnet/issues/3617))
* Reduce the size of the local transaction log produced by creating objects, improving the performance of insertion-heavy transactions (Core 14.10.0).
* Performance has been improved for range queries on integers and timestamps. Requires that you use the "BETWEEN" operation in `Realm.All<T>().Filter(...)`. (Core 14.10.1)
* Allowed `ShouldCompactOnLaunch` to be set on `SyncConfiguration`, not only `RealmConfiguration`. (Issue [#3617](https://github.com/realm/realm-dotnet/issues/3617))
* Introduced a `LogCategory` and allowed for more control over which category of messages should be logged and at which criticality level. (PR [#3634](https://github.com/realm/realm-dotnet/pull/3634))
  * Allowed setting and getting a `LogLevel` for a given `LogCategory`. The hierarchy of categories starts at `LogCategory.Realm`.
    ```csharp
    RealmLogger.SetLogLevel(LogLevel.Warn, LogCategory.Realm.Sync);
    RealmLogger.GetLogLevel(LogCategory.Realm.Sync.Client.Session); // LogLevel.Warn
    ```
  * Added a function logger that accepts a callback that will receive the `LogLevel`, `LogCategory`, and the message when invoked.
    ```csharp
    RealmLogger.Default = RealmLogger.Function((level, category, message) => /* custom implementation */);
    ```
  * Added a `RealmLogger.Log()` overload taking a category. The pre-existing `Log()` API will implicitly log at `LogCategory.Realm.SDK`.
    ```csharp
    RealmLogger.Default.Log(LogLevel.Warn, LogCategory.Realm, "A warning message");
    ```
* On Windows devices Device Sync will additionally look up SSL certificates in the Windows Trusted Root Certification Authorities certificate store when establishing a connection. (Core 14.11.0)
* Role and permissions changes no longer require a client reset to update the local realm. (Core 14.11.0)

### Fixed
* A `ForCurrentlyOutstandingWork` progress notifier would not immediately call its callback after registration. Instead you would have to wait for some data to be received to get your first update - if you were already caught up when you registered the notifier you could end up waiting a long time for the server to deliver a download that would call/expire your notifier. (Core 14.8.0)
* After compacting, a file upgrade would be triggered. This could cause loss of data if `ShouldDeleteIfMigrationNeeded` is set to `true`. (Issue [#3583](https://github.com/realm/realm-dotnet/issues/3583), Core 14.9.0)
* Passing in a deleted object as a substitution argument to `.Filter()` would throw a confusing error with a message starting with `invalid RQL for table`. It now throws a more descriptive error instead. (Issue [#3619](https://github.com/realm/realm-dotnet/issues/3619))
* Fix some client resets (such as migrating to flexible sync) potentially failing with AutoClientResetFailed if a new client reset condition (such as rolling back a flexible sync migration) occurred before the first one completed. (Core 14.10.0)
* Encrypted files on Windows had a maximum size of 2GB even on x64 due to internal usage of `off_t`, which is a 32-bit type on 64-bit Windows. (Core 14.10.0)
* The encryption code no longer behaves differently depending on the system page size, which should entirely eliminate a recurring source of bugs related to copying encrypted Realm files between platforms with different page sizes. One known outstanding bug was ([RNET-1141](https://github.com/realm/realm-dotnet/issues/3592)), where opening files on a system with a larger page size than the writing system would attempt to read sections of the file which had never been written to. (Core 14.10.0)
* There were several complicated scenarios which could result in stale reads from encrypted files in multiprocess scenarios. These were very difficult to hit and would typically lead to a crash, either due to an assertion failure or DecryptionFailure being thrown. (Core 14.10.0)
* Encrypted files have some benign data races where we can memcpy a block of memory while another thread is writing to a limited range of it. It is logically impossible to ever read from that range when this happens, but Thread Sanitizer quite reasonably complains about this. We now perform a slower operations when running with TSan which avoids this benign race. (Core 14.10.0)
* Tokenizing strings for full-text search could pass values outside the range [-1, 255] to `isspace()`, which is undefined behavior. (Core 14.10.0)
* Opening an Flexible Sync Realm asynchronously may not wait to download all data. (Core 14.10.1)
* Clearing a List of `RealmValue` in an upgraded file would lead to an assertion failing. (Core 14.10.1)
* You could get unexpected merge results when assigning to a nested collection. (Core 14.10.2)
* Fixed removing backlinks from the wrong objects if the link came from a nested list, nested dictionary, top-level dictionary, or list of `RealmValue`, and the source table had more than 256 objects. This could manifest as `array_backlink.cpp:112: Assertion failed: int64_t(value >> 1) == key.value` when removing an object. (Core 14.10.3)
* Fixed the collapse/rejoin of clusters which contained nested collections with links. This could manifest as `array.cpp:319: Array::move() Assertion failed: begin <= end [2, 1]` when removing an object. (Core 14.10.3)
* `Session.WaitForUpload()` was inconsistent in how it handled commits which did not produce any changesets to upload. Previously it would sometimes complete immediately if all commits waiting to be uploaded were empty, and at other times it would wait for a server roundtrip. It will now always complete immediately. (Core 14.10.3)
* When a property is remapped, calling `.Filter("... SORT/DISTINCT(mapped-to-name)")` with the internal name could throw an error like `Cannot sort on key path 'NAME': property 'PersonObject.NAME' does not exist`. (Core 14.10.4)
* Sync client can crash if a session is resumed while the session is being suspended. (Core 14.11.0)
* If a sync session is interrupted by a disconnect or restart while downloading a bootstrap, stale data from the previous bootstrap may be included when the session reconnects and downloads the bootstrap. This can lead to objects stored in the database that do not match the actual state of the server and potentially leading to compensating writes. (Core 14.11.0)
* Fixed unnecessary server roundtrips when there is no download to acknowledge. (Core 14.11.0)


### Compatibility
* Realm Studio: 15.0.0 or later.

### Internal
* Using Core v14.10.3.

## 12.2.0 (2024-05-22)

### Enhancements
* Improved calculation of `SyncProgress.ProgressEstimate`. (Issue [#3580](https://github.com/realm/realm-dotnet/issues/3580]))
* Added support for `Migration.FindInNewRealm` which is a helper that allows you to lookup the object in the post-migration Realm that corresponds to an object from the pre-migration Realm. (Issue [#3600](https://github.com/realm/realm-dotnet/issues/3600))
* Added `[System.Reflection.Obfuscation]` on the generated `RealmSchema` field to improve compatibility with obfuscation tools that change field and property names of generated classes. (Issue [#3574](https://github.com/realm/realm-dotnet/issues/3574))
* Added support for list and dictionaries of `RealmValue` (`IList<RealmValue>` and `IDictionary<string, RealmValue>`) to be contained in a `RealmValue`. Lists and dictionaries can contain an arbitrary number of collections themselves. It is possible to convert an existing collection to a `RealmValue` using the new static methods `RealmValue.List` and `RealmValue.Dictionary` or using the implicit operators if converting from common types like `List`, `RealmValue[]` or `Dictionary`. Finally, it is possible to obtain the contained collections by using the new conversion method `AsList` and `AsDictionary`. For example:

  ```csharp
  var list = new List<RealmValue> { 1, true, "stringVal" };

  var rvo = realm.Write(() =>
  {
      return realm.Add(new RealmValueObject { RealmValueProperty = list});
  });

  var retrievedList = rvo.RealmValueProperty.AsList();
  ```
  (PR [#3441](https://github.com/realm/realm-dotnet/pull/3441))

### Fixed
* Accessing `App.CurrentUser` from within a `User.Changed` notification would deadlock. (Core 14.7.0)
* Inserting the same link to the same key in a dictionary more than once would incorrectly create multiple backlinks to the object. This did not appear to cause any crashes later, but would have affected the value returned by `RealmObject.BacklinksCount` and queries involving backlinks counts. (Core 14.7.0)
* Fixed an issue that would cause `RealmObject.DynamicApi.GetList/Set/Dictionary` to fail when the collection contains primitive values. (Issue [#3597](https://github.com/realm/realm-dotnet/issues/3597))

### Compatibility
* Realm Studio: 15.0.0 or later.

### Internal
* Using Core 14.7.0.

## 12.1.0 (2024-05-01)

### Enhancements
* Added an experimental API to update the base url for an application at runtime - `App.UpdateBaseUriAsync()`. This intended to be used for roaming between edge server and cloud. (Issue [#3521](https://github.com/realm/realm-dotnet/issues/3521))

### Fixed
* The returned value from `MongoClient.Collection.FindOneAsync` is now a nullable document to more explicitly convey that `null` may be returned in case no object matched the filter. (PR [#3586](https://github.com/realm/realm-dotnet/pull/3586))
* Fixed crash when integrating removal of already removed dictionary key. (Core 14.5.2)
* `App.AllUsers` included logged out users only if they were logged out while the App instance existed. It now always includes all logged out users. (Core 14.6.0)
* Fixed several issues around encrypted file portability (copying a "bundled" encrypted Realm from one device to another): (Core 14.6.0)
  * Fixed `Assertion failed: new_size % (1ULL << m_page_shift) == 0` when opening an encrypted Realm less than 64Mb that was generated on a platform with a different page size than the current platform.
  * Fixed a `DecryptionFailed` exception thrown when opening a small (<4k of data) Realm generated on a device with a page size of 4k if it was bundled and opened on a device with a larger page size.
  * Fixed an issue during a subsequent open of an encrypted Realm for some rare allocation patterns when the top ref was within ~50 bytes of the end of a page. This could manifest as a DecryptionFailed exception or as an assertion: `encrypted_file_mapping.hpp:183: Assertion failed: local_ndx < m_page_state.size()`.
* Schema initialization could hit an assertion failure if the sync client applied a downloaded changeset while the Realm file was in the process of being opened. (Core 14.6.0)
* Improve perfomance of "chained OR equality" queries for UUID/ObjectId types and RQL parsed "IN" queries on string/int/uuid/objectid types. (Core 14.6.0)
* Fixed a bug when running a IN query (or a query of the pattern `x == 1 OR x == 2 OR x == 3`) when evaluating on a string property with an empty string in the search condition. Matches with an empty string would have been evaluated as if searching for a null string instead. (Core 14.6.1)

### Compatibility
* Realm Studio: 15.0.0 or later.

### Internal
* Using Core 14.6.1.

## 12.0.0 (2024-04-17)

**File format version bumped. Old files will be automatically upgraded but cannot be downgraded and opened with older versions of the .NET SDK.**

### Breaking Changes
* Added automatic serialization and deserialization of Realm classes when using methods on `MongoClient.Collection`, without the need to annotate classes with `MongoDB.Bson`attributes. This feature required to change the default serialization for various types (including `DateTimeOffset`). If you prefer to use the previous serialization, you need to call `Realm.SetLegacySerialization` before any kind of serialization is done, otherwise it may not work as epxected. [#3459](https://github.com/realm/realm-dotnet/pull/3459)
* `SyncProgress.TransferredBytes` and `SyncProgress.TransferableBytes` have been removed in favour of `SyncProgress.ProgressEstimate`, a double value between 0.0 and 1.0 that expresses the percentage estimate of the current progress. (Issue [#3478](https://github.com/realm/realm-dotnet/issues/3478]))
* Support for upgrading from Realm files produced by RealmCore v5.23.9 (Realm .NET v5.0.1) or earlier is no longer supported. (Core 14.0.0)
* `String` and `byte[]` are now strongly typed for comparisons and queries. This change is especially relevant when querying for a string constant on a `RealmValue` property, as now only strings will be returned. If searching for binary data is desired, then that type must be specified by the constant. In RQL (`.Filter()`) the new way to specify a binary constant is to use `RealmValueProp = bin('xyz')` or `RealmValueProp = binary('xyz')`. (Core 14.0.0)
* Sorting order of strings has changed to use standard unicode codepoint order instead of grouping similar english letters together. A noticeable change will be from "aAbBzZ" to "ABZabz". (Core 14.0.0)
* In RQL (`Filter()`), if you want to query using `@type` operation, you must use `objectlink` to match links to objects. `object` is reserved for dictionary types. (Core 14.0.0)
* Opening realm with file format 23 or lower (Realm .NET versions earlier than 12.0.0) in read-only mode will crash. (Core 14.0.0)

### Enhancements
* Reduced memory usage of `RealmValue`. (PR [#3441](https://github.com/realm/realm-dotnet/pull/3441))
* Add support for passing a key paths collection (`KeyPathsCollection`) when using `IRealmCollection.SubscribeForNotifications`. Passing a `KeyPathsCollection` allows to specify which changes in properties should raise a notification.

  A `KeyPathsCollection` can be obtained by:
  - building it explicitly by using the methods `KeyPathsCollection.Of` or `KeyPathsCollection.Of<T>`;
  - building it implicitly with the conversion from a `List` or array of `KeyPath` or strings;
  - getting one of the static values `Full` and `Shallow` for full and shallow notifications respectively.

  A `KeyPath` can be obtained by implicit conversion from a string or built from an expression using the `KeyPath.ForExpression<T>` method.

  For example:
  ```csharp
  var query = realm.All<Person>();

  KeyPath kp1 = "Email";
  KeyPath kp2 = KeyPath.ForExpression<Person>(p => p.Name);

  KeyPathsCollection kpc;

  //Equivalent declarations
  kpc = KeyPathsCollection.Of("Email", "Name");
  kpc = KeyPathsCollection.Of<Person>(p => p.Email, p => p.Name);
  kpc = new List<KeyPath> {"Email", "Name"};
  kpc = new List<KeyPath> {kp1, kp2};

  query.SubscribeForNotifications(NotificationCallback, kpc);
  ```
  (PR [#3501 ](https://github.com/realm/realm-dotnet/pull/3501))
* Added the `MongoClient.GetCollection<T>` method to get a collection of documents from MongoDB that can be deserialized in Realm objects. This methods works the same as `MongoClient.GetDatabase(dbName).GetCollection(collectionName)`, but the database name and collection name are automatically derived from the Realm object class.  [#3414](https://github.com/realm/realm-dotnet/pull/3414)
* Improved performance of RQL (`.Filter()`) queries on a non-linked string property using: >, >=, <, <=, operators and fixed behaviour that a null string should be evaulated as less than everything, previously nulls were not matched. (Core 13.27.0)
* Updated bundled OpenSSL version to 3.2.0. (Core 13.27.0)
* Storage of Decimal128 properties has been optimised so that the individual values will take up 0 bits (if all nulls), 32 bits, 64 bits or 128 bits depending on what is needed. (Core 14.0.0)
* Add support for collection indexes in RQL (`Filter()`) queries.
  For example:
  ```csharp
  var people = realm.All<Person>();

  //People whose first dog is called "Fluffy"
  var query1 = people.Filter("ListOfDogs[FIRST].Name = $0", "Fluffy")

  //People whose last dog is called "Fluffy"
  var query2 = people.Filter("ListOfDogs[LAST].Name = $0", "Fluffy")

  //People whose second dog is called "Fluffy"
  var query3 = people.Filter("ListOfDogs[2].Name = $0", "Fluffy")

  //People that have a dog called "Fluffy"
  var query4 = people.Filter("ListOfDogs[*].Name = $0", "Fluffy")

  //People that have 3 dogs
  var query5 = people.Filter("ListOfDogs[SIZE] = $0", 3)
  ```
  (Core 14.0.0)
* Added support for indexed `RealmValue` properties. (PR [#3544](https://github.com/realm/realm-dotnet/pull/3544))
* Improve performance of object notifiers with complex schemas and very simple changes to process by as much as 20%. (Core 14.2.0)
* Improve performance with very large number of notifiers as much as 75%. (Core 14.2.0)
* Improve file compaction performance on platforms with page sizes greater than 4k (for example arm64 Apple platforms) for files less than 256 pages in size. (Core 14.4.0)
* The default base url in `AppConfiguration` has been updated to point to `services.cloud.mongodb.com`. See https://www.mongodb.com/docs/atlas/app-services/domain-migration/ for more information. (Issue [#3551](https://github.com/realm/realm-dotnet/issues/3551))

### Fixed
* Fixed RQL (`.Filter()`) queries like `indexed_property == NONE {x}` which mistakenly matched on only x instead of not x. This only applies when an indexed property with equality (==, or IN) matches with `NONE` on a list of one item. If the constant list contained more than one value then it was working correctly. (Core 13.27.0)
* Uploading the changesets recovered during an automatic client reset recovery may lead to 'Bad server version' errors and a new client reset. (Core 13.27.0)
* Fixed crash in fulltext index using prefix search with no matches. (Core 13.27.0)
* Fixed a crash with Assertion `failed: m_initiated` during sync session startup. (Core 13.27.0)
* Fixed a TSAN violation where the user thread could race to read m_finalized with the sync event loop. (Core 13.27.0)
* Fix a minor race condition when backing up Realm files before a client reset which could have lead to overwriting an existing file. (Core 13.27.0)
* Boolean property `ChangeSet.IsCleared` that is true when the collection gets cleared is now also raised for `IDictionary`, aligning it to `ISet` and `IList`. (Core 14.0.0)
* Fixed equality queries on `RealmValue` properties with an index. (Core 14.0.0)
* Fixed a crash that would happen when more than 8388606 links were pointing to a specific object.
* Fixed wrong results when querying for `NULL` value in `IDictionary`. (Core 14.0.0)
* A Realm generated on a non-apple ARM 64 device and copied to another platform (and vice-versa) were non-portable due to a sorting order difference. This impacts strings or binaries that have their first difference at a non-ascii character. These items may not be found in a set, or in an indexed column if the strings had a long common prefix (> 200 characters). (Core 14.0.0)
* Fixed an issue when removing items from a LnkLst that could result in invalidated links becoming visable which could cause crashes or exceptions when accessing those list items later on. This affects sync Realms where another client had previously removed a link in a linklist that has over 1000 links in it, and then further local removals from the same list caused the list to have fewer than 1000 items. (Core 14.2.0)
* Fix a spurious crash related to opening a Realm on background thread while the process was in the middle of exiting. (Core 14.3.0)
* Fix opening realm with cached user while offline results in fatal error and session does not retry connection. (Core 14.4.0)
* Fix an assertion failure "m_lock_info && m_lock_info->m_file.get_path() == m_filename" that appears to be related to opening a Realm while the file is in the process of being closed on another thread. (Core 14.5.0)
* Fixed diverging history due to a bug in the replication code when setting default null values (embedded objects included). (Core 14.5.0)
* Null pointer exception may be triggered when logging out and async commits callbacks not executed. (Core 14.5.0)

### Compatibility
* Realm Studio: 15.0.0 or later.

### Internal
* Using Core 14.5.1.

## 11.7.0 (2024-02-05)

### Enhancements
* Automatic client reset recovery now does a better job of recovering changes when changesets were downloaded from the server after the unuploaded local changes were committed. If the local Realm happened to be fully up to date with the server prior to the client reset, automatic recovery should now always produce exactly the same state as if no client reset was involved. (Core 13.24.1)
* Exceptions thrown during bootstrap application will now be surfaced to the user rather than terminating the program with an unhandled exception. (Core 13.25.0)
* Allow the using `>`, `>=`, `<`, `<=` operators in `Realm.Filter()` queries for string constants. This is a case sensitive lexicographical comparison. Improved performance of RQL (`.Filter()`) queries on a non-linked string property using: >, >=, <, <=, operators and fixed behaviour that a null string should be evaluated as less than everything, previously nulls were not matched. (Core 13.26.0-14-gdf25f)
* `Session.GetProgressObservable` can now be used with Flexible Sync. (Issue [#3478](https://github.com/realm/realm-dotnet/issues/3478]))

### Fixed
* Automatic client reset recovery would duplicate insertions in a list when recovering a write which made an unrecoverable change to a list (i.e. modifying or deleting a pre-existing entry), followed by a subscription change, followed by a write which added an entry to the list. (Core 13.24.0)
* During a client reset recovery a Set of links could be missing items, or an exception could be thrown that prevents recovery. (Core 13.24.0)
* During a client reset with recovery when recovering a move or set operation on a `IList<RealmObject>` or `IList<RealmValue>` that operated on indices that were not also added in the recovery, links to an object which had been deleted by another client while offline would be recreated by the recovering client. But the objects of these links would only have the primary key populated and all other fields would be default values. Now, instead of creating these zombie objects, the lists being recovered skip such deleted links. (Core 13.24.0)
* Errors encountered while reapplying local changes for client reset recovery on partition-based sync Realms would result in the client reset attempt not being recorded, possibly resulting in an endless loop of attempting and failing to automatically recover the client reset. (Core 13.24.0)
* Changesets have wrong timestamps if the local clock lags behind 2015-01-01T00:00:00Z. The sync client now throws an exception if that happens. (Core 13.24.1)
* If the very first open of a flexible sync Realm triggered a client reset, the configuration had an initial subscriptions callback, both before and after reset callbacks, and the initial subscription callback began a read transaction without ending it (which is normally going to be the case), opening the frozen Realm for the after reset callback would trigger a BadVersion exception. (Core 13.24.1)
* Automatic client reset recovery on flexible sync Realms would apply recovered changes in multiple write transactions, releasing the write lock in between. (Core 13.24.1)
* Having a class name of length 57 would make client reset crash as a limit of 56 was wrongly enforced. (Core 13.24.1)
* Fixed several causes of "decryption failed" exceptions that could happen when opening multiple encrypted Realm files in the same process while using Apple/linux and storing the Realms on an exFAT file system. (Core 13.24.1)
* Fixed several errors that could cause a crash of the sync client. (Core 13.25.0)
* Bad performance of initial Sync download involving many backlinks. (Core 13.25.1)
* Explicitly bumped the minimum version of System.Net.Security to 4.3.2 as 4.3.0 has been marked as vulnerable (more details can be found in the deprecation notice on the [NuGet page](https://www.nuget.org/packages/System.Net.Security/4.3.0)).
* Handle EOPNOTSUPP when using posix_fallocate() and fallback to manually consume space. This should enable android users to open a Realm on restrictive filesystems. (Core 13.26.0)
* Application may crash with incoming_changesets.size() != 0 when a download message is mistaken for a bootstrap message. This can happen if the synchronization session is paused and resumed at a specific time. (Core 13.26.0)
* Fixed errors complaining about missing symbols such as `__atomic_is_lock_free` on ARMv7 Linux (Core 13.26.0)
* Uploading the changesets recovered during an automatic client reset recovery may lead to 'Bad server version' errors and a new client reset. (Core 13.26.0-14-gdf25f)
* Fixed invalid data in error reason string when registering a subscription change notification after the subscription has already failed. (Core 13.26.0-14-gdf25f)

### Compatibility
* Realm Studio: 13.0.0 or later.

### Internal
* Using Core v13.26.0-14-gdf25f.

## 11.6.1 (2023-11-17)

### Fixed
* Fixed FLX subscriptions not being sent to the server if the session was interrupted during bootstrapping. (Core 13.23.3)
* Fixed FLX subscriptions not being sent to the server if an upload message was sent immediately after a subscription was committed but before the sync client checks for new subscriptions. (Core 13.23.3)
* Fixed application crash with 'KeyNotFound' exception when subscriptions are marked complete after a client reset. (Core 13.23.3)
* A crash at a very specific time during a DiscardLocal client reset on a FLX Realm could leave subscriptions in an invalid state. (Core 13.23.4)
* Fixed an error "Invalid schema change (UPLOAD): cannot process AddColumn instruction for non-existent table" when using automatic client reset with recovery in dev mode to recover schema changes made locally while offline. (Core 13.23.4)

### Compatibility
* Realm Studio: 13.0.0 or later.

### Internal
* Using Core 13.23.4.

## 11.6.0 (2023-11-03)

### Enhancements
* Added the `App.EmailPasswordAuth.RetryCustomConfirmationAsync` method to be able to run again the confirmation function on the server for a given email. (Issue [#3463](https://github.com/realm/realm-dotnet/issues/3463))
* Added `User.Changed` event that can be used to notify subscribers that something about the user changed - typically this would be the user state or the access token. (Issue [#3429](https://github.com/realm/realm-dotnet/issues/3429))
* Added support for customizing the ignore attribute applied on certain generated properties of Realm models. The configuration option is called `realm.custom_ignore_attribute` and can be set in a global configuration file (more information about global configuration files can be found in the [.NET documentation](https://learn.microsoft.com/en-us/dotnet/fundamentals/code-analysis/configuration-files)). The Realm generator will treat this as an opaque string, that will be appended to the `IgnoreDataMember` and `XmlIgnore` attributes already applied on these members. The attributes must be fully qualified unless the namespace they reside in is added to a global usings file. For example, this is how you would add `JsonIgnore` from `System.Text.Json`:

  ```
  realm.custom_ignore_attribute = [System.Text.Json.Serialization.JsonIgnore]
  ```
  (Issue [#2579](https://github.com/realm/realm-dotnet/issues/2579))
* The Realm source generator will now error out in case a collection in the model classes is assigned to a non-null value either in a property initializer or in a constructor. Realm collections are initialized internally and assigning non-null values to the property is not supported, where the `null!` assignment is only useful to silence nullable reference type warnings, in reality the collection will never be null. (Issue [#3455](https://github.com/realm/realm-dotnet/issues/3455))
* Made WebSocket error logging more verbose when using `AppConfiguration.UseManagedWebSockets = true`. [#3459](https://github.com/realm/realm-dotnet/pull/3459)

### Fixed
* Added an error that is raised when interface based Realm classes are used with a language version lower than 8.0. At the same time, removed the use of `not` in the generated code, so that it's compatible with a minumum C# version of 8.0. (Issue [#3265](https://github.com/realm/realm-dotnet/issues/3265))
* Logging into a single user using multiple auth providers created a separate SyncUser per auth provider. This mostly worked, but had some quirks:
  - Sync sessions would not necessarily be associated with the specific SyncUser used to create them. As a result, querying a user for its sessions could give incorrect results, and logging one user out could close the wrong sessions.
  - Existing local synchronized Realm files created using version of Realm from August - November 2020 would sometimes not be opened correctly and would instead be redownloaded.
  - Removing one of the SyncUsers would delete all local Realm files for all SyncUsers for that user.
  - Deleting the server-side user via one of the SyncUsers left the other SyncUsers in an invalid state.
  - A SyncUser which was originally created via anonymous login and then linked to an identity would still be treated as an anonymous users and removed entirely on logout.
  (Core 13.21.0)
* If a user was logged out while an access token refresh was in progress, the refresh completing would mark the user as logged in again and the user would be in an inconsistent state (Core 13.21.0).
* If querying over a geospatial dataset that had some objects with a type property set to something other than 'Point' (case insensitive) an exception would have been thrown. Instead of disrupting the query, those objects are now just ignored. (Core 13.21.0)
* Receiving a write_not_allowed error from the server would have led to a crash. (Core 13.22.0)
* Updating subscriptions did not trigger Realm autorefreshes, sometimes resulting in async refresh hanging until another write was performed by something else. (Core 13.23.1)
* Fix interprocess locking for concurrent realm file access resulting in a interprocess deadlock on FAT32/exFAT filesystems. (Core 13.23.1)

### Compatibility
* Realm Studio: 13.0.0 or later.

### Internal
* Using Core 13.23.1.

## 11.5.0 (2023-09-15)

### Enhancements
* Streamlined some of the error codes reported in `SessionException`. A few error codes have been combined and some have been deprecated since they are no longer reported by the server. (Issue [#3295](https://github.com/realm/realm-dotnet/issues/3295))
* Full text search supports searching for prefix only. Eg. "description TEXT 'alex*'". (Core 13.18.0)
* Unknown protocol errors received from Atlas Device Sync will no longer cause the application to crash if a valid error action is also received. Unknown error actions will be treated as an ApplicationBug error action and will cause sync to fail with an error via the sync error handler. (Core 13.18.0)
* Added support for server log messages that are enabled by sync protocol version 10. Appservices request id will be provided in a server log message in a future server release. (Core 13.19.0)

### Fixed
* Fixed the message of the `MissingMemberException` being thrown when attempting to access a non-existent property with the dynamic API. (PR [#3432](https://github.com/realm/realm-dotnet/pull/3432))
* Fixed a `Cannot marshal generic Windows Runtime types with a non Windows Runtime type as a generic type argument` build error when using .NET Native. (Issue [#3434](https://github.com/realm/realm-dotnet/issues/3434), since 11.4.0)
* Fix failed assertion for unknown app server errors. (Core 13.17.2)
* Running a query on @keys in a Dictionary would throw an exception. (Core 13.17.2)
* Fixed crash in slab allocator (`Assertion failed: ref + size <= next->first`). (Core 13.20.1)
* Sending empty UPLOAD messages may lead to 'Bad server version' errors and client reset. (Core 13.20.1)

### Compatibility
* Realm Studio: 13.0.0 or later.

### Internal
* Using Core 13.20.1.

## 11.4.0 (2023-08-16)

### Enhancements
* Added `IQueryable.SubscribeAsync` API as a shorthand for using `SubscriptionSet.Add`. It is a syntax sugar that roughly translates to:
  ```csharp
  realm.Subscriptions.Update(() =>
  {
    realm.Subscriptions.Add(query);
  });

  await realm.Subscriptions.WaitForSynchronization();

  // This can now be expressed as
  await query.SubscribeAsync();
  ```
  It offers a parameter to control whether to wait every time for synchronization or just the first time a subscription is added, as well as cancellation token support. (PR [#3403](https://github.com/realm/realm-dotnet/pull/3403))
* Added an optional `cancellationToken` argument to `Session.WaitForDownloadAsync/WaitForUploadAsync`. (PR [#3403](https://github.com/realm/realm-dotnet/pull/3403))
* Added an optional `cancellationToken` argument to `SubscriptionSet.WaitForSynchronization`. (PR [#3403](https://github.com/realm/realm-dotnet/pull/3403))
* Fixed a rare corruption of files on streaming format (often following compact, convert or copying to a new file). (Core 13.17.1)
* Trying to search a full-text indexes created as a result of an additive schema change (i.e. applying the differences between the local schema and a synchronized realm's schema) could have resulted in an IllegalOperation error with the error code `Column has no fulltext index`. (Core 13.17.1)
* Sync progress for DOWNLOAD messages from server state was updated wrongly. This may have resulted in an extra round-trip to the server. (Core 13.17.1)
* Added option to use managed WebSockets ([`System.Net.WebSockets.ClientWebSocket`](https://learn.microsoft.com/en-us/dotnet/api/system.net.websockets.clientwebsocket)) instead of Realm's built-in WebSocket client for Sync traffic. Managed WebSockets offer improved support for proxies and firewalls that require authentication. This feature is currently opt-in and can be enabled by setting `AppConfiguration.UseManagedWebSockets` to true. Managed WebSockets will become the default in a future version. ([PR #3412](https://github.com/realm/realm-dotnet/pull/3412)).
* Fixed an issue that would make `realm.SyncSession` garbage collected even when there are subscribers to `realm.SyncSession.PropertyChanged`.

### Fixed
* Fixed a race condition between canceling an async write transaction and closing the Realm file, which could result in an `ObjectDisposedException : Safe handle has been closed` being thrown. ([PR #3400](https://github.com/realm/realm-dotnet/pull/3400))
* Fixed an issue where in the extremely rare case that an exception is thrown by `Realm.RefreshAsync`, that exception would have been ignored and `false` would have been returned. ([PR #3400](https://github.com/realm/realm-dotnet/pull/3400))
* Fixed the nullability annotation of `SubscriptionSet.Find` to correctly indicate that `null` is returned if the subscription doesn't exist in the subscription set. (PR [#3403](https://github.com/realm/realm-dotnet/pull/3403))
* Fixed an issue where executing `Filter` queries using remapped properties would only work with the native name rather than the managed one. Now both will work - e.g.:
  ```csharp
  partial class MyModel : IRealmObject
  {
    [MapTo("Bar")]
    public int Foo { get; set; }
  }

  // Both of these are valid now
  realm.All<MyModel>().Filter("Foo > 5");
  realm.All<MyModel>().Filter("Bar > 5");
  ```
  (Issue [#3149](https://github.com/realm/realm-dotnet/issues/3149))

### Compatibility
* Realm Studio: 13.0.0 or later.

### Internal
* Using Core 13.17.1

## 11.3.0 (2023-07-26)

### Breaking Changes
* `AppConfiguration.LocalAppName` and `AppConfiguration.LocalAppVersion` have been deprecated and will be removed in a future version. They have never had an effect as the values supplied by the SDK was never sent to the server. (PR [#3387](https://github.com/realm/realm-dotnet/pull/3387))

### Enhancements
* Added `App.BaseFilePath`, `App.BaseUri`, and `App.Id` properties that return the values supplied in `AppConfiguration`. (PR [#3385](https://github.com/realm/realm-dotnet/pull/3385))
* Added `AppConfiguration.UseAppCache` property that controls whether the `App` instance returned from `App.Create` should be cached or not. The general recommendation is to not set it (i.e. leave the default value of `true`), but it can be useful when writing unit tests. (Issue [#3382](https://github.com/realm/realm-dotnet/issues/3382)).

### Fixed
* Fixed a Unity Editor crash when the domain is reloaded while a `Realm.GetInstanceAsync` operation is in progress. (Issue [#3344](https://github.com/realm/realm-dotnet/issues/3344))
* Fixed the implementation `App.Equals` and `App.GetHashCode` to return correct results, particularly when the `App` instance is cached. (PR [#3385](https://github.com/realm/realm-dotnet/pull/3385))
* Fixed an issue where building for Android on Unity would fail with "Could not analyze the user's assembly. Object reference not set to an instance of an object". (Issue [#3380](https://github.com/realm/realm-dotnet/issues/3380))
* A GeoBox is now just a shortcut for the equivilent GeoPolygon. This provides consistent query results and error checking. (Core 13.15.2)
* Fixed several corner cases (eg. around the poles) where invalid points matched a geoWithin query. (Core 13.15.2)
* Fixed an error during async open and client reset if properties have been added to the schema. This fix applies to PBS to FLX migration if async open is used. (Core 13.16.1)

### Compatibility
* Realm Studio: 13.0.0 or later.

### Internal
* Using Core 13.17.0

## 11.2.0 (2023-07-07)

### Enhancements
* Added validation checks to the geospatial type constructors. This means that an exception will now be thrown when constructing an invalid geospatial shape rather than when using it in a query. (PR [#3362](https://github.com/realm/realm-dotnet/pull/3362))
* Relaxed some validations when invoking `IndexOf(null)` on a collection of non-nullable types. Previously, this would throw an `ArgumentNullException` whereas now it will return `-1`. This is particularly useful for data-binding scenarios where the binding engine might invoke it as `IndexOf(SelectedItem)` which would throw an exception when `SelectedItem` is `null`. (PR [#3369](https://github.com/realm/realm-dotnet/pull/3369))
* Changed `RealmSet.IndexOf` implementation to return the actual result rather than throw a `NotSupportedException`. The order of persisted sets is still non-deterministic, but is stable between write transactions. Again, this is mostly useful for data-binding scenarios where the set is passed as a binding context to a collection control. (PR [#3369](https://github.com/realm/realm-dotnet/pull/3369))

### Fixed
* Fixed an issue on Unity on Windows when the weaver would trigger excessive terminal windows to open. (Issue [3364]https://github.com/realm/realm-dotnet/issues/3364)
* Fixed an issue on Unity on CI where weaving would fail with the following error: `Could not analyze the user's assembly. Cannot access a closed Stream.`. (Issue [3364]https://github.com/realm/realm-dotnet/issues/3364)
* Fixed a `NullReferenceException` when weaving classes on Unity in batch mode. (Issue [#3363](https://github.com/realm/realm-dotnet/issues/3363))

### Compatibility
* Realm Studio: 13.0.0 or later.

### Internal
* Using Core 13.15.0

## 11.1.2 (2023-06-20)

### Fixed
* Fixed a namespacing issue that would cause Maui Android projects to fail to build due to `'Realm' is a namespace but is used like a type`. (Issue [#3351](https://github.com/realm/realm-dotnet/issues/3351))

### Compatibility
* Realm Studio: 13.0.0 or later.

### Internal
* Using Core 13.15.0

## 11.1.1 (2023-06-19)

### Fixed
* Fixed a namespacing issue that would cause Unity projects to fail to build due to `'Realm' is a namespace but is used like a type`. (Issue [#3351](https://github.com/realm/realm-dotnet/issues/3351))
* Improved the warning message when adding Realm attributes on a non-persisted property. (Issue [#3352](https://github.com/realm/realm-dotnet/issues/3352))

### Compatibility
* Realm Studio: 13.0.0 or later.

### Internal
* Using Core 13.15.0.

## 11.1.0 (2023-06-17)

### Enhancements
* Deprecate the `Realm.SourceGenerator` and `Realm.Fody` packages. The source generation and weaver assemblies are now contained in the main `Realm` package. This should be a transparent change for users who only referenced the `Realm` package, but if you explicitly added a package reference to `Realm.SourceGenerator` or `Realm.Fody`, you should remove it. (PR [#3319](https://github.com/realm/realm-dotnet/pull/3319))
* Automatically handle `RealmObject`->`EmbeddedObject` migrations by duplicating objects referenced by multiple parents as well as removing "orphaned" objects. (Issue [#2408](https://github.com/realm/realm-dotnet/issues/2408))
* New notifiers can now be registered in write transactions until changes have actually been made in the write transaction. This makes it so that new notifications can be registered inside change notifications triggered by beginning a write transaction (unless a previous callback performed writes). (Core 13.10.1)
* Partition-Based to Flexible Sync Migration for migrating a client app that uses partition based sync to use flexible sync under the hood if the server has been migrated to flexible sync is officially supported with this release. Any clients using an older version of Realm (including the original support released in Core 11.0.0) will receive a "switch to flexible sync" error message when trying to sync with the app. (Core 13.11.0)
* Support sort/distinct based on values from a dictionary e.g. `.Filter("TRUEPREDICATE SORT(meta['age'])")`. (Core 13.14.0)
* Added initial support for geospatial queries on points. (Issue [#3299](https://github.com/realm/realm-dotnet/issues/3299))
  * In this version, only queries of the form "is this point contained in this shape" (equivalent to [$geoWithin](https://www.mongodb.com/docs/manual/reference/operator/query/geoWithin/) in MongoDB) are supported.
  * There is no index support right now.
  * There is no dedicated type for persisted geospatial points. Instead, points should be stored as GeoJson-shaped embedded object and queries will use duck-typing to check if the shape contains the object. For convenience, here's an example embedded object that you can use in lieu of a Realm-provided dedicated type:
    ```csharp
    public partial class Location : IEmbeddedObject
    {
      // The coordinates and type properties are mandatory but may be private.
      // You can add more fields if necessary - those will be ignored when doing
      // geospatial queries.
      [MapTo("coordinates")]
      private IList<double> Coordinates { get; } = null!;

      [MapTo("type")]
      private string Type { get; set; } = "Point";

      public double Latitude => Coordinates.Count > 1 ? Coordinates[1] : throw new Exception($"Invalid coordinate array. Expected at least 2 elements, but got: {Coordinates.Count}");

      public double Longitude => Coordinates.Count > 1 ? Coordinates[0] : throw new Exception($"Invalid coordinate array. Expected at least 2 elements, but got: {Coordinates.Count}");

      public Location(double latitude, double longitude)
      {
        // According to the GeoJson spec, longitude must come first in the
        // coordinates array.
        Coordinates.Add(longitude);
        Coordinates.Add(latitude);
      }
    }

    // Example usage
    public partial class Company : IRealmObject
    {
      public Location Location { get; set; }
    }
    ```
  * Three new shape types and one helper point type are added to allow you to check for containment:
    * `GeoPoint`: a building block for the other shape types - it cannot be used as a property type on your models and is only intended to construct the other shape types. It can be constructed implicitly from a value tuple of latitude and longitude:
      ```csharp
      var point = new GeoPoint(latitude: 12.345, longitude: 67.890);
      var point = (12.345, 67.890);
      ```
    * `GeoCircle`: a shape representing a circle on a sphere constructed from a center and radius:
      ```csharp
      var circle = new GeoCircle(center: (12.34, 56.78), radius: 10); // radius in radians
      var circle = new GeoCircle((12.34, 56.78), Distance.FromKilometers(10));
      ```
    * `GeoBox`: a shape representing a box on a sphere constructed from its bottom left and top right corners:
      ```csharp
      var box = new GeoBox((12.34, 56.78), (15.34, 59.78));
      ```
    * `GeoPolygon`: an arbitrary polygon constructed from an outer ring and optional holes:
      ```csharp
      var polygon = new GeoPolygon((10, 10), (20, 20), (0, 20), (10, 10)); // a triangle with no holes

      var outerRing = new GeoPoint[] { (10, 10), (20, 20), (0, 20), (10, 10) };
      var hole1 = new GeoPoint[] { (1, 1), (2, 2), (0, 2), (1, 1) };
      var hole2 = new GeoPoint[] { (5, 5), (6, 6), (4, 6), (5, 5) };

      var polygon = new GeoPolygon(outerRing, hole1, hole2); // A triangle with two smaller triangular holes
      ```
  * Querying can be done either via LINQ or RQL:
    ```csharp
    var matches = realm.All<Company>().Where(c => QueryMethods.GeoWithin(c.Location, circle));
    var matches = realm.All<Company>().Filter("Location GEOWITHIN $0", circle);
    ```
* Support sort/distinct based on values from a dictionary e.g. `realm.All<MyModel>().Filter("TRUEPREDICATE SORT(meta['age'])")`. (Core 13.14.0)
* Fixed a potential crash when opening the realm after failing to download a fresh FLX realm during an automatic client reset. (Core 13.14.0)

### Fixed
* Fixed a fatal error (reported to the sync error handler) during client reset (or automatic PBS to FLX migration) if the reset has been triggered during an async open and the schema being applied has added new classes. (Core 13.11.0)
* Full text search would sometimes find words where the word only matches the beginning of the search token. (Core 13.11.0)
* We could crash when removing backlinks in cases where forward links did not have a corresponding backlink due to corruption. We now silently ignore this inconsistency in release builds, allowing the app to continue. (Core 13.12.0)
* `IDictionary<string, IRealmObject?>` would expose unresolved links rather than mapping them to null. In addition to allowing invalid objects to be read from Dictionaries, this resulted in queries on Dictionaries sometimes having incorrect results. (Core 13.12.0)
* Access token refresh for websockets was not updating the location metadata. (Core 13.13.0)
* Using both synchronous and asynchronous transactions on the same thread or scheduler could hit the assertion failure "!realm.is_in_transaction()" if one of the callbacks for an asynchronous transaction happened to be scheduled during a synchronous transaction. (Core 13.13.0)
* Fixed a potential crash when opening the realm after failing to download a fresh FLX realm during an automatic client reset. (Core 13.14.0)
* Setting a property containing an embedded object to the same embedded object used to throw an exception with the text `Can't link to an embedded object that is already managed`. Now it is a no-op instead. (Issue [#3262](https://github.com/realm/realm-dotnet/issues/3262))

### Compatibility
* Realm Studio: 13.0.0 or later.

### Internal
* Using Core 13.15.0.
* Overhauled and extended the metrics collection of the SDK to better drive future development effort. (PR [#3209](https://github.com/realm/realm-dotnet/pull/3209))

## 11.0.0 (2023-05-08)

### Breaking changes
* The `error` argument in `NotificationCallbackDelegate` and `DictionaryNotificationCallbackDelegate` used in `*collection*.SubscribeForNotifications` has been removed. It has been unused for a long time, since internal changes to the database made it impossible for errors to occur during notification callbacks. (Issue [#3014](https://github.com/realm/realm-dotnet/issues/3014))
* Removed `RealmObjectBase.GetBacklinks` - instead `RealmObjectBase.DynamicApi.GetBacklinksFromType` should be used. (Issue [#2391](https://github.com/realm/realm-dotnet/issues/2391))
* Removed `Realm.DynamicApi.CreateObject(string, object)` and replaced it with more specialized overloads:
  * `RealmObjectBase.DynamicApi.CreateObject(string)` can be used to create an object without a primary key.
  * `RealmObjectBase.DynamicApi.CreateObject(string, string/long?/ObjectId?/Guid?)` can be used to create an object with a primary key of the corresponding type.
* The API exposed by `Realm.DynamicApi` no longer return `dynamic`, instead opting to return concrete types, such as `IRealmObject`, `IEmbeddedObject`, and so on. You can still cast the returned objects to `dynamic` and go through the dynamic API, but that's generally less performant than using the string-based API, such as `IRealmObjectBase.DynamicApi.Get/Set`, especially on AOT platforms such as iOS or Unity. (Issue [#2391](https://github.com/realm/realm-dotnet/issues/2391))
* Removed `Realm.WriteAsync(Action<Realm>)` in favor of `Realm.WriteAsync(Action)`. The new `WriteAsync` method introduced in 10.14.0 is more efficient and doesn't require reopening the Realm on a background thread. While not recommended, if you prefer to get the old behavior, you can write an extension method like:
  ```csharp
  public static async Task WriteAsync(this Realm realm, Action<Realm> writeAction)
  {
    await Task.Run(() =>
    {
      using var bgRealm = Realm.GetInstance(realm.Config);
      bgRealm.Write(() =>
      {
        writeAction(bgRealm);
      });
    });

    await realm.RefreshAsync();
  }
  ```
  (PR [#3234](https://github.com/realm/realm-dotnet/pull/3234))
* Removed `InMemoryConfiguration.EncryptionKey`. It was never possible to encrypt in-memory Realms and setting that property would have resulted in runtime errors. (PR [#3236](https://github.com/realm/realm-dotnet/pull/3236))
* Removed `SyncConfiguration` - use `PartitionSyncConfiguration` or `FlexibleSyncConfiguration` instead. (PR [#3237](https://github.com/realm/realm-dotnet/pull/3237))
* Removed `Realm.GetSession` - use `Realm.SyncSession` instead. (PR [#3237](https://github.com/realm/realm-dotnet/pull/3237))
* Removed `DiscardLocalResetHandler` - use `DiscardUnsyncedChangedHandler` instead. (PR [#3237](https://github.com/realm/realm-dotnet/pull/3237))
* Removed `Session.SimulateClientReset` extensions. These didn't work with automatic reset handlers and were more confusing than helpful. (PR [#3237](https://github.com/realm/realm-dotnet/pull/3237))
* Removed `AppConfiguration.CustomLogger` and `AppConfiguration.LogLevel` - use `Logger.Default` and `Logger.LogLevel` instead. (PR [#3238](https://github.com/realm/realm-dotnet/pull/3238))
* Removed `RealmConfigurationBase.ObjectClasses` - use `RealmConfigurationBase.Schema` instead. (PR [#3240](https://github.com/realm/realm-dotnet/pull/3240))
* Removed `ObjectSchema.IsEmbedded` - use `ObjectSchema.BaseType` instead. (PR [#3240](https://github.com/realm/realm-dotnet/pull/3240))
* Removed `ObjectSchema.Builder.IsEmbedded` - use `ObjectSchema.Builder.RealmSchemaType` instead. (PR [#3240](https://github.com/realm/realm-dotnet/pull/3240))
* Removed `ObjectSchema.Builder(string name, bool isEmbedded = false)` - use `Builder(string name, ObjectSchemaType schemaType)` instead. (PR [#3240](https://github.com/realm/realm-dotnet/pull/3240))
* Removed `RealmSchema.Find` - use `RealmSchema.TryFindObjectSchema` instead. (PR [#3240](https://github.com/realm/realm-dotnet/pull/3240))
* Removed `User.GetPushClient` as it has been deprecated in Atlas App Services - see https://www.mongodb.com/docs/atlas/app-services/reference/push-notifications/. (PR [#3241](https://github.com/realm/realm-dotnet/pull/3241))
* Removed `SyncSession.Error` event - use `SyncConfigurationBase.OnSessionError` when opening a Realm instead. (PR [#3241](https://github.com/realm/realm-dotnet/pull/3242))
* Removed the parameterless constructor for `ManualRecoveryHandler` - use the one that takes a callback instead. (PR [#3241](https://github.com/realm/realm-dotnet/pull/3242))
* `RealmValue.AsString` will now throw an exception if the value contains `null`. If you want to get a nullable string, use `AsNullableString`. (PR [#3245](https://github.com/realm/realm-dotnet/pull/3245))
* `RealmValue.AsData` will now throw an exception if the value contains `null`. If you want to get a nullable `byte[]`, use `AsNullableData`. (PR [#3245](https://github.com/realm/realm-dotnet/pull/3245))
* `RealmValue.AsRealmObject` will now throw an exception if the value contains `null`. If you want to get a nullable string, use `AsNullableRealmObject`. (PR [#3245](https://github.com/realm/realm-dotnet/pull/3245))
* `Realm.SyncSession` will now throw an error if the Realm is not opened with a `PartitionSyncConfiguration` or `FlexibleSyncConfiguration` - before it used to return `null`. (PR [#3245](https://github.com/realm/realm-dotnet/pull/3245))
* `Realm.Subscriptions` will now throw an error if the Realm is not opened with a `FlexibleSyncConfiguration` - before it used to return `null`. (PR [#3245](https://github.com/realm/realm-dotnet/pull/3245))
* Removed `PermissionDeniedException` as it was no longer possible to get it. (Issue [#3272](https://github.com/realm/realm-dotnet/issues/3272))
* Removed some obsolete error codes from the `ErrorCode` enum. All codes removed were obsolete and no longer emitted by the server. (PR [3273](https://github.com/realm/realm-dotnet/issues/3273))
* Removed `IncompatibleSyncedFileException` as it was no longer possible to get it. (Issue [#3167](https://github.com/realm/realm-dotnet/issues/3167))
* The `Realms.Schema.Property` API now use `IndexType` rather than a boolean indicating whether a property is indexed. (Issue [#3281](https://github.com/realm/realm-dotnet/issues/3281))
* The extension methods in `StringExtensions` (`Like`, `Contains`) are now deprecated. Use the identical ones in `QueryMethods` instead - e.g. `realm.All<Foo>().Where(f => f.Name.Like("Mic*l"))` would need to be rewritten like `realm.All<Foo>().Where(f => QueryMethods.Like(f.Name, "Mic*l"))`.

### Enhancements
* Added nullability annotations to the Realm assembly. Now methods returning reference types are correctly annotated to indicate whether the returned value may or may not be null. (Issue [#3248](https://github.com/realm/realm-dotnet/issues/3248))
* Replacing a value at an index (i.e. `myList[1] = someObj`) will now correctly raise `CollectionChange` notifications with the `Replace` action. (Issue [#2854](https://github.com/realm/realm-dotnet/issues/2854))
* It is now possible to change the log level at any point of the application's lifetime. (PR [#3277](https://github.com/realm/realm-dotnet/pull/3277))
* Some log messages have been added to the Core database. Events, such as opening a Realm or committing a transaction will now be logged. (Issue [#2910](https://github.com/realm/realm-dotnet/issues/2910))
* Added support for Full-Text search (simple term) queries. (Issue [#3281](https://github.com/realm/realm-dotnet/issues/3281))
  * To enable FTS queries on string properties, add the `[Indexed(IndexType.FullText)]` attribute.
  * To run LINQ queries, use `QueryMethods.FullTextSearch`: `realm.All<Book>().Where(b => QueryMethods.FullTextSearch(b.Description, "fantasy novel"))`.
  * To run `Filter` queries, use the `TEXT` operator: `realm.All<Book>().Filter("Description TEXT $0", "fantasy novel")`.
* Performance improvement for the following queries (Core 13.8.0):
  * Significant (~75%) improvement when counting (`IQueryable.Count()`) the number of exact matches (with no other query conditions) on a string/int/UUID/ObjectID property that has an index. This improvement will be especially noticiable if there are a large number of results returned (duplicate values).
  * Significant (~99%) improvement when querying for an exact match on a `DateTimeOffset` property that has an index.
  * Significant (~99%) improvement when querying for a case insensitive match on a `RealmValue` property that has an index.
  * Moderate (~25%) improvement when querying for an exact match on a Boolean property that has an index.
  * Small (~5%) improvement when querying for a case insensitive match on a `RealmValue` property that does not have an index.
  * Moderate (~30%) improvement of equality queries on a non-indexed `RealmValue`.
* Enable multiple processes to operate on an encrypted Realm simultaneously. (Core 13.9.0)
* Improve performance of rolling back write transactions after making changes. If no notifications events are subscribed to, this is now constant time rather than taking time proportional to the number of changes to be rolled back. Rollbacks when there are notifications subscriptions are 10-20% faster. (Core 13.9.4)
* PBS to FLX Migration for migrating a client app that uses partition based sync to use flexible sync under the hood if the server has been migrated to flexible sync. (Core 13.10.0)

### Fixed
* Fixed an issue that could cause a `The specified table name is already in use` exception when creating a new Realm file on multiple threads. (Issue [#3302](https://github.com/realm/realm-dotnet/issues/3302))
* Fixed a bug that may have resulted in arrays being in different orders on different devices. Some cases of “Invalid prior_size” may be fixed too. (Core 13.7.1)
* Fixed a crash when querying a `RealmValue` property with a string operator (contains/like/beginswith/endswith) or with case insensitivity. (Core 13.8.0)
* Querying for equality of a string on an indexed `RealmValue` property was returning case insensitive matches. For example querying for `myIndexedValue == "Foo"` would incorrectly match on values of "foo" or "FOO" etc. (Core 13.8.0)
* Adding an index to a `RealmValue` property on a non-empty table would crash with an assertion. (Core 13.8.0)
* `SyncSession.Stop()` could hold a reference to the database open after shutting down the sync session, preventing users from being able to delete the realm. (Core 13.8.0)
* Fix a stack overflow crash when using the query parser with long chains of AND/OR conditions. (Core 13.9.0)
* `ClientResetException.InitiateClientReset()` no longer ignores the result of trying to remove a realm. This could have resulted in a client reset action being reported as successful when it actually failed on windows if the `Realm` was still open. (Core 13.9.0)
* Fix a data race where if one thread committed a write transaction which increased the number of live versions above the previous highest seen during the current session at the same time as another thread began a read, the reading thread could read from a no-longer-valid memory mapping (Core 13.9.0).
* Performing a query like `{1, 2, 3, ...} IN list` where the array is longer than 8 and all elements are smaller than some values in list, the program would crash (Core 13.9.4)
* Performing a large number of queries without ever performing a write resulted in steadily increasing memory usage, some of which was never fully freed due to an unbounded cache (Core 13.9.4)

### Compatibility
* Realm Studio: 13.0.0 or later.

### Internal
* Using Core 13.10.0.

## 10.21.1 (2023-04-21)

### Fixed
* Fixed a crash that occurs when the server sends a PermissionDenied error. (Issue [#3292](https://github.com/realm/realm-dotnet/issues/3292))

### Compatibility
* Realm Studio: 13.0.0 or later.

### Internal
* Using Core 13.6.0.

## 10.21.0 (2023-03-24)

### Enhancements
* Added `SyncConfiguration.CancelAsyncOperationsOnNonFatalErrors` which controls whether async operations (such as `Realm.GetInstanceAsync`, `Session.WaitForUploadAsync` and so on) should throw an exception whenever a non-fatal session error occurs. (Issue [#3222](https://github.com/realm/realm-dotnet/issues/3222))
* Added `AppConfiguration.SyncTimeoutOptions` which has a handful of properties that control sync timeouts, such as the connection timeout, ping-pong intervals, and others. (Issue [#3223](https://github.com/realm/realm-dotnet/issues/3223))
* Updated some of the exceptions being thrown by the SDK to align them better with system exceptions and include more information - for example, we'll now throw `ArgumentException` when invalid arguments are provided rather than `RealmException`. (Issue [#2796](https://github.com/realm/realm-dotnet/issues/2796))
* Added a new exception - `CompensatingWriteException` that contains information about the writes that have been reverted by the server due to permissions. It will be passed to the supplied `FlexibleSyncConfiguration.OnSessionError` callback similarly to other session errors. (Issue [#3258](https://github.com/realm/realm-dotnet/issues/3258))
* Added support for Linux Arm/Arm64 in .NET applications. (Issue [#721](https://github.com/realm/realm-dotnet/issues/721))

### Fixed
* Changed the way the Realm SDK registers BsonSerializers. Previously, it would indiscriminately register them via `BsonSerializer.RegisterSerializer`, which would conflict if your app was using the `MongoDB.Bson` package and defined its own serializers for `DateTimeOffset`, `decimal`, or `Guid`. Now, registration happens via `BsonSerializer.RegisterSerializationProvider`, which means that the default serializers used by the SDK can be overriden by calling `BsonSerializer.RegisterSerializer` at any point before a serializer is instantiated or by calling `BsonSerializer.RegisterSerializationProvider` after creating an App/opening a Realm. (Issue [#3225](https://github.com/realm/realm-dotnet/issues/3225))
* Creating subscriptions with queries having unicode parameters causes a server error. (Core 13.6.0)
* Fixed an issue with Unity 2022 and later that would result in builds failing with `Specified method is not supported` error. (Issue [#3306](https://github.com/realm/realm-dotnet/issues/3306))

### Compatibility
* Realm Studio: 13.0.0 or later.

### Internal
* Using Core 13.6.0.
* Cancel existing builds when a new commit is pushed to a PR. (PR [#3260](https://github.com/realm/realm-dotnet/pull/3260))

## 10.20.0 (2023-02-10)

**File format version bumped. Old files will be automatically upgraded but cannot be downgraded and opened with older versions of the .NET SDK.**

### Breaking Changes
* `User.GetPushClient` has been deprecated as it will be disabled soon on the server. (Issue [#3073](https://github.com/realm/realm-dotnet/issues/3073))

### Enhancements
* The realm file will be shrunk if the larger file size is no longer needed. (Core 13.0.0)
* Most of the file growth caused by version pinning is eliminated. (Core 13.0.0)
* Improve performance of acquiring read locks when a read lock for that version is already held. This speeds up many operations related to change notifications, and particularly refreshing a Realm which has change notifiers registered. (Core 13.2.0)
* Upgrade OpenSSL from 1.1.1n to 3.0.7. (Core 13.2.0)
* Converting flexible sync realms to bundled and local realms is now supported (Core 13.2.0)
* Add support for nested classes for source generated classes. (Issue [#3031](https://github.com/realm/realm-dotnet/issues/3031))
* Enhanced support for nullable reference types in the model definition for source generated classes. This allows to use realm models as usual when nullable context is active, and removes the need to use of the `Required` attribute to indicate required properties, as this information will be inferred directly from the nullability status. There are some considerations regarding the nullability of properties that link to realm object:
  - Properties that link to a single realm object are inherently nullable, and thus the type must be defined as nullable.
  - List, Sets and Backlinks cannot contain null objects, and thus the type parameter must be non-nullable.
  - Dictionaries can contain null values, and thus the type parameter must be nullable.

  Defining the properties with a different nullability annotation than what has been outlined here will raise a diagnostic error. For instance:
  ```cs
  public partial class Person: IRealmObject
  {
      //Single values
      public Dog? MyDog { get; set; } //Correct

      public Dog MyDog { get; set; } //Error

      //List
      public IList<Dog> MyDogs { get; } //Correct

      public IList<Dog?> MyDogs { get; } //Error

      //Set
      public ISet<Dog> MyDogs { get; } //Correct

      public ISet<Dog?> MyDogs { get; } //Error

      //Dictionary
      public IDictionary<string, Dog?> MyDogs { get; } //Correct

      public IDictionary<string, Dog> MyDogs { get; } //Error

      //Backlink
      [Realms.Backlink("...")]
      public IQueryable<Dog> MyDogs { get; } //Correct

      [Realms.Backlink("...")]
      public IQueryable<Dog?> MyDogs { get; } //Error
  }
  ```
  We realise that some developers would still prefer to have more freedom in the nullability annotation of such properties, and it is possible to do so by setting  `realm.ignore_objects_nullability = true` in a global configuration file (more information about global configuration files can be found in the [.NET documentation](https://learn.microsoft.com/en-us/dotnet/fundamentals/code-analysis/configuration-files)). If this is enabled, all the previous properties will be considered valid, and the nullability annotations for properties linking to objects will be ignored.
* Improved performance of `PropertyChanged` and `CollectionChanged` notifications. (Issue [#3112](https://github.com/realm/realm-dotnet/issues/3112))
* Added support for tvOS in Xamarin/MAUI and Unity applications. (Issue [#3161](https://github.com/realm/realm-dotnet/issues/3161))
* Improve the performance of `Realm.Freeze()`. (Core 13.3.0)

### Fixed
* `ISet<RealmValue>` consider string and binary data equivalent. This could cause the client to be inconsistent with the server if a string and some binary data with equivalent content was inserted from Atlas. (Core 13.0.0)
* Fixed wrong assertion on query error that could result in a crash. (Core 13.1.0)
* Fixed an issue preventing opening an encrypted file on a device with a page size bigger than the one on which the file was produced. (Core 13.1.1)
* Fixed possible segfault in sync client where async callback was using object after being deallocated (Core 13.2.0)
* Fixed crash when using client reset with recovery and flexible sync with a single subscription (Core 13.2.0)
* Added a more descriptive error message when a model's property is unsupported. It'll now suggest that the target type may need to inherit from `RealmObject`. (Issue [#3162](https://github.com/realm/realm-dotnet/issues/3162))
* Disposing a Realm instance while an active transaction is running will now correctly roll back the transaction. (Issue [#2924](https://github.com/realm/realm-dotnet/issues/2924))
* Fixed an issue that would cause `PropertyChanged` notifications to be delivered for collection properties when the content of the collection was modified even if the collection itself was not replaced. (Issue [#3112](https://github.com/realm/realm-dotnet/issues/3112))
* Fixed an issue where weaving assemblies on Unity could result in `System.InvalidOperationException`. (Issue [#3199](https://github.com/realm/realm-dotnet/issues/3199))
* `Session.Stop` will now correctly keep the session stopped until `Session.Start` is called. Previously, there were a number of circumstances that could cause the session to be resumed, even if not explicitly requested. (Core 13.3.0)
* When client reset with recovery is used and the recovery does not actually result in any new local commits, the sync client may have gotten stuck in a cycle with a A fatal error occured during client reset: 'A previous 'Recovery' mode reset from <timestamp> did not succeed, giving up on 'Recovery' mode to prevent a cycle' error message. (Core 13.3.0)
* Fixed diverging history in flexible sync if writes occur during bootstrap to objects that just came into view. (Core 13.3.0)
* Fix several data races when opening cached frozen Realms. New frozen Realms were added to the cache and the lock released before they were fully initialized, resulting in races if they were immediately read from the cache on another thread. (Core 13.3.0)
* If a client reset w/recovery or discard local is interrupted while the "fresh" realm is being downloaded, the sync client may crash with a MultpleSyncAgents exception. (Core 13.3.0)
* Changesets from the server sent during FLX bootstrapping that are larger than 16MB can cause the sync client to crash with a LogicError. (Core 13.3.0)
* Sharing Realm files between a Catalyst app and Realm Studio did not properly synchronize access to the Realm file. (Core 13.4.0)

### Compatibility
* Realm Studio: 13.0.0 or later.

### Internal
* Using Core 13.4.0.
* Updated `DynamicRealmObjectHelper.TryGetPrimaryKeyValue` not to use reflection. (Issue [#3166](https://github.com/realm/realm-dotnet/issues/3166))
* Fixed UWP tests workflow when running a debug build. (Issue [#3030](https://github.com/realm/realm-dotnet/issues/3030))

## 10.19.0 (2023-01-06)

### Enhancements
* Removed redundant serialization/deserialization of arguments in CallAsync. (Issue [#3079](https://github.com/realm/realm-dotnet/issues/3079))
* Added a field `Transaction.State` which describes the current state of the transaction. (Issue [#2551](https://github.com/realm/realm-dotnet/issues/2551))
* Improved error message when null is passed as argument to params for EmailPasswordAuth.CallResetPasswordFunctionAsync. (Issue [#3011](https://github.com/realm/realm-dotnet/issues/3011))
* Removed backing fields of generated classes' properties which should provide minor improvements to memory used by Realm Objects (Issue [#2647](https://github.com/realm/realm-dotnet/issues/2994))
* Added two extension methods on `IDictionary` to get an `IQueryable` collection wrapping the dictionary's values:
  * `dictionary.AsRealmQueryable()` allows you to get a `IQueryable<T>` from `IDictionary<string, T>` that can be then treated as a regular queryable collection and filtered/ordered with LINQ or `Filter(string)`.
  * `dictionary.Filter(query, arguments)` will filter the list and return a filtered collection of dictionary's values. It is roughly equivalent to `dictionary.AsRealmQueryable().Filter(query, arguments)`.

  The resulting queryable collection will behave identically to the results obtained by calling `realm.All<T>()`, i.e. it will emit notifications when it changes and automatically update itself. (Issue [#2647](https://github.com/realm/realm-dotnet/issues/2647))
* Improve performance of client reset with automatic recovery and converting top-level tables into embedded tables. (Core upgrade)
* Flexible sync will now wait for the server to have sent all pending history after a bootstrap before marking a subscription as Complete. (Core upgrade)
* Slightly improve performance of `Realm.RemoveAll()` which removes all objects from an open Realm database. (Issue [#2233](https://github.com/realm/realm-dotnet/issues/2194))
* Improve error messages when not setting a BaseFilePath for realm or app configuration. (Issue [2863](https://github.com/realm/realm-dotnet/issues/2863))
* Added `IList` implementation to all Realm collections to allow for UWP ListView databinding. (Issue [#1759](https://github.com/realm/realm-dotnet/issues/1759))

### Fixed
* Fixed issue where Realm parameters' initialization would get run twice, resulting in unexpected behavior.
* Prevented `IEmbeddedObject`s and `IAsymmetricObject`s from being used as `RealmValue`s when added to a realm, and displaying more meaningful error messages.
* Fix a use-after-free if the last external reference to an encrypted Realm was closed between when a client reset error was received and when the download of the new Realm began. (Core upgrade)
* Fixed an assertion failure during client reset with recovery when recovering a list operation on an embedded object that has a link column in the path prefix to the list from the top level object. (Core upgrade)
* Opening an unencrypted file with an encryption key would sometimes report a misleading error message that indicated that the problem was something other than a decryption failure. (Core upgrade)
* Fix a rare deadlock which could occur when closing a synchronized Realm immediately after committing a write transaction when the sync worker thread has also just finished processing a changeset from the server. (Core upgrade)
* Fix a race condition which could result in "operation cancelled" errors being delivered to async open callbacks rather than the actual sync error which caused things to fail. (Core upgrade)
* Bootstraps will not be applied in a single write transaction - they will be applied 1MB of changesets at a time, or as configured by the SDK. (Core upgrade)
* Fix database corruption and encryption issues on apple platforms. (Core upgrade)
* Added fully qualified names for source generated files, to avoid naming collisions. (Issue [#3099](https://github.com/realm/realm-dotnet/issues/3099)
* Fixed an issue that would cause an exception when using unmanaged objects in bindings (Issue [#3094](https://github.com/realm/realm-dotnet/issues/3094))
* Fixed an issue where fetching a user's profile while the user logs out would result in an assertion failure. (Core upgrade)
* Removed the ".tmp_compaction_space" file being left over after compacting a Realm on Windows. (Core upgrade)
* Fixed a crash that would occur if you close a synchronized Realm while waiting for `SubscriptionSet.WaitForSynchronizationAsync`. (Issue [#2952](https://github.com/realm/realm-dotnet/issues/2952))
* Avoid calling the setter on UI-bound properties in case the new value of the property is the same as the current one. This avoids some issue with MAUI, that seems to be calling the setter of bound properties unnecessarily when CollectionView/ListView are shown on screen. This is problematic if the object does not belong to the current user's permissions, as it will cause a compensanting write. In some limited cases this could cause an error loop (verified on iOS) when recycling of cells is involved. (Issue [#3128](https://github.com/realm/realm-dotnet/issues/3128))
* Fixes an issue with where the source generator will not add the namespace for types used in properties' initializers. (Issue [#3135](https://github.com/realm/realm-dotnet/issues/3135))
* Fixed an issue that would prevent Realm from working correctly in Unity applications that have [Domain Reloading](https://docs.unity3d.com/Manual/DomainReloading.html) turned off. (Issue [#2898](https://github.com/realm/realm-dotnet/issues/2898))
* Fixed a bug when using `string.Contains` in .NET 2.1 or later where the search string is not a literal. (Issue [#3134](https://github.com/realm/realm-dotnet/issues/3134))
* Added `[Obsolete]` notice for a few `ErrorCode` enum members that are no longer in use. (Issue [#3155](https://github.com/realm/realm-dotnet/issues/3155)

### Compatibility
* Realm Studio: 12.0.0 or later.

### Internal
* Using Core 12.13.0.
* Replaced `Realm.RefreshAsync` with a native implementation. (PR [#2995](https://github.com/realm/realm-dotnet/pull/2995))

## 10.18.0 (2022-11-02)

### Enhancements
* Introduced `Realm.SourceGenerator`, a [Source Generator](https://learn.microsoft.com/en-us/dotnet/csharp/roslyn-sdk/source-generators-overview) that can generate Realm model classes. This is part of our ongoing effort to modernize the Realm library, and will allow to introduce certain language level features easier in the future.
In order to use the source generation the model classes need to be declared implementing one of the base interfaces (`IRealmObject`, `IEmbeddedObject` or `IAsymmetricObject`) and be declared partial. For example:
  ```cs
  public partial class Person: IRealmObject
  {
      public int Age { get; set; }

      public string Name { get; set; }

      public PhoneNumber Phone { get; set; }
  }

  public partial class PhoneNumber: IEmbeddedObject
  {
      public string Number { get; set; }

      public string Prefix { get; set; }
  }
  ```
  The source generator will then take care of adding the full implementation for the interfaces.

  Most of the time converting the "classic" Realm model classes (classes derived from `RealmObject`, `EmbeddedObject` or `AsymmetricObject`) to use the new source generation means just defining the class as partial and switching out the base class for the corresponding interface implementation.
  The classic Realm model definition will still be supported, but will be phased out in the future.

  Please note that the source generator is still in beta, so let us know if you experience any issue while using them.
  Some additional notes:
  * `OnManaged` and `OnPropertyChanged` are now partial methods.
  * Inheritance is not supported, so the Realm models cannot derive from any other class.
  * Nested classes are not supported.

### Fixed
* Fixed a NullReferenceException being thrown when subscribing to `PropertyChanged` notifications on a `Session` instance that is then garbage collected prior to unsubscribing. (PR [#3061](https://github.com/realm/realm-dotnet/pull/3061))
* Removed bitcode support from the iOS binary as it's no longer accepted for App Store submissions. (Issue [#3059](https://github.com/realm/realm-dotnet/issues/3059))
* Fixed returning the parent when accessing it on an `IEmbeddedObject`. (Issue [#2742](https://github.com/realm/realm-dotnet/issues/2742))
* Slightly increased performance and reduced allocations when creating an enumerator for frozen collections (Issue [#2815](https://github.com/realm/realm-dotnet/issues/2815)).

### Compatibility
* Realm Studio: 11.0.0 or later.

### Internal
* Using Core 12.9.0.
* Added workflow to automatically assign users to issues and PRs. (PR [#3069](https://github.com/realm/realm-dotnet/pull/3069))
* Added workflow to validate changelog has been updated. (PR [#3069](https://github.com/realm/realm-dotnet/pull/3069))

## 10.17.0 (2022-10-06)

### Enhancements
* Prioritize integration of local changes over remote changes - shorten the time users may have to wait when committing local changes. Stop storing downloaded changesets in history. (Core upgrade)
* Greatly improve the performance of sorting or distincting a Dictionary's keys or values. The most expensive operation is now performed O(log N) rather than O(N log N) times, and large Dictionaries can see upwards of 99% reduction in time to sort. (Core upgrade)
* Seamlessly handle migrating an App Services application deployment model. (Core upgrade)

### Fixed
* Fix a use-after-free when a sync session is closed and the app is destroyed at the same time. (Core upgrade)
* Fixed a `NullReferenceException` occurring in `RealmObjectBase`'s finalizer whenever an exception is thrown before the object gets initialized. (Issue [#3045](https://github.com/realm/realm-dotnet/issues/3045))

### Compatibility
* Realm Studio: 12.0.0 or later.

### Internal
* Using Core 12.9.0

## 10.16.0 (2022-10-03)

### Enhancements
* Introduced `AsymmetricObject` intended for write-heavy workloads, where high performance is generally important. This new object:
  1. syncs data unidirectionaly, from the clients to the server
  1. can't be queried, deleted, or modified once added to the Realm
  1. is only usable with flexible sync
  1. can't be the receiveing end of any type of relationship
  1. can contain `EmbeddedObject`s but cannot link to `RealmObject` or `AsymmetricObject`.

  In the same write transaction, it is legal to add `AsymmetricObject`s and `RealmObject`s
  ```cs
  class Measurement : AsymmetricObject
  {
      [PrimaryKey, MapTo("_id")]
      public Guid Id { get; private set; } = Guid.NewGuid();

      public double Value { get; set; }

      public DataTimeOffset Timestamp { get; private set; } = DateTimeOffset.UtcNow;
  }

  class Person : RealmObject
  {
      //............
  }

  //.....

  var measurement = new Measurement
  {
    Value = 9.876
  };

  realm.Write(() =>
  {
      realm.Add(measurement);

      realm.Add(new Person());
  });

  _ = asymmetricObject.Value;   // runtime error
  _ = realm.All<Measurement>(); // compile time error
  ```
* Added two client reset handlers, `RecoverUnsyncedChangesHandler` and `RecoverOrDiscardUnsyncedChangesHandler`, that try to automatically merge the unsynced local changes with the remote ones in the event of a client reset. Specifically with `RecoverOrDiscardUnsyncedChangesHandler`, you can fallback to the discard local strategy in case the automatic merge can't be performed as per your server's rules. These new two stragegies simplify even more the handling of client reset events when compared to `DiscardUnsyncedChangesHandler`.`RecoverOrDiscardUnsyncedChangesHandler` is going to be the default from now on. An example is as follows
* Added two client reset handlers, `RecoverUnsyncedChangesHandler` and `RecoverOrDiscardUnsyncedChangesHandler`, that try to automatically merge the unsynced local changes with the remote ones in the event of a client reset. Specifically with `RecoverOrDiscardUnsyncedChangesHandler`, you can fallback to the discard unsynced strategy in case the automatic merge can't be performed as per your server's rules. These new two stragegies simplify even more the handling of client reset events when compared to `DiscardUnsyncedChangesHandler`.`RecoverOrDiscardUnsyncedChangesHandler` is going to be the default from now on. More info on the aforementioned strategies can be found in our [docs page](https://www.mongodb.com/docs/realm/sdk/dotnet/advanced-guides/client-reset/). An example usage of one of the new handler is as follows:
  ```cs
  var conf = new PartitionSyncConfiguration(partition, user)
  {
    ClientResetHandler = new RecoverOrDiscardUnsyncedChangesHandler
    {
      // As always, the following callbacks are optional

      OnBeforeReset = (beforeFrozen) =>
      {
        // executed right before a client reset is about to happen
      },
      OnAfterRecovery = (beforeFrozen, after) =>
      {
        // executed right after an automatic recovery from a client reset has completed
      },
      OnAfterDiscard = (beforeFrozen, after) =>
      {
        // executed after an automatic recovery from a client reset has failed but the DiscardUnsyncedChanges fallback has completed
      },
      ManualResetFallback = (session, err) =>
      {
        // handle the reset manually
      }
    }
  };
  ```
  (PR [#2745](https://github.com/realm/realm-dotnet/issues/2745))
* Introducing string query support for constant list expressions such as `realm.All<Car>().Filter("Color IN {'blue', 'orange'}")`. This also includes general query support for list vs list matching such as `realm.All<Car>().Filter("NONE Features IN {'ABS', 'Seat Heating'}")`. (Core upgrade)
* Improve performance when a new Realm file connects to the server for the first time, especially when significant amounts of data has been written while offline. (Core upgrade)
* Shift more of the work done on the sync worker thread out of the write transaction used to apply server changes, reducing how long it blocks other threads from writing. (Core upgrade)
* Improve the performance of the sync changeset parser, which speeds up applying changesets from the server. (Core upgrade)

### Fixed
* Added a more meaningful error message whenever a project doesn't have `[TargetFramework]` defined. (Issue [#2843](https://github.com/realm/realm-dotnet/issues/2843))
* Opening a read-only Realm for the first time with a `SyncConfiguration` did not set the schema version, which could lead to `m_schema_version != ObjectStore::NotVersioned` assertion failures. (Core upgrade)
* Upload completion callbacks (i.e. `Session.WaitForUploadAsync`) may have called before the download message that completed them was fully integrated. (Core upgrade)
* Fixed an exception "fcntl() with F_BARRIERFSYNC failed: Inappropriate ioctl for device" when running with MacOS on an exFAT drive. (Core upgrade)
* Syncing of a Decimal128 with big significand could result in a crash. (Core upgrade)
* `Realm.Refresh()` did not actually advance to the latest version in some cases. If there was a version newer than the current version which did not require blocking it would advance to that instead, contrary to the documented behavior. (Core upgrade)
* Several issues around notifications were fixed. (Core upgrade)
  * Fix a data race on RealmCoordinator::m_sync_session which could occur if multiple threads performed the initial open of a Realm at once.
  * If a SyncSession outlived the parent Realm and then was adopted by a new Realm for the same file, other processes would not get notified for sync writes on that file.
  * Fix one cause of QoS inversion warnings when performing writes on the main thread on Apple platforms. Waiting for async notifications to be ready is now done in a QoS-aware ways.
* If you set a subscription on a link in flexible sync, the server would not know how to handle it ([#5409](https://github.com/realm/realm-core/issues/5409), since v11.6.1)
* If a case insensitive query searched for a string including an 4-byte UTF8 character, the program would crash. (Core upgrade)
* Added validation to prevent adding a removed object using Realm.Add. (Issue [#3020](https://github.com/realm/realm-dotnet/issues/3020))

### Compatibility
* Realm Studio: 12.0.0 or later.

### Internal
* Using Core 12.7.0.

## 10.15.1 (2022-08-08)

### Fixed
* Fixed an issue introduced in 10.15.0 that would prevent non-anonoymous user authentication against Atlas App Services. (Issue [#2987](https://github.com/realm/realm-dotnet/issues/2987))
* Added override to `User.ToString()` that outputs the user id and provider. (PR [#2988](https://github.com/realm/realm-dotnet/pull/2988))
* Added == and != operator overloads to `User` that matches the behavior of `User.Equals`. (PR [#2988](https://github.com/realm/realm-dotnet/pull/2988))

### Compatibility
* Realm Studio: 12.0.0 or later.

### Internal
* Using Core 12.4.0.

## 10.15.0 (2022-08-05)

### Enhancements
* Preview support for .NET 6 with Mac Catalyst and MAUI. (PR [#2959](https://github.com/realm/realm-dotnet/pull/2959))
* Reduce use of memory mappings and virtual address space (Core upgrade)

### Fixed
* Fix a data race when opening a flexible sync Realm (Core upgrade).
* Fixed a missing backlink removal when setting a `RealmValue` from a `RealmObject` to null or any other non-RealmObject value. Users may have seen exception of "key not found" or assertion failures such as `mixed.hpp:165: [realm-core-12.1.0] Assertion failed: m_type` when removing the destination object. (Core upgrade)
* Fixed an issue on Windows that would cause high CPU usage by the sync client when there are no active sync sessions. (Core upgrade)
* Improved performance of sync clients during integration of changesets with many small strings (totalling > 1024 bytes per changeset) on iOS 14, and devices which have restrictive or fragmented memory. (Core upgrade)
* Fix exception when decoding interned strings in realm-apply-to-state tool. (Core upgrade)
* Fix a data race when committing a transaction while multiple threads are waiting for the write lock on platforms using emulated interprocess condition variables (most platforms other than non-Android Linux). (Core upgrade)
* Fix some cases of running out of virtual address space (seen/reported as mmap failures) (Core upgrade)
* Decimal128 values with more than 110 significant bits were not synchronized correctly with the server (Core upgrade)

### Compatibility
* Realm Studio: 12.0.0 or later.

### Internal
* Using Core 12.4.0.

## 10.14.0 (2022-06-02)

### Enhancements
* Added a more efficient replacement for `Realm.WriteAsync`. The previous API would start a background thread, open the Realm there and run a synchronous write transaction on the background thread. The new API will asynchronously acquire the write lock (begin transaction) and asynchronously commit the transaction, but the actual write block will execute on the original thread. This means that objects/queries captured before the block can be used inside the block without relying on threadsafe references. Importantly, you can mix and match async and sync calls. And when calling any `Realm.WriteAsync` on a background thread the call is just run synchronously, so you should use `Realm.Write` for readability sake. The new API is made of `Realm.WriteAsync<T>(Func<T> function, CancellationToken cancellationToken)`, `Realm.WriteAsync(Action action, CancellationToken cancellationToken)`, `Realm.BeginWriteAsync(CancellationToken cancellationToken)` and `Transaction.CommitAsync(CancellationToken cancellationToken)`. While the `Transaction.Rollback()` doesn't need an async counterpart. The deprecated API calls are `Realm.WriteAsync(Action<Realm> action)`, `Real.WriteAsync<T>(Func<Realm, IQueryable<T>> function)`, `Realm.WriteAsync<T>(Func<Realm, IList<T>> function)` and `Realm.WriteAsync<T>(Func<Realm, T> function)`. Here is an example of usage:
  ```csharp
  using Realms;

  var person = await _realm.WriteAsync(() =>
  {
    return _realm.Add(
      new Person
      {
        FirstName = "Marco"
      });
  });

  // you can use/modify person now
  // without the need of using ThreadSafeReference
  ```
  (PR [#2899](https://github.com/realm/realm-dotnet/pull/2899))
* Added the method `App.DeleteUserFromServerAsync` to delete a user from the server. It will also invalidate the user locally as well as remove all their local data. It will not remove any data the user has uploaded from the server. (Issue [#2675](https://github.com/realm/realm-dotnet/issues/2675))
* Added boolean property `ChangeSet.IsCleared` that is true when the collection gets cleared. Also Realm collections now raise `CollectionChanged` event with action `Reset` instead of `Remove` when the collections is cleared. Please note that this will work only with collection properties, such as `IList` and `ISet`. (Issue [#2856](https://github.com/realm/realm-dotnet/issues/2856))
* Added `PopulateInitialSubscriptions` to `FlexibleSyncConfiguration` - this is a callback that will be invoked the first time a Realm is opened. It allows you to create the initial subscriptions that will be added to the Realm before it is opened. (Issue [#2913](https://github.com/realm/realm-dotnet/issues/2913))
* Bump the SharedInfo version to 12. This requires update of any app accessing the file in a multiprocess scenario, including Realm Studio.
* The sync client will gracefully handle compensating write error messages from the server and pass detailed info to the SDK's sync error handler about which objects caused the compensating write to occur. ([#5528](https://github.com/realm/realm-core/pull/5528))

### Fixed
* Adding an object to a Set, deleting the parent object, and then deleting the previously mentioned object causes crash ([#5387](https://github.com/realm/realm-core/issues/5387))
* Flexible sync would not correctly resume syncing if a bootstrap was interrupted ([#5466](https://github.com/realm/realm-core/pull/5466))
* Flexible sync will now ensure that a bootstrap from the server will only be applied if the entire bootstrap is received - ensuring there are no orphaned objects as a result of changing the read snapshot on the server ([#5331](https://github.com/realm/realm-core/pull/5331))
* Partially fix a performance regression in write performance on Apple platforms. Committing an empty write transaction is ~10x faster than 10.13.0, but still slower than pre-10.7.1 due to using more crash-safe file synchronization (since v10.7.1). (Swift issue [#7740](https://github.com/realm/realm-swift/issues/7740)).

### Compatibility
* Realm Studio: 12.0.0 or later.

### Internal
* Using Core 12.1.0.

## 10.13.0 (2022-05-18)

### Enhancements
* Added the functionality to convert Sync Realms into Local Realms and Local Realms into Sync Realms. (Issue [#2746](https://github.com/realm/realm-dotnet/issues/2746))
* Added support for a new client reset strategy, called [Discard Unsynced Changes](https://docs.mongodb.com/realm/sync/error-handling/client-resets/#discard-unsynced-changes). This new stragegy greatly simplifies the handling of a client reset event on a synchronized Realm.
This addition makes `Session.Error` **deprecated**. In order to temporarily continue using the current `Session.Error` the following must be done:
  ```csharp
    var conf = new PartitionSyncConfiguration(partition, user)
    {
      ClientResetHandler = new ManualRecoveryHandler();
    };
  ```
  In order to take advantage of the new **Discard Unsynced Changes** feature, the following should be done (all callbacks are optional):
  ```csharp
    var conf = new PartitionSyncConfiguration(partition, user)
    {
      ClientResetHandler = new DiscardLocalResetHandler
      {
        OnBeforeReset = (beforeFrozen) =>
        {
          // executed right before a client reset is about to happen
        },
        OnAfterReset = (beforeFrozen, after) =>
        {
          // executed right after a client reset is has completed
        },
        ManualResetFallback = (session, err) =>
        {
          // handle the reset manually
        }
      }
    };
  ```
  If, instead, you want to continue using the manual solution even after the end of the deprecation period, the following should be done
  ```csharp
    var conf = new PartitionSyncConfiguration(partition, user)
    {
      ClientResetHandler = new ManualRecoveryHandler((sender, e) =>
      {
          // user's code for manual recovery
      });
  ```

### Fixed
* Fixed a `System.DllNotFoundException` being thrown by Realm APIs at startup on Xamarin.iOS (Issue [#2926](https://github.com/realm/realm-dotnet/issues/2926), since 10.12.0)

### Compatibility
* Realm Studio: 11.0.0 or later.

### Internal
* Using Core 11.14.0.

## 10.12.0 (2022-05-05)

### Enhancements
* Preview support for .NET 6 with iOS, Android, and MAUI.
  We've added tentative support for the new .NET 6 Mobile workloads (except MacCatalyst, which will be enabled later). The .NET tooling itself is still in preview so we don't have good test coverage of the new platforms just yet. Please report any issues you find at https://github.com/realm/realm-dotnet/issues/new/choose.

### Compatibility
* Realm Studio: 11.0.0 or later.

### Internal
* Using Core 11.14.0.

## 10.11.2 (2022-04-12)

### Fixed
* Fixed corruption bugs when encryption is used. (Core Issue [#5360](https://github.com/realm/realm-core/issues/5360))

### Compatibility
* Realm Studio: 11.0.0 or later.

### Internal
* Using Core 11.14.0.

## 10.11.1 (2022-03-31)

### Fixed
* Fixed an issue that would cause the managed HttpClientHandler to be used in Xamarin applications, even if the project is configured to use the native one. (Issue [#2892](https://github.com/realm/realm-dotnet/issues/2892))

### Compatibility
* Realm Studio: 11.0.0 or later.

### Internal
* Using Core 11.12.0.

## 10.11.0 (2022-03-28)

### Enhancements
* Added property `Session.ConnectionState` to get a `Session`'s `SessionConnectionState`. Additionally, `Session` now implements `INotifyPropertyChanged` so that you can listen for changes on `Session.ConnectionState`. (Issue [#2801](https://github.com/realm/realm-dotnet/issues/2801))
* Realm now supports running on Windows ARM64 for .NET Framework, .NET Core, and UWP apps. (Issues [#2704](https://github.com/realm/realm-dotnet/issues/2704) and [#2817](https://github.com/realm/realm-dotnet/issues/2817))
* Added a property `AppConfiguration.HttpClientHandler` that allows you to override the default http client handler used by the Realm .NET SDK to make http calls. Note that this only affects the behavior of http calls, such as user login, function calls, and remote mongodb calls. The sync client uses a native websocket implementation and will not use the provided message handler. (Issue [#2865](https://github.com/realm/realm-dotnet/issues/2865))

### Fixed
* [Unity] Fixed an issue that caused the weaver to fail when invoked via the `Tools->Realm->Weave Assemblies` editor menu with the error `UnityEngine.UnityException: get_dataPath can only be called from the main thread`. (Issue [#2836](https://github.com/realm/realm-dotnet/issues/2836))
* Fixed an issue that caused `RealmInvalidObjectException` to be caused when enumerating an invalid Realm collection (e.g. a list belonging to a deleted object). (Issue [#2840](https://github.com/realm/realm-dotnet/issues/2840))
* Query parser would not accept "in" as a property name (Core Issue [#5312](https://github.com/realm/realm-core/issues/5312))
* Application would sometimes crash with exceptions like 'KeyNotFound' or assertion "has_refs()". Other issues indicating file corruption may also be fixed by this. The one mentioned here is the one that lead to solving the problem. (Core Issue [#5283](https://github.com/realm/realm-core/issues/5283))

### Compatibility
* Realm Studio: 11.0.0 or later.

### Internal
* Using Core 11.12.0.
* Enabled running Benchmarks on iOS devices by turning on the interpreter for some windows assemblies.

## 10.10.0 (2022-02-28)

### Guid representation issue

This release fixes a major bug in the way Guid values are stored in the database. It provides an automatic migration for local (non-synchronized) databases, but extra caution is needed when upgrading an app that uses Sync.

#### **Context**

A Guid is represented by 4 components - `int`, `short`, `short`, and a `byte[8]`. Microsoft's Guids diverge from the UUID spec in that they encode the first three components with the endianness of the system (little-endian for all modern CPUs), while UUIDs encode their components as big-endian. The end result is that the same bytes have a different string representations when interpreted as a `Guid` by the .NET SDK vs when interpreted as a `UUID` by the Realm Database - e.g. `f2952191-a847-41c3-8362-497f92cb7d24` vs `912195f2-47a8-c341-8362-497f92cb7d24` (note the swapping of bytes in the first three components). You can see the issue by opening a database created by the .NET SDK in Realm Studio and inspecting the values for Guid properties.

#### **Fix**

The fix we're providing is to adjust the behavior of the .NET SDK to read/write Guids to the database with big-endian representation. This means that the SDK and the database will consistently display the same values. This has some implications which are described in the Local- and Synchronized Realms sections.

#### **Local Realms**

For local Realms, we're executing a one-time migration the first time the Realm is opened with the new SDK. During this migration, we'll update all Guid fields to big-endian format. This means that their string representation will remain the same, but the value in the database will change to match it. This means that the upgrade process should be seamless, but if you decide to downgrade to an older version of the SDK, you'll see the byte order get flipped. The migration will not execute multiple times, even if you downgrade.

#### **Synchronized Realms**

There's no client migration provided for synchronized Realms. This is because the distributed nature of the system would mean that there will inevitably be a period of inconsistent state. Instead, the values of the `Guid` properties are read as they're already stored in the database, meaning the string representation will be flipped compared to previous versions of the SDK but it will now match the representation in Atlas/Compass/Realm Studio. There are three general groups your app will fall under:
* If you don't care about the string values of Guid properties on the client, then you don't need to do anything. The values will still be unique and valid Guids.
* If you do use the string guid values from the client app - e.g. to correlate user ids with a CMS, but have complete control over your client devices - e.g. because this an internal company app, then it's advised that you execute a one-time migration of the data in Atlas and force all users to upgrade to the latest version of the app.
* If you can't force all users to update at the same time, you can do a live migration by adding an extra property for each Guid property that you have and write a trigger function that will migrate the data between the two. The old version of the app will write to the original property, while the new version will write to the new property and the trigger will convert between the two.

If you are using sync and need to update to the latest version of the SDK but are not ready to migrate your data yet, see the `Opting out` section.

#### **Opting out**

If for some reason, you want to opt out of the fixed behavior, you can temporarily opt out of it by setting the `Realm.UseLegacyGuidRepresentation` property to `true`. This is not recommended but can be used when you need more time to test out the migration while still getting bugfixes and other improvements. Setting it to `true` does two things:
1. It brings back the pre-10.10.0 behavior of reading/writing Guid values with little-endian representation.
1. It disables the migration code for local Realms. Note that it will not revert the migration if you already opened the Realm file when `UseLegacyGuidRepresentation` was set to `false`.

### Enhancements
* Lifted a limitation that would prevent you from changing the primary key of objects during a migration. It is now possible to do it with both the dynamic and the strongly-typed API:
  ```csharp
  var config = new RealmConfiguration
  {
    SchemaVersion = 5,
    MigrationCallback = (migration, oldVersion) =>
    {
      // Increment the primary key value of all Foos
      foreach (var obj in migration.NewRealm.All<Foo>())
      {
        obj.Id = obj.Id + 1000;
      }
    }
  }
  ```
* [Unity] The Realm menu item in the Unity Editor was moved to `Tools/Realm` to reduce clutter and align with other 3rd party editor plugins. (Issue [#2807](https://github.com/realm/realm-dotnet/issues/2807))

### Fixed
* Fixed an issue with xUnit tests that would cause `System.Runtime.InteropServices.SEHException` to be thrown whenever Realm was accessed in a non-async test. (Issue [#1865](https://github.com/realm/realm-dotnet/issues/1865))
* Fixed a bug that would lead to unnecessary metadata allocation when freezing a realm. (Issue [#2789](https://github.com/realm/realm-dotnet/issues/2789))
* Fixed an issue that would cause Realm-managed objects (e.g. `RealmObject`, list, results, and so on) allocated during a migration block to keep the Realm open until they are garbage collected. This had subtle implications, such as being unable to delete the Realm shortly after a migration or being unable to open the Realm with a different configuration. (PR [#2795](https://github.com/realm/realm-dotnet/pull/2795))
* Fixed an issue that prevented Unity3D's IL2CPP compiler to correctly process one of Realm's dependencies. (Issue [#2666](https://github.com/realm/realm-dotnet/issues/2666))
* Fixed the osx runtime path in the Realm NuGet package to also apply to Apple Silicon (universal) architectures (Issue [#2732](https://github.com/realm/realm-dotnet/issues/2732))

### Compatibility
* Realm Studio: 11.0.0 or later.

### Internal
* Using Core 11.10.0

## 10.9.0 (2022-01-21)

### Enhancements
* Added support for a new mode of synchronization with MongoDB Realm, called ["Flexible Sync"](https://docs.mongodb.com/realm/sync/data-access-patterns/flexible-sync/). When using Flexible Sync, the client decides which queries it's interested in and asks the server for all objects matching these queries. The matching objects will be stored in a local Realm, just like before and can be queried and accessed while offline. This feature is in beta, so feedback - both positive and negative - is greatly appreciated and, as usual, we don't recommend using it for production workloads yet.
  * Added a new configuration type, called `FlexibleSyncConfiguration`. Use this type to get a `Realm` instance that uses the new synchronization mode with the server.
  * Deprecated the `SyncConfiguration` class in favor of `PartitionSyncConfiguration`. The two classes are equivalent and the new type is introduced to better contrast with `FlexibleSyncConfiguration`. The two types are equivalent and allow you to open a `Realm` instance that is using the old "Partition Sync" mode.
  * Added a new type, called `SubscriptionSet`. It is a collection, holding the various active query subscriptions that have been created for this Realm. This collection can be accessed via the `Realm.Subscriptions` property. It will be `null` for local and partition sync Realms and non-null for flexible sync Realms.

  A minimal example would look like this:
  ```csharp
  var config = new FlexibleSyncConfiguration(user);
  var realm = Realm.GetInstance(config);

  // Add a new subscription
  realm.Subscriptions.Update(() =>
  {
    var year2022 = new DateTimeOffset(2022, 1, 1);
    var saleOrders = realm.All<SaleOrder>().Where(o => o.Created > year2022);
    realm.Subscriptions.Add(saleOrders);
  });

  // Wait for the server to acknowledge the subscription and return all objects
  // matching the query
  await realm.Subscriptions.WaitForSynchronizationAsync();

  // Now we have all orders that existed on the server at the time of
  // subscribing. From now on, the server will send us updates as new
  // orders get created.
  var orderCount = realm.All<SaleOrder>().Count();
  ```
  * Multiple subscriptions can be created for queries on the same class, in which case they'll be combined with a logical `OR`. For example, if you create a subscription for all orders created in 2022 and another for all orders created by the current user, your local Realm will contain the union of the two result sets.
  * Subscriptions can be named (which makes it easier to unsubscribe) or unnamed. Adding multiple unnamed subscriptions with the same query is a no-op.
  * Modifying the set of active subscriptions is an expensive operation server-side, even if the resulting diff is not large. This is why we recommend batching subscription updates as much as possible to avoid overloading the server instance. A good practice is to declare the user subscriptions upfront - usually the first time the Realm is opened, and only update them when absolutely necessary.
  * Find more information about the API and current limitations in the [docs](https://docs.mongodb.com/realm/sdk/dotnet/fundamentals/realm-sync/).

### Compatibility
* Realm Studio: 11.0.0 or later.

### Internal
* Using Core 11.8.0.
* Release tests are executed against realm-qa instead of realm-dev. (PR [#2771](https://github.com/realm/realm-dotnet/pull/2771))

## 10.8.0 (2022-01-17)

### Enhancements
* Added the `RealmConfigurationBase.FallbackPipePath` property. In the majority of cases this property can be left null, but it should be used when a realm is opened on a filesystem where named pipes cannot be created, such as external storage on Android that uses FAT32. In this case the path needs to point to a location on another filesystem where named pipes can be created. (PR [#2766](https://github.com/realm/realm-dotnet/pull/2766))
* Added support arithmetric operations (+, -, *, /) in the string-based query syntax (`realm.All<Foo>().Filter("some-query")`). Operands can be properties and/or constants of numeric types (integer, float, double or Decimal128). You can now write a query like `"(age + 5) * 2 > child.age"`. (Core upgrade)

### Fixed
* Fixed a race condition that could result in `Sharing violation on path ...` error when opening a Unity project on macOS. (Issue [#2720](https://github.com/realm/realm-dotnet/issues/2720), fix by [@tomkrikorian](https://github.com/tomkrikorian))
* Fixed an error being thrown when `Realm.GetInstance` is called multiple times on a readonly Realm. (Issue [#2731](https://github.com/realm/realm-dotnet/pull/2731))
* Fixed a bug that would result in the `LIMIT` clause being ignored when `Count()` is invoked on a `IQueryable` - e.g. expressions like `realm.All<Foo>().Filter("Bar > 5 LIMIT(1)).Count()` would ignore the limit in the string-based predicate and return the count of all matches. (Issue [#2755](https://github.com/realm/realm-dotnet/issues/2755))
* Fixed the logic in `RealmResultsVisitor.TraverseSort` to allow sorting on interface properties. (Issue [#1373](https://github.com/realm/realm-dotnet/issues/1373), contribution by @daawaan)

### Compatibility
* Realm Studio: 11.0.0 or later.

### Internal
* Using Core 11.8.0.
* Updated naming of prerelease packages to use lowercase "pr" - e.g. `10.7.1-pr-2695.1703` instead of `10.7.1-PR-2695.1703`. (PR [#2765](https://github.com/realm/realm-dotnet/pull/2765))
* Migrated from using the cli to import/export applications to configuring them via the admin API. (PR [#2768](https://github.com/realm/realm-dotnet/pull/2768))

## 10.7.1 (2021-11-19)

### Fixed
* A sync user's Realm was not deleted when the user was removed if the Realm path was too long such that it triggered the fallback hashed name (this is OS dependant but is 300 characters on linux). (Core upgrade)
* Don't keep trying to refresh the access token if the client's clock is more than 30 minutes ahead. (Core upgrade)
* Don't sleep the sync thread artificially if an auth request fails. This could be observed as a UI hang on applications when sync tries to connect after being offline for more than 30 minutes. (Core upgrade)

### Compatibility
* Realm Studio: 11.0.0 or later.

### Internal
* Using Core 11.6.1.

## 10.7.0 (2021-11-09)

### Enhancements
* Added the `Realm.SyncSession` property which will return the sync session for this Realm if the Realm is a synchronized one or `null` for local Realms. This is replacing the `GetSession(this Realm)` extension method which is now deprecated. (PR [#2711](https://github.com/realm/realm-dotnet/pull/2711))

### Fixed
* Fixed a bug that would result in a `RealmException` being thrown when opening a readonly Realm with schema that is a superset of the schema on disk. Now the code will just work and treat any classes not present in the on-disk schema to be treated as empty collections - e.g. `realm.All<ThisIsNotInOnDiskSchema>().Count == 0`. (Issue [#2619](https://github.com/realm/realm-dotnet/issues/2619))
* Fixed a bug that would create a "Documents" folder in the binary app folder when the ransomware protection in Windows is turned on. (Issue [#2685](https://github.com/realm/realm-dotnet/pull/2685))
* Fixed an issue that would cause incorrect property implementation to be generated if `PropertyChanged.Fody` runs after the Realm weaver. (Issue [#1873](https://github.com/realm/realm-dotnet/issues/1873))
* [Unity] Preserved additional constructors necessary to serialize and deserialize Custom User Data. (PR [#2519](https://github.com/realm/realm-dotnet/pull/2519))
* Fixed an issue that would result in `InvalidOperationException` when concurrently creating a `RealmConfiguration` with an explicitly set `Schema` property. (Issue [#2701](https://github.com/realm/realm-dotnet/issues/2701))
* [Unity] Fixed an issue that would result in `NullReferenceException` when building for iOS when the Realm package hasn't been installed via the Unity Package Manager. (Issue [#2698](https://github.com/realm/realm-dotnet/issues/2698))
* Fixed a bug that could cause properties of frozen objects to return incorrect value/throw an exception if the provided Realm schema didn't match the schema on disk. (Issue [#2670](https://github.com/realm/realm-dotnet/issues/2670))
* Fixed a rare assertion failure or deadlock when a sync session is racing to close at the same time that external reference to the Realm is being released. (Core upgrade)
* Fixed an assertion failure when opening a sync Realm with a user who had been removed. Instead an exception will be thrown. (Core upgrade)
* Fixed a rare segfault which could trigger if a user was being logged out while the access token refresh response comes in. (Core upgrade)
* Fixed a bug where progress notifiers continue to be called after the download of a synced realm is complete. (Core upgrade)
* Allow for EPERM to be returned from fallocate(). This improves support for running on Linux environments with interesting filesystems, like AWS Lambda. Thanks to [@ztane](https://github.com/ztane) for reporting and suggesting a fix. (Core upgrade)
* Fixed a user being left in the logged in state when the user's refresh token expires. (Core upgrade)
* SyncManager had some inconsistent locking which could result in data races and/or deadlocks, mostly in ways that would never be hit outside of tests doing very strange things. (Core upgrade)

### Compatibility
* Realm Studio: 11.0.0 or later.

### Internal
* Using Core 11.6.0.
* iOS wrappers are now built with the "new build system" introduced by Xcode 10 and used as default by Xcode 12. More info can be found in cmake's [docs](https://cmake.org/cmake/help/git-stage/variable/CMAKE_XCODE_BUILD_SYSTEM.html#variable:CMAKE_XCODE_BUILD_SYSTEM).
* We now refresh the resulting Realm instance when opening a synchronized Realm with `GetInstanceAsync`. (Issue [#2256](https://github.com/realm/realm-dotnet/issues/2256))
* Added Sync tests for all platforms running on cloud-dev. (Issue [#2049](https://github.com/realm/realm-dotnet/issues/2049))
* Added Android tests running on the emulator. (Issue [#2680](https://github.com/realm/realm-dotnet/pull/2680))
* Started publishing prerelease packages to S3 using Sleet ([feed url](https://s3.amazonaws.com/realm.nugetpackages/index.json)). (Issue [#2708](https://github.com/realm/realm-dotnet/issues/2708))
* Enable LTO for all builds. (PR [#2714](https://github.com/realm/realm-dotnet/pull/2714))

## 10.6.0 (2021-09-30)

### Enhancements
* Added two extension methods on `ISet` to get an `IQueryable` collection wrapping the set:
  * `set.AsRealmQueryable()` allows you to get a `IQueryable<T>` from `ISet<T>` that can be then treated as a regular queryable collection and filtered/ordered with LINQ or `Filter(string)`.
  * `set.Filter(query, arguments)` will filter the set and return the filtered collection. It is roughly equivalent to `set.AsRealmQueryable().Filter(query, arguments)`.

  The resulting queryable collection will behave identically to the results obtained by calling `realm.All<T>()`, i.e. it will emit notifications when it changes and automatically update itself. (Issue [#2555](https://github.com/realm/realm-dotnet/issues/2555))
* Added two new methods on `Migration` (Issue [#2543](https://github.com/realm/realm-dotnet/issues/2543)):
  * `RemoveType(typeName)` allows to completely remove a type and its schema from a realm during a migration.
  * `RenameProperty(typeName, oldPropertyName, newPropertyName)` allows to rename a property during a migration.
* A Realm Schema can now be constructed at runtime as opposed to generated automatically from the model classes. The automatic generation continues to work and should cover the needs of the vast majority of Realm users. Manually constructing the schema may be required when the shape of the objects depends on some information only known at runtime or in very rare cases where it may provide performance benefits by representing a collection of known size as properties on the class. (Issue [#824](https://github.com/realm/realm-dotnet/issues/824))
  * `RealmConfiguration.ObjectClasses` has now been deprecated in favor of `RealmConfiguration.Schema`. `RealmSchema` has an implicit conversion operator from `Type[]` so code that previously looked like `ObjectClasses = new[] { typeof(Foo), typeof(Bar) }` can be trivially updated to `Schema = new[] { typeof(Foo), typeof(Bar) }`.
  * `Property` has been converted to a read-only struct by removing the setters from its properties. Those didn't do anything previously, so we don't expect anyone was using them.
  * Added several factory methods on `Property` to simplify declaration of Realm properties by being explicit about the range of valid options - e.g. `Property.FromType<int>("IntProperty")` or `Property.Object("MyPersonProp", "Person")`. The constructor of `Property` is now public to support advanced scenarios, but we recommend using the factory methods.
  * Made `ObjectSchema.Builder` public and streamlined its API. It allows you to construct a mutable representation of the schema of a single object and add/remove properties to it. You can either get an empty builder or you can see it with the information from an existing model class (i.e. inheriting from `RealmObject` or `EmbeddedObject`).
  * Made `RealmSchema.Builder` public and streamlined its API. It allows you to construct a mutable representation of the schema of an entire Realm and add/remove object schemas to it.
  * A simple example for how to use the new API would look like:
  ```csharp
  public class Person : RealmObject
  {
    public string Name { get; set; }
    public Address Address { get; set; }
  }

  // Declare schema from existing model classes
  var config = new RealmConfiguration
  {
    Schema = new[] { typeof(Person), typeof(Address) }
  };

  // Manually construct a schema - we don't need to call .Build() on the builders
  // because we have implicit conversion operators defined that will call it for us.
  // Explicitly calling .Build() is also perfectly fine, if a little more verbose.
  var config = new RealmConfiguration
  {
    Schema = new RealmSchema.Builder
    {
      new ObjectSchema.Builder("MyClass", isEmbedded: false)
      {
        Property.FromType<int>("Id", isPrimaryKey: true),
        Property.PrimitiveDictionary("Tags", RealmValueType.String)
      },
      new ObjectSchema.Builder("EmbeddedClass", isEmbedded: true)
      {
        Property.Primitive("DateProp", RealmValueType.Date, isNullable: true)
      }
    }
  };

  // Enhance an existing model with new properties that will be accessible via
  // the dynamic API.
  var personSchema = new ObjectSchema.Builder(typeof(Person))
  {
    Property.FromType<string>("NewStringProp")
  };

  var config = new RealmConfiguration
  {
    Schema = new RealmSchema.Builder
    {
      personSchema,
      new ObjectSchema.Builder(typeof(Address))
    }
  };

  // Regular Person properties can be accessed as usual while runtime defined ones
  // need to go through the dynamic API.
  var person = realm.All<Person>().First();
  var name = person.Name;
  var stringPropValue = person.DynamicApi.Get<string>("NewStringProp");
  ```
* Fixed an issue that would result in SIGABORT on macOS/Linux when opening a Realm in dynamic mode (i.e. read the schema from disk) and the schema contains an object with no properties. (Issue [#1978](https://github.com/realm/realm-dotnet/issues/1978))

### Compatibility
* Realm Studio: 11.0.0 or later.

### Internal
* Using Core 11.4.1.
* Moved perf tests to run on a self-hosted runner. (PR [#2638](https://github.com/realm/realm-dotnet/pull/2638))

## 10.5.1 (2021-09-22)

### Fixed
* Fixed a bug that would cause a `NullReferenceException` to be reported during compilation of a class containing a getter-only `RealmObject` property. (Issue [#2576](https://github.com/realm/realm-dotnet/issues/2576))
* Fixed an issue that would result in `Unable to load DLL 'realm-wrappers'` when deploying a WPF .NET Framework application with ClickOnce. This was due to the incorrect BuildAction type being applied to the native libraries that Realm depends on. (Issue [#1877](https://github.com/realm/realm-dotnet/issues/1877))
* \[Unity] Fixed an issue that would fail Unity builds with `Multiple precompiled assemblies with the same name Mono.Cecil.dll` if importing the Realm package into a project that already references `Mono.Cecil`. (Issue [#2630](https://github.com/realm/realm-dotnet/issues/2630))
* Fixed a bug that would sometimes result in assemblies not found at runtime in a very specific edge scenario. More details about such a scenario can be found in its [PR](https://github.com/realm/realm-dotnet/pull/2639)'s description. (Issue [#1568](https://github.com/realm/realm-dotnet/issues/1568))

### Compatibility
* Realm Studio: 11.0.0 or later.

### Internal
* Using Core 11.4.1.

## 10.5.0 (2021-09-09)

### Enhancements
* ThreadSafeReference no longer pins the source transaction version for anything other than a Results backed by a Query. (Core upgrade)
* A ThreadSafeReference to a Results backed by a collection can now be created inside a write transaction as long as the collection was not created in the current write transaction. (Core upgrade)
* Synchronized Realms are no longer opened twice, cutting the address space and file descriptors used in half. (Core upgrade)

### Fixed
* If an object with a null primary key was deleted by another sync client, the exception `KeyNotFound: No such object` could be triggered. (Core upgrade)
* Fixed a race condition that could result in an assertion `m_state == SyncUser::State::LoggedIn` if the app previously crashed during user logout. (Core upgrade)

### Compatibility
* Realm Studio: 11.0.0 or later.

### Internal
* Using Core 11.4.1.
* Added an action to post releases to Slack. (Issue [#2501](https://github.com/realm/realm-dotnet/issues/2501))
* Added MSBuild inline task to extract the changelog of the latest version. (Issue [#2558](https://github.com/realm/realm-dotnet/pull/2558))
* When a release succeeds, merge the original PR, tag the release, then update changelog. (PR [#2609](https://github.com/realm/realm-dotnet/pull/2609))

## 10.4.1 (2021-09-03)

### Fixed
* Fixed a regression that would prevent the SDK from working on older Linux versions. (Issue [#2602](https://github.com/realm/realm-dotnet/issues/2602))
* Fixed an issue that manifested in circumventing the check for changing a primary key when using the dynamic API - i.e. `myObj.DynamicApi.Set("Id", "some-new-value")` will now correctly throw a `NotSupportedException` if `"some-new-value"` is different from `myObj`'s primary key value. (PR [#2601](https://github.com/realm/realm-dotnet/pull/2601))

### Compatibility
* Realm Studio: 11.0.0 or later.

### Internal
* Using Core 11.3.1.
* Started uploading code coverage to coveralls. (Issue [#2586](https://github.com/realm/realm-dotnet/issues/2586))
* Removed the `[Serializable]` attribute from RealmObjectBase inheritors. (PR [#2600](https://github.com/realm/realm-dotnet/pull/2600))

## 10.4.0 (2021-08-31)

### Fixed
* Fixed an issue that would cause `Logger.Default` on Unity to always revert to `Debug.Log`, even when a custom logger was set. (Issue [#2481](https://github.com/realm/realm-dotnet/issues/2481))
* Fixed an issue where `Logger.Console` on Unity would still use `Console.WriteLine` instead of `Debug.Log`. (Issue [#2481](https://github.com/realm/realm-dotnet/issues/2481))
* Added serialization annotations to RealmObjectBase to prevent Newtonsoft.Json and similar serializers from attempting to serialize the base properties. (Issue [#2579](https://github.com/realm/realm-dotnet/issues/2579))
* Fixed an issue that would cause an `InvalidOperationException` when removing an element from an UI-bound collection in WPF. (Issue [#1903](https://github.com/realm/realm-dotnet/issues/1903))
* User profile now correctly persists between runs. (Core upgrade)
* Fixed a crash when delivering notifications over a nested hierarchy of lists of RealmValue that contain RealmObject inheritors. (Core upgrade)
* Fixed a crash when an object which is linked to by a RealmValue property is invalidated (sync only). (Core upgrade)
* Fixes prior_size history corruption when replacing an embedded object in a list. (Core upgrade)
* Fixed an assertion failure in the sync client when applying an AddColumn instruction for a RealmValue property when that property already exists locally. (Core upgrade)
* Fixed an `Invalid data type` assertion failure in the sync client when applying an `AddColumn` instruction for a `RealmValue` property when that property already exists locally. (Core upgrade)

### Enhancements
* Added two extension methods on `IList` to get an `IQueryable` collection wrapping the list:
  * `list.AsRealmQueryable()` allows you to get a `IQueryable<T>` from `IList<T>` that can be then treated as a regular queryable collection and filtered/ordered with LINQ or `Filter(string)`.
  * `list.Filter(query, arguments)` will filter the list and return the filtered collection. It is roughly equivalent to `list.AsRealmQueryable().Filter(query, arguments)`.

  The resulting queryable collection will behave identically to the results obtained by calling `realm.All<T>()`, i.e. it will emit notifications when it changes and automatically update itself. (Issue [#1499](https://github.com/realm/realm-dotnet/issues/1499))
* Added a cache for the Realm schema. This will speed up `Realm.GetInstance` invocations where `RealmConfiguration.ObjectClasses` is explicitly set. The speed gains will depend on the number and complexity of your model classes. A reference benchmark that tests a schema containing all valid Realm property types showed a 25% speed increase of Realm.GetInstance. (Issue [#2194](https://github.com/realm/realm-dotnet/issues/2194))
* Improve performance of creating collection notifiers for Realms with a complex schema. In the SDKs this means that the first run of a synchronous query, first call to subscribe for notifications will do significantly less work on the calling thread.
* Improve performance of calculating changesets for notifications, particularly for deeply nested object graphs and objects which have List or Set properties with small numbers of objects in the collection.
* Query parser now accepts `BETWEEN` operator. Can be used like `realm.All<Person>().Filter("Age BETWEEN {20, 60}")` which means "'Age' must be in the open interval ]20;60[". (Core upgrade)

### Compatibility
* Realm Studio: 11.0.0 or later.

### Internal
* Using Core 11.3.1.
* Removed the RealmStates dictionary that used to hold a threadlocal dictionary of all the states for the opened Realms. It was only used for detecting open Realms during deletion and that is now handled by the native `delete_realm_files` method. (PR [#2251](https://github.com/realm/realm-dotnet/pull/2251))
* Stopped sending analytics to mixpanel.
* Started uploading benchmark results to [MongoDB Charts](https://charts.mongodb.com/charts-realm-sdk-metrics-yxjvt/public/dashboards/6115babd-c7fe-47ee-836f-efffd92ffae3). (Issue [#2226](https://github.com/realm/realm-dotnet/issues/2226))
* Removed the dedicated benchmark workflows from GHA. (Issue [#2562](https://github.com/realm/realm-dotnet/issues/2562))
* Use the Win81 SDK when building the Windows wrappers on Github Actions. (Issue [#2530](https://github.com/realm/realm-dotnet/issues/2530))
* Added CodeQL workflow. (Issue [#2155](https://github.com/realm/realm-dotnet/issues/2155))
* Started tracking package and wrapper sizes over time. (Issue [#2225](https://github.com/realm/realm-dotnet/issues/2225))
* Removed the `[Serializable]` attribute from RealmObjectBase as `BinarySerializer` is now obsolete. (PR [#2578](https://github.com/realm/realm-dotnet/pull/2578))
* Added code coverage job to Github Actions. (PR [#2581](https://github.com/realm/realm-dotnet/pull/2581))
* Added CI tests running on Windows 8.1 . (PR [#2580](https://github.com/realm/realm-dotnet/pull/2580))

## 10.3.0 (2021-07-07)

**Note**: This release uses xcframework and enables bitcode for the iOS native libraries. This significantly increases the package size and may appear to increase the .ipa size when compiling for iOS. However, the bitcode portion, as well as the unnecessary architectures, will be trimmed by the App Store, so the size of the actual download sent to users will be unchanged or smaller than before.

### Fixed
* Fixed an issue that would prevent `realm-wrappers.dll` from being loaded on Windows 8.1. (Issue [#2298](https://github.com/realm/realm-dotnet/issues/2298))
* Fixed an assertion failure when listening for changes to a list of primitive Mixed which contains links. (Core upgrade)
* Fixed an assertion failure when listening for changes to a dictionary or set which contains an invalidated link. (Core upgrade)
* Fixed an endless recursive loop that could cause a stack overflow when computing changes on a set of objects which contained cycles. (Core upgrade)
* Add collision handling to Dictionary implementation. (Core upgrade)
* Fixed a crash after clearing a list or set of Mixed containing links to objects. (Core upgrade)
* Fixed a recursive loop which would eventually crash trying to refresh a user app token when it had been revoked by an admin. Now this situation logs the user out and reports an error. (Core upgrade)
* Fixed a race between calling `Realm.DeleteRealm` and concurrent opening of the realm file. (Core upgrade)
* \[Unity\] Added code to preserve the constructors of several base serializers to ensure that most of the basic serialization/deserialization workloads work out of the box. (PR [#2489](https://github.com/realm/realm-dotnet/pull/2489))

### Enhancements
* Changed the native iOS library to use xcframework. This means that running in the simulator on M1 macs is now supported. (Issue [#2240](https://github.com/realm/realm-dotnet/issues/2240))
* Added bitcode to the native iOS library. This has no effect on Xamarin.iOS, but allows Unity applications to take advantage of optimizations performed by the App Store servers and eventually support new architectures as they are released. (Issue [#2240](https://github.com/realm/realm-dotnet/issues/2240))

### Compatibility
* Realm Studio: 11.0.0 or later.
* This release uses xcframework for the iOS native libraries, which requires Xamarin.iOS 14.14.2.5 or later.

### Internal
* Using Core 11.0.4.

## 10.2.1 (2021-06-30)

This release changes the way Unity binaries are packaged and obviates the need to have an extra Unity package that contains the dependencies as standalone modules. If you were using the `io.realm.unity-bundled` package, please remove it and add the newly released `io.realm.unity` one.

### Fixed
* \[Unity\] Fixed an issue where failing to weave an assembly due to modeling errors, would only show an error in the logs once and then fail opening a Realm with `No RealmObjects. Has linker stripped them?`. Now, the weaving errors will show up on every code change/weave attempt and the runtime error will explicitly suggest manually re-running the weaver. (Issue [#2310](https://github.com/realm/realm-dotnet/issues/2310))
* \[Unity\] Fixed an issue that would cause the app to hang on exit when using Sync. (PR [#2467](https://github.com/realm/realm-dotnet/pull/2467))
* \[Unity\] Fixed an issue that would cause the Unity editor on macOS to hang after assembly reload if the app uses Sync. (Issue [#2482](https://github.com/realm/realm-dotnet/issues/2482))
* Fixed an issue where a crash could happen on Android x86 due to converting UInt32 into TableKey and Int64 into ObjKey incorrectly. (Issue [#2456](https://github.com/realm/realm-dotnet/issues/2456))

### Enhancements
* None

### Compatibility
* Realm Studio: 11.0.0 or later.

### Internal
* Using Core 11.0.3.
* GetHashCode() on objects now uses the table key in addition to the object key. (Issue [#2473](https://github.com/realm/realm-dotnet/issues/2473))

## 10.2.0 (2021-06-15)

### Fixed
* Fixed a bug where applying multiple `OrderBy` clauses on a query would result in the clauses being appended to each other as if they
were `.ThenBy` rather than the last clause replacing the preceding ones. (PR [#2255](https://github.com/realm/realm-dotnet/issues/2255))
* When explicitly specifying `SyncConfiguration.ObjectTypes`, added a check to validate the schema and ensure all `EmbeddedObject` classes
are reachable from a class inheriting from `RealmObject`. More info about this subject can be found
[here](https://docs.mongodb.com/realm/dotnet/objects/#provide-a-subset-of-classes-to-your-realm-schema). (PR [#2259](https://github.com/realm/realm-dotnet/pull/2259))
* Fixed a bug that would result in an error similar to `Undefined symbols for architecture xxx: "_realm_thread_safe_reference_destroy"`
when building a Unity project for iOS. (Issue [#2318](https://github.com/realm/realm-dotnet/issues/2318))
* The weaver will now emit an error if you try to define a collection of `RealmInteger` values. This has never been supported, but
previously it would fail silently whereas now it'll be a compile time error. (Issue [#2308](https://github.com/realm/realm-dotnet/issues/2308))
* Fixed an issue where using collections of managed objects (lists or results) in a Unity project would result in an invalid compiled binary. (PR [#2340](https://github.com/realm/realm-dotnet/pull/2340))
* Fixed a memory leak when a migration callback is defined, but the Realm didn't actually need to run it (PR [#2331](https://github.com/realm/realm-dotnet/pull/2331))
* Added back 32bit support for iOS builds. (Issue [#2429](https://github.com/realm/realm-dotnet/issues/2429))
* Removed redundant warnings when building a Unity project for device that mentioned that the schema for Realm and Realm.UnityUtils
is empty. (Issue [#2320](https://github.com/realm/realm-dotnet/issues/2320))
* Fixed an issue that could cause `NullReferenceException` to be thrown if you set `SyncConfiguration.OnProgress` to `null` shortly
after calling `Realm.GetInstanceAsync(syncConfig)`. (Issue [#2400](https://github.com/realm/realm-dotnet/issues/2400))
* When replacing an embedded object, emit a sync instruction that sets the link to the embedded object to null so that it is properly cleared.
This resolves an issue that would have manifested itself as `Failed to parse, or apply received changeset: ERROR: ArrayInsert: Invalid prior_size (list size = 4, prior_size = 0)`
([#4740](https://github.com/realm/realm-core/issues/4740)
* Made Linux implementation of ExternalCommitHelper work with new versions of Linux that
[changed epoll behavior](https://git.kernel.org/pub/scm/linux/kernel/git/torvalds/linux.git/commit/?id=6a965666b7e7475c2f8c8e724703db58b8a8a445),
including Android 12 (Issue [#4666](https://github.com/realm/realm-core/issues/4666))
* The file format is changed in the way that we now - again - have search indexes on primary key columns. This is required as we now stop deriving the
ObjKeys from the primary key values, but just use an increasing counter value. This has the effect that all new objects will be created in the same
cluster and not be spread out as they would have been before. It also means that upgrading from file format version 11 and earlier formats will be much faster. (Core upgrade)

### Enhancements
* Add support for the `Guid` data type. It can be used as primary key and is indexable. (PR [#2120](https://github.com/realm/realm-dotnet/pull/2120))
* Add support for dictionaries. Currently only string keys are supported, while the value
  type may be any of the supported types (the primitive types, `RealmValue`, or custom types that inherit
  from RealmObject/EmbeddedObject). Lists, sets, or other dictionaries may not be used as
  the value type. To add a dictionary to your model, define a getter-only property of type
  `IDictionary<string, T>`:

  ```csharp
  public class MyObject : RealmObject
  {
      public IDictionary<string, decimal> Denominations { get; }
  }

  // Realm will automatically manage the underlying dictionary, so there's no need
  // to define a constructor  or assign it to some value.

  var obj = new MyObject();
  obj.Denominations.Add("quarter", 0.25d);
  ```
* Add support for `RealmValue` data type. This new type can represent any valid Realm data type, including objects. Collections
(lists, sets and dictionaries) of `RealmValue` are also supported, but `RealmValue` itself cannot contain collections. Please
note that a property of type `RealmValue` cannot be nullable, but can contain null, represented by the value `RealmValue.Null`.
(PR [#2252](https://github.com/realm/realm-dotnet/pull/2252))

  ```csharp
  public class MyObject : RealmObject
  {
      public RealmValue MyValue { get; set; }

      public IList<RealmValue> ValuesList { get; }

      public ISet<RealmValue> ValuesSet { get; }

      public IDictionary<string, RealmValue> ValuesDict { get; }
  }

  var obj = new MyObject();
  obj.MyValue = RealmValue.Null;
  obj.MyValue = 1;
  obj.MyValue = "abc";

  if (obj.MyValue.Type == RealmValueType.String)
  {
      var myString = obj.MyValue.AsString();
  }
  ```
* Add support for sets of objects or primitive values. Sets are unordered collections that ensure uniqueness of their elements. Realm uses its internal equality comparer
and it is not possible to customize its behavior by overriding `Equals` or `GetHashCode` on your custom classes. Objects will always be compared by db reference - i.e.
two distinct objects in the database will always be different, even if their contents are identical, and multiple references to the same database object will always be
equal.
  ```csharp
  public class MyObject : RealmObject
  {
      public ISet<string> UniqueStrings { get; }
  }

  // Realm will automatically manage the underlying set, so there's no need
  // to define a constructor  or assign it to some value.

  var obj = new MyObject();
  var didAdd = obj.UniqueStrings.Add("foo"); // true
  didAdd = obj.UniqueStrings.Add("foo"); // false
  ```
* Added support for value substitution in string based queries. This enables expressions following
[this syntax](https://docs.mongodb.com/realm/reference/realm-query-language/): `realm.All<T>().Filter("field1 = $0 && field2 = $1", 123, "some-string-value")`.
(Issue [#1822](https://github.com/realm/realm-dotnet/issues/1822))
* Reduced the size of the native binaries by ~5%. (PR [#2239](https://github.com/realm/realm-dotnet/pull/2239))
* Added a new class - `Logger`, which allows you to override the default logger implementation (previously writing to `stdout` or `stderr`) with a custom one by setting
`Logger.Default`. This replaces `AppConfiguration.CustomLogger` and `AppConfiguration.LogLevel` which will be removed in a future release. The built-in implementations are:
  * `Console` - uses the `System.Console` for most projects and `UnityEngine.Debug` for Unity projects: `Logger.Default = Logger.Console;`
  * `Null` - ignores all messages: `Logger.Default = Logger.Null;`
  * `Function` - proxies calls to a supplied function: `Logger.Default = Logger.Function(message => myExternalLogger.Log(message));`

  Custom loggers can derive from the `Logger` class and provide their own implementation for the `Log` method or use `Function` and provide an `Action<string>`. (PR [#2276](https://github.com/realm/realm-dotnet/pull/2276))
* `RealmObjectBase` now correctly overrides and implements `GetHashCode()`. (Issue [#1650](https://github.com/realm/realm-dotnet/issues/1650))
* Added an override of `RealmObject.ToString()` to output more meaningful information about the object content. It will output
the type of the object, the primary key (if one is defined), as well as information whether the object is managed or deleted.
(Issue [#2347](https://github.com/realm/realm-dotnet/pull/2347))
* Added new API for dynamically accessing object properties. These are designed to support
ahead-of-time compiled platforms, such as Xamarin.iOS and Unity with IL2CPP compilation. The
intention is to eventually make these the default API, while also supporting the legacy DLR-based
API. Example:
  ```csharp
  // Make sure to cast away the dynamic immediately on AOT platforms.
  var people = (IQueryable<RealmObject>)realm.DynamicApi.All("Person");
  foreach (var person in people)
  {
      var firstName = person.DynamicApi.Get<string>("FirstName");
      var address = person.DynamicApi.Get<EmbeddedObject>("Address");
      var city = address.DynamicApi.Get<string>("City");
  }

  // When casting a dynamic object, always cast first to object and then
  // to the actual object type to remove any callsites being generated.
  var newPerson = (RealmObject)(object)realm.DynamicApi.Create("Person", 123);
  newPerson.DynamicApi.Set("FirstName", "Peter");
  ```
* Added a Unity Editor option to enable weaving editor assemblies. This should be "off" unless your project has Editor assemblies
that reference Realm - for example, an EditMode test assembly that tests Realm-related functionality. Keeping it "on" may slow down
builds a little as more assemblies will need to be evaluated for weaving. (Issue [#2346](https://github.com/realm/realm-dotnet/issues/2346))
* We now make a backup of the realm file prior to any file format upgrade. The backup is retained for 3 months.
Backups from before a file format upgrade allows for better analysis of any upgrade failure. We also restore
a backup, if a) an attempt is made to open a realm file whith a "future" file format and b) a backup file exist
that fits the current file format. ([#4166](https://github.com/realm/realm-core/pull/4166))

### Compatibility
* Realm Studio: 11.0.0-alpha.0 or later.

### Internal
* Using Core 11.0.3.
* Enabled LTO builds for all platforms except Android. (PR [#2239](https://github.com/realm/realm-dotnet/pull/2239))
* Test projects updated to dotnetcore 3.1. This means that tests are no longer executed against dotnetcore 2.0.
* Removed Lambda compilation in ResultsVisitor when we encounter a conversion operator. This
  is needed because IL2CPP cannot comiple lambdas dynamically. Instead, we're now using
  `Operator.Convert<TTarget>(object)` which is slightly less efficient than `Operator.Convert<TSource, TTarget>`
  but still quite a bit faster than `Convert.ChangeType` and also doesn't suffer from the
  deficiencies around `Decimal128` conversion. The main downside is that we'll no longer
  support queries with an argument that is a custom user type with an implicit conversion
  operator defined.

## 10.1.4 (2021-05-12)
------------------

### Fixed
* Fixed a bug that could lead to crashes with a message similar to `Invalid ref translation entry [0, 78187493520]`. (Core upgrade)
* Fix assertion failures such as `!m_notifier_skip_version.version` or `m_notifier_sg->get_version() + 1 == new_version.version` when performing writes inside change notification callbacks. (Core upgrade)
* Fix collection notification reporting for modifications. This could be observed by receiving the wrong indices of modifications on sorted or distinct results, or notification blocks sometimes not being called when only modifications have occured. (Core upgrade)
* Proactively check the expiry time on the access token and refresh it before attempting to initiate a sync session. This prevents some error logs from appearing on the client such as: `ERROR: Connection[1]: Websocket: Expected HTTP response 101 Switching Protocols, but received: HTTP/1.1 401 Unauthorized`. (Core upgrade)
* Destruction of the TableRecycler at exit was unordered compared to other threads running. This could lead to crashes, some with the TableRecycler at the top of the stack. (Core upgrade)
* Fixed errors related to `uncaught exception in notifier thread: N5realm11KeyNotFoundE: No such object`. This could happen in a synchronized app when a linked object was deleted by another client. (Core upgrade)
* Opening a metadata realm with the wrong encryption key or different encryption configuration will remove that metadata realm and create a new metadata realm using the new key or configuration. (Core upgrade)
* Creting a `ThreadSafeReference` to a readonly Realm would result in a crash. (Core upgrade)

### Compatibility
* Realm Studio: 10.0.0 or later.

### Internal
* Using Core 10.7.2.

## 10.1.3 (2021-04-29)
------------------

### Fixed
* Fixed a compiler bug that would result in an `"Access violation"` error being thrown when using sync on Windows.

### Compatibility
* Realm Studio: 10.0.0 or later.

### Internal
* Using Core 10.5.6.

## 10.1.2 (2021-03-19)
------------------

### Fixed
* On 32bit devices you may get exception with "No such object" when upgrading to v10. (Core upgrade)
* The notification worker thread would rerun queries after every commit rather than only commits which modified tables which could affect the query results if the table had any outgoing links to tables not used in the query. (Core upgrade)
* Fix "Invalid ref translation entry [16045690984833335023, 78187493520]" assertion failure which could occur when using sync or multiple processes writing to a single Realm file. (Core upgrade)
* During integration of a large amount of data from the server, you may get `"Assertion failed: !fields.has_missing_parent_update()"`. (Core upgrade)
* Syncing large Decimal128 values will cause `"Assertion failed: cx.w[1] == 0"`. (Core upgrade)
* Avoid race condition leading to possible hangs on windows. (Core upgrade)

### Enhancements
* None

### Fixed
* None

### Compatibility
* Realm Studio: 10.0.0 or later.

### Internal
* Using Core 10.5.6.

## 10.1.1 (2021-02-25)
------------------

### Fixed
* Fixed an issue that would result in UWP apps being rejected from the Microsoft Store due to an unsupported API (`__C_specific_handler`) being used. (Issue [#2235](https://github.com/realm/realm-dotnet/issues/2235))
* The Realm notification listener thread could sometimes hit the assertion failure "!skip_version.version" if a write transaction was committed at a very specific time. (Core upgrade)

### Enhancements
* None

### Fixed
* None

### Compatibility
* Realm Studio: 10.0.0 or later.

### Internal
* Using Core 10.5.3.

## 10.1.0 (2021-02-09)

### Enhancements
* Sync client now logs error messages received from server rather than just the size of the error message. (Core upgrade)
* Errors returned from the server when sync WebSockets get closed are now captured and surfaced as a SyncError. (Core upgrade)
* Dramatically improved performance of sequential reads on a query without a filter. (Core upgrade)

### Fixed
* Fix an issue when using a frozen query across threads with different transaction versions which resulted in being able to access objects from a future version in the frozen collection. (Core upgrade)
* Fixed an issue where creating an object after file format upgrade may fail with assertion "Assertion failed: lo() <= std::numeric_limits<uint32_t>::max()" (Core upgrade)
* Fixed an issue where getting an element from a query result without a filter would give incorrect results if a new object was created at index zero in the source Table. (Core upgrade)
* Fixed an issue where during synchronization the app would crash with `Assertion failed: ref + size <= next->first`. (Core upgrade)

### Compatibility
* Realm Studio: 10.0.0 or later.

### Internal
* Using Core 10.5.0.
* Fixes the analytics version being sent.

## 10.0.1 (2021-02-02)

### Breaking Changes
* We no longer support Realm Cloud (legacy), but instead the new [MongoDB Realm Cloud](https://realm.mongodb.com). MongoDB Realm is a serverless platform that enables developers to quickly build applications without having to set up server infrastructure. MongoDB Realm is built on top of MongoDB Atlas, automatically integrating the connection to your database. ([#2011](https://github.com/realm/realm-dotnet/pull/2011))
* Remove support for Query-based sync, including the configuration parameters and the `SyncSubscription` types. ([#2011](https://github.com/realm/realm-dotnet/pull/2011))
* Remove everything related to sync permissions, including both the path-based permission system and the object-level privileges for query-based sync. [Permissions in MongoDB Realm](https://docs.mongodb.com/realm/sync/permissions/) are defined serverside. ([#2011](https://github.com/realm/realm-dotnet/pull/2011))
* Moved all API for dynamic access on the `Realm` class to `Realm.DynamicApi`:
  * `Realm.CreateObject(string className, object primaryKey)` is now `Realm.DynamicApi.CreateObject(string className, object primaryKey)`.
  * `Realm.All(string className)` is now `Realm.DynamicApi.All(string className)`.
  * `Realm.RemoveAll(string className)` is now `Realm.DynamicApi.RemoveAll(string className)`.
  * `Realm.Find(string className, long? primaryKey)` is now `Realm.DynamicApi.Find(string className, long? primaryKey)`.
  * `Realm.Find(string className, string primaryKey)` is now `Realm.DynamicApi.Find(string className, string primaryKey)`.
* It is now required that all top-level objects in a synchronized Realm have a primary key called `_id`. You can use the `MapTo("_id")` attribute to avoid using unidiomatic names for the model properties.
* Bumped the minimum target for Xamarin.iOS apps to iOS 9.
* Bumped the minimum API level for Xamarin.Android apps to 16 (Android 4.1).
* Renamed `FullSyncConfiguration` to `SyncConfiguration`.
* Removed `RealmObject.FreezeInPlace`. To freeze a realm object use the `Freeze` extension method. (Issue [#2180](https://github.com/realm/realm-dotnet/issues/2180))

### Enhancements
* Added support for syncing to MongoDB instead of Realm Object Server. Applications must be created at [realm.mongodb.com](https://realm.mongodb.com).
* Added an `App` class which is the entrypoint for synchronizing with a MongoDB Realm App.
* Added `User.CustomData` containing an unstructured document with additional information about the user. Custom data is configured in your MongoDB Realm App.
* Added `User.Functions`. This is the entry point for calling Remote MongoDB Realm functions. Functions allow you to define and execute server-side logic for your application. Functions are written in modern JavaScript (ES6+) and execute in a serverless manner. When you call a function, you can dynamically access components of the current application as well as information about the request to execute the function and the logged in user that sent the request.
* Added `User.GetMongoClient` exposing an API for CRUD operations on a Remote MongoDB Service.
* Added `User.GetPushClient` exposing an API for registering a device for push notifications.
* Change `SyncConfiguration` to accept partition value instead of a server Uri. Partition values can currently be of types `string`, `long`, or `ObjectId`. Opening a realm by partition value is the equivalent of previously opening a realm by URL. In this case, partitions are meant to be more closely associated with your data. E.g., if you are a large retailer with multiple locations, the partition key can be the store Id and you each Realm will only contain data related to the specified store.
* Add support for the Decimal128 data type. This is a 128-bit IEEE 754 decimal floating point number. Properties of this type can be declared either as `MongoDB.Bson.Decimal128` type or the built-in `decimal` type. Note that .NET's built-in decimal is 96-bit, so it cannot represent the full range of numbers, representable by `Decimal128`. (PR [#2014](https://github.com/realm/realm-dotnet/pull/2014))
* Add support for the `ObjectId` data type. This is a 12 byte unique identifier that is common as a document id in MongoDB databases. It can be used as primary key. (PR [#2035](https://github.com/realm/realm-dotnet/pull/2035))
* Add support for embedded objects. Embedded objects are objects which are owned by a single parent object, and are deleted when that parent object is deleted or their parent no longer references them. Embedded objects are declared by subclassing `EmbeddedObject` instead of `RealmObject`. Reassigning an embedded object is not allowed and neither is linking to it from multiple parents. Querying for embedded objects directly is also disallowed as they should be viewed as complex structures belonging to their parents as opposed to standalone objects. A trivial example is:

  ```csharp
  public class Address : EmbeddedObject
  {
      public string Street { get; set; }

      public string City { get; set; }
  }

  public class Person : RealmObject
  {
      public string Name { get; set; }

      // Address is an embedded object - you reference it as usual
      public Address Address { get; set; }
  }

  public class Company : RealmObject
  {
      public string PhoneNumber { get; set; }

      // Embedded objects can be contained in lists too
      public IList<Address> OfficeAddresses { get; }
  }
  ```

* Added new dynamic methods for instantiating embedded objects:
  * `Realm.DynamicApi.CreateEmbeddedObjectForProperty` should be used to create an embedded object and assign it to a parent's property. For example:

    ```csharp
    // static API
    var person = new Person();
    person.Address = new Address
    {
        City = "New York"
    };

    // dynamic API
    var dynamicPerson = realm.DynamicApi.CreateObject("Person");
    var address = realm.DynamicApi.CreateEmbeddedObjectForProperty(dynamicPerson, "Address")
    address.City = "New York";
    ```

  * `Realm.DynamicApi.AddEmbeddedObjectToList` should be used to create an embedded object and add it to a parent's list property.
  * `Realm.DynamicApi.InsertEmbeddedObjectInList` should be used to create an embedded object and insert it in a parent's list property at a specified index.
  * `Realm.DynamicApi.SetEmbeddedObjectInList` should be used to create an embedded object and set it at an index in a parent's list property.

    ```csharp
    // static API
    var company = new Company();
    company.OfficeAddresses.Add(new Address
    {
        City = "New York"
    });

    company.OfficeAddresses.Insert(0, new Address
    {
        City = "Palo Alto"
    });

    company.OfficeAddresses[1] = new Address
    {
        City = "New Jersey"
    };

    // dynamic API
    var dynamicCompany = realm.DynamicApi.CreateObject("Company");
    var officeToAdd = realm.DynamicApi.AddEmbeddedObjectToList(dynamicCompany.OfficeAddresses);
    officeToAdd.City = "New York";

    var officeToInsert = realm.DynamicApi.InsertEmbeddedObjectInList(dynamicCompany.OfficeAddresses, 0);
    officeToInsert.City = "Palo Alto";

    var officeToSet = realm.DynamicApi.SetEmbeddedObjectInList(dynamicCompany.OfficeAddresses, 1);
    officeToSet.City = "New Jersey";
    ```

* The memory mapping scheme for Realm files has changed to better support opening very large files.
* Replaced the implementation of the string query parser (the one used for [`realm.All().Filter("some-string-query")`](https://docs.mongodb.com/realm-sdks/dotnet/10.0.0-beta.3/reference/Realms.CollectionExtensions.html#Realms_CollectionExtensions_Filter__1_System_Linq_IQueryable___0__System_String_)). This results in ~5% reduction of the size of the native binary while keeping the query execution times on par with the old parser. (PR [#2185](https://github.com/realm/realm-dotnet/pull/2185), Core upgrade)
* Optimized the internal code that handles conversions between types. This should result in a minor performance increase
for most data operations that should be most noticeable on Ahead-of-Time compiled platforms, such as iOS/UWP. Due to the
nature of the change, it's possible that conversions that previously happened automatically when working with dynamic objects
no longer do. If you encounter a `NotSupportedException` with the message `No conversion exists from *type A* to *type B*`
and believe this is a bug, please open a Github Issue. (PR [#2149](https://github.com/realm/realm-dotnet/pull/2149))
* Added an extra compile-time check to detect erroneous List<T> declarations and suggest IList<T> for collection properties in Realm objects. (Issue [#2083](https://github.com/realm/realm-dotnet/pull/2083))
* Added overloads for `Realm.Write` and `Realm.WriteAsync` that can return a value. (Issue [#2081](https://github.com/realm/realm-dotnet/issues/2081))

### Fixed
* Worked around an issue with the .NET Native compiler (used in UWP projects) that would result in the following exception being thrown in Release: `Incompatible MarshalAs detected in parameter named 'value'. Please refer to MCG's warning message for more information.`. (Issue [#2169](https://github.com/realm/realm-dotnet/issues/2169))
* Fixed a bug that could cause incorrect property values to be read during a migration for apps running on .NET Core 3.0 or newer.
  The issue manifests itself when different classes have persisted properties with the same name and could result in
  the wrong property being accessed - e.g. `foo.Name` could return `foo.Bar`. This could only happen when using the
  dynamic API during a migration and does not affect apps that use the strongly typed API or run on platforms other
  than .NET Core 3.x/.NET 5.
* Fixed a bug that could cause a deadlock in a multiprocess scenario where multiple processes share the same Realm file and listen for notifications from the file. (Core upgrade)
* Fixed an issue with deleting and recreating objects with embedded objects. (Core upgrade)
* Fix a race condition which would lead to "uncaught exception in notifier thread: N5realm15InvalidTableRefE: transaction_ended" and a crash when the source Realm was closed or invalidated at a very specific time during the first run of a collection notifier (Core upgrade)
* Fix crash in case insensitive query on indexed string columns when nothing matches (Core upgrade)

### Compatibility
* Realm Studio: 10.0.0 or later.

### Internal
* Using Core 10.3.3.
* Migrated to bison parser.
* Submit Analytics to S3/Segment in addition to Mixpanel.
* Analytics now also reports if Sync functionality is in use.
* SDK is now also tested against .NET 5.
* This release uses monorepo releases that bundle Core, Sync, and OS.
* Replaced Expressions-based Operator with T4. (PR [#2149](https://github.com/realm/realm-dotnet/pull/2149))

## 5.1.3 (2021-02-10)

### Fixed
* If you make a case insensitive query on an indexed string column, it may fail in a way that results in a "No such key" exception. (Core upgrade)
* Fix crash in case insensitive query on indexed string columns when nothing matches. (Core upgrade)
* Files upgraded on 32-bit devices could end up being inconsistent resulting in "Key not found" exception to be thown. (Core upgrade)
* Fixed an issue where creating an object after file format upgrade may fail with assertion `Assertion failed: lo() <= std::numeric_limits<uint32_t>::max()`. (Core upgrade)

### Compatibility
* Realm Object Server: 3.23.1 or later.
* Realm Studio: 5.0.0 or later.

### Internal
* Using Sync 5.0.32 and Core 6.2.3.
* Updated the QuickJournal example to latest Realm and Xamarin.Forms versions. (PR [#2057](https://github.com/realm/realm-dotnet/pull/2057))

## 5.1.2 (2020-10-20)

### Fixed
* Fixed an issue that would result in `Realm accessed from incorrect thread` exception being thrown when accessing a Realm instance on the main thread in UWP apps. (Issue [#2045](https://github.com/realm/realm-dotnet/issues/2045))

### Compatibility
* Realm Object Server: 3.23.1 or later.
* Realm Studio: 5.0.0 or later.

### Internal
* Using Sync 5.0.28 and Core 6.1.3.
* Updated the QuickJournal example to latest Realm and Xamarin.Forms versions. (PR [#2057](https://github.com/realm/realm-dotnet/pull/2057))

## 5.1.1 (2020-10-02)

### Enhancements
* None

### Fixed
* Querying on an indexed property may give a “Key not found” exception. (Core upgrade)
* Fix queries for null on non-nullable indexed integer columns returning results for zero entries. (Core upgrade)

### Compatibility
* Realm Object Server: 3.23.1 or later.
* Realm Studio: 5.0.0 or later.

### Internal
* Using Sync 5.0.28 and Core 6.1.3.


## 5.1.0 (2020-09-30)

### Enhancements
* Greatly improve performance of NOT IN queries on indexed string or int columns. (Core upgrade)

### Fixed
* Fixed an issue that would cause using Realm on the main thread in WPF applications to throw an exception with a message "Realm accessed from the incorrect thread". (Issue [#2026](https://github.com/realm/realm-dotnet/issues/2026))
* Fixed an issue that could cause an exception with the message "Opening Realm files of format version 0 is not supported by this version of Realm" when opening an encrypted Realm. (Core upgrade)
* Slightly improve performance of most operations which read data from the Realm file. (Core upgrade)
* Rerunning an equals query on an indexed string column which previously had more than one match and now has one match would sometimes throw a "key not found" exception. (Core upgrade)
* When querying a table where links are part of the condition, the application may crash if objects has recently been added to the target table. (Core upgrade)

### Compatibility
* Realm Object Server: 3.23.1 or later.
* Realm Studio: 5.0.0 or later.

### Internal
* Using Sync 5.0.27 and Core 6.1.2.
* Added prerelease nuget feed via [GitHub packages](https://github.com/features/packages). (PR [#2028](https://github.com/realm/realm-dotnet/pull/2028))

## 5.0.1 (2020-09-10)

NOTE: This version bumps the Realm file format to version 11. It is not possible to downgrade to version 10 or earlier. Files created with older versions of Realm will be automatically upgraded. Only [Realm Studio 5.0.0](https://github.com/realm/realm-studio/releases/tag/v5.0.0) or later will be able to open the new file format.

### Enhancements
* Added the notion of "frozen objects" - these are objects, queries, lists, or Realms that have been "frozen" at a specific version. This allows you to access the data from any thread, but it will never change. All frozen objects can be accessed and queried as normal, but attempting to mutate them or add change listeners will throw an exception. (Issue [#1945](https://github.com/realm/realm-dotnet/issues/1945))
  * Added `Realm.Freeze()`, `RealmObject.Freeze()`, `RealmObject.FreezeInPlace()`, `IQueryable<RealmObject>.Freeze()`, `IList<T>.Freeze()`, and `IRealmCollection<T>.Freeze()`. These methods will produce the frozen version of the instance on which they are called.
  * Added `Realm.IsFrozen`, `RealmObject.IsFrozen`, and `IRealmCollection<T>.IsFrozen`, which returns whether or not the data is frozen.
  * Added `RealmConfigurationBase.MaxNumberOfActiveVersions`. Setting this will cause Realm to throw an exception if too many versions of the Realm data are live at the same time. Having too many versions can dramatically increase the filesize of the Realm.
* Add support for `SynchronizationContext`-confined Realms. Rather than being bound to a specific thread, queue-confined Realms are bound to a `SynchronizationContext`, regardless of whether it dispatches work on the same or a different thread. Opening a Realm when `SynchronizationContext.Current` is null - most notably `Task.Run(...)` - will still confine the Realm to the thread on which it was opened.
* Storing large binary blobs in Realm files no longer forces the file to be at least 8x the size of the largest blob.
* Reduce the size of transaction logs stored inside the Realm file, reducing file size growth from large transactions.
* String primary keys no longer require a separate index, improving insertion and deletion performance without hurting lookup performance.

### Fixed
* Fixed `Access to invalidated List object` being thrown when adding objects to a list while at the same time deleting the object containing the list. (Issue [#1971](https://github.com/realm/realm-dotnet/issues/1971))
* Fixed incorrect results being returned when using `.ElementAt()` on a query where a string filter with a sort clause was applied. (PR [#2002](https://github.com/realm/realm-dotnet/pull/2002))

### Compatibility
* Realm Object Server: 3.23.1 or later.
* Realm Studio: 5.0.0 or later.

### Internal
* Using Sync 5.0.22 and Core 6.0.25.

## 4.3.0 (2020-02-05)

### Enhancements
* Exposed an API to configure the `userId` and `isAdmin` of a user when creating credentials via `Credentials.CustomRefreshToken`. Previously these values would be inferred from the JWT itself but as there's no way to enforce the server configuration over which fields in the JWT payload represent the `userId` and the `isAdmin` field, it is now up to the consumer to determine the values for these.
* Improved logging and error handling for SSL issues on Apple platforms.

### Fixed
* Realm objects can now be correctly serialized with `System.Runtime.Serialization.Formatters` and `System.Xml.Serialization` serializers. (Issue [#1913](https://github.com/realm/realm-dotnet/issues/1913))
  The private state fields of the class have been decorated with `[NonSerialized]` and `[XmlIgnore]` attributes so that eager opt-out
  serializers do not attempt to serialize fields such as `Realm` and `ObjectSchema` which contain handles to unmanaged data.
* Fixed an issue that would result in a compile error when `[Required]` is applied on `IList<string>` property. (Contributed by [braudabaugh](https://github.com/braudabaugh))
* Fixed an issue that prevented projects that include the Realm NuGet package from being debugged. (PR [#1927](https://github.com/realm/realm-dotnet/pull/1927))
* The sync client would fail to reconnect after failing to integrate a changeset. The bug would lead to further corruption of the client’s Realm file. (since 3.0.0).
* The string-based query parser (`results.Filter(...)`) used to need the `class_` prefix for class names when querying over backlink properties. This has been fixed so that only the public `ObjectSchema` name is necessary. For example, `@links.class_Person.Siblings` becomes `@links.Person.Siblings`.
* Fixed an issue where `ClientResyncMode.DiscardLocalRealm` wouldn't reset the schema.

### Compatibility
* Realm Object Server: 3.23.1 or later.

### Internal
* Upgraded Sync from 4.7.5 to 4.9.5 and Core from 5.23.3 to 5.23.8.

## 4.2.0 (2019-10-07)

### Enhancements
* Added `int IndexOf(object)` and `bool Contains(object)` to the `IRealmCollection` interface. (PR [#1893](https://github.com/realm/realm-dotnet/issues/1893))
* Exposed an API - `SyncConfigurationBase.EnableSessionMultiplexing()` that allows toggling session multiplexing on the sync client. (PR [1896](https://github.com/realm/realm-dotnet/pull/1896))
* Added support for faster initial downloads when using `Realm.GetInstanceAsync`. (Issue [1847](https://github.com/realm/realm-dotnet/issues/1847))
* Added an optional `cancellationToken` argument to `Realm.GetInstanceAsync` enabling clean cancelation of the in-progress download. (PR [1859](https://github.com/realm/realm-dotnet/pull/1859))
* Added support for Client Resync which automatically will recover the local Realm in case the server is rolled back. This largely replaces the Client Reset mechanism for fully synchronized Realms. Can be configured using `FullSyncConfiguration.ClientResyncMode`. (PR [#1901](https://github.com/realm/realm-dotnet/pull/1901))
* Made the `createUser` argument in `Credentials.UsernamePassword` optional. If not specified, the user will be created or logged in if they already exist. (PR [#1901](https://github.com/realm/realm-dotnet/pull/1901))
* Uses Fody 6.0.0, which resolves some of the compatibility issues with newer versions of other Fody-based projects. (Issue [#1899](https://github.com/realm/realm-dotnet/issues/1899))

### Fixed
* Fixed an infinite recursion when calling `RealmCollectionBase<T>.IndexOf`. (Issue [#1892](https://github.com/realm/realm-dotnet/issues/1892))

### Compatibility
* Realm Object Server: 3.23.1 or later.

### Internal
* Upgraded Sync from 4.7.0 to 4.7.1.
* Implemented direct access to sync workers on Cloud, bypassing the Sync Proxy: the binding will override the sync session's url prefix if the token refresh response for a realm contains a sync worker path field.

## 4.1.0 (2019-08-06)

### Breaking Changes
* Removed the `isAdmin` parameter from `Credentials.Nickname`. It doesn't have any effect on new ROS versions anyway as logging in an admin nickname user is not supported - this change just makes it explicit. (Issue [#1879](https://github.com/realm/realm-dotnet/issues/1879))
* Marked the `Credentials.Nickname` method as deprecated - support for the Nickname auth provider is deprecated in ROS and will be removed in a future version. (Issue [#1879](https://github.com/realm/realm-dotnet/issues/1879))
* Removed the `deleteRealm` parameter from `PermissionDeniedException.DeleteRealmInfo` as passing `false` has no effect. Calling the method is now equivalent to calling it with `deleteRealm: true`. (PR [#1890](https://github.com/realm/realm-dotnet/pull/1890))

### Enhancements
* Added support for unicode characters in realm path and filenames for Windows. (Core upgrade)
* Added new credentials type: `Credentials.CustomRefreshToken` that can be used to create a user with a custom refresh token. This will then be validated by ROS against the configured `refreshTokenValidators` to obtain access tokens when opening a Realm. If creating a user like that, it's the developer's responsibility to ensure that the token is valid and refreshed as necessary to ensure that access tokens can be obtained. To that end, you can now set the refresh token of a user object by calling `User.RefreshToken = "my-new-token"`. This should only be used in combination with users obtained by calling `Credentials.CustomRefreshToken`. (PR [#1889](https://github.com/realm/realm-dotnet/pull/1889))

### Fixed
* Constructing an IncludeDescriptor made unnecessary table comparisons. This resulted in poor performance when creating a query-based subscription (`Subscription.Subscribe`) with `includedBacklinks`. (Core upgrade)
* Queries involving an indexed int column which were constrained by a LinkList with an order different from the table's order would give incorrect results. (Core upgrade)
* Queries involving an indexed int column had a memory leak if run multiple times. (Core upgrade)

### Compatibility
* Realm Object Server: 3.23.1 or later.

### Internal
* Upgraded Sync from 4.5.1 to 4.7.0 and Core 5.20.0 to 5.23.1.

## 4.0.1 (2019-06-27)

### Fixed
* Fixed an issue that would prevent iOS apps from being published to the app store with the following error:
  > This bundle Payload/.../Frameworks/realm-wrappers.framework is invalid. The Info.plist file is missing the required key: CFBundleVersion.

  ([Issue 1870](https://github.com/realm/realm-dotnet/issues/1870), since 4.0.0)
* Fixed an issue that would cause iOS apps to crash on device upon launching. ([Issue 1871](https://github.com/realm/realm-dotnet/issues/1871), since 4.0.0)

## 4.0.0 (2019-06-13)

### Breaking Changes
* The following deprecated methods and classes have been removed:
  * The `SyncConfiguration` class has been split into `FullSyncConfiguration` and `QueryBasedSyncConfiguration`. Use one of these classes to connect to the Realm Object Server.
  * The `TestingExtensions.SimulateProgress` method has been removed as it hasn't worked for some time.
  * The `Property.IsNullable` property has been removed. To check if a property is nullable, check `Property.Type` for the `PropertyType.Nullable` flag.
  * The `Credentials.Provider` class has been removed. Previously, it contained a few constants that were intended for internal use mostly.
  * The `User.ConfigurePersistance` method has been superseded by `SyncConfigurationBase.Initialize`.
  * `User.LogOut` has been removed in favor of `User.LogOutAsync`.
  * `User.GetManagementRealm` has been removed in favor of the `User.ApplyPermissionsAsync` set of wrapper API.
  * `User.GetPermissionRealm` has been removed in favor of the `User.GetGrantedPermissions` wrapper API.
* Deprecated the `IQueryable<T>.Subscribe(string name)` extension method in favor of `IQueryable<T>.Subscribe(SubscriptionOptions options)`.
* Reworked the internal implementation of the permission API. For the most part, the method signatures haven't changed or where they have changed, the API have remained close to the original (e.g. `IQueryable<T>` has changed to `IEnumerable<T>`). ([Issue #1863](https://github.com/realm/realm-dotnet/issues/1863))
  * Changed the return type of `User.GetGrantedPermissionsAsync` from `IQueryable<PathPermission>` to `IEnumerable<PathPermission>`. This means that the collection is no longer observable like regular Realm-backed collections. If you need to be notified for changes of this collection, you need to implement a polling-based mechanism yourself.
  * `PathPermission.MayRead/MayWrite/MayManage` have been deprecated in favor of a more-consistent `AccessLevel` API.
  * In `User.ApplyPermissionsAsync`, renamed the `realmUrl` parameter to `realmPath`.
  * In `User.OfferPermissionsAsync`, renamed the `realmUrl` parameter to `realmPath`.
  * Removed the `PermissionOfferResponse` and `PermissionChange` classes.
  * Removed the `IPermissionObject` interface.
  * Removed the `ManagementObjectStatus` enum.
  * Removed the `User.GetPermissionChanges` and `User.GetPermissionOfferResponses` methods.
  * The `millisecondTimeout` argument in `User.GetGrantedPermissionsAsync` has been removed.
  * The `PermissionException` class has been replaced by `HttpException`.
* The `AuthenticationException` class has been merged into the `HttpException` class.

### Enhancements
* Added `Session.Start()` and `Session.Stop()` methods that allow you to pause/resume synchronization with the Realm Object Server. ([Issue #138](https://github.com/realm/realm-dotnet-private/issues/138))
* Added an `IQueryable<T>.Subscribe(SubscriptionOptions, params Expression<Func<T, IQueryable>>[] includedBacklinks)` extension method that allows you to configure additional options for the subscription, such as the name, time to live, and whether it should update an existing subscription. The `includedBacklinks` argument allows you to specify which backlink properties should be included in the transitive closure when doing query-based sync. For example:

  ```csharp
  class Dog : RealmObject
  {
      public Person Owner { get; set; }
  }

  class Person : RealmObject
  {
      [Backlink(nameof(Dog.Owner))]
      public IQueryable<Dog> Dogs { get; }
  }

  var options = new SubscriptionOptions
  {
      Name = "adults",
      TimeToLive = TimeSpan.FromDays(1),
      ShouldUpdate = true
  };

  var people = realm.All<Person>()
                    .Where(p => p.Age > 18)
                    .Subscribe(options, p => p.Dogs);

  await people.WaitForSynchronzationAsync();
  // Dogs that have an owner set to a person that is over 18
  // will now be included in the objects synchronized locally.
  var firstPersonDogs = people.Results.First().Dogs;
  ```
  ([Issue #1838](https://github.com/realm/realm-dotnet/issues/1838) & [Issue #1834](https://github.com/realm/realm-dotnet/issues/1834))
* Added a `Realm.GetAllSubscriptions()` extension method that allows you to obtain a collection of all registered query-based sync subscriptions. ([Issue #1838](https://github.com/realm/realm-dotnet/issues/1838))
* Added `AccessLevel` property to `PathPermission` to replace the now deprecated `MayRead/MayWrite/MayManage`. ([Issue #1863](https://github.com/realm/realm-dotnet/issues/1863))
* Added `RealmOwnerId` property to `PathPermission` that indicates who the owner of the Realm is. ([Issue #1863](https://github.com/realm/realm-dotnet/issues/1863))
* Added support for building with `dotnet build` (previously only the `msbuild` command line was supported). ([PR #1849](https://github.com/realm/realm-dotnet/pull/1849))
* Improved query performance for unindexed string columns when the query has a long chain of OR conditions. (Core upgrade)
* Improved performance of encryption and decryption significantly by utilizing hardware optimized encryption functions. (Core upgrade)
* Compacting a realm into an encrypted file could take a really long time. The process is now optimized by adjusting the write buffer size relative to the used space in the realm. (Core upgrade)
* The string-based query parser (`results.Filter("...")`) now supports readable timestamps with a 'T' separator in addition to the originally supported "@" separator. For example: `startDate > 1981-11-01T23:59:59:1` (Core upgrade)

### Fixed
* Fixes an issue where using the `StringExtensions.Contains(string, string, StringComparison)` extension method inside a LINQ query would result in an exception being thrown on .NET Core 2.1+ or Xamarin.iOS/Android projects.([Issue #1848](https://github.com/realm/realm-dotnet/issues/1848))
* Creating an object after creating an object with the int primary key of "null" would hit an assertion failure. (Core upgrade)

### Compatibility
* Realm Object Server: 3.23.1 or later.

### Internal
* Upgraded Sync from 3.14.11 to 4.5.1 and Core 5.12.7 to 5.20.0.

## 3.4.0 (2019-01-09)

**NOTE!!! You will need to upgrade your Realm Object Server to at least version 3.11.0 or use Realm Cloud. If you try to connect to a ROS v3.10.x or previous, you will see an error like `Wrong protocol version in Sync HTTP request, client protocol version = 25, server protocol version = 24`.**

### Enhancements
* Download progress is now reported to the server, even when there are no local changes. This allows the server to do history compaction much more aggressively, especially when there are many clients that rarely or never make local changes. ([#1772](https://github.com/realm/realm-dotnet/pull/1772))
* Reduce memory usage when integrating synchronized changes sent by ROS.
* Added ability to supply a custom log function for handling logs emitted by Sync by specifying `SyncConfigurationBase.CustomLogger`. It must be set before opening a synchronized Realm. ([#1824](https://github.com/realm/realm-dotnet/pull/1824))
* Clients using protocol 25 now report download progress to the server, even when they make no local changes. This allows the server to do history compaction much more aggressively, especially when there are many clients that rarely or never make local changes. ([#1772](https://github.com/realm/realm-dotnet/pull/1772))
* Add a User-Agent header to HTTP requests made to the Realm Object Server. By default, this contains information about the Realm library version and .NET platform. Additional details may be provided (such as the application name/version) by setting `SyncConfigurationBase.UserAgent` prior to opening a synchronized Realm. If developing a Xamarin app, you can use the Xamarin.Essentials plugin to automate that: `SyncConfiguration.UserAgent = $"{AppInfo.Name} ({AppInfo.PackageName} {AppInfo.VersionString})"`.

### Fixed
* Fixed a bug that could lead to crashes with a message such as `Assertion failed: ndx < size() with (ndx, size()) = [742, 742]`.
* Fixed a bug that resulted in an incorrect `LogLevel` being sent to Sync when setting `SyncConfigurationBase.LogLevel`. ([#1824](https://github.com/realm/realm-dotnet/pull/1824), since 2.2.0)
* Fixed a bug that prevented `Realm.GetInstanceAsync` from working when used with `QueryBasedSyncConfiguration`. ([#1827](https://github.com/realm/realm-dotnet/pull/1827), since 3.1.0)

### Breaking Changes
* The deprecated method `realm.SubscribeToObjectsAsync` has been removed in this version. ([#1772](https://github.com/realm/realm-dotnet/pull/1772))
* `User.ConfigurePersistence` has been deprecated in favor of `SyncConfigurationBase.Initialize`.

### Compatibility
* Realm Object Server: 3.11.0 or later.
The sync protocol version has been bumped to version 25. The server is backwards-compatible with clients using protocol version 24 or below, but clients at version 25 are not backwards-compatible with a server at protocol version 24. The server must be upgraded before any clients are upgraded.

### Internal
* Upgraded Sync from 3.9.2 to 3.14.11 and Core from 5.8.0 to 5.12.7.


## 3.3.0 (2018-11-08)

### Enhancements
* Exposed an `OnProgress` property on `SyncConfigurationBase`. It allows you to specify a progress callback that will be invoked when using `Realm.GetInstanceAsync` to report the download progress. ([#1807](https://github.com/realm/realm-dotnet/pull/1807))

### Fixed
<!-- * <How to hit and notice issue? what was the impact?> ([#????](https://github.com/realm/realm-dotnet/issues/????), since v?.?.?) -->
* Trying to call `Subscription.WaitForSynchronizationAsync` on a background thread (without a `SynchronizationContext`) would previously hang indefinitely. Now a meaningful exception will be thrown to indicate that this is not supported and this method should be called on a thread with a synchronization context. ([dotnet-private#130](https://github.com/realm/realm-dotnet-private/issues/130), since v3.0.0)

### Compatibility
* Realm Object Server: 3.0.0 or later.
* APIs are backwards compatible with all previous releases in the 3.x.y series.
* File format: Generates Realms with format v9 (Reads and upgrades all previous formats)


## 3.2.1 (2018-09-27)

### Bug fixes
- Fixed a bug that would typically result in exceptions with a message like `An unknown error has occurred. State: *some-number-larger than 127*`
when subscribing to queries. ([dotnet-private#128](https://github.com/realm/realm-dotnet-private/issues/128), since `3.0.0`)

## 3.2.0 (2018-08-04)

### Enhancements
- `RealmObject` inheritors will now raise `PropertyChanged` after they have been removed from Realm.
The property name in the event arguments will be `IsValid`.
- Bundle some common certificate authorities on Linux so connecting to ROS instances over SSL should work out of the box
for most certificates. Notably, it will now work out of the box for Realm Cloud instances.

### Bug fixes
- When constructing queries that compare an invalid/unmanaged RealmObject (e.g. `realm.All<Foo>().Where(f => f.Bar == someBar)`),
a meaningful exception will now be thrown rather than an obscure ArgumentNullException.
- Added `ShouldCompactOnLaunch` to the PCL version of the library. ([dotnet-private#125](https://github.com/realm/realm-dotnet-private/issues/125))

## 3.1.0 (2018-07-04)

### Enhancements
- Exposed a `ChangeSet.NewModifiedIndices` collection that contains information about the
indices of the objects that changed in the new version of the collection (i.e. after
accounting for the insertions and deletions).
- Update Fody to 3.0.

### Bug fixes
- `WriteAsync` will no longer perform a synchronous `Refresh` on the main thread. ([#1729](https://github.com/realm/realm-dotnet/pull/1729))
- Trying to add a managed Realm Object to a different instance of the same on-disk Realm will no
longer throw an exception.
- Removed the `IList` compliance for Realm collections. This fixes an issue which would cause the app to hang
on Android when deselecting an item from a ListView bound to a Realm collection.

### Breaking Changes
- `SyncConfiguration` is now deprecated and will be removed in a future version. Two new configuration
classes have been exposed - [QueryBasedSyncConfiguration](https://docs.realm.io/platform/using-synced-realms/syncing-data#using-query-based-synchronization)
and [FullSyncConfiguration](https://docs.realm.io/platform/using-synced-realms/syncing-data#full-synchronization).
If you were using a `SyncConfiguration` with `IsPartial = true`, then change your code to use
`QueryBasedSyncConfiguration`. Similarly, if `IsPartial` was not set or was set to `false`, use
`FullSyncConfiguration`.
- Removed the `IList` compliance for Realm collections. This will prevent automatic updates of ListViews
databound to Realm collections in UWP projects.

## 3.0.0 (2018-04-16)

### Enhancements
- Allow `[MapTo]` to be applied on classes to change the name of the table corresponding to that class. ([#1712](https://github.com/realm/realm-dotnet/pull/1712))
- Added an improved API for adding subscriptions in partially-synchronized Realms. `IQueryable<T>.Subscribe` can be used
to subscribe to any query, and the returned `Subscription<T>` object can be used to observe the state of the subscription
and ultimately remove the subscription. See the [documentation](https://docs.realm.io/platform/v/3.x/using-synced-realms/syncing-data)
for more information. ([#1679](https://github.com/realm/realm-dotnet/pull/1679))
- Added a fine-grained permissions system for use with partially-synchronized Realms. This allows permissions to be
defined at the level of individual objects or classes. See the
[documentation](https://docs.realm.io/platform/v/3.x/using-synced-realms/access-control)
for more information. ([#1714](https://github.com/realm/realm-dotnet/pull/1714))
- Exposed a string-based `IQueryable<T>.Filter(predicate)` method to enable more advanced querying
scenarios such as:
  - Following links: `realm.All<Dog>().Filter("Owner.FirstName BEGINSWITH 'J'")`.
  - Queries on collections: `realm.All<Child>().Filter("Parents.FirstName BEGINSWITH 'J'")` - find all
  children who have a parent whose name begins with J or `realm.All<Child>().Filter("Parents.@avg.Age > 50")` -
  find all children whose parents' average age is more than 50.
  - Subqueries: `realm.All<Person>().Filter("SUBQUERY(Dogs, $dog, $dog.Vaccinated == false).@count > 3")` - find all
  people who have more than 3 unvaccinated dogs.
  - Sorting: `realm.All<Dog>().Filter("TRUEPREDICATE SORT(Owner.FirstName ASC, Age DESC)")` - find all dogs and
  sort them by their owner's first name in ascending order, then by the dog's age in descending.
  - Distinct: `realm.All<Dog>().Filter("TRUEPREDICATE DISTINCT(Age) SORT(Name)")` - find all dogs, sort them
  by their name and pick one dog for each age value.
  - For more examples, check out the
  [query language reference docs](https://docs.mongodb.com/realm/reference/realm-query-language/) or the [NSPredicate Cheatsheet](https://academy.realm.io/posts/nspredicate-cheatsheet/).
- The `SyncConfiguration` constructor now accepts relative Uris. ([#1720](https://github.com/realm/realm-dotnet/pull/1720))
- Added the following methods for resetting the user's password and confirming their email:
`RequestPasswordResetAsync`, `CompletePasswordResetAsync`, `RequestEmailConfirmationAsync`, and `ConfirmEmailAsync`.
These all apply only to users created via `Credentials.UsernamePassword` who have provided their email as
the username. ([#1721](https://github.com/realm/realm-dotnet/pull/1721))

### Bug fixes
- Fixed a bug that could cause deadlocks on Android devices when resolving thread safe references. ([#1708](https://github.com/realm/realm-dotnet/pull/1708))

### Breaking Changes
- Uses the Sync 3.0 client which is incompatible with ROS 2.x.
- `Permission` has been renamed to `PathPermission` to more closely reflect its purpose.
Furthermore, existing methods to modify permissions only work on full Realms. New methods
and classes are introduced to configure access to a partially synchronized Realm.
- The type of `RealmConfiguration.DefaultConfiguration` has changed to `RealmConfigurationBase` to allow
any subclass to be set as default. ([#1720](https://github.com/realm/realm-dotnet/pull/1720))
- The `SyncConfiguration` constructor arguments are now optional. The `user` value will default to the
currently logged in user and the `serverUri` value will default to `realm://MY-SERVER-URL/default` where
`MY-SERVER-URL` is the host the user authenticated against. ([#1720](https://github.com/realm/realm-dotnet/pull/1720))
- The `serverUrl` argument in `User.LoginAsync(credentials, serverUrl)` and `User.GetLoggedInUser(identity, serverUrl)`
has been renamed to `serverUri` for consistency. ([#1721](https://github.com/realm/realm-dotnet/pull/1721))


## 2.2.0 (2017-03-22)

### Enhancements
- Added an `IsDynamic` property to `RealmConfigurationBase`, allowing you to open a Realm file and read its schema from disk. ([#1637](https://github.com/realm/realm-dotnet/pull/1637))
- Added a new `InMemoryConfiguration` class that allows you to create an in-memory Realm instance. ([#1638](https://github.com/realm/realm-dotnet/pull/1638))
- Allow setting elements of a list directly - e.g. `foo.Bars[2] = new Bar()` or `foo.Integers[3] = 5`. ([#1641](https://github.com/realm/realm-dotnet/pull/1641))
- Added Json Web Token (JWT) credentials provider. ([#1655](https://github.com/realm/realm-dotnet/pull/1655))
- Added Anonymous and Nickname credentials providers. ([#1671](https://github.com/realm/realm-dotnet/pull/1671))

### Bug fixes
- Fixed an issue where initial collection change notification is not delivered to all subscribers. ([#1696](https://github.com/realm/realm-dotnet/pull/1696))
- Fixed a corner case where `RealmObject.Equals` would return `true` for objects that are no longer managed by Realm. ([#1698](https://github.com/realm/realm-dotnet/pull/1698))

### Breaking Changes
- `SyncConfiguration.SetFeatureToken` is deprecated and no longer necessary in order to use Sync on Linux or server-side features. ([#1703](https://github.com/realm/realm-dotnet/pull/1703))

## 2.1.0 (2017-11-13)

### Enhancements
- Added an `[Explicit]` attribute that can be applied to classes or assemblies. If a class is decorated with it, then it will not be included in the default schema for the Realm (i.e. you have to explicitly set `RealmConfiguration.ObjectClasses` to an array that contains that class). Similarly, if it is applied to an assembly, all classes in that assembly will be considered explicit. This is useful when developing a 3rd party library that depends on Realm to avoid your internal classes leaking into the user's schema. ([#1602](https://github.com/realm/realm-dotnet/pull/1602))

### Bug fixes
- Fixed a bug that would prevent writing queries that check if a related object is null, e.g. `realm.All<Dog>().Where(d => d.Owner == null)`. ([#1601](https://github.com/realm/realm-dotnet/pull/1601))
- Addressed an issue that would cause the debugger to report an unobserved exception being thrown when "Just My Code" is disabled. ([#1603](https://github.com/realm/realm-dotnet/pull/1603))
- Calling `Realm.DeleteRealm` on a synchronized Realm will now properly delete the `realm.management` folder. ([#1621](https://github.com/realm/realm-dotnet/pull/1621))
- Fixed a crash when accessing primitive list properties on objects in realms opened with a dynamic schema (e.g. in migrations). ([#1629](https://github.com/realm/realm-dotnet/pull/1629))

## 2.0.0 (2017-10-17)

### Enhancements
- Added support for collections of primitive values. You can now define properties as `IList<T>` where `T` can be any
type supported by Realm, except for another `IList`. As a result, a lot of methods that previously had constraints on
`RealmObject` now accept any type and may throw a runtime exception if used with an unsupported type argument.
([#1517](https://github.com/realm/realm-dotnet/pull/1517))
- Added `HelpLink` pointing to the relevant section of the documentation to most Realm exceptions. ([#1521](https://github.com/realm/realm-dotnet/pull/1521))
- Added `RealmObject.GetBacklinks` API to dynamically obtain all objects referencing the current one. ([#1533](https://github.com/realm/realm-dotnet/pull/1533))
- Added a new exception type, `PermissionDeniedException`, to denote permission denied errors when working with synchronized Realms that
exposes a method - `DeleteRealmUserInfo` - to inform the binding that the offending Realm's files should be kept or deleted immediately.
This allows recovering from permission denied errors in a more robust manner. ([#1543](https://github.com/realm/realm-dotnet/pull/1543))
- The keychain service name used by Realm to manage the encryption keys for sync-related metadata on Apple platforms is now set to the
bundle identifier. Keys that were previously stored within the Realm-specific keychain service will be transparently migrated to the
per-application keychain service. ([#1522](https://github.com/realm/realm-dotnet/pull/1522))
- Added a new exception type -  `IncompatibleSyncedFileException` - that allows you to handle and perform data migration from a legacy (1.x) Realm file
to the new 2.x format. It can be thrown when using `Realm.GetInstance` or `Realm.GetInstanceAsync` and exposes a `GetBackupRealmConfig` method
that allows you to open the old Realm file in a dynamic mode and migrate any required data. ([#1552](https://github.com/realm/realm-dotnet/pull/1552))
- Enable encryption on Windows. ([#1570](https://github.com/realm/realm-dotnet/pull/1570))
- Enable Realm compaction on Windows. ([#1571](https://github.com/realm/realm-dotnet/pull/1571))
- `UserInfo` has been significantly enhanced. It now contains metadata about a user stored on the Realm Object Server, as well as a list of all user
account data associated with that user. ([#1573](https://github.com/realm/realm-dotnet/pull/1573))
- Introduced a new method - `User.LogOutAsync` to replace the now-deprecated synchronous call. ([#1574](https://github.com/realm/realm-dotnet/pull/1574))
- Exposed `BacklinksCount` property on `RealmObject` that returns the number of objects that refer to the current object via a to-one or a to-many relationship. ([#1578](https://github.com/realm/realm-dotnet/pull/1578))
- String primary keys now support `null` as a value. ([#1579](https://github.com/realm/realm-dotnet/pull/1579))
- Add preview support for partial synchronization. Partial synchronization allows a synchronized Realm to be opened in such a way
that only objects requested by the user are synchronized to the device. You can use it by setting the `IsPartial` property on a
`SyncConfiguration`, opening the Realm, and then calling `Realm.SubscribeToObjectsAsync` with the type of object you're interested in,
a string containing a query determining which objects you want to subscribe to, and a callback which will report the results. You may
add as many subscriptions to a synced Realm as necessary. ([#1580](https://github.com/realm/realm-dotnet/pull/1580))
- Ensure that Realm collections (`IList<T>`, `IQueryable<T>`) will not change when iterating in a `foreach` loop. ([#1589](https://github.com/realm/realm-dotnet/pull/1589))

### Bug fixes
- `Realm.GetInstance` will now advance the Realm to the latest version, so you no longer have to call `Refresh` manually after that. ([#1523](https://github.com/realm/realm-dotnet/pull/1523))
- Fixed an issue that would prevent iOS Share Extension projects from working. ([#1535](https://github.com/realm/realm-dotnet/pull/1535))

### Breaking Changes
- `Realm.CreateObject(string className)` now has additional parameter `object primaryKey`. You *must* pass that when creating a new object using the dynamic API. If the object you're creating doesn't have primary key declared, pass `null`. ([#1381](https://github.com/realm/realm-dotnet/pull/1381))
- `AcceptPermissionOfferAsync` now returns the relative rather than the absolute url of the Realm the user has been granted permissions to. ([#1595](https://github.com/realm/realm-dotnet/pull/1595))

## 1.6.0 (2017-08-14)

### Enhancements
- Exposed `Realm.WriteCopy` API to copy a Realm file and optionally encrypt it with a different key. ([#1464](https://github.com/realm/realm-dotnet/pull/1464))
- The runtime representations of all Realm collections (`IQueryable<T>` and `IList<T>`) now implement the `IList` interface that is needed for data-binding to `ListView` in UWP applications. ([#1469](https://github.com/realm/realm-dotnet/pull/1469))
- Exposed `User.RetrieveInfoForUserAsync` API to allow admin users to lookup other users' identities in the Realm Object Server. This can be used, for example, to find a user by knowing their Facebook id. ([#1486](https://github.com/realm/realm-dotnet/pull/1486))
- Added a check to verify there are no duplicate object names when creating the schema. ([#1502](https://github.com/realm/realm-dotnet/pull/1502))
- Added more comprehensive error messages when passing an invalid url scheme to `SyncConfiguration` or `User.LoginAsync`. ([#1501](https://github.com/realm/realm-dotnet/pull/1501))
- Added more meaningful error information to exceptions thrown by `Realm.GetInstanceAsync`. ([#1503](https://github.com/realm/realm-dotnet/pull/1503))
- Added a new type - `RealmInteger<T>` to expose Realm-specific API over base integral types. It can be used to implement [counter functionality](https://docs.mongodb.com/realm-legacy/docs/dotnet/latest/index.html) in synced realms. ([#1466](https://github.com/realm/realm-dotnet/pull/1466))
- Added `PermissionCondition.Default` to apply default permissions for existing and new users. ([#1511](https://github.com/realm/realm-dotnet/pull/1511))

### Bug fixes
- Fix an exception being thrown when comparing non-constant character value in a query. ([#1471](https://github.com/realm/realm-dotnet/pull/1471))
- Fix an exception being thrown when comparing non-constant byte or short value in a query. ([#1472](https://github.com/realm/realm-dotnet/pull/1472))
- Fix a bug where calling the non-generic version of `IQueryProvider.CreateQuery` on Realm's IQueryable results, an exception would be thrown. ([#1487](https://github.com/realm/realm-dotnet/pull/1487))
- Trying to use an `IList` or `IQueryable` property in a LINQ query will now throw `NotSupportedException` rather than crash the app. ([#1505](https://github.com/realm/realm-dotnet/pull/1505))

### Breaking Changes

## 1.5.0 (2017-06-20)

### Enhancements
- Exposed new API on the `User` class for working with permissions: ([#1361](https://github.com/realm/realm-dotnet/pull/1361))
  - `ApplyPermissionsAsync`, `OfferPermissionsAsync`, and `AcceptPermissionOfferAsync` allow you to grant, revoke, offer, and accept permissions.
  - `GetPermissionOffers`, `GetPermissionOfferResponses`, and `GetPermissionChanges` allow you to review objects, added via the above mentioned methods.
  - `GetGrantedPermissionsAsync` allows you to inspect permissions granted to or by the current user.
- When used with `RealmConfiguration` (i.e. local Realm), `Realm.GetInstanceAsync` will perform potentially costly operation, such as executing migrations or compaction on a background thread. ([#1406](https://github.com/realm/realm-dotnet/pull/1406))
- Expose `User.ChangePasswordAsync(userId, password)` API to allow admin users to change other users' passwords. ([#1412](https://github.com/realm/realm-dotnet/pull/1412))
- Expose `SyncConfiguration.TrustedCAPath` API to allow providing a custom CA that will be used to validate SSL traffic to the Realm Object Server.  ([#1423](https://github.com/realm/realm-dotnet/pull/1423))
- Expose `Realm.IsInTransaction` API to check if there's an active transaction for that Realm. ([#1452](https://github.com/realm/realm-dotnet/pull/1452))

### Bug fixes
- Fix a crash when querying over properties that have `[MapTo]` applied. ([#1405](https://github.com/realm/realm-dotnet/pull/1405))
- Fix an issue where synchronized Realms did not connect to the remote server in certain situations, such as when an application was offline when the Realms were opened but later regained network connectivity. ([#1407](https://github.com/realm/realm-dotnet/pull/1407))
- Fix an issue where incorrect property name will be passed to `RealmObject.PropertyChanged` subscribers when the actual changed property is below a `Backlink` property. ([#1433](https://github.com/realm/realm-dotnet/pull/1433))
- Fix an exception being thrown when referencing Realm in a PCL test assembly without actually using it. ([#1434](https://github.com/realm/realm-dotnet/pull/1434))
- Fix a bug when `SyncConfiguration.EnableSSLValidation` would be ignored when passed to `Realm.GetInstanceAsync`. ([#1423](https://github.com/realm/realm-dotnet/pull/1423))

### Breaking Changes
- The constructors of `PermissionChange`, `PermissionOffer`, and `PermissionOfferResponse` are now private. Use the new `User.ApplyPermissionsAsync`, `User.OfferPermissionsAsync`, and `User.AcceptPermissionOfferAsync` API. ([#1361](https://github.com/realm/realm-dotnet/pull/1361))
- `User.GetManagementRealm` and `User.GetPermissionRealm` are now deprecated. Use the new permission related API on `User` to achieve the same results. ([#1361](https://github.com/realm/realm-dotnet/pull/1361))
- `User.ChangePassword(password)` has been renamed to `User.ChangePasswordAsync(password)`. ([#1412](https://github.com/realm/realm-dotnet/pull/1412))
- Removed the following obsolete API: ([#1425](https://github.com/realm/realm-dotnet/pull/1425))
  - `Realm.ObjectForPrimaryKey<T>(long id)`
  - `Realm.ObjectForPrimaryKey<T>(string id)`
  - `Realm.ObjectForPrimaryKey(string className, long id)`
  - `Realm.ObjectForPrimaryKey(string className, string id)`
  - `Realm.Manage<T>(T obj, bool update)`
  - `Realm.Close()`
  - `Realm.CreateObject<T>()`
  - `IOrderedQueryable<T>.ToNotifyCollectionChanged<T>(Action<Exception> errorCallback)`
  - `IOrderedQueryable<T>.ToNotifyCollectionChanged<T>(Action<Exception> errorCallback, bool coalesceMultipleChangesIntoReset)`
  - `IRealmCollection<T>.ObjectSchema`
- `Realm.DeleteRealm` now throws an exception if called while an instance of that Realm is still open.

## 1.4.0 (2017-05-19)

### Enhancements
- Expose `RealmObject.OnManaged` virtual method that can be used for init purposes, since the constructor is run before the object has knowledge of its Realm. (#1383)
- Expose `Realm.GetInstanceAsync` API to asynchronously open a synchronized Realm. It will download all remote content available at the time the operation began on a background thread and then return a usable Realm. It is also the only supported way of opening Realms for which the user has only read permissions.

## 1.3.0 (2017-05-16)

### Universal Windows Platform
Introducing Realm Mobile Database for Universal Windows Platform (UWP). With UWP support, you can now build mobile apps using Realm’s object database for the millions of mobile, PC, and Xbox devices powered by Windows 10. The addition of UWP support allows .NET developers to build apps for virtually any modern Windows Platform with Windows Desktop (Win32) or UWP as well as for iOS and Android via Xamarin. Note that sync support is not yet available for UWP, though we are working on it and you can expect it soon.

### Enhancements
- Case insensitive queries against a string property now use a new index based search. (#1380)
- Add `User.ChangePassword` API to change the current user's password if using Realm's 'password' authentication provider. Requires any edition of the Realm Object Server 1.4.0 or later. (#1386)
- `SyncConfiguration` now has an `EnableSSLValidation` property (default is `true`) to allow SSL validation to be specified on a per-server basis. (#1387)
- Add `RealmConfiguration.ShouldCompactOnLaunch` callback property when configuring a Realm to determine if it should be compacted before being returned. (#1389)
- Silence some benign linker warnings on iOS. (#1263)
- Use reachability API to minimize the reconnection delay if the network connection was lost. (#1380)

### Bug fixes
- Fixed a bug where `Session.Reconnect` would not reconnect all sessions. (#1380)
- Fixed a crash when subscribing for `PropertyChanged` multiple times. (#1380)
- Fixed a crash when reconnecting to Object Server (#1380)
- Fixed a crash on some Android 7.x devices when opening a realm (#1380)

## 1.2.1 (2017-05-01)

### Bug fixes
- Fixed an issue where `EntryPointNotFoundException` would be thrown on some Android devices. (#1336)

### Enhancements
- Expose `IRealmCollection.IsValid` to indicate whether the realm collection is valid to use. (#1344)
- Update the Fody reference which adds support for building with Mono 5. (#1364)

## 1.2.0 (2017-04-04)

Realm is now being distributed as a .NET Standard 1.4 library as this is a requirement for supporting UWP. While internally that is a rather big move, applications using it should not be affected. After the upgrade, you'll see a number of new NuGet dependencies being added - those are reference assemblies, already part of mscorlib, so will not affect your application's size or performance. Additionally, we're releasing a new platform specific DataBinding package that contains helper methods that enable two-way databinding scenarios by automatically creating transactions when setting a property.

If you encounter any issues after the upgrade, we recommend clearing the `bin` and `obj` folders and restarting Xamarin Studio. If this doesn't help, please file an issue explaining your solution setup and the type of problems you encounter.

Files written with this version cannot be read by earlier versions of Realm. This version is not compatible with versions of the Realm Object Server lower than 1.3.0.

### Bug fixes
- Fixes the `RemoveAll(string)` overload to work correctly. (#1288)
- Resolved an issue that would lead to crashes when refreshing the token for an invalid session. (#1289)
- The `IObservable` returned from `session.GetProgressObservable` will correctly call `OnComplete` when created with `mode: ProgressMode.ForCurrentlyOutstandingWork`. (#1292)
- Fixed a memory leak when accessing string properties. (#1318)
- Fixes an issue when using `EncryptionKey` with synchronized realms. (#1322)

### Enhancements
- Introduce APIs for safely passing objects between threads. Create a thread-safe reference to a thread-confined object by passing it to the `ThreadSafeReference.Create` factory method, which you can then safely pass to another thread to resolve in the new realm with `Realm.ResolveReference`. (#1300)
- Introduce API for attempting to reconnect all sessions. This could be used in conjunction with the [connectivity plugin](https://github.com/jamesmontemagno/ConnectivityPlugin) to monitor for connectivity changes and proactively request reconnecting, rather than rely on the built-in retry mechanism. (#1310)
- Enable sorting over to-one relationships, e.g. `realm.All<Parent>().OrderBy(p => p.Child.Age)`. (#1313)
- Introduce a `string.Like` extension method that can be used in LINQ queries against the underlying database engine. (#1311)
- Add an `User.IsAdmin` property that indicates whether a user is a Realm Object Server administrator. (#1320)

### Breaking Changes
- `DateTimeOffset` properties that are not set will now correctly default to `0001-1-1` instead of `1970-1-1` after the object is passed to `realm.Add`. (#1293)
- Attempting to get an item at index that is out of range should now correctly throw `ArgumentOutOfRangeException` for all `IRealmCollection` implementations. (#1295)
- The layout of the .lock file has changed, which may affect scenarios where different processes attempt to write to the same Realm file at the same time. (#1296)
- `PropertyChanged` notifications use a new, more reliable, mechanism, that behaves slightly differently from the old one. Notifications will be sent only after a transaction is committed (making it consistent with the way collection notifications are handled). To make sure that your UI is promptly updated, you should avoid keeping long lived transactions around. (#1316)

## 1.1.1 (2017-03-15)

### Bug fixes

- Resolved an issue that prevented compiling for iOS on Visual Studio. (#1277)

## 1.1.0 (2017-03-03)

### Enhancements
- Added Azure Active Directory (AzureAD) credentials provider. (#1254)

### Breaking Changes
This is a preparation release for adding UWP support. We have removed all platform-specific logic from the Realm assemblies, and instead weave them in compile time. While this has been tested in all common scenarios, it may create issues with very complex project graphs. If you encounter any of these issues with iOS projects:
- Compilation fails when running Task `WeaveRealmAssemblies`
- App crashes when first accessing a Realm

please file an issue and explain your solution setup.

## 1.0.4 (2017-02-21)

### Bug fixes

- The `Realm` NuGet package no longer clobbers the path to Win32 native binaries in `Realm.Database`. (#1239)
- Fixed a bug where garbage collecting an object with `PropertyChanged` subscribers would cause crashes. (#1237)

## 1.0.3 (2017-02-14)

### Out of Beta!
After about a year and a half of hard work, we are proud to call this a 1.0 release. There is still work to do, but Realm Xamarin is now being used by thousands of developers and has proven reliable.

### Sync
Realm Xamarin now works with the Realm Mobile Platform. This means that you can write Xamarin apps that synchronize seamlessly with a Realm Object Server, allowing you to write complex apps with Xamarin that are offline-first and automatically synchronised by adding just a few lines of code.
You can read about this in the [documentation](https://docs.mongodb.com/realm/sync/get-started/).

### Windows Desktop
Realm Xamarin is no longer iOS and Android only. You can now use it to write .NET programs for Windows Desktop. Add the NuGet package to your regular .NET project and start using Realm. Some features are not supported on Windows yet. Most notably, sync does not yet work for Windows, but also encryption and notifications across processes are missing. We are working on it and you can expect support soon.

### Breaking Changes
 - `IRealmCollection<T>.ObjectSchema` is deprecated and replaced with `ISchemaSource.ObjectSchema`. (#1216)

### Bug fixes
 - `[MapTo]` attribute is now respected in queries. (#1219)
 - Letting a Realm instance be garbage collected instead of disposing it will no longer lead to crashes. (#1212)
 - Unsubscribing from `RealmObject.PropertyChanged` in a `PropertyChanged` callback should no longer lead to crashes. (#1207)
 - `WriteAsync` now advances the read transaction so the changes made asynchronously are available immediately in the original thread. (#1192)
 - Queries on backlink properties should no longer produce unexpected results. (#1177)


## 0.82.1 (2017-01-27)

### Bug fixes
- Addressed an issue where obtaining a Realm instance, reading an object, then obtaining another instance on the same thread would cause the object to become invalid and crash the application upon accessing any of its members.

## 0.82.0 (2017-01-23)

### Breaking Changes
- Moved all exceptions under the `Realms.Exceptions` namespace. (#1075)
- Moved `RealmSchema` to `Realms.Schema` namespace. (#1075)
- Made the `ErrorEventArgs` constructor internal. (#1075)
- Made `ObjectSchema.Builder` and `RealmSchema.Builder` internal. (#1075)
- Passing an object that has `IList` properties to `Add(obj, update: true)` will no longer merge the lists. Instead, the `IList` property will contain only the items in the object. (#1040)

### Enhancements
- Added virtual `OnPropertyChanged` method in `RealmObject` that you can override to be notified of changes to the current object. (#1047)
- Added compile time checks that `[Required]` is applied on correct property types. (#1072)
- `Realm.Add(RealmObject obj)` will now return the passed in object, similarly to `Realm.Add<T>(T obj)`. (#1162)
- Added an extension method for `string.Contains` that accepts `StringComparison` argument and can be used in queries. When querying, only `StringComparison.Ordinal` and `StringComparison.OrdinalIgnoreCase` can be used. When not used in queries, all values for `StringComparison` are valid. (#1141)

### Bug fixes
- Adding a standalone object, that has an `IList<T>` property that has never been accessed, to the Realm will no longer throw a `NullReferenceException`. (#1040)
- `IList<T>` properties will now correctly return `IsReadOnly = true` when managed by a readonly Realm. (#1070)
- The weaver should now correctly resolve references in PCL and netstandard assemblies. (#1117)
- Add some missing methods to the PCL reference assembly. (#1093)
- Disposed realms will not throw `ObjectDisposedException` when trying to access their members. Additionally, disposing a realm will not invalidate other instances on the same thread. (#1063)

## 0.81.0 (2016-12-14)

### Breaking Changes
* The `IQueryable<T>.ToNotifyCollectionChanged` extension methods that accept parameters are now deprecated. There is a new parameterless one that you should use instead. If you want to handle errors, you can do so by subscribing to the `Realm.OnError` event. (#938)
* `RealmResults<T>` is now marked `internal` and `Realm.All<T>()` will instead return `IQueryable<T>`. We've added a new extension method `IQueryable<T>.SubscribeForNotifications(NotificationCallbackDelegate<T>)` that allows subscribing for notifications. (#942)
* `Realm.CreateObject<T>` has been deprecated and will be removed in the next major release. (It could cause a dangerous data loss when using the synchronised realms coming soon, if a class has a PrimaryKey). (#998)
* `RealmConfiguration.ReadOnly` has been renamed to `RealmConfiguration.IsReadOnly` and is now a property instead of a field. (#858)
* `Realm.All` has been renamed to `Realm.GetAll` and the former has been obsoleted. (#858)
* `Realm.ObjectForPrimaryKey` has been renamed to `Realm.Find` and the former has been obsoleted. (#858)
* `Realm.Manage` has been renamed to `Realm.Add` and the former has been obsoleted. (#858)
* `RealmConfiguration.PathToRealm` has been renamed to `Realm.GetPathToRealm` and the former has been obsoleted. (#858)
* `RealmResults.NotificationCallback` has been extracted as a non-nested class and has been renamed to `NotificationCallbackDelegate`. (#858)
* `Realm.Close` has been removed in favor of `Realm.Dispose`. (#858)
* `RealmList<T>` is now marked `internal`. You should use `IList<T>` to define collection relationships. (#858)

### Enhancements
* In data-binding scenarios, if a setter is invoked by the binding outside of write transaction, we'll create an implicit one and commit it. This enables two-way data bindings without keeping around long-lived transactions. (#901)
* The Realm schema can now express non-nullable reference type properties with the new `[Required]` attribute. (#349)
* Exposed a new `Realm.Error` event that you can subscribe for to get notified for exceptions that occur outside user code. (#938)
* The runtime types of the collection, returned from `Realm.All` and the collection created for `IList<T>` properties on `RealmObject` now implement `INotifyCollectionChanged` so you can pass them for data-binding without any additional casting. (#938, #909)
* All RealmObjects implement `INotifyPropertyChanged`. This allows you to pass them directly for data-binding.
* Added `Realm.Compact` method that allows you to reclaim the space used by the Realm. (#968)
* `Realm.Add` returns the added object. (#931)
* Support for backlinks aka `LinkingObjects`. (#219)
* Added an `IList<T>.Move` extension method that allows you to reorder elements within the collection. For managed Lists, it calls a native method, so it is slightly more efficient than removing and inserting an item, but more importantly, it will raise the `CollectionChanged` with `NotifyCollectionChangedAction.Move` which will result in a nice move animation, rather than a reload of a ListView. (#995)

### Bug fixes
* Subscribing to `PropertyChanged` on a RealmObject and modifying an instance of the same object on a different thread will now properly raise the event. (#909)
* Using `Insert` to insert items at the end of an `IList` property will no longer throw an exception. (#978)

## 0.80.0 (2016-10-27)

### Breaking Changes
* This version updates the file format. Older versions will not be able to open files created with this version. (#846)
* `RealmList<T>` is now marked as internal. If you were using it anywhere, you should migrate to `IList<T>`. (#880)

### Enhancements
* iOS Linking all should work - we now add a [Preserve] attribue to all woven members of your `RealmObject` subclasses so you do not need to manually add `[Preserve(allMembers=true)]`  (#822)
* `Realm.Manage` calls are now much faster. You should prefer that to `Realm.CreateObject` unless you are setting only a few properties, while leaving the rest with default values. (#857)
* Added `bool update` argument to `Realm.Manage`. When `update: true` is passed, Realm will try to find and update a persisted object with the same PrimaryKey. If an object with the same PrimaryKey is not found, the umnamaged object is added. If the passed in object does not have a PrimaryKey, it will be added. Any related objects will be added or updated depending on whether they have PrimaryKeys. (#871)

    **NOTE**: cyclic relationships, where object references are not identical, will not be reconciled. E.g. this will work as expected:
    ```csharp
    var person = new Person { Name = "Peter", Id = 1 };
    person.Dog = new Dog();
    person.Dog.Owner = person;
    ```
    However this will not - it will set the Person's properties to the ones from the last instance it sees:
    ```csharp
    var person = new Person { Name = "Peter", Id = 1 };
    person.Dog = new Dog();
    person.Dog.Owner = new Person { Id = 1 };
    ```
    This is important when deserializing data from json, where you may have multiple instances of object with the same Id, but with different properties.

* `Realm.Manage` will no longer throw an exception if a managed object is passed. Instead, it will immediately return. (#871)
* Added non-generic version of `Realm.Manage`. (#871)
* Added support for nullable integer PrimaryKeys. Now you can have `long?` PrimaryKey property where `null` is a valid unique value. (#877)
* Added a weaver warning when applying Realm attributes (e.g. `[Indexed]` or `[PrimaryKey]`) on non-persisted properties. (#882)
* Added support for `==` and `!=` comparisons to realm objects in LINQ (#896), e.g.:
    ```csharp
    var peter = realm.All<Person>().FirstOrDefault(d => d.Name == "Peter");
    var petersDogs = realm.All<Dog>().Where(d => d.Owner == peter);
    ```
* Added support for `StartsWith(string, StringComparison)`, `EndsWith(string, StringComparison)`, and `Equals(string, StringComparison)` filtering in LINQ. (#893)

    **NOTE**: Currently only `Ordinal` and `OrdinalIgnoreCase` comparisons are supported. Trying to pass in a different one will result in runtime error. If no argument is supplied, `Ordinal` will be used.

## 0.78.1 (2016-09-15)

### Bug fixes
* `Realm.ObjectForPrimaryKey()` now returns null if it failed to find an object (#833).
* Querying anything but persisted properties now throws instead of causing a crash (#251 and #723)

Uses core 1.5.1

## 0.78.0 (2016-09-09)

### Breaking Changes
* The term `ObjectId` has been replaced with `PrimaryKey` in order to align with the other SDKs. This affects the `[ObjectId]` attribute used to decorate a property.

### Enhancements
* You can retrieve single objects quickly using `Realm.ObjectForPrimaryKey()` if they have a `[PrimaryKey]` property specified. (#402)
* Manual migrations are now supported. You can specify exactly how your data should be migrated when updating your data model. (#545)
* LINQ searches no longer throw a `NotSupportedException` if your integer type on the other side of an expression fails to exactly match your property's integer type.
* Additional LINQ methods now supported: (#802)
    * Last
    * LastOrDefault
    * FirstOrDefault
    * SingleOrDefault
    * ElementAt
    * ElementAtOrDefault

### Bug fixes
* Searching char field types now works. (#708)
* Now throws a RealmMigrationSchemaNeededException if you have changed a `RealmObject` subclass declaration and not incremented the `SchemaVersion` (#518)
* Fixed a bug where disposing a `Transaction` would throw an `ObjectDisposedException` if its `Realm` was garbage-collected (#779)
* Corrected the exception being thrown `IndexOutOfRangeException` to be  `ArgumentOutOfRangeException`

Uses core 1.5.1


## 0.77.2 (2016-08-11)

### Enhancements
* Setting your **Build Verbosity** to `Detailed` or `Normal` will now display a message for every property woven, which can be useful if you suspect errors with Fody weaving.
* Better exception messages will helo diagnose _EmptySchema_ problems (#739)
* Partial evaluation of LINQ expressions means more expressions types are supported as operands in binary expressions (#755)
* Support for LINQ queries that check for `null` against `string`, `byte[]` and `Nullable<T>` properties.
* Support for `string.IsNullOrEmpty` on persisted properties in LINQ queries.
* Schema construction has been streamlined to reduce overhead when opening a Realm
* Schema version numbers now start at 0 rather than UInt64.MaxValue

### Bug fixes
* `RealmResults<T>` should implement `IQueryable.Provider` implicitly (#752)
* Realms that close implicitly will no longer invalidate other instances (#746)

Uses core 1.4.2


## 0.77.1 (2016-07-25)

### Minor Changes
* Fixed a bug weaving pure PCL projects, released in v0.77.0 (#715)
* Exception messages caused by using incompatible arguments in LINQ now include the offending argument (#719)
* PCL projects using ToNotifyCollectionChanged may have crashed due to mismatch between PCL signatures and platform builds.

Uses core 1.4.0


## 0.77.0 (2016-07-18)

**Broken Version** - will not build PCL projects

### Breaking Changes
* Sort order change in previous version was reverted.

### Major Changes
* It is now possible to introspect the schema of a Realm. (#645)
* The Realm class received overloads for `Realm.CreateObject` and `Realm.All` that accept string arguments instead of generic parameters, enabling use of the `dynamic` keyword with objects whose exact type is not known at compile time. (#646)
* _To Many_ relationships can now be declared with an `IList<DestClass>` rather than requiring `RealmList<DestClass>`. This is **significantly faster** than using `RealmList` due to caching the list.   (Issue #287)
* Creating standalone objects with lists of related objects is now possible. Passing such an object into `Realm.Manage` will cause the entire object graph from that object down to become managed.

### Minor Changes
* Fixed a crash on iOS when creating many short-lived realms very rapidly in parallel (Issue #653)
* `RealmObject.IsValid` can be called to check if a managed object has been deleted
* Accessing properties on invalid objects will throw an exception rather than crash with a segfault (#662)
* Exceptions thrown when creating a Realm no longer leave a leaking handle (Issue #503)

Uses core 1.4.0


## 0.76.1 (2016-06-15)

### Minor Changes
* The `Realm` static constructor will no longer throw a `TypeLoadException` when there is an active `System.Reflection.Emit.AssemblyBuilder` in the current `AppDomain`.
* Fixed `Attempting to JIT compile` exception when using the Notifications API on iOS devices. (Issue #620)

### Breaking Changes
No API change but sort order changes slightly with accented characters grouped together and some special characters sorting differently. "One third" now sorts ahead of "one-third".

It uses the table at ftp://ftp.unicode.org/Public/UCA/latest/allkeys.txt

It groups all characters that look visually identical, that is, it puts a, à, å together and before ø, o, ö even. This is a flaw because, for example, å should come last in Denmark. But it's the best we can do now, until we get more locale aware.

Uses core 1.1.2

## 0.76.0 (2016-06-09)

### Major Changes
* `RealmObject` classes will now implicitly implement `INotifyPropertyChanged` if you specify the interface on your class. Thanks to [Joe Brock](https://github.com/jdbrock) for this contribution!

### Minor Changes
* `long` is supported in queries (Issue #607)
* Linker error looking for `System.String System.String::Format(System.IFormatProvider,System.String,System.Object)` fixed (Issue #591)
* Second-level descendants of `RealmObject` and static properties in `RealmObject` classes now cause the weaver to properly report errors as we don't (yet) support those. (Issue #603)
* Calling `.Equals()` on standalone objects no longer throws. (Issue #587)


## 0.75.0 (2016-06-02)

### Breaking Changes
* File format of Realm files is changed. Files will be automatically upgraded but opening a Realm file with older versions of Realm is not possible. NOTE: If you were using the Realm Browser specified for the old format you need to upgrade. Pick up the newest version [here](https://itunes.apple.com/app/realm-browser/id1007457278).
* `RealmResults<T>` no longer implicitly implements `INotifyCollectionChanged`. Use the new `ToNotifyCollectionChanged` method instead.

### Major Changes
* `RealmResults<T>` can be observed for granular changes via the new `SubscribeForNotifications` method.
* `Realm` gained the `WriteAsync` method which allows a write transaction to be executed on a background thread.
* Realm models can now use `byte[]` properties to store binary data.
* `RealmResults<T>` received a new `ToNotifyCollectionChanged` extension method which produces an `ObservableCollection<T>`-like wrapper suitable for MVVM data binding.

### Minor Fixes
* Nullable `DateTimeOffset` properties are supported now.
* Setting `null` to a string property will now correctly return `null`
* Failure to install Fody will now cause an exception like "Realms.RealmException: Fody not properly installed. RDB2_with_full_Realm.Dog is a RealmObject but has not been woven." instead of a `NullReferenceException`
* The PCL `RealmConfiguration` was missing some members.
* The Fody weaver is now discoverable at non-default nuget repository paths.


## 0.74.1 Released (2016-05-10)

### Minor Fixes
* Realms now refresh properly on Android when modified in other threads/processes.
* Fixes crashes under heavy combinations of threaded reads and writes.

### Minor Changes
* The two `Realm` and `RealmWeaver` NuGet packages have been combined into a single `Realm` package.
* The `String.Contains(String)`, `String.StartsWith(String)`, and `String.EndsWith(String)` methods now support variable expressions. Previously they only worked with literal strings.
* `RealmResults<T>` now implements `INotifyCollectionChanged` by raising the `CollectionChanged` event with `NotifyCollectionChangedAction.Reset` when its underlying table or query result is changed by a write transaction.

## 0.74.0 Private Beta (2016-04-02)

### Major Changes
* The Realm assembly weaver now submits anonymous usage data during each build, so we can track statistics for unique builders, as done with the Java, Swift and Objective-C products (issue #182)
* `Realm.RemoveRange<>()` and `Realm.RemoveAll<>()` methods added to allow you to delete objects from a realm.
* `Realm.Write()` method added for executing code within an implicitly committed transaction
* You can now restrict the classes allowed in a given Realm using `RealmConfiguration.ObjectClasses`.
* LINQ improvements:
  * Simple bool searches work without having to use `== true` (issue #362)
  * ! operator works to negate either simple bool properties or complex expressions (issue #77)
  * Count, Single and First can now be used after a Where expression,  (#369) eg <br />
    `realm.All<Owner>().Where(p => p.Name == "Dani").First();` as well as with a lambda expression <br />
    `realm.All<Owner>().Single( p => p.Name == "Tim");`
  * Sorting is now provided using the `OrderBy`, `OrderByDescending`, `ThenBy` and `ThenByDescending` clauses. Sorts can be applied to results of a query from a `Where` clause or sorting the entire class by applying after `All<>`.
  * The `String.Contains(String)`, `String.StartsWith(String)`, and `String.EndsWith(String)` methods can now be used in Where clauses.
  * DateTimeOffset properties can be compared in queries.
* Support for `armeabi` builds on old ARM V5 and V6 devices has been removed.

### Minor Changes
* Finish `RealmList.CopyTo` so you can apply `ToList` to related lists (issue #299)
* NuGet now inserts `libwrappers.so` for Android targets using `$(SolutionDir)packages` so it copes with the different relative paths in cross-platform (Xamarin Forms) app templates vs pure Android templates.
* `Realm.RealmChanged` event notifies you of changes made to the realm
* `Realm.Refresh()` makes sure the realm is updated with changes from other threads.


## 0.73.0 Private Beta (2016-02-26)

### Major Changes
* `RealmConfiguration.EncryptionKey` added so files can be encrypted and existing encrypted files from other Realm sources opened (assuming you have the key)


### Minor Fixes
* For PCL users, if you use `RealmConfiguration.DefaultConfiguration` without having linked a platform-specific dll, you will now get the warning message with a `PlatformNotSupportedException`. Previously threw a `TypeInitExepction`.
* Update to Core v0.96.2 and matching ObjectStore (issue #393)


## 0.72.1 Private Beta (2016-02-15)

No functional changes. Just added library builds for Android 64bit targets `x86_64` and `arm64-v8a`.


## 0.72.0 Private Beta (2016-02-13)
-
Uses Realm core 0.96.0

### Major Changes

* Added support for PCL so you can now use the NuGet in your PCL GUI or viewmodel libraries.

## 0.71.1 Private Beta (2016-01-29)

### Minor Fixes

Building IOS apps targeting the simulator sometimes got an error like:

    Error MT5209: Native linking error...building for iOS simulator,
    but linking in object file built for OSX, for architecture i386 (MT5209)

This was fixed by removing a redundant simulator library included in NuGet


## 0.71.0 Private Beta (2016-01-25)

Uses Realm core 0.95.6.

### Platform Changes
Now supporting:

* Xamarin Studio on Mac - IOS and Android
* Xamarin Studio on Windows -  Android
* Visual Studio on Windows -  IOS and Android


### Major Changes

* Added Android support as listed above.
* Added `RealmConfiguration` to provide reusable way to specify path and other settings.
* Added `Realm.Equals`, `Realm.GetHashCode` and `Realm.IsSameInstance` to provide equality checking so you can confirm realms opened in the same thread are equal (shared internal instance).
* Added `Realm.DeleteFiles(RealmConfiguration)` to aid in cleaning up related files.
* Added nullable basic types such as `int?`.
* Optimised `Realm.All<userclass>().Count()` to get rapid count of all objects of given class.
* Related lists are now supported in standalone objects.

#### LINQ
* `Count()` on `Where()` implemented.
* `Any()` on `Where()` implemented.
* `First( lambda )` and `Single( lambda )` implemented.
* Significant optimisation of `Where()` to be properly lazy, was instantiating all objects internally.


### API-Breaking Changes

* `[PrimaryKey]` attribute renamed `[ObjectId]`.
* `Realm.Attach(object)` renamed `Manage(object)`.
* Lists of related objects are now declared with `IList<otherClass>` instead of `RealmList`.

### Bug fixes

* Bug that caused a linker error for iPhone simulator fixed (#375)


## 0.70.0 First Private Beta (2015-12-08)

Requires installation from private copy of NuGet download.

### State

* Supported IOS with Xamarin Studio only.
* Basic model and read/write operations with simple LINQ `Where` searches.
* NuGet hosted as downloads from private realm/realm-dotnet repo.<|MERGE_RESOLUTION|>--- conflicted
+++ resolved
@@ -4,20 +4,25 @@
 * None
 
 ### Fixed
-* None
+* Having a query with a number of predicates ORed together may result in a crash on some platforms (strict weak ordering check failing on iphone). (Core 14.13.0)
 
 ### Compatibility
 * Realm Studio: 15.0.0 or later.
 
 ### Internal
-* Using Core x.y.z.
-
-<<<<<<< HEAD
+* Using Core 20.1.0.
+
 ## 20.0.0 (2024-09-09)
 
 ### Breaking Changes
 * Removed all functionality related to App Services/Atlas Device Sync.
-=======
+
+### Compatibility
+* Realm Studio: 15.0.0 or later.
+
+### Internal
+* Using Core 20.0.1.
+
 ## 12.5.0 (2025-01-02)
 
 ### Breaking Changes
@@ -37,7 +42,6 @@
 ### Internal
 * Using Core 14.13.0.
 
->>>>>>> d44ca659
 ## 12.4.1 (2024-09-16)
 
 ### Fixed
@@ -47,12 +51,9 @@
 * Realm Studio: 15.0.0 or later.
 
 ### Internal
-<<<<<<< HEAD
 * Using Core 20.0.1.
 * Using Core x.y.z.
-=======
 * Using Core 14.12.0.
->>>>>>> d44ca659
 
 ## 12.4.0 (2024-08-25)
 
