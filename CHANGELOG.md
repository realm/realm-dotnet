--- conflicted
+++ resolved
@@ -2,7 +2,6 @@
 ------------------
 
 ### Enhancements
-<<<<<<< HEAD
 - Added support for collections of primitive values. You can now define properties as `IList<T>` where `T` can be any
 type supported by Realm, except for another `IList`. As a result, a lot of methods that previously had constraints on
 `RealmObject` now accept any type and may throw a runtime exception if used with an unsupported type argument.
@@ -11,7 +10,6 @@
 ### Bug fixes
 
 ### Breaking Changes
-=======
 - Added `HelpLink` pointing to the relevant section of the documentation to most Realm exceptions. ([#1521](https://github.com/realm/realm-dotnet/pull/1521))
 - Added `RealmObject.GetBacklinks` API to dynamically obtain all objects referencing the current one. ([#1533](https://github.com/realm/realm-dotnet/pull/1533))
 - Added a new exception type, `PermissionDeniedException`, to denote permission denied errors when working with synchronized Realms that
@@ -24,7 +22,6 @@
 
 ### Breaking Changes
 - `Realm.CreateObject(string className)` now has additional parameter `object primaryKey`. You *must* pass that when creating a new object using the dynamic API. If the object you're creating doesn't have primary key declared, pass `null`. ([#1381](https://github.com/realm/realm-dotnet/pull/1381))
->>>>>>> d51b38af
 
 1.6.0 (2017-08-14)
 ------------------
