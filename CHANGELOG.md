## vNext (TBD)

### Enhancements
<<<<<<< HEAD
=======
* Added two client reset handlers, `RecoverUnsyncedChangesHandler` and `RecoverOrDiscardUnsyncedChangesHandler`, that try to automatically merge the unsynced local changes with the remote ones in the event of a client reset. Specifically with `RecoverOrDiscardUnsyncedChangesHandler`, you can fallback to the discard local strategy in case the automatic merge can't be performed as per your server's rules. These new two stragegies simplify even more the handling of client reset events when compared to `DiscardUnsyncedChangesHandler`.`RecoverOrDiscardUnsyncedChangesHandler` is going to be the default from now on. An example is as follows
  ```cs
  var conf = new PartitionSyncConfiguration(partition, user)
  {
    ClientResetHandler = new RecoverOrDiscardUnsyncedChangesHandler
    {
      // As always, the following callbacks are optional

      OnBeforeReset = (beforeFrozen) =>
      {
        // executed right before a client reset is about to happen
      },
      OnAfterRecovery = (beforeFrozen, after) =>
      {
        // executed right after an automatic recovery from a client reset has completed
      },
      OnAfterDiscard = (beforeFrozen, after) =>
      {
        // executed after an automatic recovery from a client reset has failed but the DiscardUnsyncedChanges fallback has completed
      },
      ManualResetFallback = (session, err) =>
      {
        // handle the reset manually
      }
    }
  };
  ```
  (PR [#2745](https://github.com/realm/realm-dotnet/issues/2745))
>>>>>>> 6a4e2951
* None

### Fixed
* None

### Compatibility
* Realm Studio: 11.0.0 or later.

### Internal
* Using Core x.y.z.

## 10.15.1 (2022-08-08)

### Fixed
* Fixed an issue introduced in 10.15.0 that would prevent non-anonoymous user authentication against Atlas App Services. (Issue [#2987](https://github.com/realm/realm-dotnet/issues/2987))
* Added override to `User.ToString()` that outputs the user id and provider. (PR [#2988](https://github.com/realm/realm-dotnet/pull/2988))
* Added == and != operator overloads to `User` that matches the behavior of `User.Equals`. (PR [#2988](https://github.com/realm/realm-dotnet/pull/2988))

### Compatibility
* Realm Studio: 12.0.0 or later.

### Internal
* Using Core x.y.z.

## 10.15.0 (2022-08-05)

### Enhancements
<<<<<<< HEAD
* Added support in flexible sync for all the new client reset handlers (`AutomaticRecoveryHandler` and `DiscardLocalResetHandler`). (PR [#2745](https://github.com/realm/realm-dotnet/issues/2745))
* Preview support for .NET 6 with Mac Catalyst and MAUI. (PR [#2959](https://github.com/realm/realm-dotnet/pull/2959))
* Added two client reset handlers, `RecoverUnsyncedChangesHandler` and `RecoverOrDiscardUnsyncedChangesHandler`, that try to automatically merge the unsynced local changes with the remote ones in the event of a client reset. Specifically with `RecoverOrDiscardUnsyncedChangesHandler`, you can fallback to the discard local strategy in case the automatic merge can't be performed as per your server's rules. These new two stragegies simplify even more the handling of client reset events when compared to `DiscardUnsyncedChangesHandler`.`RecoverOrDiscardUnsyncedChangesHandler` is going to be the default from now on. An example is as follows
  ```cs
  var conf = new PartitionSyncConfiguration(partition, user)
  {
    ClientResetHandler = new RecoverOrDiscardUnsyncedChangesHandler
    {
      // As always, the following callbacks are optional

      OnBeforeReset = (beforeFrozen) =>
      {
        // executed right before a client reset is about to happen
      },
      OnAfterRecovery = (beforeFrozen, after) =>
      {
        // executed right after an automatic recovery from a client reset has completed
      },
      OnAfterDiscard = (beforeFrozen, after) =>
      {
        // executed after an automatic recovery from a client reset has failed but the DiscardUnsyncedChanges fallback has completed
      },
      ManualResetFallback = (session, err) =>
      {
        // handle the reset manually
      }
    }
  };
  ```
  (PR [#2745](https://github.com/realm/realm-dotnet/issues/2745))
=======
* Preview support for .NET 6 with Mac Catalyst and MAUI. (PR [#2959](https://github.com/realm/realm-dotnet/pull/2959))
>>>>>>> 6a4e2951
* Reduce use of memory mappings and virtual address space (Core upgrade)

### Fixed
* Fix a data race when opening a flexible sync Realm (Core upgrade).
* Fixed a missing backlink removal when setting a `RealmValue` from a `RealmObject` to null or any other non-RealmObject value. Users may have seen exception of "key not found" or assertion failures such as `mixed.hpp:165: [realm-core-12.1.0] Assertion failed: m_type` when removing the destination object. (Core upgrade)
* Fixed an issue on Windows that would cause high CPU usage by the sync client when there are no active sync sessions. (Core upgrade)
* Improved performance of sync clients during integration of changesets with many small strings (totalling > 1024 bytes per changeset) on iOS 14, and devices which have restrictive or fragmented memory. (Core upgrade)
* Fix exception when decoding interned strings in realm-apply-to-state tool. (Core upgrade)
* Fix a data race when committing a transaction while multiple threads are waiting for the write lock on platforms using emulated interprocess condition variables (most platforms other than non-Android Linux). (Core upgrade)
* Fix some cases of running out of virtual address space (seen/reported as mmap failures) (Core upgrade)
* Decimal128 values with more than 110 significant bits were not synchronized correctly with the server (Core upgrade)

### Compatibility
* Realm Studio: 12.0.0 or later.

### Internal
* Using Core 12.4.0.

## 10.14.0 (2022-06-02)

### Enhancements
* Added a more efficient replacement for `Realm.WriteAsync`. The previous API would start a background thread, open the Realm there and run a synchronous write transaction on the background thread. The new API will asynchronously acquire the write lock (begin transaction) and asynchronously commit the transaction, but the actual write block will execute on the original thread. This means that objects/queries captured before the block can be used inside the block without relying on threadsafe references. Importantly, you can mix and match async and sync calls. And when calling any `Realm.WriteAsync` on a background thread the call is just run synchronously, so you should use `Realm.Write` for readability sake. The new API is made of `Realm.WriteAsync<T>(Func<T> function, CancellationToken cancellationToken)`, `Realm.WriteAsync(Action action, CancellationToken cancellationToken)`, `Realm.BeginWriteAsync(CancellationToken cancellationToken)` and `Transaction.CommitAsync(CancellationToken cancellationToken)`. While the `Transaction.Rollback()` doesn't need an async counterpart. The deprecated API calls are `Realm.WriteAsync(Action<Realm> action)`, `Real.WriteAsync<T>(Func<Realm, IQueryable<T>> function)`, `Realm.WriteAsync<T>(Func<Realm, IList<T>> function)` and `Realm.WriteAsync<T>(Func<Realm, T> function)`. Here is an example of usage:
  ```csharp
  using Realms;

  var person = await _realm.WriteAsync(() =>
  {
    return _realm.Add(
      new Person
      {
        FirstName = "Marco"
      });
  });

  // you can use/modify person now
  // without the need of using ThreadSafeReference
  ```
  (PR [#2899](https://github.com/realm/realm-dotnet/pull/2899))
* Added the method `App.DeleteUserFromServerAsync` to delete a user from the server. It will also invalidate the user locally as well as remove all their local data. It will not remove any data the user has uploaded from the server. (Issue [#2675](https://github.com/realm/realm-dotnet/issues/2675))
* Added boolean property `ChangeSet.IsCleared` that is true when the collection gets cleared. Also Realm collections now raise `CollectionChanged` event with action `Reset` instead of `Remove` when the collections is cleared. Please note that this will work only with collection properties, such as `IList` and `ISet`. (Issue [#2856](https://github.com/realm/realm-dotnet/issues/2856))
* Added `PopulateInitialSubscriptions` to `FlexibleSyncConfiguration` - this is a callback that will be invoked the first time a Realm is opened. It allows you to create the initial subscriptions that will be added to the Realm before it is opened. (Issue [#2913](https://github.com/realm/realm-dotnet/issues/2913))
* Bump the SharedInfo version to 12. This requires update of any app accessing the file in a multiprocess scenario, including Realm Studio.
* The sync client will gracefully handle compensating write error messages from the server and pass detailed info to the SDK's sync error handler about which objects caused the compensating write to occur. ([#5528](https://github.com/realm/realm-core/pull/5528))

### Fixed
* Adding an object to a Set, deleting the parent object, and then deleting the previously mentioned object causes crash ([#5387](https://github.com/realm/realm-core/issues/5387))
* Flexible sync would not correctly resume syncing if a bootstrap was interrupted ([#5466](https://github.com/realm/realm-core/pull/5466))
* Flexible sync will now ensure that a bootstrap from the server will only be applied if the entire bootstrap is received - ensuring there are no orphaned objects as a result of changing the read snapshot on the server ([#5331](https://github.com/realm/realm-core/pull/5331))
* Partially fix a performance regression in write performance on Apple platforms. Committing an empty write transaction is ~10x faster than 10.13.0, but still slower than pre-10.7.1 due to using more crash-safe file synchronization (since v10.7.1). (Swift issue [#7740](https://github.com/realm/realm-swift/issues/7740)).

### Compatibility
* Realm Studio: 12.0.0 or later.

### Internal
* Using Core 12.1.0.

## 10.13.0 (2022-05-18)

### Enhancements
* Added the functionality to convert Sync Realms into Local Realms and Local Realms into Sync Realms. (Issue [#2746](https://github.com/realm/realm-dotnet/issues/2746))
* Added support for a new client reset strategy, called [Discard Unsynced Changes](https://docs.mongodb.com/realm/sync/error-handling/client-resets/#discard-unsynced-changes). This new stragegy greatly simplifies the handling of a client reset event on a synchronized Realm.
This addition makes `Session.Error` **deprecated**. In order to temporarily continue using the current `Session.Error` the following must be done:
  ```csharp
    var conf = new PartitionSyncConfiguration(partition, user)
    {
      ClientResetHandler = new ManualRecoveryHandler();
    };
  ```
  In order to take advantage of the new **Discard Unsynced Changes** feature, the following should be done (all callbacks are optional):
  ```csharp
    var conf = new PartitionSyncConfiguration(partition, user)
    {
      ClientResetHandler = new DiscardLocalResetHandler
      {
        OnBeforeReset = (beforeFrozen) =>
        {
          // executed right before a client reset is about to happen
        },
        OnAfterReset = (beforeFrozen, after) =>
        {
          // executed right after a client reset is has completed
        },
        ManualResetFallback = (session, err) =>
        {
          // handle the reset manually
        }
      }
    };
  ```
  If, instead, you want to continue using the manual solution even after the end of the deprecation period, the following should be done
  ```csharp
    var conf = new PartitionSyncConfiguration(partition, user)
    {
      ClientResetHandler = new ManualRecoveryHandler((sender, e) =>
      {
          // user's code for manual recovery
      });
  ```

### Fixed
* Fixed a `System.DllNotFoundException` being thrown by Realm APIs at startup on Xamarin.iOS (Issue [#2926](https://github.com/realm/realm-dotnet/issues/2926), since 10.12.0)

### Compatibility
* Realm Studio: 11.0.0 or later.

### Internal
* Using Core 11.14.0.

## 10.12.0 (2022-05-05)

### Enhancements
* Preview support for .NET 6 with iOS, Android, and MAUI.
  We've added tentative support for the new .NET 6 Mobile workloads (except MacCatalyst, which will be enabled later). The .NET tooling itself is still in preview so we don't have good test coverage of the new platforms just yet. Please report any issues you find at https://github.com/realm/realm-dotnet/issues/new/choose.

### Compatibility
* Realm Studio: 11.0.0 or later.

### Internal
* Using Core 11.14.0.

## 10.11.2 (2022-04-12)

### Fixed
* Fixed corruption bugs when encryption is used. (Core Issue [#5360](https://github.com/realm/realm-core/issues/5360))

### Compatibility
* Realm Studio: 11.0.0 or later.

### Internal
* Using Core 11.14.0.

## 10.11.1 (2022-03-31)

### Fixed
* Fixed an issue that would cause the managed HttpClientHandler to be used in Xamarin applications, even if the project is configured to use the native one. (Issue [#2892](https://github.com/realm/realm-dotnet/issues/2892))

### Compatibility
* Realm Studio: 11.0.0 or later.

### Internal
* Using Core 11.12.0.

## 10.11.0 (2022-03-28)

### Enhancements
* Added property `Session.ConnectionState` to get a `Session`'s `SessionConnectionState`. Additionally, `Session` now implements `INotifyPropertyChanged` so that you can listen for changes on `Session.ConnectionState`. (Issue [#2801](https://github.com/realm/realm-dotnet/issues/2801))
* Realm now supports running on Windows ARM64 for .NET Framework, .NET Core, and UWP apps. (Issues [#2704](https://github.com/realm/realm-dotnet/issues/2704) and [#2817](https://github.com/realm/realm-dotnet/issues/2817))
* Added a property `AppConfiguration.HttpClientHandler` that allows you to override the default http client handler used by the Realm .NET SDK to make http calls. Note that this only affects the behavior of http calls, such as user login, function calls, and remote mongodb calls. The sync client uses a native websocket implementation and will not use the provided message handler. (Issue [#2865](https://github.com/realm/realm-dotnet/issues/2865))

### Fixed
* [Unity] Fixed an issue that caused the weaver to fail when invoked via the `Tools->Realm->Weave Assemblies` editor menu with the error `UnityEngine.UnityException: get_dataPath can only be called from the main thread`. (Issue [#2836](https://github.com/realm/realm-dotnet/issues/2836))
* Fixed an issue that caused `RealmInvalidObjectException` to be caused when enumerating an invalid Realm collection (e.g. a list belonging to a deleted object). (Issue [#2840](https://github.com/realm/realm-dotnet/issues/2840))
* Query parser would not accept "in" as a property name (Core Issue [#5312](https://github.com/realm/realm-core/issues/5312))
* Application would sometimes crash with exceptions like 'KeyNotFound' or assertion "has_refs()". Other issues indicating file corruption may also be fixed by this. The one mentioned here is the one that lead to solving the problem. (Core Issue [#5283](https://github.com/realm/realm-core/issues/5283))

### Compatibility
* Realm Studio: 11.0.0 or later.

### Internal
* Using Core 11.12.0.
* Enabled running Benchmarks on iOS devices by turning on the interpreter for some windows assemblies.

## 10.10.0 (2022-02-28)

### Guid representation issue

This release fixes a major bug in the way Guid values are stored in the database. It provides an automatic migration for local (non-synchronized) databases, but extra caution is needed when upgrading an app that uses Sync.

#### **Context**

A Guid is represented by 4 components - `int`, `short`, `short`, and a `byte[8]`. Microsoft's Guids diverge from the UUID spec in that they encode the first three components with the endianness of the system (little-endian for all modern CPUs), while UUIDs encode their components as big-endian. The end result is that the same bytes have a different string representations when interpreted as a `Guid` by the .NET SDK vs when interpreted as a `UUID` by the Realm Database - e.g. `f2952191-a847-41c3-8362-497f92cb7d24` vs `912195f2-47a8-c341-8362-497f92cb7d24` (note the swapping of bytes in the first three components). You can see the issue by opening a database created by the .NET SDK in Realm Studio and inspecting the values for Guid properties.

#### **Fix**

The fix we're providing is to adjust the behavior of the .NET SDK to read/write Guids to the database with big-endian representation. This means that the SDK and the database will consistently display the same values. This has some implications which are described in the Local- and Synchronized Realms sections.

#### **Local Realms**

For local Realms, we're executing a one-time migration the first time the Realm is opened with the new SDK. During this migration, we'll update all Guid fields to big-endian format. This means that their string representation will remain the same, but the value in the database will change to match it. This means that the upgrade process should be seamless, but if you decide to downgrade to an older version of the SDK, you'll see the byte order get flipped. The migration will not execute multiple times, even if you downgrade.

#### **Synchronized Realms**

There's no client migration provided for synchronized Realms. This is because the distributed nature of the system would mean that there will inevitably be a period of inconsistent state. Instead, the values of the `Guid` properties are read as they're already stored in the database, meaning the string representation will be flipped compared to previous versions of the SDK but it will now match the representation in Atlas/Compass/Realm Studio. There are three general groups your app will fall under:
* If you don't care about the string values of Guid properties on the client, then you don't need to do anything. The values will still be unique and valid Guids.
* If you do use the string guid values from the client app - e.g. to correlate user ids with a CMS, but have complete control over your client devices - e.g. because this an internal company app, then it's advised that you execute a one-time migration of the data in Atlas and force all users to upgrade to the latest version of the app.
* If you can't force all users to update at the same time, you can do a live migration by adding an extra property for each Guid property that you have and write a trigger function that will migrate the data between the two. The old version of the app will write to the original property, while the new version will write to the new property and the trigger will convert between the two.

If you are using sync and need to update to the latest version of the SDK but are not ready to migrate your data yet, see the `Opting out` section.

#### **Opting out**

If for some reason, you want to opt out of the fixed behavior, you can temporarily opt out of it by setting the `Realm.UseLegacyGuidRepresentation` property to `true`. This is not recommended but can be used when you need more time to test out the migration while still getting bugfixes and other improvements. Setting it to `true` does two things:
1. It brings back the pre-10.10.0 behavior of reading/writing Guid values with little-endian representation.
1. It disables the migration code for local Realms. Note that it will not revert the migration if you already opened the Realm file when `UseLegacyGuidRepresentation` was set to `false`.

### Enhancements
* Lifted a limitation that would prevent you from changing the primary key of objects during a migration. It is now possible to do it with both the dynamic and the strongly-typed API:
  ```csharp
  var config = new RealmConfiguration
  {
    SchemaVersion = 5,
    MigrationCallback = (migration, oldVersion) =>
    {
      // Increment the primary key value of all Foos
      foreach (var obj in migration.NewRealm.All<Foo>())
      {
        obj.Id = obj.Id + 1000;
      }
    }
  }
  ```
* [Unity] The Realm menu item in the Unity Editor was moved to `Tools/Realm` to reduce clutter and align with other 3rd party editor plugins. (Issue [#2807](https://github.com/realm/realm-dotnet/issues/2807))

### Fixed
* Fixed an issue with xUnit tests that would cause `System.Runtime.InteropServices.SEHException` to be thrown whenever Realm was accessed in a non-async test. (Issue [#1865](https://github.com/realm/realm-dotnet/issues/1865))
* Fixed a bug that would lead to unnecessary metadata allocation when freezing a realm. (Issue [#2789](https://github.com/realm/realm-dotnet/issues/2789))
* Fixed an issue that would cause Realm-managed objects (e.g. `RealmObject`, list, results, and so on) allocated during a migration block to keep the Realm open until they are garbage collected. This had subtle implications, such as being unable to delete the Realm shortly after a migration or being unable to open the Realm with a different configuration. (PR [#2795](https://github.com/realm/realm-dotnet/pull/2795))
* Fixed an issue that prevented Unity3D's IL2CPP compiler to correctly process one of Realm's dependencies. (Issue [#2666](https://github.com/realm/realm-dotnet/issues/2666))
* Fixed the osx runtime path in the Realm NuGet package to also apply to Apple Silicon (universal) architectures (Issue [#2732](https://github.com/realm/realm-dotnet/issues/2732))

### Compatibility
* Realm Studio: 11.0.0 or later.

### Internal
* Using Core 11.10.0

## 10.9.0 (2022-01-21)

### Enhancements
* Added support for a new mode of synchronization with MongoDB Realm, called ["Flexible Sync"](https://docs.mongodb.com/realm/sync/data-access-patterns/flexible-sync/). When using Flexible Sync, the client decides which queries it's interested in and asks the server for all objects matching these queries. The matching objects will be stored in a local Realm, just like before and can be queried and accessed while offline. This feature is in beta, so feedback - both positive and negative - is greatly appreciated and, as usual, we don't recommend using it for production workloads yet.
  * Added a new configuration type, called `FlexibleSyncConfiguration`. Use this type to get a `Realm` instance that uses the new synchronization mode with the server.
  * Deprecated the `SyncConfiguration` class in favor of `PartitionSyncConfiguration`. The two classes are equivalent and the new type is introduced to better contrast with `FlexibleSyncConfiguration`. The two types are equivalent and allow you to open a `Realm` instance that is using the old "Partition Sync" mode.
  * Added a new type, called `SubscriptionSet`. It is a collection, holding the various active query subscriptions that have been created for this Realm. This collection can be accessed via the `Realm.Subscriptions` property. It will be `null` for local and partition sync Realms and non-null for flexible sync Realms.

  A minimal example would look like this:
  ```csharp
  var config = new FlexibleSyncConfiguration(user);
  var realm = Realm.GetInstance(config);

  // Add a new subscription
  realm.Subscriptions.Update(() =>
  {
    var year2022 = new DateTimeOffset(2022, 1, 1);
    var saleOrders = realm.All<SaleOrder>().Where(o => o.Created > year2022);
    realm.Subscriptions.Add(saleOrders);
  });

  // Wait for the server to acknowledge the subscription and return all objects
  // matching the query
  await realm.Subscriptions.WaitForSynchronizationAsync();

  // Now we have all orders that existed on the server at the time of
  // subscribing. From now on, the server will send us updates as new
  // orders get created.
  var orderCount = realm.All<SaleOrder>().Count();
  ```
  * Multiple subscriptions can be created for queries on the same class, in which case they'll be combined with a logical `OR`. For example, if you create a subscription for all orders created in 2022 and another for all orders created by the current user, your local Realm will contain the union of the two result sets.
  * Subscriptions can be named (which makes it easier to unsubscribe) or unnamed. Adding multiple unnamed subscriptions with the same query is a no-op.
  * Modifying the set of active subscriptions is an expensive operation server-side, even if the resulting diff is not large. This is why we recommend batching subscription updates as much as possible to avoid overloading the server instance. A good practice is to declare the user subscriptions upfront - usually the first time the Realm is opened, and only update them when absolutely necessary.
  * Find more information about the API and current limitations in the [docs](https://docs.mongodb.com/realm/sdk/dotnet/fundamentals/realm-sync/).

### Compatibility
* Realm Studio: 11.0.0 or later.

### Internal
* Using Core 11.8.0.
* Release tests are executed against realm-qa instead of realm-dev. (PR [#2771](https://github.com/realm/realm-dotnet/pull/2771))

## 10.8.0 (2022-01-17)

### Enhancements
* Added the `RealmConfigurationBase.FallbackPipePath` property. In the majority of cases this property can be left null, but it should be used when a realm is opened on a filesystem where named pipes cannot be created, such as external storage on Android that uses FAT32. In this case the path needs to point to a location on another filesystem where named pipes can be created. (PR [#2766](https://github.com/realm/realm-dotnet/pull/2766))
* Added support arithmetric operations (+, -, *, /) in the string-based query syntax (`realm.All<Foo>().Filter("some-query")`). Operands can be properties and/or constants of numeric types (integer, float, double or Decimal128). You can now write a query like `"(age + 5) * 2 > child.age"`. (Core upgrade)

### Fixed
* Fixed a race condition that could result in `Sharing violation on path ...` error when opening a Unity project on macOS. (Issue [#2720](https://github.com/realm/realm-dotnet/issues/2720), fix by [@tomkrikorian](https://github.com/tomkrikorian))
* Fixed an error being thrown when `Realm.GetInstance` is called multiple times on a readonly Realm. (Issue [#2731](https://github.com/realm/realm-dotnet/pull/2731))
* Fixed a bug that would result in the `LIMIT` clause being ignored when `Count()` is invoked on a `IQueryable` - e.g. expressions like `realm.All<Foo>().Filter("Bar > 5 LIMIT(1)).Count()` would ignore the limit in the string-based predicate and return the count of all matches. (Issue [#2755](https://github.com/realm/realm-dotnet/issues/2755))
* Fixed the logic in `RealmResultsVisitor.TraverseSort` to allow sorting on interface properties. (Issue [#1373](https://github.com/realm/realm-dotnet/issues/1373), contribution by @daawaan)

### Compatibility
* Realm Studio: 11.0.0 or later.

### Internal
* Using Core 11.8.0.
* Updated naming of prerelease packages to use lowercase "pr" - e.g. `10.7.1-pr-2695.1703` instead of `10.7.1-PR-2695.1703`. (PR [#2765](https://github.com/realm/realm-dotnet/pull/2765))
* Migrated from using the cli to import/export applications to configuring them via the admin API. (PR [#2768](https://github.com/realm/realm-dotnet/pull/2768))

## 10.7.1 (2021-11-19)

### Fixed
* A sync user's Realm was not deleted when the user was removed if the Realm path was too long such that it triggered the fallback hashed name (this is OS dependant but is 300 characters on linux). (Core upgrade)
* Don't keep trying to refresh the access token if the client's clock is more than 30 minutes ahead. (Core upgrade)
* Don't sleep the sync thread artificially if an auth request fails. This could be observed as a UI hang on applications when sync tries to connect after being offline for more than 30 minutes. (Core upgrade)

### Compatibility
* Realm Studio: 11.0.0 or later.

### Internal
* Using Core 11.6.1.

## 10.7.0 (2021-11-09)

### Enhancements
* Added the `Realm.SyncSession` property which will return the sync session for this Realm if the Realm is a synchronized one or `null` for local Realms. This is replacing the `GetSession(this Realm)` extension method which is now deprecated. (PR [#2711](https://github.com/realm/realm-dotnet/pull/2711))

### Fixed
* Fixed a bug that would result in a `RealmException` being thrown when opening a readonly Realm with schema that is a superset of the schema on disk. Now the code will just work and treat any classes not present in the on-disk schema to be treated as empty collections - e.g. `realm.All<ThisIsNotInOnDiskSchema>().Count == 0`. (Issue [#2619](https://github.com/realm/realm-dotnet/issues/2619))
* Fixed a bug that would create a "Documents" folder in the binary app folder when the ransomware protection in Windows is turned on. (Issue [#2685](https://github.com/realm/realm-dotnet/pull/2685))
* Fixed an issue that would cause incorrect property implementation to be generated if `PropertyChanged.Fody` runs after the Realm weaver. (Issue [#1873](https://github.com/realm/realm-dotnet/issues/1873))
* [Unity] Preserved additional constructors necessary to serialize and deserialize Custom User Data. (PR [#2519](https://github.com/realm/realm-dotnet/pull/2519))
* Fixed an issue that would result in `InvalidOperationException` when concurrently creating a `RealmConfiguration` with an explicitly set `Schema` property. (Issue [#2701](https://github.com/realm/realm-dotnet/issues/2701))
* [Unity] Fixed an issue that would result in `NullReferenceException` when building for iOS when the Realm package hasn't been installed via the Unity Package Manager. (Issue [#2698](https://github.com/realm/realm-dotnet/issues/2698))
* Fixed a bug that could cause properties of frozen objects to return incorrect value/throw an exception if the provided Realm schema didn't match the schema on disk. (Issue [#2670](https://github.com/realm/realm-dotnet/issues/2670))
* Fixed a rare assertion failure or deadlock when a sync session is racing to close at the same time that external reference to the Realm is being released. (Core upgrade)
* Fixed an assertion failure when opening a sync Realm with a user who had been removed. Instead an exception will be thrown. (Core upgrade)
* Fixed a rare segfault which could trigger if a user was being logged out while the access token refresh response comes in. (Core upgrade)
* Fixed a bug where progress notifiers continue to be called after the download of a synced realm is complete. (Core upgrade)
* Allow for EPERM to be returned from fallocate(). This improves support for running on Linux environments with interesting filesystems, like AWS Lambda. Thanks to [@ztane](https://github.com/ztane) for reporting and suggesting a fix. (Core upgrade)
* Fixed a user being left in the logged in state when the user's refresh token expires. (Core upgrade)
* SyncManager had some inconsistent locking which could result in data races and/or deadlocks, mostly in ways that would never be hit outside of tests doing very strange things. (Core upgrade)

### Compatibility
* Realm Studio: 11.0.0 or later.

### Internal
* Using Core 11.6.0.
* iOS wrappers are now built with the "new build system" introduced by Xcode 10 and used as default by Xcode 12. More info can be found in cmake's [docs](https://cmake.org/cmake/help/git-stage/variable/CMAKE_XCODE_BUILD_SYSTEM.html#variable:CMAKE_XCODE_BUILD_SYSTEM).
* We now refresh the resulting Realm instance when opening a synchronized Realm with `GetInstanceAsync`. (Issue [#2256](https://github.com/realm/realm-dotnet/issues/2256))
* Added Sync tests for all platforms running on cloud-dev. (Issue [#2049](https://github.com/realm/realm-dotnet/issues/2049))
* Added Android tests running on the emulator. (Issue [#2680](https://github.com/realm/realm-dotnet/pull/2680))
* Started publishing prerelease packages to S3 using Sleet ([feed url](https://s3.amazonaws.com/realm.nugetpackages/index.json)). (Issue [#2708](https://github.com/realm/realm-dotnet/issues/2708))
* Enable LTO for all builds. (PR [#2714](https://github.com/realm/realm-dotnet/pull/2714))

## 10.6.0 (2021-09-30)

### Enhancements
* Added two extension methods on `ISet` to get an `IQueryable` collection wrapping the set:
  * `set.AsRealmQueryable()` allows you to get a `IQueryable<T>` from `ISet<T>` that can be then treated as a regular queryable collection and filtered/ordered with LINQ or `Filter(string)`.
  * `set.Filter(query, arguments)` will filter the set and return the filtered collection. It is roughly equivalent to `set.AsRealmQueryable().Filter(query, arguments)`.

  The resulting queryable collection will behave identically to the results obtained by calling `realm.All<T>()`, i.e. it will emit notifications when it changes and automatically update itself. (Issue [#2555](https://github.com/realm/realm-dotnet/issues/2555))
* Added two new methods on `Migration` (Issue [#2543](https://github.com/realm/realm-dotnet/issues/2543)):
  * `RemoveType(typeName)` allows to completely remove a type and its schema from a realm during a migration.
  * `RenameProperty(typeName, oldPropertyName, newPropertyName)` allows to rename a property during a migration.
* A Realm Schema can now be constructed at runtime as opposed to generated automatically from the model classes. The automatic generation continues to work and should cover the needs of the vast majority of Realm users. Manually constructing the schema may be required when the shape of the objects depends on some information only known at runtime or in very rare cases where it may provide performance benefits by representing a collection of known size as properties on the class. (Issue [#824](https://github.com/realm/realm-dotnet/issues/824))
  * `RealmConfiguration.ObjectClasses` has now been deprecated in favor of `RealmConfiguration.Schema`. `RealmSchema` has an implicit conversion operator from `Type[]` so code that previously looked like `ObjectClasses = new[] { typeof(Foo), typeof(Bar) }` can be trivially updated to `Schema = new[] { typeof(Foo), typeof(Bar) }`.
  * `Property` has been converted to a read-only struct by removing the setters from its properties. Those didn't do anything previously, so we don't expect anyone was using them.
  * Added several factory methods on `Property` to simplify declaration of Realm properties by being explicit about the range of valid options - e.g. `Property.FromType<int>("IntProperty")` or `Property.Object("MyPersonProp", "Person")`. The constructor of `Property` is now public to support advanced scenarios, but we recommend using the factory methods.
  * Made `ObjectSchema.Builder` public and streamlined its API. It allows you to construct a mutable representation of the schema of a single object and add/remove properties to it. You can either get an empty builder or you can see it with the information from an existing model class (i.e. inheriting from `RealmObject` or `EmbeddedObject`).
  * Made `RealmSchema.Builder` public and streamlined its API. It allows you to construct a mutable representation of the schema of an entire Realm and add/remove object schemas to it.
  * A simple example for how to use the new API would look like:
  ```csharp
  public class Person : RealmObject
  {
    public string Name { get; set; }
    public Address Address { get; set; }
  }

  // Declare schema from existing model classes
  var config = new RealmConfiguration
  {
    Schema = new[] { typeof(Person), typeof(Address) }
  };

  // Manually construct a schema - we don't need to call .Build() on the builders
  // because we have implicit conversion operators defined that will call it for us.
  // Explicitly calling .Build() is also perfectly fine, if a little more verbose.
  var config = new RealmConfiguration
  {
    Schema = new RealmSchema.Builder
    {
      new ObjectSchema.Builder("MyClass", isEmbedded: false)
      {
        Property.FromType<int>("Id", isPrimaryKey: true),
        Property.PrimitiveDictionary("Tags", RealmValueType.String)
      },
      new ObjectSchema.Builder("EmbeddedClass", isEmbedded: true)
      {
        Property.Primitive("DateProp", RealmValueType.Date, isNullable: true)
      }
    }
  };

  // Enhance an existing model with new properties that will be accessible via
  // the dynamic API.
  var personSchema = new ObjectSchema.Builder(typeof(Person))
  {
    Property.FromType<string>("NewStringProp")
  };

  var config = new RealmConfiguration
  {
    Schema = new RealmSchema.Builder
    {
      personSchema,
      new ObjectSchema.Builder(typeof(Address))
    }
  };

  // Regular Person properties can be accessed as usual while runtime defined ones
  // need to go through the dynamic API.
  var person = realm.All<Person>().First();
  var name = person.Name;
  var stringPropValue = person.DynamicApi.Get<string>("NewStringProp");
  ```
* Fixed an issue that would result in SIGABORT on macOS/Linux when opening a Realm in dynamic mode (i.e. read the schema from disk) and the schema contains an object with no properties. (Issue [#1978](https://github.com/realm/realm-dotnet/issues/1978))

### Compatibility
* Realm Studio: 11.0.0 or later.

### Internal
* Using Core 11.4.1.
* Moved perf tests to run on a self-hosted runner. (PR [#2638](https://github.com/realm/realm-dotnet/pull/2638))

## 10.5.1 (2021-09-22)

### Fixed
* Fixed a bug that would cause a `NullReferenceException` to be reported during compilation of a class containing a getter-only `RealmObject` property. (Issue [#2576](https://github.com/realm/realm-dotnet/issues/2576))
* Fixed an issue that would result in `Unable to load DLL 'realm-wrappers'` when deploying a WPF .NET Framework application with ClickOnce. This was due to the incorrect BuildAction type being applied to the native libraries that Realm depends on. (Issue [#1877](https://github.com/realm/realm-dotnet/issues/1877))
* \[Unity] Fixed an issue that would fail Unity builds with `Multiple precompiled assemblies with the same name Mono.Cecil.dll` if importing the Realm package into a project that already references `Mono.Cecil`. (Issue [#2630](https://github.com/realm/realm-dotnet/issues/2630))
* Fixed a bug that would sometimes result in assemblies not found at runtime in a very specific edge scenario. More details about such a scenario can be found in its [PR](https://github.com/realm/realm-dotnet/pull/2639)'s description. (Issue [#1568](https://github.com/realm/realm-dotnet/issues/1568))

### Compatibility
* Realm Studio: 11.0.0 or later.

### Internal
* Using Core 11.4.1.

## 10.5.0 (2021-09-09)

### Enhancements
* ThreadSafeReference no longer pins the source transaction version for anything other than a Results backed by a Query. (Core upgrade)
* A ThreadSafeReference to a Results backed by a collection can now be created inside a write transaction as long as the collection was not created in the current write transaction. (Core upgrade)
* Synchronized Realms are no longer opened twice, cutting the address space and file descriptors used in half. (Core upgrade)

### Fixed
* If an object with a null primary key was deleted by another sync client, the exception `KeyNotFound: No such object` could be triggered. (Core upgrade)
* Fixed a race condition that could result in an assertion `m_state == SyncUser::State::LoggedIn` if the app previously crashed during user logout. (Core upgrade)

### Compatibility
* Realm Studio: 11.0.0 or later.

### Internal
* Using Core 11.4.1.
* Added an action to post releases to Slack. (Issue [#2501](https://github.com/realm/realm-dotnet/issues/2501))
* Added MSBuild inline task to extract the changelog of the latest version. (Issue [#2558](https://github.com/realm/realm-dotnet/pull/2558))
* When a release succeeds, merge the original PR, tag the release, then update changelog. (PR [#2609](https://github.com/realm/realm-dotnet/pull/2609))

## 10.4.1 (2021-09-03)

### Fixed
* Fixed a regression that would prevent the SDK from working on older Linux versions. (Issue [#2602](https://github.com/realm/realm-dotnet/issues/2602))
* Fixed an issue that manifested in circumventing the check for changing a primary key when using the dynamic API - i.e. `myObj.DynamicApi.Set("Id", "some-new-value")` will now correctly throw a `NotSupportedException` if `"some-new-value"` is different from `myObj`'s primary key value. (PR [#2601](https://github.com/realm/realm-dotnet/pull/2601))

### Compatibility
* Realm Studio: 11.0.0 or later.

### Internal
* Using Core 11.3.1.
* Started uploading code coverage to coveralls. (Issue [#2586](https://github.com/realm/realm-dotnet/issues/2586))
* Removed the `[Serializable]` attribute from RealmObjectBase inheritors. (PR [#2600](https://github.com/realm/realm-dotnet/pull/2600))

## 10.4.0 (2021-08-31)

### Fixed
* Fixed an issue that would cause `Logger.Default` on Unity to always revert to `Debug.Log`, even when a custom logger was set. (Issue [#2481](https://github.com/realm/realm-dotnet/issues/2481))
* Fixed an issue where `Logger.Console` on Unity would still use `Console.WriteLine` instead of `Debug.Log`. (Issue [#2481](https://github.com/realm/realm-dotnet/issues/2481))
* Added serialization annotations to RealmObjectBase to prevent Newtonsoft.Json and similar serializers from attempting to serialize the base properties. (Issue [#2579](https://github.com/realm/realm-dotnet/issues/2579))
* Fixed an issue that would cause an `InvalidOperationException` when removing an element from an UI-bound collection in WPF. (Issue [#1903](https://github.com/realm/realm-dotnet/issues/1903))
* User profile now correctly persists between runs. (Core upgrade)
* Fixed a crash when delivering notifications over a nested hierarchy of lists of RealmValue that contain RealmObject inheritors. (Core upgrade)
* Fixed a crash when an object which is linked to by a RealmValue property is invalidated (sync only). (Core upgrade)
* Fixes prior_size history corruption when replacing an embedded object in a list. (Core upgrade)
* Fixed an assertion failure in the sync client when applying an AddColumn instruction for a RealmValue property when that property already exists locally. (Core upgrade)
* Fixed an `Invalid data type` assertion failure in the sync client when applying an `AddColumn` instruction for a `RealmValue` property when that property already exists locally. (Core upgrade)

### Enhancements
* Added two extension methods on `IList` to get an `IQueryable` collection wrapping the list:
  * `list.AsRealmQueryable()` allows you to get a `IQueryable<T>` from `IList<T>` that can be then treated as a regular queryable collection and filtered/ordered with LINQ or `Filter(string)`.
  * `list.Filter(query, arguments)` will filter the list and return the filtered collection. It is roughly equivalent to `list.AsRealmQueryable().Filter(query, arguments)`.

  The resulting queryable collection will behave identically to the results obtained by calling `realm.All<T>()`, i.e. it will emit notifications when it changes and automatically update itself. (Issue [#1499](https://github.com/realm/realm-dotnet/issues/1499))
* Added a cache for the Realm schema. This will speed up `Realm.GetInstance` invocations where `RealmConfiguration.ObjectClasses` is explicitly set. The speed gains will depend on the number and complexity of your model classes. A reference benchmark that tests a schema containing all valid Realm property types showed a 25% speed increase of Realm.GetInstance. (Issue [#2194](https://github.com/realm/realm-dotnet/issues/2194))
* Improve performance of creating collection notifiers for Realms with a complex schema. In the SDKs this means that the first run of a synchronous query, first call to subscribe for notifications will do significantly less work on the calling thread.
* Improve performance of calculating changesets for notifications, particularly for deeply nested object graphs and objects which have List or Set properties with small numbers of objects in the collection.
* Query parser now accepts `BETWEEN` operator. Can be used like `realm.All<Person>().Filter("Age BETWEEN {20, 60}")` which means "'Age' must be in the open interval ]20;60[". (Core upgrade)

### Compatibility
* Realm Studio: 11.0.0 or later.

### Internal
* Using Core 11.3.1.
* Removed the RealmStates dictionary that used to hold a threadlocal dictionary of all the states for the opened Realms. It was only used for detecting open Realms during deletion and that is now handled by the native `delete_realm_files` method. (PR [#2251](https://github.com/realm/realm-dotnet/pull/2251))
* Stopped sending analytics to mixpanel.
* Started uploading benchmark results to [MongoDB Charts](https://charts.mongodb.com/charts-realm-sdk-metrics-yxjvt/public/dashboards/6115babd-c7fe-47ee-836f-efffd92ffae3). (Issue [#2226](https://github.com/realm/realm-dotnet/issues/2226))
* Removed the dedicated benchmark workflows from GHA. (Issue [#2562](https://github.com/realm/realm-dotnet/issues/2562))
* Use the Win81 SDK when building the Windows wrappers on Github Actions. (Issue [#2530](https://github.com/realm/realm-dotnet/issues/2530))
* Added CodeQL workflow. (Issue [#2155](https://github.com/realm/realm-dotnet/issues/2155))
* Started tracking package and wrapper sizes over time. (Issue [#2225](https://github.com/realm/realm-dotnet/issues/2225))
* Removed the `[Serializable]` attribute from RealmObjectBase as `BinarySerializer` is now obsolete. (PR [#2578](https://github.com/realm/realm-dotnet/pull/2578))
* Added code coverage job to Github Actions. (PR [#2581](https://github.com/realm/realm-dotnet/pull/2581))
* Added CI tests running on Windows 8.1 . (PR [#2580](https://github.com/realm/realm-dotnet/pull/2580))

## 10.3.0 (2021-07-07)

**Note**: This release uses xcframework and enables bitcode for the iOS native libraries. This significantly increases the package size and may appear to increase the .ipa size when compiling for iOS. However, the bitcode portion, as well as the unnecessary architectures, will be trimmed by the App Store, so the size of the actual download sent to users will be unchanged or smaller than before.

### Fixed
* Fixed an issue that would prevent `realm-wrappers.dll` from being loaded on Windows 8.1. (Issue [#2298](https://github.com/realm/realm-dotnet/issues/2298))
* Fixed an assertion failure when listening for changes to a list of primitive Mixed which contains links. (Core upgrade)
* Fixed an assertion failure when listening for changes to a dictionary or set which contains an invalidated link. (Core upgrade)
* Fixed an endless recursive loop that could cause a stack overflow when computing changes on a set of objects which contained cycles. (Core upgrade)
* Add collision handling to Dictionary implementation. (Core upgrade)
* Fixed a crash after clearing a list or set of Mixed containing links to objects. (Core upgrade)
* Fixed a recursive loop which would eventually crash trying to refresh a user app token when it had been revoked by an admin. Now this situation logs the user out and reports an error. (Core upgrade)
* Fixed a race between calling `Realm.DeleteRealm` and concurrent opening of the realm file. (Core upgrade)
* \[Unity\] Added code to preserve the constructors of several base serializers to ensure that most of the basic serialization/deserialization workloads work out of the box. (PR [#2489](https://github.com/realm/realm-dotnet/pull/2489))

### Enhancements
* Changed the native iOS library to use xcframework. This means that running in the simulator on M1 macs is now supported. (Issue [#2240](https://github.com/realm/realm-dotnet/issues/2240))
* Added bitcode to the native iOS library. This has no effect on Xamarin.iOS, but allows Unity applications to take advantage of optimizations performed by the App Store servers and eventually support new architectures as they are released. (Issue [#2240](https://github.com/realm/realm-dotnet/issues/2240))

### Compatibility
* Realm Studio: 11.0.0 or later.
* This release uses xcframework for the iOS native libraries, which requires Xamarin.iOS 14.14.2.5 or later.

### Internal
* Using Core 11.0.4.

## 10.2.1 (2021-06-30)

This release changes the way Unity binaries are packaged and obviates the need to have an extra Unity package that contains the dependencies as standalone modules. If you were using the `io.realm.unity-bundled` package, please remove it and add the newly released `io.realm.unity` one.

### Fixed
* \[Unity\] Fixed an issue where failing to weave an assembly due to modeling errors, would only show an error in the logs once and then fail opening a Realm with `No RealmObjects. Has linker stripped them?`. Now, the weaving errors will show up on every code change/weave attempt and the runtime error will explicitly suggest manually re-running the weaver. (Issue [#2310](https://github.com/realm/realm-dotnet/issues/2310))
* \[Unity\] Fixed an issue that would cause the app to hang on exit when using Sync. (PR [#2467](https://github.com/realm/realm-dotnet/pull/2467))
* \[Unity\] Fixed an issue that would cause the Unity editor on macOS to hang after assembly reload if the app uses Sync. (Issue [#2482](https://github.com/realm/realm-dotnet/issues/2482))
* Fixed an issue where a crash could happen on Android x86 due to converting UInt32 into TableKey and Int64 into ObjKey incorrectly. (Issue [#2456](https://github.com/realm/realm-dotnet/issues/2456))

### Enhancements
* None

### Compatibility
* Realm Studio: 11.0.0 or later.

### Internal
* Using Core 11.0.3.
* GetHashCode() on objects now uses the table key in addition to the object key. (Issue [#2473](https://github.com/realm/realm-dotnet/issues/2473))

## 10.2.0 (2021-06-15)

### Fixed
* Fixed a bug where applying multiple `OrderBy` clauses on a query would result in the clauses being appended to each other as if they
were `.ThenBy` rather than the last clause replacing the preceding ones. (PR [#2255](https://github.com/realm/realm-dotnet/issues/2255))
* When explicitly specifying `SyncConfiguration.ObjectTypes`, added a check to validate the schema and ensure all `EmbeddedObject` classes
are reachable from a class inheriting from `RealmObject`. More info about this subject can be found
[here](https://docs.mongodb.com/realm/dotnet/objects/#provide-a-subset-of-classes-to-your-realm-schema). (PR [#2259](https://github.com/realm/realm-dotnet/pull/2259))
* Fixed a bug that would result in an error similar to `Undefined symbols for architecture xxx: "_realm_thread_safe_reference_destroy"`
when building a Unity project for iOS. (Issue [#2318](https://github.com/realm/realm-dotnet/issues/2318))
* The weaver will now emit an error if you try to define a collection of `RealmInteger` values. This has never been supported, but
previously it would fail silently whereas now it'll be a compile time error. (Issue [#2308](https://github.com/realm/realm-dotnet/issues/2308))
* Fixed an issue where using collections of managed objects (lists or results) in a Unity project would result in an invalid compiled binary. (PR [#2340](https://github.com/realm/realm-dotnet/pull/2340))
* Fixed a memory leak when a migration callback is defined, but the Realm didn't actually need to run it (PR [#2331](https://github.com/realm/realm-dotnet/pull/2331))
* Added back 32bit support for iOS builds. (Issue [#2429](https://github.com/realm/realm-dotnet/issues/2429))
* Removed redundant warnings when building a Unity project for device that mentioned that the schema for Realm and Realm.UnityUtils
is empty. (Issue [#2320](https://github.com/realm/realm-dotnet/issues/2320))
* Fixed an issue that could cause `NullReferenceException` to be thrown if you set `SyncConfiguration.OnProgress` to `null` shortly
after calling `Realm.GetInstanceAsync(syncConfig)`. (Issue [#2400](https://github.com/realm/realm-dotnet/issues/2400))
* When replacing an embedded object, emit a sync instruction that sets the link to the embedded object to null so that it is properly cleared.
This resolves an issue that would have manifested itself as `Failed to parse, or apply received changeset: ERROR: ArrayInsert: Invalid prior_size (list size = 4, prior_size = 0)`
([#4740](https://github.com/realm/realm-core/issues/4740)
* Made Linux implementation of ExternalCommitHelper work with new versions of Linux that
[changed epoll behavior](https://git.kernel.org/pub/scm/linux/kernel/git/torvalds/linux.git/commit/?id=6a965666b7e7475c2f8c8e724703db58b8a8a445),
including Android 12 (Issue [#4666](https://github.com/realm/realm-core/issues/4666))
* The file format is changed in the way that we now - again - have search indexes on primary key columns. This is required as we now stop deriving the
ObjKeys from the primary key values, but just use an increasing counter value. This has the effect that all new objects will be created in the same
cluster and not be spread out as they would have been before. It also means that upgrading from file format version 11 and earlier formats will be much faster. (Core upgrade)

### Enhancements
* Add support for the `Guid` data type. It can be used as primary key and is indexable. (PR [#2120](https://github.com/realm/realm-dotnet/pull/2120))
* Add support for dictionaries. Currently only string keys are supported, while the value
  type may be any of the supported types (the primitive types, `RealmValue`, or custom types that inherit
  from RealmObject/EmbeddedObject). Lists, sets, or other dictionaries may not be used as
  the value type. To add a dictionary to your model, define a getter-only property of type
  `IDictionary<string, T>`:

  ```csharp
  public class MyObject : RealmObject
  {
      public IDictionary<string, decimal> Denominations { get; }
  }

  // Realm will automatically manage the underlying dictionary, so there's no need
  // to define a constructor  or assign it to some value.

  var obj = new MyObject();
  obj.Denominations.Add("quarter", 0.25d);
  ```
* Add support for `RealmValue` data type. This new type can represent any valid Realm data type, including objects. Collections
(lists, sets and dictionaries) of `RealmValue` are also supported, but `RealmValue` itself cannot contain collections. Please
note that a property of type `RealmValue` cannot be nullable, but can contain null, represented by the value `RealmValue.Null`.
(PR [#2252](https://github.com/realm/realm-dotnet/pull/2252))

  ```csharp
  public class MyObject : RealmObject
  {
      public RealmValue MyValue { get; set; }

      public IList<RealmValue> ValuesList { get; }

      public ISet<RealmValue> ValuesSet { get; }

      public IDictionary<string, RealmValue> ValuesDict { get; }
  }

  var obj = new MyObject();
  obj.MyValue = RealmValue.Null;
  obj.MyValue = 1;
  obj.MyValue = "abc";

  if (obj.MyValue.Type == RealmValueType.String)
  {
      var myString = obj.MyValue.AsString();
  }
  ```
* Add support for sets of objects or primitive values. Sets are unordered collections that ensure uniqueness of their elements. Realm uses its internal equality comparer
and it is not possible to customize its behavior by overriding `Equals` or `GetHashCode` on your custom classes. Objects will always be compared by db reference - i.e.
two distinct objects in the database will always be different, even if their contents are identical, and multiple references to the same database object will always be
equal.
  ```csharp
  public class MyObject : RealmObject
  {
      public ISet<string> UniqueStrings { get; }
  }

  // Realm will automatically manage the underlying set, so there's no need
  // to define a constructor  or assign it to some value.

  var obj = new MyObject();
  var didAdd = obj.UniqueStrings.Add("foo"); // true
  didAdd = obj.UniqueStrings.Add("foo"); // false
  ```
* Added support for value substitution in string based queries. This enables expressions following
[this syntax](https://docs.mongodb.com/realm/reference/realm-query-language/): `realm.All<T>().Filter("field1 = $0 && field2 = $1", 123, "some-string-value")`.
(Issue [#1822](https://github.com/realm/realm-dotnet/issues/1822))
* Reduced the size of the native binaries by ~5%. (PR [#2239](https://github.com/realm/realm-dotnet/pull/2239))
* Added a new class - `Logger`, which allows you to override the default logger implementation (previously writing to `stdout` or `stderr`) with a custom one by setting
`Logger.Default`. This replaces `AppConfiguration.CustomLogger` and `AppConfiguration.LogLevel` which will be removed in a future release. The built-in implementations are:
  * `Console` - uses the `System.Console` for most projects and `UnityEngine.Debug` for Unity projects: `Logger.Default = Logger.Console;`
  * `Null` - ignores all messages: `Logger.Default = Logger.Null;`
  * `Function` - proxies calls to a supplied function: `Logger.Default = Logger.Function(message => myExternalLogger.Log(message));`

  Custom loggers can derive from the `Logger` class and provide their own implementation for the `Log` method or use `Function` and provide an `Action<string>`. (PR [#2276](https://github.com/realm/realm-dotnet/pull/2276))
* `RealmObjectBase` now correctly overrides and implements `GetHashCode()`. (Issue [#1650](https://github.com/realm/realm-dotnet/issues/1650))
* Added an override of `RealmObject.ToString()` to output more meaningful information about the object content. It will output
the type of the object, the primary key (if one is defined), as well as information whether the object is managed or deleted.
(Issue [#2347](https://github.com/realm/realm-dotnet/pull/2347))
* Added new API for dynamically accessing object properties. These are designed to support
ahead-of-time compiled platforms, such as Xamarin.iOS and Unity with IL2CPP compilation. The
intention is to eventually make these the default API, while also supporting the legacy DLR-based
API. Example:
  ```csharp
  // Make sure to cast away the dynamic immediately on AOT platforms.
  var people = (IQueryable<RealmObject>)realm.DynamicApi.All("Person");
  foreach (var person in people)
  {
      var firstName = person.DynamicApi.Get<string>("FirstName");
      var address = person.DynamicApi.Get<EmbeddedObject>("Address");
      var city = address.DynamicApi.Get<string>("City");
  }

  // When casting a dynamic object, always cast first to object and then
  // to the actual object type to remove any callsites being generated.
  var newPerson = (RealmObject)(object)realm.DynamicApi.Create("Person", 123);
  newPerson.DynamicApi.Set("FirstName", "Peter");
  ```
* Added a Unity Editor option to enable weaving editor assemblies. This should be "off" unless your project has Editor assemblies
that reference Realm - for example, an EditMode test assembly that tests Realm-related functionality. Keeping it "on" may slow down
builds a little as more assemblies will need to be evaluated for weaving. (Issue [#2346](https://github.com/realm/realm-dotnet/issues/2346))
* We now make a backup of the realm file prior to any file format upgrade. The backup is retained for 3 months.
Backups from before a file format upgrade allows for better analysis of any upgrade failure. We also restore
a backup, if a) an attempt is made to open a realm file whith a "future" file format and b) a backup file exist
that fits the current file format. ([#4166](https://github.com/realm/realm-core/pull/4166))

### Compatibility
* Realm Studio: 11.0.0-alpha.0 or later.

### Internal
* Using Core 11.0.3.
* Enabled LTO builds for all platforms except Android. (PR [#2239](https://github.com/realm/realm-dotnet/pull/2239))
* Test projects updated to dotnetcore 3.1. This means that tests are no longer executed against dotnetcore 2.0.
* Removed Lambda compilation in ResultsVisitor when we encounter a conversion operator. This
  is needed because IL2CPP cannot comiple lambdas dynamically. Instead, we're now using
  `Operator.Convert<TTarget>(object)` which is slightly less efficient than `Operator.Convert<TSource, TTarget>`
  but still quite a bit faster than `Convert.ChangeType` and also doesn't suffer from the
  deficiencies around `Decimal128` conversion. The main downside is that we'll no longer
  support queries with an argument that is a custom user type with an implicit conversion
  operator defined.

## 10.1.4 (2021-05-12)
------------------

### Fixed
* Fixed a bug that could lead to crashes with a message similar to `Invalid ref translation entry [0, 78187493520]`. (Core upgrade)
* Fix assertion failures such as `!m_notifier_skip_version.version` or `m_notifier_sg->get_version() + 1 == new_version.version` when performing writes inside change notification callbacks. (Core upgrade)
* Fix collection notification reporting for modifications. This could be observed by receiving the wrong indices of modifications on sorted or distinct results, or notification blocks sometimes not being called when only modifications have occured. (Core upgrade)
* Proactively check the expiry time on the access token and refresh it before attempting to initiate a sync session. This prevents some error logs from appearing on the client such as: `ERROR: Connection[1]: Websocket: Expected HTTP response 101 Switching Protocols, but received: HTTP/1.1 401 Unauthorized`. (Core upgrade)
* Destruction of the TableRecycler at exit was unordered compared to other threads running. This could lead to crashes, some with the TableRecycler at the top of the stack. (Core upgrade)
* Fixed errors related to `uncaught exception in notifier thread: N5realm11KeyNotFoundE: No such object`. This could happen in a synchronized app when a linked object was deleted by another client. (Core upgrade)
* Opening a metadata realm with the wrong encryption key or different encryption configuration will remove that metadata realm and create a new metadata realm using the new key or configuration. (Core upgrade)
* Creting a `ThreadSafeReference` to a readonly Realm would result in a crash. (Core upgrade)

### Compatibility
* Realm Studio: 10.0.0 or later.

### Internal
* Using Core 10.7.2.

## 10.1.3 (2021-04-29)
------------------

### Fixed
* Fixed a compiler bug that would result in an `"Access violation"` error being thrown when using sync on Windows.

### Compatibility
* Realm Studio: 10.0.0 or later.

### Internal
* Using Core 10.5.6.

## 10.1.2 (2021-03-19)
------------------

### Fixed
* On 32bit devices you may get exception with "No such object" when upgrading to v10. (Core upgrade)
* The notification worker thread would rerun queries after every commit rather than only commits which modified tables which could affect the query results if the table had any outgoing links to tables not used in the query. (Core upgrade)
* Fix "Invalid ref translation entry [16045690984833335023, 78187493520]" assertion failure which could occur when using sync or multiple processes writing to a single Realm file. (Core upgrade)
* During integration of a large amount of data from the server, you may get `"Assertion failed: !fields.has_missing_parent_update()"`. (Core upgrade)
* Syncing large Decimal128 values will cause `"Assertion failed: cx.w[1] == 0"`. (Core upgrade)
* Avoid race condition leading to possible hangs on windows. (Core upgrade)

### Enhancements
* None

### Fixed
* None

### Compatibility
* Realm Studio: 10.0.0 or later.

### Internal
* Using Core 10.5.6.

## 10.1.1 (2021-02-25)
------------------

### Fixed
* Fixed an issue that would result in UWP apps being rejected from the Microsoft Store due to an unsupported API (`__C_specific_handler`) being used. (Issue [#2235](https://github.com/realm/realm-dotnet/issues/2235))
* The Realm notification listener thread could sometimes hit the assertion failure "!skip_version.version" if a write transaction was committed at a very specific time. (Core upgrade)

### Enhancements
* None

### Fixed
* None

### Compatibility
* Realm Studio: 10.0.0 or later.

### Internal
* Using Core 10.5.3.

## 10.1.0 (2021-02-09)

### Enhancements
* Sync client now logs error messages received from server rather than just the size of the error message. (Core upgrade)
* Errors returned from the server when sync WebSockets get closed are now captured and surfaced as a SyncError. (Core upgrade)
* Dramatically improved performance of sequential reads on a query without a filter. (Core upgrade)

### Fixed
* Fix an issue when using a frozen query across threads with different transaction versions which resulted in being able to access objects from a future version in the frozen collection. (Core upgrade)
* Fixed an issue where creating an object after file format upgrade may fail with assertion "Assertion failed: lo() <= std::numeric_limits<uint32_t>::max()" (Core upgrade)
* Fixed an issue where getting an element from a query result without a filter would give incorrect results if a new object was created at index zero in the source Table. (Core upgrade)
* Fixed an issue where during synchronization the app would crash with `Assertion failed: ref + size <= next->first`. (Core upgrade)

### Compatibility
* Realm Studio: 10.0.0 or later.

### Internal
* Using Core 10.5.0.
* Fixes the analytics version being sent.

## 10.0.1 (2021-02-02)

### Breaking Changes
* We no longer support Realm Cloud (legacy), but instead the new [MongoDB Realm Cloud](https://realm.mongodb.com). MongoDB Realm is a serverless platform that enables developers to quickly build applications without having to set up server infrastructure. MongoDB Realm is built on top of MongoDB Atlas, automatically integrating the connection to your database. ([#2011](https://github.com/realm/realm-dotnet/pull/2011))
* Remove support for Query-based sync, including the configuration parameters and the `SyncSubscription` types. ([#2011](https://github.com/realm/realm-dotnet/pull/2011))
* Remove everything related to sync permissions, including both the path-based permission system and the object-level privileges for query-based sync. [Permissions in MongoDB Realm](https://docs.mongodb.com/realm/sync/permissions/) are defined serverside. ([#2011](https://github.com/realm/realm-dotnet/pull/2011))
* Moved all API for dynamic access on the `Realm` class to `Realm.DynamicApi`:
  * `Realm.CreateObject(string className, object primaryKey)` is now `Realm.DynamicApi.CreateObject(string className, object primaryKey)`.
  * `Realm.All(string className)` is now `Realm.DynamicApi.All(string className)`.
  * `Realm.RemoveAll(string className)` is now `Realm.DynamicApi.RemoveAll(string className)`.
  * `Realm.Find(string className, long? primaryKey)` is now `Realm.DynamicApi.Find(string className, long? primaryKey)`.
  * `Realm.Find(string className, string primaryKey)` is now `Realm.DynamicApi.Find(string className, string primaryKey)`.
* It is now required that all top-level objects in a synchronized Realm have a primary key called `_id`. You can use the `MapTo("_id")` attribute to avoid using unidiomatic names for the model properties.
* Bumped the minimum target for Xamarin.iOS apps to iOS 9.
* Bumped the minimum API level for Xamarin.Android apps to 16 (Android 4.1).
* Renamed `FullSyncConfiguration` to `SyncConfiguration`.
* Removed `RealmObject.FreezeInPlace`. To freeze a realm object use the `Freeze` extension method. (Issue [#2180](https://github.com/realm/realm-dotnet/issues/2180))

### Enhancements
* Added support for syncing to MongoDB instead of Realm Object Server. Applications must be created at [realm.mongodb.com](https://realm.mongodb.com).
* Added an `App` class which is the entrypoint for synchronizing with a MongoDB Realm App.
* Added `User.CustomData` containing an unstructured document with additional information about the user. Custom data is configured in your MongoDB Realm App.
* Added `User.Functions`. This is the entry point for calling Remote MongoDB Realm functions. Functions allow you to define and execute server-side logic for your application. Functions are written in modern JavaScript (ES6+) and execute in a serverless manner. When you call a function, you can dynamically access components of the current application as well as information about the request to execute the function and the logged in user that sent the request.
* Added `User.GetMongoClient` exposing an API for CRUD operations on a Remote MongoDB Service.
* Added `User.GetPushClient` exposing an API for registering a device for push notifications.
* Change `SyncConfiguration` to accept partition value instead of a server Uri. Partition values can currently be of types `string`, `long`, or `ObjectId`. Opening a realm by partition value is the equivalent of previously opening a realm by URL. In this case, partitions are meant to be more closely associated with your data. E.g., if you are a large retailer with multiple locations, the partition key can be the store Id and you each Realm will only contain data related to the specified store.
* Add support for the Decimal128 data type. This is a 128-bit IEEE 754 decimal floating point number. Properties of this type can be declared either as `MongoDB.Bson.Decimal128` type or the built-in `decimal` type. Note that .NET's built-in decimal is 96-bit, so it cannot represent the full range of numbers, representable by `Decimal128`. (PR [#2014](https://github.com/realm/realm-dotnet/pull/2014))
* Add support for the `ObjectId` data type. This is a 12 byte unique identifier that is common as a document id in MongoDB databases. It can be used as primary key. (PR [#2035](https://github.com/realm/realm-dotnet/pull/2035))
* Add support for embedded objects. Embedded objects are objects which are owned by a single parent object, and are deleted when that parent object is deleted or their parent no longer references them. Embedded objects are declared by subclassing `EmbeddedObject` instead of `RealmObject`. Reassigning an embedded object is not allowed and neither is linking to it from multiple parents. Querying for embedded objects directly is also disallowed as they should be viewed as complex structures belonging to their parents as opposed to standalone objects. A trivial example is:

  ```csharp
  public class Address : EmbeddedObject
  {
      public string Street { get; set; }

      public string City { get; set; }
  }

  public class Person : RealmObject
  {
      public string Name { get; set; }

      // Address is an embedded object - you reference it as usual
      public Address Address { get; set; }
  }

  public class Company : RealmObject
  {
      public string PhoneNumber { get; set; }

      // Embedded objects can be contained in lists too
      public IList<Address> OfficeAddresses { get; }
  }
  ```

* Added new dynamic methods for instantiating embedded objects:
  * `Realm.DynamicApi.CreateEmbeddedObjectForProperty` should be used to create an embedded object and assign it to a parent's property. For example:

    ```csharp
    // static API
    var person = new Person();
    person.Address = new Address
    {
        City = "New York"
    };

    // dynamic API
    var dynamicPerson = realm.DynamicApi.CreateObject("Person");
    var address = realm.DynamicApi.CreateEmbeddedObjectForProperty(dynamicPerson, "Address")
    address.City = "New York";
    ```

  * `Realm.DynamicApi.AddEmbeddedObjectToList` should be used to create an embedded object and add it to a parent's list property.
  * `Realm.DynamicApi.InsertEmbeddedObjectInList` should be used to create an embedded object and insert it in a parent's list property at a specified index.
  * `Realm.DynamicApi.SetEmbeddedObjectInList` should be used to create an embedded object and set it at an index in a parent's list property.

    ```csharp
    // static API
    var company = new Company();
    company.OfficeAddresses.Add(new Address
    {
        City = "New York"
    });

    company.OfficeAddresses.Insert(0, new Address
    {
        City = "Palo Alto"
    });

    company.OfficeAddresses[1] = new Address
    {
        City = "New Jersey"
    };

    // dynamic API
    var dynamicCompany = realm.DynamicApi.CreateObject("Company");
    var officeToAdd = realm.DynamicApi.AddEmbeddedObjectToList(dynamicCompany.OfficeAddresses);
    officeToAdd.City = "New York";

    var officeToInsert = realm.DynamicApi.InsertEmbeddedObjectInList(dynamicCompany.OfficeAddresses, 0);
    officeToInsert.City = "Palo Alto";

    var officeToSet = realm.DynamicApi.SetEmbeddedObjectInList(dynamicCompany.OfficeAddresses, 1);
    officeToSet.City = "New Jersey";
    ```

* The memory mapping scheme for Realm files has changed to better support opening very large files.
* Replaced the implementation of the string query parser (the one used for [`realm.All().Filter("some-string-query")`](https://docs.mongodb.com/realm-sdks/dotnet/10.0.0-beta.3/reference/Realms.CollectionExtensions.html#Realms_CollectionExtensions_Filter__1_System_Linq_IQueryable___0__System_String_)). This results in ~5% reduction of the size of the native binary while keeping the query execution times on par with the old parser. (PR [#2185](https://github.com/realm/realm-dotnet/pull/2185), Core upgrade)
* Optimized the internal code that handles conversions between types. This should result in a minor performance increase
for most data operations that should be most noticeable on Ahead-of-Time compiled platforms, such as iOS/UWP. Due to the
nature of the change, it's possible that conversions that previously happened automatically when working with dynamic objects
no longer do. If you encounter a `NotSupportedException` with the message `No conversion exists from *type A* to *type B*`
and believe this is a bug, please open a Github Issue. (PR [#2149](https://github.com/realm/realm-dotnet/pull/2149))
* Added an extra compile-time check to detect erroneous List<T> declarations and suggest IList<T> for collection properties in Realm objects. (Issue [#2083](https://github.com/realm/realm-dotnet/pull/2083))
* Added overloads for `Realm.Write` and `Realm.WriteAsync` that can return a value. (Issue [#2081](https://github.com/realm/realm-dotnet/issues/2081))

### Fixed
* Worked around an issue with the .NET Native compiler (used in UWP projects) that would result in the following exception being thrown in Release: `Incompatible MarshalAs detected in parameter named 'value'. Please refer to MCG's warning message for more information.`. (Issue [#2169](https://github.com/realm/realm-dotnet/issues/2169))
* Fixed a bug that could cause incorrect property values to be read during a migration for apps running on .NET Core 3.0 or newer.
  The issue manifests itself when different classes have persisted properties with the same name and could result in
  the wrong property being accessed - e.g. `foo.Name` could return `foo.Bar`. This could only happen when using the
  dynamic API during a migration and does not affect apps that use the strongly typed API or run on platforms other
  than .NET Core 3.x/.NET 5.
* Fixed a bug that could cause a deadlock in a multiprocess scenario where multiple processes share the same Realm file and listen for notifications from the file. (Core upgrade)
* Fixed an issue with deleting and recreating objects with embedded objects. (Core upgrade)
* Fix a race condition which would lead to "uncaught exception in notifier thread: N5realm15InvalidTableRefE: transaction_ended" and a crash when the source Realm was closed or invalidated at a very specific time during the first run of a collection notifier (Core upgrade)
* Fix crash in case insensitive query on indexed string columns when nothing matches (Core upgrade)

### Compatibility
* Realm Studio: 10.0.0 or later.

### Internal
* Using Core 10.3.3.
* Migrated to bison parser.
* Submit Analytics to S3/Segment in addition to Mixpanel.
* Analytics now also reports if Sync functionality is in use.
* SDK is now also tested against .NET 5.
* This release uses monorepo releases that bundle Core, Sync, and OS.
* Replaced Expressions-based Operator with T4. (PR [#2149](https://github.com/realm/realm-dotnet/pull/2149))

## 5.1.3 (2021-02-10)

### Fixed
* If you make a case insensitive query on an indexed string column, it may fail in a way that results in a "No such key" exception. (Core upgrade)
* Fix crash in case insensitive query on indexed string columns when nothing matches. (Core upgrade)
* Files upgraded on 32-bit devices could end up being inconsistent resulting in "Key not found" exception to be thown. (Core upgrade)
* Fixed an issue where creating an object after file format upgrade may fail with assertion `Assertion failed: lo() <= std::numeric_limits<uint32_t>::max()`. (Core upgrade)

### Compatibility
* Realm Object Server: 3.23.1 or later.
* Realm Studio: 5.0.0 or later.

### Internal
* Using Sync 5.0.32 and Core 6.2.3.
* Updated the QuickJournal example to latest Realm and Xamarin.Forms versions. (PR [#2057](https://github.com/realm/realm-dotnet/pull/2057))

## 5.1.2 (2020-10-20)

### Fixed
* Fixed an issue that would result in `Realm accessed from incorrect thread` exception being thrown when accessing a Realm instance on the main thread in UWP apps. (Issue [#2045](https://github.com/realm/realm-dotnet/issues/2045))

### Compatibility
* Realm Object Server: 3.23.1 or later.
* Realm Studio: 5.0.0 or later.

### Internal
* Using Sync 5.0.28 and Core 6.1.3.
* Updated the QuickJournal example to latest Realm and Xamarin.Forms versions. (PR [#2057](https://github.com/realm/realm-dotnet/pull/2057))

## 5.1.1 (2020-10-02)

### Enhancements
* None

### Fixed
* Querying on an indexed property may give a “Key not found” exception. (Core upgrade)
* Fix queries for null on non-nullable indexed integer columns returning results for zero entries. (Core upgrade)

### Compatibility
* Realm Object Server: 3.23.1 or later.
* Realm Studio: 5.0.0 or later.

### Internal
* Using Sync 5.0.28 and Core 6.1.3.


## 5.1.0 (2020-09-30)

### Enhancements
* Greatly improve performance of NOT IN queries on indexed string or int columns. (Core upgrade)

### Fixed
* Fixed an issue that would cause using Realm on the main thread in WPF applications to throw an exception with a message "Realm accessed from the incorrect thread". (Issue [#2026](https://github.com/realm/realm-dotnet/issues/2026))
* Fixed an issue that could cause an exception with the message "Opening Realm files of format version 0 is not supported by this version of Realm" when opening an encrypted Realm. (Core upgrade)
* Slightly improve performance of most operations which read data from the Realm file. (Core upgrade)
* Rerunning an equals query on an indexed string column which previously had more than one match and now has one match would sometimes throw a "key not found" exception. (Core upgrade)
* When querying a table where links are part of the condition, the application may crash if objects has recently been added to the target table. (Core upgrade)

### Compatibility
* Realm Object Server: 3.23.1 or later.
* Realm Studio: 5.0.0 or later.

### Internal
* Using Sync 5.0.27 and Core 6.1.2.
* Added prerelease nuget feed via [GitHub packages](https://github.com/features/packages). (PR [#2028](https://github.com/realm/realm-dotnet/pull/2028))

## 5.0.1 (2020-09-10)

NOTE: This version bumps the Realm file format to version 11. It is not possible to downgrade to version 10 or earlier. Files created with older versions of Realm will be automatically upgraded. Only [Realm Studio 5.0.0](https://github.com/realm/realm-studio/releases/tag/v5.0.0) or later will be able to open the new file format.

### Enhancements
* Added the notion of "frozen objects" - these are objects, queries, lists, or Realms that have been "frozen" at a specific version. This allows you to access the data from any thread, but it will never change. All frozen objects can be accessed and queried as normal, but attempting to mutate them or add change listeners will throw an exception. (Issue [#1945](https://github.com/realm/realm-dotnet/issues/1945))
  * Added `Realm.Freeze()`, `RealmObject.Freeze()`, `RealmObject.FreezeInPlace()`, `IQueryable<RealmObject>.Freeze()`, `IList<T>.Freeze()`, and `IRealmCollection<T>.Freeze()`. These methods will produce the frozen version of the instance on which they are called.
  * Added `Realm.IsFrozen`, `RealmObject.IsFrozen`, and `IRealmCollection<T>.IsFrozen`, which returns whether or not the data is frozen.
  * Added `RealmConfigurationBase.MaxNumberOfActiveVersions`. Setting this will cause Realm to throw an exception if too many versions of the Realm data are live at the same time. Having too many versions can dramatically increase the filesize of the Realm.
* Add support for `SynchronizationContext`-confined Realms. Rather than being bound to a specific thread, queue-confined Realms are bound to a `SynchronizationContext`, regardless of whether it dispatches work on the same or a different thread. Opening a Realm when `SynchronizationContext.Current` is null - most notably `Task.Run(...)` - will still confine the Realm to the thread on which it was opened.
* Storing large binary blobs in Realm files no longer forces the file to be at least 8x the size of the largest blob.
* Reduce the size of transaction logs stored inside the Realm file, reducing file size growth from large transactions.
* String primary keys no longer require a separate index, improving insertion and deletion performance without hurting lookup performance.

### Fixed
* Fixed `Access to invalidated List object` being thrown when adding objects to a list while at the same time deleting the object containing the list. (Issue [#1971](https://github.com/realm/realm-dotnet/issues/1971))
* Fixed incorrect results being returned when using `.ElementAt()` on a query where a string filter with a sort clause was applied. (PR [#2002](https://github.com/realm/realm-dotnet/pull/2002))

### Compatibility
* Realm Object Server: 3.23.1 or later.
* Realm Studio: 5.0.0 or later.

### Internal
* Using Sync 5.0.22 and Core 6.0.25.

## 4.3.0 (2020-02-05)

### Enhancements
* Exposed an API to configure the `userId` and `isAdmin` of a user when creating credentials via `Credentials.CustomRefreshToken`. Previously these values would be inferred from the JWT itself but as there's no way to enforce the server configuration over which fields in the JWT payload represent the `userId` and the `isAdmin` field, it is now up to the consumer to determine the values for these.
* Improved logging and error handling for SSL issues on Apple platforms.

### Fixed
* Realm objects can now be correctly serialized with `System.Runtime.Serialization.Formatters` and `System.Xml.Serialization` serializers. (Issue [#1913](https://github.com/realm/realm-dotnet/issues/1913))
  The private state fields of the class have been decorated with `[NonSerialized]` and `[XmlIgnore]` attributes so that eager opt-out
  serializers do not attempt to serialize fields such as `Realm` and `ObjectSchema` which contain handles to unmanaged data.
* Fixed an issue that would result in a compile error when `[Required]` is applied on `IList<string>` property. (Contributed by [braudabaugh](https://github.com/braudabaugh))
* Fixed an issue that prevented projects that include the Realm NuGet package from being debugged. (PR [#1927](https://github.com/realm/realm-dotnet/pull/1927))
* The sync client would fail to reconnect after failing to integrate a changeset. The bug would lead to further corruption of the client’s Realm file. (since 3.0.0).
* The string-based query parser (`results.Filter(...)`) used to need the `class_` prefix for class names when querying over backlink properties. This has been fixed so that only the public `ObjectSchema` name is necessary. For example, `@links.class_Person.Siblings` becomes `@links.Person.Siblings`.
* Fixed an issue where `ClientResyncMode.DiscardLocalRealm` wouldn't reset the schema.

### Compatibility
* Realm Object Server: 3.23.1 or later.

### Internal
* Upgraded Sync from 4.7.5 to 4.9.5 and Core from 5.23.3 to 5.23.8.

## 4.2.0 (2019-10-07)

### Enhancements
* Added `int IndexOf(object)` and `bool Contains(object)` to the `IRealmCollection` interface. (PR [#1893](https://github.com/realm/realm-dotnet/issues/1893))
* Exposed an API - `SyncConfigurationBase.EnableSessionMultiplexing()` that allows toggling session multiplexing on the sync client. (PR [1896](https://github.com/realm/realm-dotnet/pull/1896))
* Added support for faster initial downloads when using `Realm.GetInstanceAsync`. (Issue [1847](https://github.com/realm/realm-dotnet/issues/1847))
* Added an optional `cancellationToken` argument to `Realm.GetInstanceAsync` enabling clean cancelation of the in-progress download. (PR [1859](https://github.com/realm/realm-dotnet/pull/1859))
* Added support for Client Resync which automatically will recover the local Realm in case the server is rolled back. This largely replaces the Client Reset mechanism for fully synchronized Realms. Can be configured using `FullSyncConfiguration.ClientResyncMode`. (PR [#1901](https://github.com/realm/realm-dotnet/pull/1901))
* Made the `createUser` argument in `Credentials.UsernamePassword` optional. If not specified, the user will be created or logged in if they already exist. (PR [#1901](https://github.com/realm/realm-dotnet/pull/1901))
* Uses Fody 6.0.0, which resolves some of the compatibility issues with newer versions of other Fody-based projects. (Issue [#1899](https://github.com/realm/realm-dotnet/issues/1899))

### Fixed
* Fixed an infinite recursion when calling `RealmCollectionBase<T>.IndexOf`. (Issue [#1892](https://github.com/realm/realm-dotnet/issues/1892))

### Compatibility
* Realm Object Server: 3.23.1 or later.

### Internal
* Upgraded Sync from 4.7.0 to 4.7.1.
* Implemented direct access to sync workers on Cloud, bypassing the Sync Proxy: the binding will override the sync session's url prefix if the token refresh response for a realm contains a sync worker path field.

## 4.1.0 (2019-08-06)

### Breaking Changes
* Removed the `isAdmin` parameter from `Credentials.Nickname`. It doesn't have any effect on new ROS versions anyway as logging in an admin nickname user is not supported - this change just makes it explicit. (Issue [#1879](https://github.com/realm/realm-dotnet/issues/1879))
* Marked the `Credentials.Nickname` method as deprecated - support for the Nickname auth provider is deprecated in ROS and will be removed in a future version. (Issue [#1879](https://github.com/realm/realm-dotnet/issues/1879))
* Removed the `deleteRealm` parameter from `PermissionDeniedException.DeleteRealmInfo` as passing `false` has no effect. Calling the method is now equivalent to calling it with `deleteRealm: true`. (PR [#1890](https://github.com/realm/realm-dotnet/pull/1890))

### Enhancements
* Added support for unicode characters in realm path and filenames for Windows. (Core upgrade)
* Added new credentials type: `Credentials.CustomRefreshToken` that can be used to create a user with a custom refresh token. This will then be validated by ROS against the configured `refreshTokenValidators` to obtain access tokens when opening a Realm. If creating a user like that, it's the developer's responsibility to ensure that the token is valid and refreshed as necessary to ensure that access tokens can be obtained. To that end, you can now set the refresh token of a user object by calling `User.RefreshToken = "my-new-token"`. This should only be used in combination with users obtained by calling `Credentials.CustomRefreshToken`. (PR [#1889](https://github.com/realm/realm-dotnet/pull/1889))

### Fixed
* Constructing an IncludeDescriptor made unnecessary table comparisons. This resulted in poor performance when creating a query-based subscription (`Subscription.Subscribe`) with `includedBacklinks`. (Core upgrade)
* Queries involving an indexed int column which were constrained by a LinkList with an order different from the table's order would give incorrect results. (Core upgrade)
* Queries involving an indexed int column had a memory leak if run multiple times. (Core upgrade)

### Compatibility
* Realm Object Server: 3.23.1 or later.

### Internal
* Upgraded Sync from 4.5.1 to 4.7.0 and Core 5.20.0 to 5.23.1.

## 4.0.1 (2019-06-27)

### Fixed
* Fixed an issue that would prevent iOS apps from being published to the app store with the following error:
  > This bundle Payload/.../Frameworks/realm-wrappers.framework is invalid. The Info.plist file is missing the required key: CFBundleVersion.

  ([Issue 1870](https://github.com/realm/realm-dotnet/issues/1870), since 4.0.0)
* Fixed an issue that would cause iOS apps to crash on device upon launching. ([Issue 1871](https://github.com/realm/realm-dotnet/issues/1871), since 4.0.0)

## 4.0.0 (2019-06-13)

### Breaking Changes
* The following deprecated methods and classes have been removed:
  * The `SyncConfiguration` class has been split into `FullSyncConfiguration` and `QueryBasedSyncConfiguration`. Use one of these classes to connect to the Realm Object Server.
  * The `TestingExtensions.SimulateProgress` method has been removed as it hasn't worked for some time.
  * The `Property.IsNullable` property has been removed. To check if a property is nullable, check `Property.Type` for the `PropertyType.Nullable` flag.
  * The `Credentials.Provider` class has been removed. Previously, it contained a few constants that were intended for internal use mostly.
  * The `User.ConfigurePersistance` method has been superseded by `SyncConfigurationBase.Initialize`.
  * `User.LogOut` has been removed in favor of `User.LogOutAsync`.
  * `User.GetManagementRealm` has been removed in favor of the `User.ApplyPermissionsAsync` set of wrapper API.
  * `User.GetPermissionRealm` has been removed in favor of the `User.GetGrantedPermissions` wrapper API.
* Deprecated the `IQueryable<T>.Subscribe(string name)` extension method in favor of `IQueryable<T>.Subscribe(SubscriptionOptions options)`.
* Reworked the internal implementation of the permission API. For the most part, the method signatures haven't changed or where they have changed, the API have remained close to the original (e.g. `IQueryable<T>` has changed to `IEnumerable<T>`). ([Issue #1863](https://github.com/realm/realm-dotnet/issues/1863))
  * Changed the return type of `User.GetGrantedPermissionsAsync` from `IQueryable<PathPermission>` to `IEnumerable<PathPermission>`. This means that the collection is no longer observable like regular Realm-backed collections. If you need to be notified for changes of this collection, you need to implement a polling-based mechanism yourself.
  * `PathPermission.MayRead/MayWrite/MayManage` have been deprecated in favor of a more-consistent `AccessLevel` API.
  * In `User.ApplyPermissionsAsync`, renamed the `realmUrl` parameter to `realmPath`.
  * In `User.OfferPermissionsAsync`, renamed the `realmUrl` parameter to `realmPath`.
  * Removed the `PermissionOfferResponse` and `PermissionChange` classes.
  * Removed the `IPermissionObject` interface.
  * Removed the `ManagementObjectStatus` enum.
  * Removed the `User.GetPermissionChanges` and `User.GetPermissionOfferResponses` methods.
  * The `millisecondTimeout` argument in `User.GetGrantedPermissionsAsync` has been removed.
  * The `PermissionException` class has been replaced by `HttpException`.
* The `AuthenticationException` class has been merged into the `HttpException` class.

### Enhancements
* Added `Session.Start()` and `Session.Stop()` methods that allow you to pause/resume synchronization with the Realm Object Server. ([Issue #138](https://github.com/realm/realm-dotnet-private/issues/138))
* Added an `IQueryable<T>.Subscribe(SubscriptionOptions, params Expression<Func<T, IQueryable>>[] includedBacklinks)` extension method that allows you to configure additional options for the subscription, such as the name, time to live, and whether it should update an existing subscription. The `includedBacklinks` argument allows you to specify which backlink properties should be included in the transitive closure when doing query-based sync. For example:

  ```csharp
  class Dog : RealmObject
  {
      public Person Owner { get; set; }
  }

  class Person : RealmObject
  {
      [Backlink(nameof(Dog.Owner))]
      public IQueryable<Dog> Dogs { get; }
  }

  var options = new SubscriptionOptions
  {
      Name = "adults",
      TimeToLive = TimeSpan.FromDays(1),
      ShouldUpdate = true
  };

  var people = realm.All<Person>()
                    .Where(p => p.Age > 18)
                    .Subscribe(options, p => p.Dogs);

  await people.WaitForSynchronzationAsync();
  // Dogs that have an owner set to a person that is over 18
  // will now be included in the objects synchronized locally.
  var firstPersonDogs = people.Results.First().Dogs;
  ```
  ([Issue #1838](https://github.com/realm/realm-dotnet/issues/1838) & [Issue #1834](https://github.com/realm/realm-dotnet/issues/1834))
* Added a `Realm.GetAllSubscriptions()` extension method that allows you to obtain a collection of all registered query-based sync subscriptions. ([Issue #1838](https://github.com/realm/realm-dotnet/issues/1838))
* Added `AccessLevel` property to `PathPermission` to replace the now deprecated `MayRead/MayWrite/MayManage`. ([Issue #1863](https://github.com/realm/realm-dotnet/issues/1863))
* Added `RealmOwnerId` property to `PathPermission` that indicates who the owner of the Realm is. ([Issue #1863](https://github.com/realm/realm-dotnet/issues/1863))
* Added support for building with `dotnet build` (previously only the `msbuild` command line was supported). ([PR #1849](https://github.com/realm/realm-dotnet/pull/1849))
* Improved query performance for unindexed string columns when the query has a long chain of OR conditions. (Core upgrade)
* Improved performance of encryption and decryption significantly by utilizing hardware optimized encryption functions. (Core upgrade)
* Compacting a realm into an encrypted file could take a really long time. The process is now optimized by adjusting the write buffer size relative to the used space in the realm. (Core upgrade)
* The string-based query parser (`results.Filter("...")`) now supports readable timestamps with a 'T' separator in addition to the originally supported "@" separator. For example: `startDate > 1981-11-01T23:59:59:1` (Core upgrade)

### Fixed
* Fixes an issue where using the `StringExtensions.Contains(string, string, StringComparison)` extension method inside a LINQ query would result in an exception being thrown on .NET Core 2.1+ or Xamarin.iOS/Android projects.([Issue #1848](https://github.com/realm/realm-dotnet/issues/1848))
* Creating an object after creating an object with the int primary key of "null" would hit an assertion failure. (Core upgrade)

### Compatibility
* Realm Object Server: 3.23.1 or later.

### Internal
* Upgraded Sync from 3.14.11 to 4.5.1 and Core 5.12.7 to 5.20.0.

## 3.4.0 (2019-01-09)

**NOTE!!! You will need to upgrade your Realm Object Server to at least version 3.11.0 or use Realm Cloud. If you try to connect to a ROS v3.10.x or previous, you will see an error like `Wrong protocol version in Sync HTTP request, client protocol version = 25, server protocol version = 24`.**

### Enhancements
* Download progress is now reported to the server, even when there are no local changes. This allows the server to do history compaction much more aggressively, especially when there are many clients that rarely or never make local changes. ([#1772](https://github.com/realm/realm-dotnet/pull/1772))
* Reduce memory usage when integrating synchronized changes sent by ROS.
* Added ability to supply a custom log function for handling logs emitted by Sync by specifying `SyncConfigurationBase.CustomLogger`. It must be set before opening a synchronized Realm. ([#1824](https://github.com/realm/realm-dotnet/pull/1824))
* Clients using protocol 25 now report download progress to the server, even when they make no local changes. This allows the server to do history compaction much more aggressively, especially when there are many clients that rarely or never make local changes. ([#1772](https://github.com/realm/realm-dotnet/pull/1772))
* Add a User-Agent header to HTTP requests made to the Realm Object Server. By default, this contains information about the Realm library version and .NET platform. Additional details may be provided (such as the application name/version) by setting `SyncConfigurationBase.UserAgent` prior to opening a synchronized Realm. If developing a Xamarin app, you can use the Xamarin.Essentials plugin to automate that: `SyncConfiguration.UserAgent = $"{AppInfo.Name} ({AppInfo.PackageName} {AppInfo.VersionString})"`.

### Fixed
* Fixed a bug that could lead to crashes with a message such as `Assertion failed: ndx < size() with (ndx, size()) = [742, 742]`.
* Fixed a bug that resulted in an incorrect `LogLevel` being sent to Sync when setting `SyncConfigurationBase.LogLevel`. ([#1824](https://github.com/realm/realm-dotnet/pull/1824), since 2.2.0)
* Fixed a bug that prevented `Realm.GetInstanceAsync` from working when used with `QueryBasedSyncConfiguration`. ([#1827](https://github.com/realm/realm-dotnet/pull/1827), since 3.1.0)

### Breaking Changes
* The deprecated method `realm.SubscribeToObjectsAsync` has been removed in this version. ([#1772](https://github.com/realm/realm-dotnet/pull/1772))
* `User.ConfigurePersistence` has been deprecated in favor of `SyncConfigurationBase.Initialize`.

### Compatibility
* Realm Object Server: 3.11.0 or later.
The sync protocol version has been bumped to version 25. The server is backwards-compatible with clients using protocol version 24 or below, but clients at version 25 are not backwards-compatible with a server at protocol version 24. The server must be upgraded before any clients are upgraded.

### Internal
* Upgraded Sync from 3.9.2 to 3.14.11 and Core from 5.8.0 to 5.12.7.


## 3.3.0 (2018-11-08)

### Enhancements
* Exposed an `OnProgress` property on `SyncConfigurationBase`. It allows you to specify a progress callback that will be invoked when using `Realm.GetInstanceAsync` to report the download progress. ([#1807](https://github.com/realm/realm-dotnet/pull/1807))

### Fixed
<!-- * <How to hit and notice issue? what was the impact?> ([#????](https://github.com/realm/realm-dotnet/issues/????), since v?.?.?) -->
* Trying to call `Subscription.WaitForSynchronizationAsync` on a background thread (without a `SynchronizationContext`) would previously hang indefinitely. Now a meaningful exception will be thrown to indicate that this is not supported and this method should be called on a thread with a synchronization context. ([dotnet-private#130](https://github.com/realm/realm-dotnet-private/issues/130), since v3.0.0)

### Compatibility
* Realm Object Server: 3.0.0 or later.
* APIs are backwards compatible with all previous releases in the 3.x.y series.
* File format: Generates Realms with format v9 (Reads and upgrades all previous formats)


## 3.2.1 (2018-09-27)

### Bug fixes
- Fixed a bug that would typically result in exceptions with a message like `An unknown error has occurred. State: *some-number-larger than 127*`
when subscribing to queries. ([dotnet-private#128](https://github.com/realm/realm-dotnet-private/issues/128), since `3.0.0`)

## 3.2.0 (2018-08-04)

### Enhancements
- `RealmObject` inheritors will now raise `PropertyChanged` after they have been removed from Realm.
The property name in the event arguments will be `IsValid`.
- Bundle some common certificate authorities on Linux so connecting to ROS instances over SSL should work out of the box
for most certificates. Notably, it will now work out of the box for Realm Cloud instances.

### Bug fixes
- When constructing queries that compare an invalid/unmanaged RealmObject (e.g. `realm.All<Foo>().Where(f => f.Bar == someBar)`),
a meaningful exception will now be thrown rather than an obscure ArgumentNullException.
- Added `ShouldCompactOnLaunch` to the PCL version of the library. ([dotnet-private#125](https://github.com/realm/realm-dotnet-private/issues/125))

## 3.1.0 (2018-07-04)

### Enhancements
- Exposed a `ChangeSet.NewModifiedIndices` collection that contains information about the
indices of the objects that changed in the new version of the collection (i.e. after
accounting for the insertions and deletions).
- Update Fody to 3.0.

### Bug fixes
- `WriteAsync` will no longer perform a synchronous `Refresh` on the main thread. ([#1729](https://github.com/realm/realm-dotnet/pull/1729))
- Trying to add a managed Realm Object to a different instance of the same on-disk Realm will no
longer throw an exception.
- Removed the `IList` compliance for Realm collections. This fixes an issue which would cause the app to hang
on Android when deselecting an item from a ListView bound to a Realm collection.

### Breaking Changes
- `SyncConfiguration` is now deprecated and will be removed in a future version. Two new configuration
classes have been exposed - [QueryBasedSyncConfiguration](https://docs.realm.io/platform/using-synced-realms/syncing-data#using-query-based-synchronization)
and [FullSyncConfiguration](https://docs.realm.io/platform/using-synced-realms/syncing-data#full-synchronization).
If you were using a `SyncConfiguration` with `IsPartial = true`, then change your code to use
`QueryBasedSyncConfiguration`. Similarly, if `IsPartial` was not set or was set to `false`, use
`FullSyncConfiguration`.
- Removed the `IList` compliance for Realm collections. This will prevent automatic updates of ListViews
databound to Realm collections in UWP projects.

## 3.0.0 (2018-04-16)

### Enhancements
- Allow `[MapTo]` to be applied on classes to change the name of the table corresponding to that class. ([#1712](https://github.com/realm/realm-dotnet/pull/1712))
- Added an improved API for adding subscriptions in partially-synchronized Realms. `IQueryable<T>.Subscribe` can be used
to subscribe to any query, and the returned `Subscription<T>` object can be used to observe the state of the subscription
and ultimately remove the subscription. See the [documentation](https://docs.realm.io/platform/v/3.x/using-synced-realms/syncing-data)
for more information. ([#1679](https://github.com/realm/realm-dotnet/pull/1679))
- Added a fine-grained permissions system for use with partially-synchronized Realms. This allows permissions to be
defined at the level of individual objects or classes. See the
[documentation](https://docs.realm.io/platform/v/3.x/using-synced-realms/access-control)
for more information. ([#1714](https://github.com/realm/realm-dotnet/pull/1714))
- Exposed a string-based `IQueryable<T>.Filter(predicate)` method to enable more advanced querying
scenarios such as:
  - Following links: `realm.All<Dog>().Filter("Owner.FirstName BEGINSWITH 'J'")`.
  - Queries on collections: `realm.All<Child>().Filter("Parents.FirstName BEGINSWITH 'J'")` - find all
  children who have a parent whose name begins with J or `realm.All<Child>().Filter("Parents.@avg.Age > 50")` -
  find all children whose parents' average age is more than 50.
  - Subqueries: `realm.All<Person>().Filter("SUBQUERY(Dogs, $dog, $dog.Vaccinated == false).@count > 3")` - find all
  people who have more than 3 unvaccinated dogs.
  - Sorting: `realm.All<Dog>().Filter("TRUEPREDICATE SORT(Owner.FirstName ASC, Age DESC)")` - find all dogs and
  sort them by their owner's first name in ascending order, then by the dog's age in descending.
  - Distinct: `realm.All<Dog>().Filter("TRUEPREDICATE DISTINCT(Age) SORT(Name)")` - find all dogs, sort them
  by their name and pick one dog for each age value.
  - For more examples, check out the
  [query language reference docs](https://docs.mongodb.com/realm/reference/realm-query-language/) or the [NSPredicate Cheatsheet](https://academy.realm.io/posts/nspredicate-cheatsheet/).
- The `SyncConfiguration` constructor now accepts relative Uris. ([#1720](https://github.com/realm/realm-dotnet/pull/1720))
- Added the following methods for resetting the user's password and confirming their email:
`RequestPasswordResetAsync`, `CompletePasswordResetAsync`, `RequestEmailConfirmationAsync`, and `ConfirmEmailAsync`.
These all apply only to users created via `Credentials.UsernamePassword` who have provided their email as
the username. ([#1721](https://github.com/realm/realm-dotnet/pull/1721))

### Bug fixes
- Fixed a bug that could cause deadlocks on Android devices when resolving thread safe references. ([#1708](https://github.com/realm/realm-dotnet/pull/1708))

### Breaking Changes
- Uses the Sync 3.0 client which is incompatible with ROS 2.x.
- `Permission` has been renamed to `PathPermission` to more closely reflect its purpose.
Furthermore, existing methods to modify permissions only work on full Realms. New methods
and classes are introduced to configure access to a partially synchronized Realm.
- The type of `RealmConfiguration.DefaultConfiguration` has changed to `RealmConfigurationBase` to allow
any subclass to be set as default. ([#1720](https://github.com/realm/realm-dotnet/pull/1720))
- The `SyncConfiguration` constructor arguments are now optional. The `user` value will default to the
currently logged in user and the `serverUri` value will default to `realm://MY-SERVER-URL/default` where
`MY-SERVER-URL` is the host the user authenticated against. ([#1720](https://github.com/realm/realm-dotnet/pull/1720))
- The `serverUrl` argument in `User.LoginAsync(credentials, serverUrl)` and `User.GetLoggedInUser(identity, serverUrl)`
has been renamed to `serverUri` for consistency. ([#1721](https://github.com/realm/realm-dotnet/pull/1721))


## 2.2.0 (2017-03-22)

### Enhancements
- Added an `IsDynamic` property to `RealmConfigurationBase`, allowing you to open a Realm file and read its schema from disk. ([#1637](https://github.com/realm/realm-dotnet/pull/1637))
- Added a new `InMemoryConfiguration` class that allows you to create an in-memory Realm instance. ([#1638](https://github.com/realm/realm-dotnet/pull/1638))
- Allow setting elements of a list directly - e.g. `foo.Bars[2] = new Bar()` or `foo.Integers[3] = 5`. ([#1641](https://github.com/realm/realm-dotnet/pull/1641))
- Added Json Web Token (JWT) credentials provider. ([#1655](https://github.com/realm/realm-dotnet/pull/1655))
- Added Anonymous and Nickname credentials providers. ([#1671](https://github.com/realm/realm-dotnet/pull/1671))

### Bug fixes
- Fixed an issue where initial collection change notification is not delivered to all subscribers. ([#1696](https://github.com/realm/realm-dotnet/pull/1696))
- Fixed a corner case where `RealmObject.Equals` would return `true` for objects that are no longer managed by Realm. ([#1698](https://github.com/realm/realm-dotnet/pull/1698))

### Breaking Changes
- `SyncConfiguration.SetFeatureToken` is deprecated and no longer necessary in order to use Sync on Linux or server-side features. ([#1703](https://github.com/realm/realm-dotnet/pull/1703))

## 2.1.0 (2017-11-13)

### Enhancements
- Added an `[Explicit]` attribute that can be applied to classes or assemblies. If a class is decorated with it, then it will not be included in the default schema for the Realm (i.e. you have to explicitly set `RealmConfiguration.ObjectClasses` to an array that contains that class). Similarly, if it is applied to an assembly, all classes in that assembly will be considered explicit. This is useful when developing a 3rd party library that depends on Realm to avoid your internal classes leaking into the user's schema. ([#1602](https://github.com/realm/realm-dotnet/pull/1602))

### Bug fixes
- Fixed a bug that would prevent writing queries that check if a related object is null, e.g. `realm.All<Dog>().Where(d => d.Owner == null)`. ([#1601](https://github.com/realm/realm-dotnet/pull/1601))
- Addressed an issue that would cause the debugger to report an unobserved exception being thrown when "Just My Code" is disabled. ([#1603](https://github.com/realm/realm-dotnet/pull/1603))
- Calling `Realm.DeleteRealm` on a synchronized Realm will now properly delete the `realm.management` folder. ([#1621](https://github.com/realm/realm-dotnet/pull/1621))
- Fixed a crash when accessing primitive list properties on objects in realms opened with a dynamic schema (e.g. in migrations). ([#1629](https://github.com/realm/realm-dotnet/pull/1629))

## 2.0.0 (2017-10-17)

### Enhancements
- Added support for collections of primitive values. You can now define properties as `IList<T>` where `T` can be any
type supported by Realm, except for another `IList`. As a result, a lot of methods that previously had constraints on
`RealmObject` now accept any type and may throw a runtime exception if used with an unsupported type argument.
([#1517](https://github.com/realm/realm-dotnet/pull/1517))
- Added `HelpLink` pointing to the relevant section of the documentation to most Realm exceptions. ([#1521](https://github.com/realm/realm-dotnet/pull/1521))
- Added `RealmObject.GetBacklinks` API to dynamically obtain all objects referencing the current one. ([#1533](https://github.com/realm/realm-dotnet/pull/1533))
- Added a new exception type, `PermissionDeniedException`, to denote permission denied errors when working with synchronized Realms that
exposes a method - `DeleteRealmUserInfo` - to inform the binding that the offending Realm's files should be kept or deleted immediately.
This allows recovering from permission denied errors in a more robust manner. ([#1543](https://github.com/realm/realm-dotnet/pull/1543))
- The keychain service name used by Realm to manage the encryption keys for sync-related metadata on Apple platforms is now set to the
bundle identifier. Keys that were previously stored within the Realm-specific keychain service will be transparently migrated to the
per-application keychain service. ([#1522](https://github.com/realm/realm-dotnet/pull/1522))
- Added a new exception type -  `IncompatibleSyncedFileException` - that allows you to handle and perform data migration from a legacy (1.x) Realm file
to the new 2.x format. It can be thrown when using `Realm.GetInstance` or `Realm.GetInstanceAsync` and exposes a `GetBackupRealmConfig` method
that allows you to open the old Realm file in a dynamic mode and migrate any required data. ([#1552](https://github.com/realm/realm-dotnet/pull/1552))
- Enable encryption on Windows. ([#1570](https://github.com/realm/realm-dotnet/pull/1570))
- Enable Realm compaction on Windows. ([#1571](https://github.com/realm/realm-dotnet/pull/1571))
- `UserInfo` has been significantly enhanced. It now contains metadata about a user stored on the Realm Object Server, as well as a list of all user
account data associated with that user. ([#1573](https://github.com/realm/realm-dotnet/pull/1573))
- Introduced a new method - `User.LogOutAsync` to replace the now-deprecated synchronous call. ([#1574](https://github.com/realm/realm-dotnet/pull/1574))
- Exposed `BacklinksCount` property on `RealmObject` that returns the number of objects that refer to the current object via a to-one or a to-many relationship. ([#1578](https://github.com/realm/realm-dotnet/pull/1578))
- String primary keys now support `null` as a value. ([#1579](https://github.com/realm/realm-dotnet/pull/1579))
- Add preview support for partial synchronization. Partial synchronization allows a synchronized Realm to be opened in such a way
that only objects requested by the user are synchronized to the device. You can use it by setting the `IsPartial` property on a
`SyncConfiguration`, opening the Realm, and then calling `Realm.SubscribeToObjectsAsync` with the type of object you're interested in,
a string containing a query determining which objects you want to subscribe to, and a callback which will report the results. You may
add as many subscriptions to a synced Realm as necessary. ([#1580](https://github.com/realm/realm-dotnet/pull/1580))
- Ensure that Realm collections (`IList<T>`, `IQueryable<T>`) will not change when iterating in a `foreach` loop. ([#1589](https://github.com/realm/realm-dotnet/pull/1589))

### Bug fixes
- `Realm.GetInstance` will now advance the Realm to the latest version, so you no longer have to call `Refresh` manually after that. ([#1523](https://github.com/realm/realm-dotnet/pull/1523))
- Fixed an issue that would prevent iOS Share Extension projects from working. ([#1535](https://github.com/realm/realm-dotnet/pull/1535))

### Breaking Changes
- `Realm.CreateObject(string className)` now has additional parameter `object primaryKey`. You *must* pass that when creating a new object using the dynamic API. If the object you're creating doesn't have primary key declared, pass `null`. ([#1381](https://github.com/realm/realm-dotnet/pull/1381))
- `AcceptPermissionOfferAsync` now returns the relative rather than the absolute url of the Realm the user has been granted permissions to. ([#1595](https://github.com/realm/realm-dotnet/pull/1595))

## 1.6.0 (2017-08-14)

### Enhancements
- Exposed `Realm.WriteCopy` API to copy a Realm file and optionally encrypt it with a different key. ([#1464](https://github.com/realm/realm-dotnet/pull/1464))
- The runtime representations of all Realm collections (`IQueryable<T>` and `IList<T>`) now implement the `IList` interface that is needed for data-binding to `ListView` in UWP applications. ([#1469](https://github.com/realm/realm-dotnet/pull/1469))
- Exposed `User.RetrieveInfoForUserAsync` API to allow admin users to lookup other users' identities in the Realm Object Server. This can be used, for example, to find a user by knowing their Facebook id. ([#1486](https://github.com/realm/realm-dotnet/pull/1486))
- Added a check to verify there are no duplicate object names when creating the schema. ([#1502](https://github.com/realm/realm-dotnet/pull/1502))
- Added more comprehensive error messages when passing an invalid url scheme to `SyncConfiguration` or `User.LoginAsync`. ([#1501](https://github.com/realm/realm-dotnet/pull/1501))
- Added more meaningful error information to exceptions thrown by `Realm.GetInstanceAsync`. ([#1503](https://github.com/realm/realm-dotnet/pull/1503))
- Added a new type - `RealmInteger<T>` to expose Realm-specific API over base integral types. It can be used to implement [counter functionality](https://docs.mongodb.com/realm-legacy/docs/dotnet/latest/index.html) in synced realms. ([#1466](https://github.com/realm/realm-dotnet/pull/1466))
- Added `PermissionCondition.Default` to apply default permissions for existing and new users. ([#1511](https://github.com/realm/realm-dotnet/pull/1511))

### Bug fixes
- Fix an exception being thrown when comparing non-constant character value in a query. ([#1471](https://github.com/realm/realm-dotnet/pull/1471))
- Fix an exception being thrown when comparing non-constant byte or short value in a query. ([#1472](https://github.com/realm/realm-dotnet/pull/1472))
- Fix a bug where calling the non-generic version of `IQueryProvider.CreateQuery` on Realm's IQueryable results, an exception would be thrown. ([#1487](https://github.com/realm/realm-dotnet/pull/1487))
- Trying to use an `IList` or `IQueryable` property in a LINQ query will now throw `NotSupportedException` rather than crash the app. ([#1505](https://github.com/realm/realm-dotnet/pull/1505))

### Breaking Changes

## 1.5.0 (2017-06-20)

### Enhancements
- Exposed new API on the `User` class for working with permissions: ([#1361](https://github.com/realm/realm-dotnet/pull/1361))
  - `ApplyPermissionsAsync`, `OfferPermissionsAsync`, and `AcceptPermissionOfferAsync` allow you to grant, revoke, offer, and accept permissions.
  - `GetPermissionOffers`, `GetPermissionOfferResponses`, and `GetPermissionChanges` allow you to review objects, added via the above mentioned methods.
  - `GetGrantedPermissionsAsync` allows you to inspect permissions granted to or by the current user.
- When used with `RealmConfiguration` (i.e. local Realm), `Realm.GetInstanceAsync` will perform potentially costly operation, such as executing migrations or compaction on a background thread. ([#1406](https://github.com/realm/realm-dotnet/pull/1406))
- Expose `User.ChangePasswordAsync(userId, password)` API to allow admin users to change other users' passwords. ([#1412](https://github.com/realm/realm-dotnet/pull/1412))
- Expose `SyncConfiguration.TrustedCAPath` API to allow providing a custom CA that will be used to validate SSL traffic to the Realm Object Server.  ([#1423](https://github.com/realm/realm-dotnet/pull/1423))
- Expose `Realm.IsInTransaction` API to check if there's an active transaction for that Realm. ([#1452](https://github.com/realm/realm-dotnet/pull/1452))

### Bug fixes
- Fix a crash when querying over properties that have `[MapTo]` applied. ([#1405](https://github.com/realm/realm-dotnet/pull/1405))
- Fix an issue where synchronized Realms did not connect to the remote server in certain situations, such as when an application was offline when the Realms were opened but later regained network connectivity. ([#1407](https://github.com/realm/realm-dotnet/pull/1407))
- Fix an issue where incorrect property name will be passed to `RealmObject.PropertyChanged` subscribers when the actual changed property is below a `Backlink` property. ([#1433](https://github.com/realm/realm-dotnet/pull/1433))
- Fix an exception being thrown when referencing Realm in a PCL test assembly without actually using it. ([#1434](https://github.com/realm/realm-dotnet/pull/1434))
- Fix a bug when `SyncConfiguration.EnableSSLValidation` would be ignored when passed to `Realm.GetInstanceAsync`. ([#1423](https://github.com/realm/realm-dotnet/pull/1423))

### Breaking Changes
- The constructors of `PermissionChange`, `PermissionOffer`, and `PermissionOfferResponse` are now private. Use the new `User.ApplyPermissionsAsync`, `User.OfferPermissionsAsync`, and `User.AcceptPermissionOfferAsync` API. ([#1361](https://github.com/realm/realm-dotnet/pull/1361))
- `User.GetManagementRealm` and `User.GetPermissionRealm` are now deprecated. Use the new permission related API on `User` to achieve the same results. ([#1361](https://github.com/realm/realm-dotnet/pull/1361))
- `User.ChangePassword(password)` has been renamed to `User.ChangePasswordAsync(password)`. ([#1412](https://github.com/realm/realm-dotnet/pull/1412))
- Removed the following obsolete API: ([#1425](https://github.com/realm/realm-dotnet/pull/1425))
  - `Realm.ObjectForPrimaryKey<T>(long id)`
  - `Realm.ObjectForPrimaryKey<T>(string id)`
  - `Realm.ObjectForPrimaryKey(string className, long id)`
  - `Realm.ObjectForPrimaryKey(string className, string id)`
  - `Realm.Manage<T>(T obj, bool update)`
  - `Realm.Close()`
  - `Realm.CreateObject<T>()`
  - `IOrderedQueryable<T>.ToNotifyCollectionChanged<T>(Action<Exception> errorCallback)`
  - `IOrderedQueryable<T>.ToNotifyCollectionChanged<T>(Action<Exception> errorCallback, bool coalesceMultipleChangesIntoReset)`
  - `IRealmCollection<T>.ObjectSchema`
- `Realm.DeleteRealm` now throws an exception if called while an instance of that Realm is still open.

## 1.4.0 (2017-05-19)

### Enhancements
- Expose `RealmObject.OnManaged` virtual method that can be used for init purposes, since the constructor is run before the object has knowledge of its Realm. (#1383)
- Expose `Realm.GetInstanceAsync` API to asynchronously open a synchronized Realm. It will download all remote content available at the time the operation began on a background thread and then return a usable Realm. It is also the only supported way of opening Realms for which the user has only read permissions.

## 1.3.0 (2017-05-16)

### Universal Windows Platform
Introducing Realm Mobile Database for Universal Windows Platform (UWP). With UWP support, you can now build mobile apps using Realm’s object database for the millions of mobile, PC, and Xbox devices powered by Windows 10. The addition of UWP support allows .NET developers to build apps for virtually any modern Windows Platform with Windows Desktop (Win32) or UWP as well as for iOS and Android via Xamarin. Note that sync support is not yet available for UWP, though we are working on it and you can expect it soon.

### Enhancements
- Case insensitive queries against a string property now use a new index based search. (#1380)
- Add `User.ChangePassword` API to change the current user's password if using Realm's 'password' authentication provider. Requires any edition of the Realm Object Server 1.4.0 or later. (#1386)
- `SyncConfiguration` now has an `EnableSSLValidation` property (default is `true`) to allow SSL validation to be specified on a per-server basis. (#1387)
- Add `RealmConfiguration.ShouldCompactOnLaunch` callback property when configuring a Realm to determine if it should be compacted before being returned. (#1389)
- Silence some benign linker warnings on iOS. (#1263)
- Use reachability API to minimize the reconnection delay if the network connection was lost. (#1380)

### Bug fixes
- Fixed a bug where `Session.Reconnect` would not reconnect all sessions. (#1380)
- Fixed a crash when subscribing for `PropertyChanged` multiple times. (#1380)
- Fixed a crash when reconnecting to Object Server (#1380)
- Fixed a crash on some Android 7.x devices when opening a realm (#1380)

## 1.2.1 (2017-05-01)

### Bug fixes
- Fixed an issue where `EntryPointNotFoundException` would be thrown on some Android devices. (#1336)

### Enhancements
- Expose `IRealmCollection.IsValid` to indicate whether the realm collection is valid to use. (#1344)
- Update the Fody reference which adds support for building with Mono 5. (#1364)

## 1.2.0 (2017-04-04)

Realm is now being distributed as a .NET Standard 1.4 library as this is a requirement for supporting UWP. While internally that is a rather big move, applications using it should not be affected. After the upgrade, you'll see a number of new NuGet dependencies being added - those are reference assemblies, already part of mscorlib, so will not affect your application's size or performance. Additionally, we're releasing a new platform specific DataBinding package that contains helper methods that enable two-way databinding scenarios by automatically creating transactions when setting a property.

If you encounter any issues after the upgrade, we recommend clearing the `bin` and `obj` folders and restarting Xamarin Studio. If this doesn't help, please file an issue explaining your solution setup and the type of problems you encounter.

Files written with this version cannot be read by earlier versions of Realm. This version is not compatible with versions of the Realm Object Server lower than 1.3.0.

### Bug fixes
- Fixes the `RemoveAll(string)` overload to work correctly. (#1288)
- Resolved an issue that would lead to crashes when refreshing the token for an invalid session. (#1289)
- The `IObservable` returned from `session.GetProgressObservable` will correctly call `OnComplete` when created with `mode: ProgressMode.ForCurrentlyOutstandingWork`. (#1292)
- Fixed a memory leak when accessing string properties. (#1318)
- Fixes an issue when using `EncryptionKey` with synchronized realms. (#1322)

### Enhancements
- Introduce APIs for safely passing objects between threads. Create a thread-safe reference to a thread-confined object by passing it to the `ThreadSafeReference.Create` factory method, which you can then safely pass to another thread to resolve in the new realm with `Realm.ResolveReference`. (#1300)
- Introduce API for attempting to reconnect all sessions. This could be used in conjunction with the [connectivity plugin](https://github.com/jamesmontemagno/ConnectivityPlugin) to monitor for connectivity changes and proactively request reconnecting, rather than rely on the built-in retry mechanism. (#1310)
- Enable sorting over to-one relationships, e.g. `realm.All<Parent>().OrderBy(p => p.Child.Age)`. (#1313)
- Introduce a `string.Like` extension method that can be used in LINQ queries against the underlying database engine. (#1311)
- Add an `User.IsAdmin` property that indicates whether a user is a Realm Object Server administrator. (#1320)

### Breaking Changes
- `DateTimeOffset` properties that are not set will now correctly default to `0001-1-1` instead of `1970-1-1` after the object is passed to `realm.Add`. (#1293)
- Attempting to get an item at index that is out of range should now correctly throw `ArgumentOutOfRangeException` for all `IRealmCollection` implementations. (#1295)
- The layout of the .lock file has changed, which may affect scenarios where different processes attempt to write to the same Realm file at the same time. (#1296)
- `PropertyChanged` notifications use a new, more reliable, mechanism, that behaves slightly differently from the old one. Notifications will be sent only after a transaction is committed (making it consistent with the way collection notifications are handled). To make sure that your UI is promptly updated, you should avoid keeping long lived transactions around. (#1316)

## 1.1.1 (2017-03-15)

### Bug fixes

- Resolved an issue that prevented compiling for iOS on Visual Studio. (#1277)

## 1.1.0 (2017-03-03)

### Enhancements
- Added Azure Active Directory (AzureAD) credentials provider. (#1254)

### Breaking Changes
This is a preparation release for adding UWP support. We have removed all platform-specific logic from the Realm assemblies, and instead weave them in compile time. While this has been tested in all common scenarios, it may create issues with very complex project graphs. If you encounter any of these issues with iOS projects:
- Compilation fails when running Task `WeaveRealmAssemblies`
- App crashes when first accessing a Realm

please file an issue and explain your solution setup.

## 1.0.4 (2017-02-21)

### Bug fixes

- The `Realm` NuGet package no longer clobbers the path to Win32 native binaries in `Realm.Database`. (#1239)
- Fixed a bug where garbage collecting an object with `PropertyChanged` subscribers would cause crashes. (#1237)

## 1.0.3 (2017-02-14)

### Out of Beta!
After about a year and a half of hard work, we are proud to call this a 1.0 release. There is still work to do, but Realm Xamarin is now being used by thousands of developers and has proven reliable.

### Sync
Realm Xamarin now works with the Realm Mobile Platform. This means that you can write Xamarin apps that synchronize seamlessly with a Realm Object Server, allowing you to write complex apps with Xamarin that are offline-first and automatically synchronised by adding just a few lines of code.
You can read about this in the [documentation](https://docs.mongodb.com/realm/sync/get-started/).

### Windows Desktop
Realm Xamarin is no longer iOS and Android only. You can now use it to write .NET programs for Windows Desktop. Add the NuGet package to your regular .NET project and start using Realm. Some features are not supported on Windows yet. Most notably, sync does not yet work for Windows, but also encryption and notifications across processes are missing. We are working on it and you can expect support soon.

### Breaking Changes
 - `IRealmCollection<T>.ObjectSchema` is deprecated and replaced with `ISchemaSource.ObjectSchema`. (#1216)

### Bug fixes
 - `[MapTo]` attribute is now respected in queries. (#1219)
 - Letting a Realm instance be garbage collected instead of disposing it will no longer lead to crashes. (#1212)
 - Unsubscribing from `RealmObject.PropertyChanged` in a `PropertyChanged` callback should no longer lead to crashes. (#1207)
 - `WriteAsync` now advances the read transaction so the changes made asynchronously are available immediately in the original thread. (#1192)
 - Queries on backlink properties should no longer produce unexpected results. (#1177)


## 0.82.1 (2017-01-27)

### Bug fixes
- Addressed an issue where obtaining a Realm instance, reading an object, then obtaining another instance on the same thread would cause the object to become invalid and crash the application upon accessing any of its members.

## 0.82.0 (2017-01-23)

### Breaking Changes
- Moved all exceptions under the `Realms.Exceptions` namespace. (#1075)
- Moved `RealmSchema` to `Realms.Schema` namespace. (#1075)
- Made the `ErrorEventArgs` constructor internal. (#1075)
- Made `ObjectSchema.Builder` and `RealmSchema.Builder` internal. (#1075)
- Passing an object that has `IList` properties to `Add(obj, update: true)` will no longer merge the lists. Instead, the `IList` property will contain only the items in the object. (#1040)

### Enhancements
- Added virtual `OnPropertyChanged` method in `RealmObject` that you can override to be notified of changes to the current object. (#1047)
- Added compile time checks that `[Required]` is applied on correct property types. (#1072)
- `Realm.Add(RealmObject obj)` will now return the passed in object, similarly to `Realm.Add<T>(T obj)`. (#1162)
- Added an extension method for `string.Contains` that accepts `StringComparison` argument and can be used in queries. When querying, only `StringComparison.Ordinal` and `StringComparison.OrdinalIgnoreCase` can be used. When not used in queries, all values for `StringComparison` are valid. (#1141)

### Bug fixes
- Adding a standalone object, that has an `IList<T>` property that has never been accessed, to the Realm will no longer throw a `NullReferenceException`. (#1040)
- `IList<T>` properties will now correctly return `IsReadOnly = true` when managed by a readonly Realm. (#1070)
- The weaver should now correctly resolve references in PCL and netstandard assemblies. (#1117)
- Add some missing methods to the PCL reference assembly. (#1093)
- Disposed realms will not throw `ObjectDisposedException` when trying to access their members. Additionally, disposing a realm will not invalidate other instances on the same thread. (#1063)

## 0.81.0 (2016-12-14)

### Breaking Changes
* The `IQueryable<T>.ToNotifyCollectionChanged` extension methods that accept parameters are now deprecated. There is a new parameterless one that you should use instead. If you want to handle errors, you can do so by subscribing to the `Realm.OnError` event. (#938)
* `RealmResults<T>` is now marked `internal` and `Realm.All<T>()` will instead return `IQueryable<T>`. We've added a new extension method `IQueryable<T>.SubscribeForNotifications(NotificationCallbackDelegate<T>)` that allows subscribing for notifications. (#942)
* `Realm.CreateObject<T>` has been deprecated and will be removed in the next major release. (It could cause a dangerous data loss when using the synchronised realms coming soon, if a class has a PrimaryKey). (#998)
* `RealmConfiguration.ReadOnly` has been renamed to `RealmConfiguration.IsReadOnly` and is now a property instead of a field. (#858)
* `Realm.All` has been renamed to `Realm.GetAll` and the former has been obsoleted. (#858)
* `Realm.ObjectForPrimaryKey` has been renamed to `Realm.Find` and the former has been obsoleted. (#858)
* `Realm.Manage` has been renamed to `Realm.Add` and the former has been obsoleted. (#858)
* `RealmConfiguration.PathToRealm` has been renamed to `Realm.GetPathToRealm` and the former has been obsoleted. (#858)
* `RealmResults.NotificationCallback` has been extracted as a non-nested class and has been renamed to `NotificationCallbackDelegate`. (#858)
* `Realm.Close` has been removed in favor of `Realm.Dispose`. (#858)
* `RealmList<T>` is now marked `internal`. You should use `IList<T>` to define collection relationships. (#858)

### Enhancements
* In data-binding scenarios, if a setter is invoked by the binding outside of write transaction, we'll create an implicit one and commit it. This enables two-way data bindings without keeping around long-lived transactions. (#901)
* The Realm schema can now express non-nullable reference type properties with the new `[Required]` attribute. (#349)
* Exposed a new `Realm.Error` event that you can subscribe for to get notified for exceptions that occur outside user code. (#938)
* The runtime types of the collection, returned from `Realm.All` and the collection created for `IList<T>` properties on `RealmObject` now implement `INotifyCollectionChanged` so you can pass them for data-binding without any additional casting. (#938, #909)
* All RealmObjects implement `INotifyPropertyChanged`. This allows you to pass them directly for data-binding.
* Added `Realm.Compact` method that allows you to reclaim the space used by the Realm. (#968)
* `Realm.Add` returns the added object. (#931)
* Support for backlinks aka `LinkingObjects`. (#219)
* Added an `IList<T>.Move` extension method that allows you to reorder elements within the collection. For managed Lists, it calls a native method, so it is slightly more efficient than removing and inserting an item, but more importantly, it will raise the `CollectionChanged` with `NotifyCollectionChangedAction.Move` which will result in a nice move animation, rather than a reload of a ListView. (#995)

### Bug fixes
* Subscribing to `PropertyChanged` on a RealmObject and modifying an instance of the same object on a different thread will now properly raise the event. (#909)
* Using `Insert` to insert items at the end of an `IList` property will no longer throw an exception. (#978)

## 0.80.0 (2016-10-27)

### Breaking Changes
* This version updates the file format. Older versions will not be able to open files created with this version. (#846)
* `RealmList<T>` is now marked as internal. If you were using it anywhere, you should migrate to `IList<T>`. (#880)

### Enhancements
* iOS Linking all should work - we now add a [Preserve] attribue to all woven members of your `RealmObject` subclasses so you do not need to manually add `[Preserve(allMembers=true)]`  (#822)
* `Realm.Manage` calls are now much faster. You should prefer that to `Realm.CreateObject` unless you are setting only a few properties, while leaving the rest with default values. (#857)
* Added `bool update` argument to `Realm.Manage`. When `update: true` is passed, Realm will try to find and update a persisted object with the same PrimaryKey. If an object with the same PrimaryKey is not found, the umnamaged object is added. If the passed in object does not have a PrimaryKey, it will be added. Any related objects will be added or updated depending on whether they have PrimaryKeys. (#871)

    **NOTE**: cyclic relationships, where object references are not identical, will not be reconciled. E.g. this will work as expected:
    ```csharp
    var person = new Person { Name = "Peter", Id = 1 };
    person.Dog = new Dog();
    person.Dog.Owner = person;
    ```
    However this will not - it will set the Person's properties to the ones from the last instance it sees:
    ```csharp
    var person = new Person { Name = "Peter", Id = 1 };
    person.Dog = new Dog();
    person.Dog.Owner = new Person { Id = 1 };
    ```
    This is important when deserializing data from json, where you may have multiple instances of object with the same Id, but with different properties.

* `Realm.Manage` will no longer throw an exception if a managed object is passed. Instead, it will immediately return. (#871)
* Added non-generic version of `Realm.Manage`. (#871)
* Added support for nullable integer PrimaryKeys. Now you can have `long?` PrimaryKey property where `null` is a valid unique value. (#877)
* Added a weaver warning when applying Realm attributes (e.g. `[Indexed]` or `[PrimaryKey]`) on non-persisted properties. (#882)
* Added support for `==` and `!=` comparisons to realm objects in LINQ (#896), e.g.:
    ```csharp
    var peter = realm.All<Person>().FirstOrDefault(d => d.Name == "Peter");
    var petersDogs = realm.All<Dog>().Where(d => d.Owner == peter);
    ```
* Added support for `StartsWith(string, StringComparison)`, `EndsWith(string, StringComparison)`, and `Equals(string, StringComparison)` filtering in LINQ. (#893)

    **NOTE**: Currently only `Ordinal` and `OrdinalIgnoreCase` comparisons are supported. Trying to pass in a different one will result in runtime error. If no argument is supplied, `Ordinal` will be used.

## 0.78.1 (2016-09-15)

### Bug fixes
* `Realm.ObjectForPrimaryKey()` now returns null if it failed to find an object (#833).
* Querying anything but persisted properties now throws instead of causing a crash (#251 and #723)

Uses core 1.5.1

## 0.78.0 (2016-09-09)

### Breaking Changes
* The term `ObjectId` has been replaced with `PrimaryKey` in order to align with the other SDKs. This affects the `[ObjectId]` attribute used to decorate a property.

### Enhancements
* You can retrieve single objects quickly using `Realm.ObjectForPrimaryKey()` if they have a `[PrimaryKey]` property specified. (#402)
* Manual migrations are now supported. You can specify exactly how your data should be migrated when updating your data model. (#545)
* LINQ searches no longer throw a `NotSupportedException` if your integer type on the other side of an expression fails to exactly match your property's integer type.
* Additional LINQ methods now supported: (#802)
    * Last
    * LastOrDefault
    * FirstOrDefault
    * SingleOrDefault
    * ElementAt
    * ElementAtOrDefault

### Bug fixes
* Searching char field types now works. (#708)
* Now throws a RealmMigrationSchemaNeededException if you have changed a `RealmObject` subclass declaration and not incremented the `SchemaVersion` (#518)
* Fixed a bug where disposing a `Transaction` would throw an `ObjectDisposedException` if its `Realm` was garbage-collected (#779)
* Corrected the exception being thrown `IndexOutOfRangeException` to be  `ArgumentOutOfRangeException`

Uses core 1.5.1


## 0.77.2 (2016-08-11)

### Enhancements
* Setting your **Build Verbosity** to `Detailed` or `Normal` will now display a message for every property woven, which can be useful if you suspect errors with Fody weaving.
* Better exception messages will helo diagnose _EmptySchema_ problems (#739)
* Partial evaluation of LINQ expressions means more expressions types are supported as operands in binary expressions (#755)
* Support for LINQ queries that check for `null` against `string`, `byte[]` and `Nullable<T>` properties.
* Support for `string.IsNullOrEmpty` on persisted properties in LINQ queries.
* Schema construction has been streamlined to reduce overhead when opening a Realm
* Schema version numbers now start at 0 rather than UInt64.MaxValue

### Bug fixes
* `RealmResults<T>` should implement `IQueryable.Provider` implicitly (#752)
* Realms that close implicitly will no longer invalidate other instances (#746)

Uses core 1.4.2


## 0.77.1 (2016-07-25)

### Minor Changes
* Fixed a bug weaving pure PCL projects, released in v0.77.0 (#715)
* Exception messages caused by using incompatible arguments in LINQ now include the offending argument (#719)
* PCL projects using ToNotifyCollectionChanged may have crashed due to mismatch between PCL signatures and platform builds.

Uses core 1.4.0


## 0.77.0 (2016-07-18)

**Broken Version** - will not build PCL projects

### Breaking Changes
* Sort order change in previous version was reverted.

### Major Changes
* It is now possible to introspect the schema of a Realm. (#645)
* The Realm class received overloads for `Realm.CreateObject` and `Realm.All` that accept string arguments instead of generic parameters, enabling use of the `dynamic` keyword with objects whose exact type is not known at compile time. (#646)
* _To Many_ relationships can now be declared with an `IList<DestClass>` rather than requiring `RealmList<DestClass>`. This is **significantly faster** than using `RealmList` due to caching the list.   (Issue #287)
* Creating standalone objects with lists of related objects is now possible. Passing such an object into `Realm.Manage` will cause the entire object graph from that object down to become managed.

### Minor Changes
* Fixed a crash on iOS when creating many short-lived realms very rapidly in parallel (Issue #653)
* `RealmObject.IsValid` can be called to check if a managed object has been deleted
* Accessing properties on invalid objects will throw an exception rather than crash with a segfault (#662)
* Exceptions thrown when creating a Realm no longer leave a leaking handle (Issue #503)

Uses core 1.4.0


## 0.76.1 (2016-06-15)

### Minor Changes
* The `Realm` static constructor will no longer throw a `TypeLoadException` when there is an active `System.Reflection.Emit.AssemblyBuilder` in the current `AppDomain`.
* Fixed `Attempting to JIT compile` exception when using the Notifications API on iOS devices. (Issue #620)

### Breaking Changes
No API change but sort order changes slightly with accented characters grouped together and some special characters sorting differently. "One third" now sorts ahead of "one-third".

It uses the table at ftp://ftp.unicode.org/Public/UCA/latest/allkeys.txt

It groups all characters that look visually identical, that is, it puts a, à, å together and before ø, o, ö even. This is a flaw because, for example, å should come last in Denmark. But it's the best we can do now, until we get more locale aware.

Uses core 1.1.2

## 0.76.0 (2016-06-09)

### Major Changes
* `RealmObject` classes will now implicitly implement `INotifyPropertyChanged` if you specify the interface on your class. Thanks to [Joe Brock](https://github.com/jdbrock) for this contribution!

### Minor Changes
* `long` is supported in queries (Issue #607)
* Linker error looking for `System.String System.String::Format(System.IFormatProvider,System.String,System.Object)` fixed (Issue #591)
* Second-level descendants of `RealmObject` and static properties in `RealmObject` classes now cause the weaver to properly report errors as we don't (yet) support those. (Issue #603)
* Calling `.Equals()` on standalone objects no longer throws. (Issue #587)


## 0.75.0 (2016-06-02)

### Breaking Changes
* File format of Realm files is changed. Files will be automatically upgraded but opening a Realm file with older versions of Realm is not possible. NOTE: If you were using the Realm Browser specified for the old format you need to upgrade. Pick up the newest version [here](https://itunes.apple.com/app/realm-browser/id1007457278).
* `RealmResults<T>` no longer implicitly implements `INotifyCollectionChanged`. Use the new `ToNotifyCollectionChanged` method instead.

### Major Changes
* `RealmResults<T>` can be observed for granular changes via the new `SubscribeForNotifications` method.
* `Realm` gained the `WriteAsync` method which allows a write transaction to be executed on a background thread.
* Realm models can now use `byte[]` properties to store binary data.
* `RealmResults<T>` received a new `ToNotifyCollectionChanged` extension method which produces an `ObservableCollection<T>`-like wrapper suitable for MVVM data binding.

### Minor Fixes
* Nullable `DateTimeOffset` properties are supported now.
* Setting `null` to a string property will now correctly return `null`
* Failure to install Fody will now cause an exception like "Realms.RealmException: Fody not properly installed. RDB2_with_full_Realm.Dog is a RealmObject but has not been woven." instead of a `NullReferenceException`
* The PCL `RealmConfiguration` was missing some members.
* The Fody weaver is now discoverable at non-default nuget repository paths.


## 0.74.1 Released (2016-05-10)

### Minor Fixes
* Realms now refresh properly on Android when modified in other threads/processes.
* Fixes crashes under heavy combinations of threaded reads and writes.

### Minor Changes
* The two `Realm` and `RealmWeaver` NuGet packages have been combined into a single `Realm` package.
* The `String.Contains(String)`, `String.StartsWith(String)`, and `String.EndsWith(String)` methods now support variable expressions. Previously they only worked with literal strings.
* `RealmResults<T>` now implements `INotifyCollectionChanged` by raising the `CollectionChanged` event with `NotifyCollectionChangedAction.Reset` when its underlying table or query result is changed by a write transaction.

## 0.74.0 Private Beta (2016-04-02)

### Major Changes
* The Realm assembly weaver now submits anonymous usage data during each build, so we can track statistics for unique builders, as done with the Java, Swift and Objective-C products (issue #182)
* `Realm.RemoveRange<>()` and `Realm.RemoveAll<>()` methods added to allow you to delete objects from a realm.
* `Realm.Write()` method added for executing code within an implicitly committed transaction
* You can now restrict the classes allowed in a given Realm using `RealmConfiguration.ObjectClasses`.
* LINQ improvements:
  * Simple bool searches work without having to use `== true` (issue #362)
  * ! operator works to negate either simple bool properties or complex expressions (issue #77)
  * Count, Single and First can now be used after a Where expression,  (#369) eg <br />
    `realm.All<Owner>().Where(p => p.Name == "Dani").First();` as well as with a lambda expression <br />
    `realm.All<Owner>().Single( p => p.Name == "Tim");`
  * Sorting is now provided using the `OrderBy`, `OrderByDescending`, `ThenBy` and `ThenByDescending` clauses. Sorts can be applied to results of a query from a `Where` clause or sorting the entire class by applying after `All<>`.
  * The `String.Contains(String)`, `String.StartsWith(String)`, and `String.EndsWith(String)` methods can now be used in Where clauses.
  * DateTimeOffset properties can be compared in queries.
* Support for `armeabi` builds on old ARM V5 and V6 devices has been removed.

### Minor Changes
* Finish `RealmList.CopyTo` so you can apply `ToList` to related lists (issue #299)
* NuGet now inserts `libwrappers.so` for Android targets using `$(SolutionDir)packages` so it copes with the different relative paths in cross-platform (Xamarin Forms) app templates vs pure Android templates.
* `Realm.RealmChanged` event notifies you of changes made to the realm
* `Realm.Refresh()` makes sure the realm is updated with changes from other threads.


## 0.73.0 Private Beta (2016-02-26)

### Major Changes
* `RealmConfiguration.EncryptionKey` added so files can be encrypted and existing encrypted files from other Realm sources opened (assuming you have the key)


### Minor Fixes
* For PCL users, if you use `RealmConfiguration.DefaultConfiguration` without having linked a platform-specific dll, you will now get the warning message with a `PlatformNotSupportedException`. Previously threw a `TypeInitExepction`.
* Update to Core v0.96.2 and matching ObjectStore (issue #393)


## 0.72.1 Private Beta (2016-02-15)

No functional changes. Just added library builds for Android 64bit targets `x86_64` and `arm64-v8a`.


## 0.72.0 Private Beta (2016-02-13)
-
Uses Realm core 0.96.0

### Major Changes

* Added support for PCL so you can now use the NuGet in your PCL GUI or viewmodel libraries.

## 0.71.1 Private Beta (2016-01-29)

### Minor Fixes

Building IOS apps targeting the simulator sometimes got an error like:

    Error MT5209: Native linking error...building for iOS simulator,
    but linking in object file built for OSX, for architecture i386 (MT5209)

This was fixed by removing a redundant simulator library included in NuGet


## 0.71.0 Private Beta (2016-01-25)

Uses Realm core 0.95.6.

### Platform Changes
Now supporting:

* Xamarin Studio on Mac - IOS and Android
* Xamarin Studio on Windows -  Android
* Visual Studio on Windows -  IOS and Android


### Major Changes

* Added Android support as listed above.
* Added `RealmConfiguration` to provide reusable way to specify path and other settings.
* Added `Realm.Equals`, `Realm.GetHashCode` and `Realm.IsSameInstance` to provide equality checking so you can confirm realms opened in the same thread are equal (shared internal instance).
* Added `Realm.DeleteFiles(RealmConfiguration)` to aid in cleaning up related files.
* Added nullable basic types such as `int?`.
* Optimised `Realm.All<userclass>().Count()` to get rapid count of all objects of given class.
* Related lists are now supported in standalone objects.

#### LINQ
* `Count()` on `Where()` implemented.
* `Any()` on `Where()` implemented.
* `First( lambda )` and `Single( lambda )` implemented.
* Significant optimisation of `Where()` to be properly lazy, was instantiating all objects internally.


### API-Breaking Changes

* `[PrimaryKey]` attribute renamed `[ObjectId]`.
* `Realm.Attach(object)` renamed `Manage(object)`.
* Lists of related objects are now declared with `IList<otherClass>` instead of `RealmList`.

### Bug fixes

* Bug that caused a linker error for iPhone simulator fixed (#375)


## 0.70.0 First Private Beta (2015-12-08)

Requires installation from private copy of NuGet download.

### State

* Supported IOS with Xamarin Studio only.
* Basic model and read/write operations with simple LINQ `Where` searches.
* NuGet hosted as downloads from private realm/realm-dotnet repo.<|MERGE_RESOLUTION|>--- conflicted
+++ resolved
@@ -1,8 +1,6 @@
 ## vNext (TBD)
 
 ### Enhancements
-<<<<<<< HEAD
-=======
 * Added two client reset handlers, `RecoverUnsyncedChangesHandler` and `RecoverOrDiscardUnsyncedChangesHandler`, that try to automatically merge the unsynced local changes with the remote ones in the event of a client reset. Specifically with `RecoverOrDiscardUnsyncedChangesHandler`, you can fallback to the discard local strategy in case the automatic merge can't be performed as per your server's rules. These new two stragegies simplify even more the handling of client reset events when compared to `DiscardUnsyncedChangesHandler`.`RecoverOrDiscardUnsyncedChangesHandler` is going to be the default from now on. An example is as follows
   ```cs
   var conf = new PartitionSyncConfiguration(partition, user)
@@ -31,7 +29,6 @@
   };
   ```
   (PR [#2745](https://github.com/realm/realm-dotnet/issues/2745))
->>>>>>> 6a4e2951
 * None
 
 ### Fixed
@@ -59,7 +56,6 @@
 ## 10.15.0 (2022-08-05)
 
 ### Enhancements
-<<<<<<< HEAD
 * Added support in flexible sync for all the new client reset handlers (`AutomaticRecoveryHandler` and `DiscardLocalResetHandler`). (PR [#2745](https://github.com/realm/realm-dotnet/issues/2745))
 * Preview support for .NET 6 with Mac Catalyst and MAUI. (PR [#2959](https://github.com/realm/realm-dotnet/pull/2959))
 * Added two client reset handlers, `RecoverUnsyncedChangesHandler` and `RecoverOrDiscardUnsyncedChangesHandler`, that try to automatically merge the unsynced local changes with the remote ones in the event of a client reset. Specifically with `RecoverOrDiscardUnsyncedChangesHandler`, you can fallback to the discard local strategy in case the automatic merge can't be performed as per your server's rules. These new two stragegies simplify even more the handling of client reset events when compared to `DiscardUnsyncedChangesHandler`.`RecoverOrDiscardUnsyncedChangesHandler` is going to be the default from now on. An example is as follows
@@ -90,9 +86,7 @@
   };
   ```
   (PR [#2745](https://github.com/realm/realm-dotnet/issues/2745))
-=======
 * Preview support for .NET 6 with Mac Catalyst and MAUI. (PR [#2959](https://github.com/realm/realm-dotnet/pull/2959))
->>>>>>> 6a4e2951
 * Reduce use of memory mappings and virtual address space (Core upgrade)
 
 ### Fixed
