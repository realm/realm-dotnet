--- conflicted
+++ resolved
@@ -1,17 +1,13 @@
-<<<<<<< HEAD
 0.77.1 (in progress)
-=======
+-------------------
+### Minor Changes
+* Exception messages caused by using incompatible arguments in LINQ now include the offending argument (#719)
+
+Uses core 1.4.0
+
+
 0.77.0 (2016-07-18)
->>>>>>> 86564519
--------------------
-### Minor Changes
-* Exception messages caused by using incompatible arguments in LINQ now include the offending argument (#719)
-
-Uses core 1.4.0
-
-
-0.77.0 (2016-07-18)
-----------------------------
+-------------------
 
 ### Breaking Changes
 * Sort order change in previous version was reverted.
@@ -22,18 +18,11 @@
 * _To Many_ relationships can now be declared with an `IList<DestClass>` rather than requiring `RealmList<DestClass>`. This is **significantly faster** than using `RealmList` due to caching the list.   (Issue #287)
 * Creating standalone objects with lists of related objects is now possible. Passing such an object into `Realm.Manage` will cause the entire object graph from that object down to become managed.
 
-<<<<<<< HEAD
-
-=======
->>>>>>> 86564519
 ### Minor Changes
 * Fixed a crash on iOS when creating many short-lived realms very rapidly in parallel (Issue #653)
 * `RealmObject.IsValid` can be called to check if a managed object has been deleted
 * Accessing properties on invalid objects will throw an exception rather than crash with a segfault (#662)
 * Exceptions thrown when creating a Realm no longer leave a leaking handle (Issue #503)
-
-### Bug fixes
-* Exceptions thrown when creating a `Realm` no longer leave a leaking handle (Issue #503)
 
 Uses core 1.4.0
 
