3.2.0 (TBD)
------------------

### Enhancements
- `RealmObject` inheritors will now raise `PropertyChanged` after they have been removed from Realm.
The property name in the event arguments will be `IsValid`.
- Bundle some common certificate authorities on Linux so connecting to ROS instances over SSL should work out of the box
for most certificates. Notably, it will now work out of the box for Realm Cloud instances.

### Bug fixes
- When constructing queries that compare an invalid/unmanaged RealmObject (e.g. `realm.All<Foo>().Where(f => f.Bar == someBar)`),
<<<<<<< HEAD
a meaningful exception will now be thrown rather than an obscure ArgumentNullException. 
- Added `ShouldCompactOnLaunch` to the PCL version of the library.
=======
a meaningful exception will now be thrown rather than an obscure ArgumentNullException.
>>>>>>> 3f8e0b87

### Breaking Changes


3.1.0 (2018-07-04)
------------------

### Enhancements
- Exposed a `ChangeSet.NewModifiedIndices` collection that contains information about the
indices of the objects that changed in the new version of the collection (i.e. after
accounting for the insertions and deletions).
- Update Fody to 3.0.

### Bug fixes
- `WriteAsync` will no longer perform a synchronous `Refresh` on the main thread. ([#1729](https://github.com/realm/realm-dotnet/pull/1729))
- Trying to add a managed Realm Object to a different instance of the same on-disk Realm will no
longer throw an exception.
- Removed the `IList` compliance for Realm collections. This fixes an issue which would cause the app to hang
on Android when deselecting an item from a ListView bound to a Realm collection.

### Breaking Changes
- `SyncConfiguration` is now deprecated and will be removed in a future version. Two new configuration
classes have been exposed - [QueryBasedSyncConfiguration](https://docs.realm.io/platform/using-synced-realms/syncing-data#using-query-based-synchronization)
and [FullSyncConfiguration](https://docs.realm.io/platform/using-synced-realms/syncing-data#full-synchronization).
If you were using a `SyncConfiguration` with `IsPartial = true`, then change your code to use
`QueryBasedSyncConfiguration`. Similarly, if `IsPartial` was not set or was set to `false`, use
`FullSyncConfiguration`.
- Removed the `IList` compliance for Realm collections. This will prevent automatic updates of ListViews
databound to Realm collections in UWP projects.

3.0.0 (2018-04-16)
------------------

### Enhancements
- Allow `[MapTo]` to be applied on classes to change the name of the table corresponding to that class. ([#1712](https://github.com/realm/realm-dotnet/pull/1712))
- Added an improved API for adding subscriptions in partially-synchronized Realms. `IQueryable<T>.Subscribe` can be used
to subscribe to any query, and the returned `Subscription<T>` object can be used to observe the state of the subscription
and ultimately remove the subscription. See the [documentation](https://docs.realm.io/platform/v/3.x/using-synced-realms/syncing-data)
for more information. ([#1679](https://github.com/realm/realm-dotnet/pull/1679))
- Added a fine-grained permissions system for use with partially-synchronized Realms. This allows permissions to be
defined at the level of individual objects or classes. See the
[documentation](https://docs.realm.io/platform/v/3.x/using-synced-realms/access-control)
for more information. ([#1714](https://github.com/realm/realm-dotnet/pull/1714))
- Exposed a string-based `IQueryable<T>.Filter(predicate)` method to enable more advanced querying
scenarios such as:
  - Following links: `realm.All<Dog>().Filter("Owner.FirstName BEGINSWITH 'J'")`.
  - Queries on collections: `realm.All<Child>().Filter("Parents.FirstName BEGINSWITH 'J'")` - find all
  children who have a parent whose name begins with J or `realm.All<Child>().Filter("Parents.@avg.Age > 50")` -
  find all children whose parents' average age is more than 50.
  - Subqueries: `realm.All<Person>().Filter("SUBQUERY(Dogs, $dog, $dog.Vaccinated == false).@count > 3")` - find all
  people who have more than 3 unvaccinated dogs.
  - Sorting: `realm.All<Dog>().Filter("TRUEPREDICATE SORT(Owner.FirstName ASC, Age DESC)")` - find all dogs and
  sort them by their owner's first name in ascending order, then by the dog's age in descending.
  - Distinct: `realm.All<Dog>().Filter("TRUEPREDICATE DISTINCT(Age) SORT(Name)")` - find all dogs, sort them
  by their name and pick one dog for each age value.
  - For more examples, check out the
  [javascript query language docs](https://github.com/realm/realm-js/blob/master/docs/tutorials/query-language.md) -
  the query syntax is identical - or the [NSPredicate Cheatsheet](https://academy.realm.io/posts/nspredicate-cheatsheet/).
- The `SyncConfiguration` constructor now accepts relative Uris. ([#1720](https://github.com/realm/realm-dotnet/pull/1720))
- Added the following methods for resetting the user's password and confirming their email:
`RequestPasswordResetAsync`, `CompletePasswordResetAsync`, `RequestEmailConfirmationAsync`, and `ConfirmEmailAsync`.
These all apply only to users created via `Credentials.UsernamePassword` who have provided their email as
the username. ([#1721](https://github.com/realm/realm-dotnet/pull/1721))

### Bug fixes
- Fixed a bug that could cause deadlocks on Android devices when resolving thread safe references. ([#1708](https://github.com/realm/realm-dotnet/pull/1708))

### Breaking Changes
- Uses the Sync 3.0 client which is incompatible with ROS 2.x.
- `Permission` has been renamed to `PathPermission` to more closely reflect its purpose.
Furthermore, existing methods to modify permissions only work on full Realms. New methods
and classes are introduced to configure access to a partially synchronized Realm.
- The type of `RealmConfiguration.DefaultConfiguration` has changed to `RealmConfigurationBase` to allow
any subclass to be set as default. ([#1720](https://github.com/realm/realm-dotnet/pull/1720))
- The `SyncConfiguration` constructor arguments are now optional. The `user` value will default to the
currently logged in user and the `serverUri` value will default to `realm://MY-SERVER-URL/default` where
`MY-SERVER-URL` is the host the user authenticated against. ([#1720](https://github.com/realm/realm-dotnet/pull/1720))
- The `serverUrl` argument in `User.LoginAsync(credentials, serverUrl)` and `User.GetLoggedInUser(identity, serverUrl)`
has been renamed to `serverUri` for consistency. ([#1721](https://github.com/realm/realm-dotnet/pull/1721))


2.2.0 (2017-03-22)
------------------

### Enhancements
- Added an `IsDynamic` property to `RealmConfigurationBase`, allowing you to open a Realm file and read its schema from disk. ([#1637](https://github.com/realm/realm-dotnet/pull/1637))
- Added a new `InMemoryConfiguration` class that allows you to create an in-memory Realm instance. ([#1638](https://github.com/realm/realm-dotnet/pull/1638))
- Allow setting elements of a list directly - e.g. `foo.Bars[2] = new Bar()` or `foo.Integers[3] = 5`. ([#1641](https://github.com/realm/realm-dotnet/pull/1641))
- Added Json Web Token (JWT) credentials provider. ([#1655](https://github.com/realm/realm-dotnet/pull/1655))
- Added Anonymous and Nickname credentials providers. ([#1671](https://github.com/realm/realm-dotnet/pull/1671))

### Bug fixes
- Fixed an issue where initial collection change notification is not delivered to all subscribers. ([#1696](https://github.com/realm/realm-dotnet/pull/1696))
- Fixed a corner case where `RealmObject.Equals` would return `true` for objects that are no longer managed by Realm. ([#1698](https://github.com/realm/realm-dotnet/pull/1698))

### Breaking Changes
- `SyncConfiguration.SetFeatureToken` is deprecated and no longer necessary in order to use Sync on Linux or server-side features. ([#1703](https://github.com/realm/realm-dotnet/pull/1703))

2.1.0 (2017-11-13)
------------------

### Enhancements
- Added an `[Explicit]` attribute that can be applied to classes or assemblies. If a class is decorated with it, then it will not be included in the default schema for the Realm (i.e. you have to explicitly set `RealmConfiguration.ObjectClasses` to an array that contains that class). Similarly, if it is applied to an assembly, all classes in that assembly will be considered explicit. This is useful when developing a 3rd party library that depends on Realm to avoid your internal classes leaking into the user's schema. ([#1602](https://github.com/realm/realm-dotnet/pull/1602))

### Bug fixes
- Fixed a bug that would prevent writing queries that check if a related object is null, e.g. `realm.All<Dog>().Where(d => d.Owner == null)`. ([#1601](https://github.com/realm/realm-dotnet/pull/1601))
- Addressed an issue that would cause the debugger to report an unobserved exception being thrown when "Just My Code" is disabled. ([#1603](https://github.com/realm/realm-dotnet/pull/1603))
- Calling `Realm.DeleteRealm` on a synchronized Realm will now properly delete the `realm.management` folder. ([#1621](https://github.com/realm/realm-dotnet/pull/1621))
- Fixed a crash when accessing primitive list properties on objects in realms opened with a dynamic schema (e.g. in migrations). ([#1629](https://github.com/realm/realm-dotnet/pull/1629))

2.0.0 (2017-10-17)
------------------

### Enhancements
- Added support for collections of primitive values. You can now define properties as `IList<T>` where `T` can be any
type supported by Realm, except for another `IList`. As a result, a lot of methods that previously had constraints on
`RealmObject` now accept any type and may throw a runtime exception if used with an unsupported type argument.
([#1517](https://github.com/realm/realm-dotnet/pull/1517))
- Added `HelpLink` pointing to the relevant section of the documentation to most Realm exceptions. ([#1521](https://github.com/realm/realm-dotnet/pull/1521))
- Added `RealmObject.GetBacklinks` API to dynamically obtain all objects referencing the current one. ([#1533](https://github.com/realm/realm-dotnet/pull/1533))
- Added a new exception type, `PermissionDeniedException`, to denote permission denied errors when working with synchronized Realms that
exposes a method - `DeleteRealmUserInfo` - to inform the binding that the offending Realm's files should be kept or deleted immediately.
This allows recovering from permission denied errors in a more robust manner. ([#1543](https://github.com/realm/realm-dotnet/pull/1543))
- The keychain service name used by Realm to manage the encryption keys for sync-related metadata on Apple platforms is now set to the
bundle identifier. Keys that were previously stored within the Realm-specific keychain service will be transparently migrated to the
per-application keychain service. ([#1522](https://github.com/realm/realm-dotnet/pull/1522))
- Added a new exception type -  `IncompatibleSyncedFileException` - that allows you to handle and perform data migration from a legacy (1.x) Realm file
to the new 2.x format. It can be thrown when using `Realm.GetInstance` or `Realm.GetInstanceAsync` and exposes a `GetBackupRealmConfig` method
that allows you to open the old Realm file in a dynamic mode and migrate any required data. ([#1552](https://github.com/realm/realm-dotnet/pull/1552))
- Enable encryption on Windows. ([#1570](https://github.com/realm/realm-dotnet/pull/1570))
- Enable Realm compaction on Windows. ([#1571](https://github.com/realm/realm-dotnet/pull/1571))
- `UserInfo` has been significantly enhanced. It now contains metadata about a user stored on the Realm Object Server, as well as a list of all user
account data associated with that user. ([#1573](https://github.com/realm/realm-dotnet/pull/1573))
- Introduced a new method - `User.LogOutAsync` to replace the now-deprecated synchronous call. ([#1574](https://github.com/realm/realm-dotnet/pull/1574))
- Exposed `BacklinksCount` property on `RealmObject` that returns the number of objects that refer to the current object via a to-one or a to-many relationship. ([#1578](https://github.com/realm/realm-dotnet/pull/1578))
- String primary keys now support `null` as a value. ([#1579](https://github.com/realm/realm-dotnet/pull/1579))
- Add preview support for partial synchronization. Partial synchronization allows a synchronized Realm to be opened in such a way
that only objects requested by the user are synchronized to the device. You can use it by setting the `IsPartial` property on a
`SyncConfiguration`, opening the Realm, and then calling `Realm.SubscribeToObjectsAsync` with the type of object you're interested in,
a string containing a query determining which objects you want to subscribe to, and a callback which will report the results. You may
add as many subscriptions to a synced Realm as necessary. ([#1580](https://github.com/realm/realm-dotnet/pull/1580))
- Ensure that Realm collections (`IList<T>`, `IQueryable<T>`) will not change when iterating in a `foreach` loop. ([#1589](https://github.com/realm/realm-dotnet/pull/1589))

### Bug fixes
- `Realm.GetInstance` will now advance the Realm to the latest version, so you no longer have to call `Refresh` manually after that. ([#1523](https://github.com/realm/realm-dotnet/pull/1523))
- Fixed an issue that would prevent iOS Share Extension projects from working. ([#1535](https://github.com/realm/realm-dotnet/pull/1535))

### Breaking Changes
- `Realm.CreateObject(string className)` now has additional parameter `object primaryKey`. You *must* pass that when creating a new object using the dynamic API. If the object you're creating doesn't have primary key declared, pass `null`. ([#1381](https://github.com/realm/realm-dotnet/pull/1381))
- `AcceptPermissionOfferAsync` now returns the relative rather than the absolute url of the Realm the user has been granted permissions to. ([#1595](https://github.com/realm/realm-dotnet/pull/1595))

1.6.0 (2017-08-14)
------------------

### Enhancements
- Exposed `Realm.WriteCopy` API to copy a Realm file and optionally encrypt it with a different key. ([#1464](https://github.com/realm/realm-dotnet/pull/1464))
- The runtime representations of all Realm collections (`IQueryable<T>` and `IList<T>`) now implement the `IList` interface that is needed for data-binding to `ListView` in UWP applications. ([#1469](https://github.com/realm/realm-dotnet/pull/1469))
- Exposed `User.RetrieveInfoForUserAsync` API to allow admin users to lookup other users' identities in the Realm Object Server. This can be used, for example, to find a user by knowing their Facebook id. ([#1486](https://github.com/realm/realm-dotnet/pull/1486))
- Added a check to verify there are no duplicate object names when creating the schema. ([#1502](https://github.com/realm/realm-dotnet/pull/1502))
- Added more comprehensive error messages when passing an invalid url scheme to `SyncConfiguration` or `User.LoginAsync`. ([#1501](https://github.com/realm/realm-dotnet/pull/1501))
- Added more meaningful error information to exceptions thrown by `Realm.GetInstanceAsync`. ([#1503](https://github.com/realm/realm-dotnet/pull/1503))
- Added a new type - `RealmInteger<T>` to expose Realm-specific API over base integral types. It can be used to implement [counter functionality](https://realm.io/docs/realm-object-server/#counters) in synced realms. ([#1466](https://github.com/realm/realm-dotnet/pull/1466))
- Added `PermissionCondition.Default` to apply default permissions for existing and new users. ([#1511](https://github.com/realm/realm-dotnet/pull/1511))

### Bug fixes
- Fix an exception being thrown when comparing non-constant character value in a query. ([#1471](https://github.com/realm/realm-dotnet/pull/1471))
- Fix an exception being thrown when comparing non-constant byte or short value in a query. ([#1472](https://github.com/realm/realm-dotnet/pull/1472))
- Fix a bug where calling the non-generic version of `IQueryProvider.CreateQuery` on Realm's IQueryable results, an exception would be thrown. ([#1487](https://github.com/realm/realm-dotnet/pull/1487))
- Trying to use an `IList` or `IQueryable` property in a LINQ query will now throw `NotSupportedException` rather than crash the app. ([#1505](https://github.com/realm/realm-dotnet/pull/1505))

### Breaking Changes

1.5.0 (2017-06-20)
------------------

### Enhancements
- Exposed new API on the `User` class for working with permissions: ([#1361](https://github.com/realm/realm-dotnet/pull/1361))
  - `ApplyPermissionsAsync`, `OfferPermissionsAsync`, and `AcceptPermissionOfferAsync` allow you to grant, revoke, offer, and accept permissions.
  - `GetPermissionOffers`, `GetPermissionOfferResponses`, and `GetPermissionChanges` allow you to review objects, added via the above mentioned methods.
  - `GetGrantedPermissionsAsync` allows you to inspect permissions granted to or by the current user.
- When used with `RealmConfiguration` (i.e. local Realm), `Realm.GetInstanceAsync` will perform potentially costly operation, such as executing migrations or compaction on a background thread. ([#1406](https://github.com/realm/realm-dotnet/pull/1406))
- Expose `User.ChangePasswordAsync(userId, password)` API to allow admin users to change other users' passwords. ([#1412](https://github.com/realm/realm-dotnet/pull/1412))
- Expose `SyncConfiguration.TrustedCAPath` API to allow providing a custom CA that will be used to validate SSL traffic to the Realm Object Server.  ([#1423](https://github.com/realm/realm-dotnet/pull/1423))
- Expose `Realm.IsInTransaction` API to check if there's an active transaction for that Realm. ([#1452](https://github.com/realm/realm-dotnet/pull/1452))

### Bug fixes
- Fix a crash when querying over properties that have `[MapTo]` applied. ([#1405](https://github.com/realm/realm-dotnet/pull/1405))
- Fix an issue where synchronized Realms did not connect to the remote server in certain situations, such as when an application was offline when the Realms were opened but later regained network connectivity. ([#1407](https://github.com/realm/realm-dotnet/pull/1407))
- Fix an issue where incorrect property name will be passed to `RealmObject.PropertyChanged` subscribers when the actual changed property is below a `Backlink` property. ([#1433](https://github.com/realm/realm-dotnet/pull/1433))
- Fix an exception being thrown when referencing Realm in a PCL test assembly without actually using it. ([#1434](https://github.com/realm/realm-dotnet/pull/1434))
- Fix a bug when `SyncConfiguration.EnableSSLValidation` would be ignored when passed to `Realm.GetInstanceAsync`. ([#1423](https://github.com/realm/realm-dotnet/pull/1423))

### Breaking Changes
- The constructors of `PermissionChange`, `PermissionOffer`, and `PermissionOfferResponse` are now private. Use the new `User.ApplyPermissionsAsync`, `User.OfferPermissionsAsync`, and `User.AcceptPermissionOfferAsync` API. ([#1361](https://github.com/realm/realm-dotnet/pull/1361))
- `User.GetManagementRealm` and `User.GetPermissionRealm` are now deprecated. Use the new permission related API on `User` to achieve the same results. ([#1361](https://github.com/realm/realm-dotnet/pull/1361))
- `User.ChangePassword(password)` has been renamed to `User.ChangePasswordAsync(password)`. ([#1412](https://github.com/realm/realm-dotnet/pull/1412))
- Removed the following obsolete API: ([#1425](https://github.com/realm/realm-dotnet/pull/1425))
  - `Realm.ObjectForPrimaryKey<T>(long id)`
  - `Realm.ObjectForPrimaryKey<T>(string id)`
  - `Realm.ObjectForPrimaryKey(string className, long id)`
  - `Realm.ObjectForPrimaryKey(string className, string id)`
  - `Realm.Manage<T>(T obj, bool update)`
  - `Realm.Close()`
  - `Realm.CreateObject<T>()`
  - `IOrderedQueryable<T>.ToNotifyCollectionChanged<T>(Action<Exception> errorCallback)`
  - `IOrderedQueryable<T>.ToNotifyCollectionChanged<T>(Action<Exception> errorCallback, bool coalesceMultipleChangesIntoReset)`
  - `IRealmCollection<T>.ObjectSchema`
- `Realm.DeleteRealm` now throws an exception if called while an instance of that Realm is still open.

1.4.0 (2017-05-19)
------------------

### Enhancements
- Expose `RealmObject.OnManaged` virtual method that can be used for init purposes, since the constructor is run before the object has knowledge of its Realm. (#1383)
- Expose `Realm.GetInstanceAsync` API to asynchronously open a synchronized Realm. It will download all remote content available at the time the operation began on a background thread and then return a usable Realm. It is also the only supported way of opening Realms for which the user has only read permissions.

1.3.0 (2017-05-16)
------------------

### Universal Windows Platform
Introducing Realm Mobile Database for Universal Windows Platform (UWP). With UWP support, you can now build mobile apps using Realm’s object database for the millions of mobile, PC, and Xbox devices powered by Windows 10. The addition of UWP support allows .NET developers to build apps for virtually any modern Windows Platform with Windows Desktop (Win32) or UWP as well as for iOS and Android via Xamarin. Note that sync support is not yet available for UWP, though we are working on it and you can expect it soon.

### Enhancements
- Case insensitive queries against a string property now use a new index based search. (#1380)
- Add `User.ChangePassword` API to change the current user's password if using Realm's 'password' authentication provider. Requires any edition of the Realm Object Server 1.4.0 or later. (#1386)
- `SyncConfiguration` now has an `EnableSSLValidation` property (default is `true`) to allow SSL validation to be specified on a per-server basis. (#1387)
- Add `RealmConfiguration.ShouldCompactOnLaunch` callback property when configuring a Realm to determine if it should be compacted before being returned. (#1389)
- Silence some benign linker warnings on iOS. (#1263)
- Use reachability API to minimize the reconnection delay if the network connection was lost. (#1380)

### Bug fixes
- Fixed a bug where `Session.Reconnect` would not reconnect all sessions. (#1380)
- Fixed a crash when subscribing for `PropertyChanged` multiple times. (#1380)
- Fixed a crash when reconnecting to Object Server (#1380)
- Fixed a crash on some Android 7.x devices when opening a realm (#1380)

1.2.1 (2017-05-01)
------------------

### Bug fixes
- Fixed an issue where `EntryPointNotFoundException` would be thrown on some Android devices. (#1336)

### Enhancements
- Expose `IRealmCollection.IsValid` to indicate whether the realm collection is valid to use. (#1344)
- Update the Fody reference which adds support for building with Mono 5. (#1364)

1.2.0 (2017-04-04)
------------------

Realm is now being distributed as a .NET Standard 1.4 library as this is a requirement for supporting UWP. While internally that is a rather big move, applications using it should not be affected. After the upgrade, you'll see a number of new NuGet dependencies being added - those are reference assemblies, already part of mscorlib, so will not affect your application's size or performance. Additionally, we're releasing a new platform specific DataBinding package that contains helper methods that enable two-way databinding scenarios by automatically creating transactions when setting a property.

If you encounter any issues after the upgrade, we recommend clearing the `bin` and `obj` folders and restarting Xamarin Studio. If this doesn't help, please file an issue explaining your solution setup and the type of problems you encounter.

Files written with this version cannot be read by earlier versions of Realm. This version is not compatible with versions of the Realm Object Server lower than 1.3.0.

### Bug fixes
- Fixes the `RemoveAll(string)` overload to work correctly. (#1288)
- Resolved an issue that would lead to crashes when refreshing the token for an invalid session. (#1289)
- The `IObservable` returned from `session.GetProgressObservable` will correctly call `OnComplete` when created with `mode: ProgressMode.ForCurrentlyOutstandingWork`. (#1292)
- Fixed a memory leak when accessing string properties. (#1318)
- Fixes an issue when using `EncryptionKey` with synchronized realms. (#1322)

### Enhancements
- Introduce APIs for safely passing objects between threads. Create a thread-safe reference to a thread-confined object by passing it to the `ThreadSafeReference.Create` factory method, which you can then safely pass to another thread to resolve in the new realm with `Realm.ResolveReference`. (#1300)
- Introduce API for attempting to reconnect all sessions. This could be used in conjunction with the [connectivity plugin](https://github.com/jamesmontemagno/ConnectivityPlugin) to monitor for connectivity changes and proactively request reconnecting, rather than rely on the built-in retry mechanism. (#1310)
- Enable sorting over to-one relationships, e.g. `realm.All<Parent>().OrderBy(p => p.Child.Age)`. (#1313)
- Introduce a `string.Like` extension method that can be used in LINQ queries against the underlying database engine. (#1311)
- Add an `User.IsAdmin` property that indicates whether a user is a Realm Object Server administrator. (#1320)

### Breaking Changes
- `DateTimeOffset` properties that are not set will now correctly default to `0001-1-1` instead of `1970-1-1` after the object is passed to `realm.Add`. (#1293)
- Attempting to get an item at index that is out of range should now correctly throw `ArgumentOutOfRangeException` for all `IRealmCollection` implementations. (#1295)
- The layout of the .lock file has changed, which may affect scenarios where different processes attempt to write to the same Realm file at the same time. (#1296)
- `PropertyChanged` notifications use a new, more reliable, mechanism, that behaves slightly differently from the old one. Notifications will be sent only after a transaction is committed (making it consistent with the way collection notifications are handled). To make sure that your UI is promptly updated, you should avoid keeping long lived transactions around. (#1316)

1.1.1 (2017-03-15)
------------------

### Bug fixes

- Resolved an issue that prevented compiling for iOS on Visual Studio. (#1277)

1.1.0 (2017-03-03)
------------------

### Enhancements
- Added Azure Active Directory (AzureAD) credentials provider. (#1254)

### Breaking Changes
This is a preparation release for adding UWP support. We have removed all platform-specific logic from the Realm assemblies, and instead weave them in compile time. While this has been tested in all common scenarios, it may create issues with very complex project graphs. If you encounter any of these issues with iOS projects:
- Compilation fails when running Task `WeaveRealmAssemblies`
- App crashes when first accessing a Realm

please file an issue and explain your solution setup.

1.0.4 (2017-02-21)
------------------

### Bug fixes

- The `Realm` NuGet package no longer clobbers the path to Win32 native binaries in `Realm.Database`. (#1239)
- Fixed a bug where garbage collecting an object with `PropertyChanged` subscribers would cause crashes. (#1237)

1.0.3 (2017-02-14)
------------------
### Out of Beta!
After about a year and a half of hard work, we are proud to call this a 1.0 release. There is still work to do, but Realm Xamarin is now being used by thousands of developers and has proven reliable.

### Sync
Realm Xamarin now works with the Realm Mobile Platform. This means that you can write Xamarin apps that synchronize seamlessly with a Realm Object Server, allowing you to write complex apps with Xamarin that are offline-first and automatically synchronised by adding just a few lines of code.
You can read about this in the [documentation](https://realm.io/docs/xamarin/latest/#sync).

### Windows Desktop
Realm Xamarin is no longer iOS and Android only. You can now use it to write .NET programs for Windows Desktop. Add the NuGet package to your regular .NET project and start using Realm. Some features are not supported on Windows yet. Most notably, sync does not yet work for Windows, but also encryption and notifications across processes are missing. We are working on it and you can expect support soon.

### Breaking Changes
 - `IRealmCollection<T>.ObjectSchema` is deprecated and replaced with `ISchemaSource.ObjectSchema`. (#1216)

### Bug fixes
 - `[MapTo]` attribute is now respected in queries. (#1219)
 - Letting a Realm instance be garbage collected instead of disposing it will no longer lead to crashes. (#1212)
 - Unsubscribing from `RealmObject.PropertyChanged` in a `PropertyChanged` callback should no longer lead to crashes. (#1207)
 - `WriteAsync` now advances the read transaction so the changes made asynchronously are available immediately in the original thread. (#1192)
 - Queries on backlink properties should no longer produce unexpected results. (#1177)


0.82.1 (2017-01-27)
-------------------
### Bug fixes
- Addressed an issue where obtaining a Realm instance, reading an object, then obtaining another instance on the same thread would cause the object to become invalid and crash the application upon accessing any of its members.

0.82.0 (2017-01-23)
-------------------
### Breaking Changes
- Moved all exceptions under the `Realms.Exceptions` namespace. (#1075)
- Moved `RealmSchema` to `Realms.Schema` namespace. (#1075)
- Made the `ErrorEventArgs` constructor internal. (#1075)
- Made `ObjectSchema.Builder` and `RealmSchema.Builder` internal. (#1075)
- Passing an object that has `IList` properties to `Add(obj, update: true)` will no longer merge the lists. Instead, the `IList` property will contain only the items in the object. (#1040)

### Enhancements
- Added virtual `OnPropertyChanged` method in `RealmObject` that you can override to be notified of changes to the current object. (#1047)
- Added compile time checks that `[Required]` is applied on correct property types. (#1072)
- `Realm.Add(RealmObject obj)` will now return the passed in object, similarly to `Realm.Add<T>(T obj)`. (#1162)
- Added an extension method for `string.Contains` that accepts `StringComparison` argument and can be used in queries. When querying, only `StringComparison.Ordinal` and `StringComparison.OrdinalIgnoreCase` can be used. When not used in queries, all values for `StringComparison` are valid. (#1141)

### Bug fixes
- Adding a standalone object, that has an `IList<T>` property that has never been accessed, to the Realm will no longer throw a `NullReferenceException`. (#1040)
- `IList<T>` properties will now correctly return `IsReadOnly = true` when managed by a readonly Realm. (#1070)
- The weaver should now correctly resolve references in PCL and netstandard assemblies. (#1117)
- Add some missing methods to the PCL reference assembly. (#1093)
- Disposed realms will not throw `ObjectDisposedException` when trying to access their members. Additionally, disposing a realm will not invalidate other instances on the same thread. (#1063)

0.81.0 (2016-12-14)
-------------------
### Breaking Changes
* The `IQueryable<T>.ToNotifyCollectionChanged` extension methods that accept parameters are now deprecated. There is a new parameterless one that you should use instead. If you want to handle errors, you can do so by subscribing to the `Realm.OnError` event. (#938)
* `RealmResults<T>` is now marked `internal` and `Realm.All<T>()` will instead return `IQueryable<T>`. We've added a new extension method `IQueryable<T>.SubscribeForNotifications(NotificationCallbackDelegate<T>)` that allows subscribing for notifications. (#942)
* `Realm.CreateObject<T>` has been deprecated and will be removed in the next major release. (It could cause a dangerous data loss when using the synchronised realms coming soon, if a class has a PrimaryKey). (#998)
* `RealmConfiguration.ReadOnly` has been renamed to `RealmConfiguration.IsReadOnly` and is now a property instead of a field. (#858)
* `Realm.All` has been renamed to `Realm.GetAll` and the former has been obsoleted. (#858)
* `Realm.ObjectForPrimaryKey` has been renamed to `Realm.Find` and the former has been obsoleted. (#858)
* `Realm.Manage` has been renamed to `Realm.Add` and the former has been obsoleted. (#858)
* `RealmConfiguration.PathToRealm` has been renamed to `Realm.GetPathToRealm` and the former has been obsoleted. (#858)
* `RealmResults.NotificationCallback` has been extracted as a non-nested class and has been renamed to `NotificationCallbackDelegate`. (#858)
* `Realm.Close` has been removed in favor of `Realm.Dispose`. (#858)
* `RealmList<T>` is now marked `internal`. You should use `IList<T>` to define collection relationships. (#858)

### Enhancements
* In data-binding scenarios, if a setter is invoked by the binding outside of write transaction, we'll create an implicit one and commit it. This enables two-way data bindings without keeping around long-lived transactions. (#901)
* The Realm schema can now express non-nullable reference type properties with the new `[Required]` attribute. (#349)
* Exposed a new `Realm.Error` event that you can subscribe for to get notified for exceptions that occur outside user code. (#938)
* The runtime types of the collection, returned from `Realm.All` and the collection created for `IList<T>` properties on `RealmObject` now implement `INotifyCollectionChanged` so you can pass them for data-binding without any additional casting. (#938, #909)
* All RealmObjects implement `INotifyPropertyChanged`. This allows you to pass them directly for data-binding.
* Added `Realm.Compact` method that allows you to reclaim the space used by the Realm. (#968)
* `Realm.Add` returns the added object. (#931)
* Support for backlinks aka `LinkingObjects`. (#219)
* Added an `IList<T>.Move` extension method that allows you to reorder elements within the collection. For managed Lists, it calls a native method, so it is slightly more efficient than removing and inserting an item, but more importantly, it will raise the `CollectionChanged` with `NotifyCollectionChangedAction.Move` which will result in a nice move animation, rather than a reload of a ListView. (#995)

### Bug fixes
* Subscribing to `PropertyChanged` on a RealmObject and modifying an instance of the same object on a different thread will now properly raise the event. (#909)
* Using `Insert` to insert items at the end of an `IList` property will no longer throw an exception. (#978)

0.80.0 (2016-10-27)
-------------------
### Breaking Changes
* This version updates the file format. Older versions will not be able to open files created with this version. (#846)
* `RealmList<T>` is now marked as internal. If you were using it anywhere, you should migrate to `IList<T>`. (#880)

### Enhancements
* iOS Linking all should work - we now add a [Preserve] attribue to all woven members of your `RealmObject` subclasses so you do not need to manually add `[Preserve(allMembers=true)]`  (#822)
* `Realm.Manage` calls are now much faster. You should prefer that to `Realm.CreateObject` unless you are setting only a few properties, while leaving the rest with default values. (#857)
* Added `bool update` argument to `Realm.Manage`. When `update: true` is passed, Realm will try to find and update a persisted object with the same PrimaryKey. If an object with the same PrimaryKey is not found, the umnamaged object is added. If the passed in object does not have a PrimaryKey, it will be added. Any related objects will be added or updated depending on whether they have PrimaryKeys. (#871)

    **NOTE**: cyclic relationships, where object references are not identical, will not be reconciled. E.g. this will work as expected:
    ```csharp
    var person = new Person { Name = "Peter", Id = 1 };
    person.Dog = new Dog();
    person.Dog.Owner = person;
    ```
    However this will not - it will set the Person's properties to the ones from the last instance it sees:
    ```csharp
    var person = new Person { Name = "Peter", Id = 1 };
    person.Dog = new Dog();
    person.Dog.Owner = new Person { Id = 1 };
    ```
    This is important when deserializing data from json, where you may have multiple instances of object with the same Id, but with different properties.

* `Realm.Manage` will no longer throw an exception if a managed object is passed. Instead, it will immediately return. (#871)
* Added non-generic version of `Realm.Manage`. (#871)
* Added support for nullable integer PrimaryKeys. Now you can have `long?` PrimaryKey property where `null` is a valid unique value. (#877)
* Added a weaver warning when applying Realm attributes (e.g. `[Indexed]` or `[PrimaryKey]`) on non-persisted properties. (#882)
* Added support for `==` and `!=` comparisons to realm objects in LINQ (#896), e.g.:
    ```csharp
    var peter = realm.All<Person>().FirstOrDefault(d => d.Name == "Peter");
    var petersDogs = realm.All<Dog>().Where(d => d.Owner == peter);
    ```
* Added support for `StartsWith(string, StringComparison)`, `EndsWith(string, StringComparison)`, and `Equals(string, StringComparison)` filtering in LINQ. (#893)

    **NOTE**: Currently only `Ordinal` and `OrdinalIgnoreCase` comparisons are supported. Trying to pass in a different one will result in runtime error. If no argument is supplied, `Ordinal` will be used.

0.78.1 (2016-09-15)
-------------------
### Bug fixes
* `Realm.ObjectForPrimaryKey()` now returns null if it failed to find an object (#833).
* Querying anything but persisted properties now throws instead of causing a crash (#251 and #723)

Uses core 1.5.1


0.78.0 (2016-09-09)
-------------------
### Breaking Changes
* The term `ObjectId` has been replaced with `PrimaryKey` in order to align with the other SDKs. This affects the `[ObjectId]` attribute used to decorate a property.

### Enhancements
* You can retrieve single objects quickly using `Realm.ObjectForPrimaryKey()` if they have a `[PrimaryKey]` property specified. (#402)
* Manual migrations are now supported. You can specify exactly how your data should be migrated when updating your data model. (#545)
* LINQ searches no longer throw a `NotSupportedException` if your integer type on the other side of an expression fails to exactly match your property's integer type.
* Additional LINQ methods now supported: (#802)
    * Last
    * LastOrDefault
    * FirstOrDefault
    * SingleOrDefault
    * ElementAt
    * ElementAtOrDefault

### Bug fixes
* Searching char field types now works. (#708)
* Now throws a RealmMigrationSchemaNeededException if you have changed a `RealmObject` subclass declaration and not incremented the `SchemaVersion` (#518)
* Fixed a bug where disposing a `Transaction` would throw an `ObjectDisposedException` if its `Realm` was garbage-collected (#779)
* Corrected the exception being thrown `IndexOutOfRangeException` to be  `ArgumentOutOfRangeException`

Uses core 1.5.1


0.77.2 (2016-08-11)
-------------------
### Enhancements
* Setting your **Build Verbosity** to `Detailed` or `Normal` will now display a message for every property woven, which can be useful if you suspect errors with Fody weaving.
* Better exception messages will helo diagnose _EmptySchema_ problems (#739)
* Partial evaluation of LINQ expressions means more expressions types are supported as operands in binary expressions (#755)
* Support for LINQ queries that check for `null` against `string`, `byte[]` and `Nullable<T>` properties.
* Support for `string.IsNullOrEmpty` on persisted properties in LINQ queries.
* Schema construction has been streamlined to reduce overhead when opening a Realm
* Schema version numbers now start at 0 rather than UInt64.MaxValue

### Bug fixes
* `RealmResults<T>` should implement `IQueryable.Provider` implicitly (#752)
* Realms that close implicitly will no longer invalidate other instances (#746)

Uses core 1.4.2


0.77.1 (2016-07-25)
-------------------
### Minor Changes
* Fixed a bug weaving pure PCL projects, released in v0.77.0 (#715)
* Exception messages caused by using incompatible arguments in LINQ now include the offending argument (#719)
* PCL projects using ToNotifyCollectionChanged may have crashed due to mismatch between PCL signatures and platform builds.

Uses core 1.4.0


0.77.0 (2016-07-18)
-------------------
**Broken Version** - will not build PCL projects

### Breaking Changes
* Sort order change in previous version was reverted.

### Major Changes
* It is now possible to introspect the schema of a Realm. (#645)
* The Realm class received overloads for `Realm.CreateObject` and `Realm.All` that accept string arguments instead of generic parameters, enabling use of the `dynamic` keyword with objects whose exact type is not known at compile time. (#646)
* _To Many_ relationships can now be declared with an `IList<DestClass>` rather than requiring `RealmList<DestClass>`. This is **significantly faster** than using `RealmList` due to caching the list.   (Issue #287)
* Creating standalone objects with lists of related objects is now possible. Passing such an object into `Realm.Manage` will cause the entire object graph from that object down to become managed.

### Minor Changes
* Fixed a crash on iOS when creating many short-lived realms very rapidly in parallel (Issue #653)
* `RealmObject.IsValid` can be called to check if a managed object has been deleted
* Accessing properties on invalid objects will throw an exception rather than crash with a segfault (#662)
* Exceptions thrown when creating a Realm no longer leave a leaking handle (Issue #503)

Uses core 1.4.0


0.76.1 (2016-06-15)
-------------------

### Minor Changes
* The `Realm` static constructor will no longer throw a `TypeLoadException` when there is an active `System.Reflection.Emit.AssemblyBuilder` in the current `AppDomain`.
* Fixed `Attempting to JIT compile` exception when using the Notifications API on iOS devices. (Issue #620)

### Breaking Changes
No API change but sort order changes slightly with accented characters grouped together and some special characters sorting differently. "One third" now sorts ahead of "one-third".

It uses the table at ftp://ftp.unicode.org/Public/UCA/latest/allkeys.txt

It groups all characters that look visually identical, that is, it puts a, à, å together and before ø, o, ö even. This is a flaw because, for example, å should come last in Denmark. But it's the best we can do now, until we get more locale aware.

Uses core 1.1.2

0.76.0 (2016-06-09)
-------------------

### Major Changes
* `RealmObject` classes will now implicitly implement `INotifyPropertyChanged` if you specify the interface on your class. Thanks to [Joe Brock](https://github.com/jdbrock) for this contribution!

### Minor Changes
* `long` is supported in queries (Issue #607)
* Linker error looking for `System.String System.String::Format(System.IFormatProvider,System.String,System.Object)` fixed (Issue #591)
* Second-level descendants of `RealmObject` and static properties in `RealmObject` classes now cause the weaver to properly report errors as we don't (yet) support those. (Issue #603)
* Calling `.Equals()` on standalone objects no longer throws. (Issue #587)


0.75.0 (2016-06-02)
-------------------

### Breaking Changes
* File format of Realm files is changed. Files will be automatically upgraded but opening a Realm file with older versions of Realm is not possible. NOTE: If you were using the Realm Browser specified for the old format you need to upgrade. Pick up the newest version [here](https://itunes.apple.com/app/realm-browser/id1007457278).
* `RealmResults<T>` no longer implicitly implements `INotifyCollectionChanged`. Use the new `ToNotifyCollectionChanged` method instead.

### Major Changes
* `RealmResults<T>` can be observed for granular changes via the new `SubscribeForNotifications` method.
* `Realm` gained the `WriteAsync` method which allows a write transaction to be executed on a background thread.
* Realm models can now use `byte[]` properties to store binary data.
* `RealmResults<T>` received a new `ToNotifyCollectionChanged` extension method which produces an `ObservableCollection<T>`-like wrapper suitable for MVVM data binding.

### Minor Fixes
* Nullable `DateTimeOffset` properties are supported now.
* Setting `null` to a string property will now correctly return `null`
* Failure to install Fody will now cause an exception like "Realms.RealmException: Fody not properly installed. RDB2_with_full_Realm.Dog is a RealmObject but has not been woven." instead of a `NullReferenceException`
* The PCL `RealmConfiguration` was missing some members.
* The Fody weaver is now discoverable at non-default nuget repository paths.


0.74.1 Released (2016-05-10)
-------------------
### Minor Fixes
* Realms now refresh properly on Android when modified in other threads/processes.
* Fixes crashes under heavy combinations of threaded reads and writes.

### Minor Changes
* The two `Realm` and `RealmWeaver` NuGet packages have been combined into a single `Realm` package.
* The `String.Contains(String)`, `String.StartsWith(String)`, and `String.EndsWith(String)` methods now support variable expressions. Previously they only worked with literal strings.
* `RealmResults<T>` now implements `INotifyCollectionChanged` by raising the `CollectionChanged` event with `NotifyCollectionChangedAction.Reset` when its underlying table or query result is changed by a write transaction.

0.74.0 Private Beta (2016-04-02)
-------------------

### Major Changes
* The Realm assembly weaver now submits anonymous usage data during each build, so we can track statistics for unique builders, as done with the Java, Swift and Objective-C products (issue #182)
* `Realm.RemoveRange<>()` and `Realm.RemoveAll<>()` methods added to allow you to delete objects from a realm.
* `Realm.Write()` method added for executing code within an implicitly committed transaction
* You can now restrict the classes allowed in a given Realm using `RealmConfiguration.ObjectClasses`.
* LINQ improvements:
  * Simple bool searches work without having to use `== true` (issue #362)
  * ! operator works to negate either simple bool properties or complex expressions (issue #77)
  * Count, Single and First can now be used after a Where expression,  (#369) eg <br />
    `realm.All<Owner>().Where(p => p.Name == "Dani").First();` as well as with a lambda expression <br />
    `realm.All<Owner>().Single( p => p.Name == "Tim");`
  * Sorting is now provided using the `OrderBy`, `OrderByDescending`, `ThenBy` and `ThenByDescending` clauses. Sorts can be applied to results of a query from a `Where` clause or sorting the entire class by applying after `All<>`.
  * The `String.Contains(String)`, `String.StartsWith(String)`, and `String.EndsWith(String)` methods can now be used in Where clauses.
  * DateTimeOffset properties can be compared in queries.
* Support for `armeabi` builds on old ARM V5 and V6 devices has been removed.

### Minor Changes
* Finish `RealmList.CopyTo` so you can apply `ToList` to related lists (issue #299)
* NuGet now inserts `libwrappers.so` for Android targets using `$(SolutionDir)packages` so it copes with the different relative paths in cross-platform (Xamarin Forms) app templates vs pure Android templates.
* `Realm.RealmChanged` event notifies you of changes made to the realm
* `Realm.Refresh()` makes sure the realm is updated with changes from other threads.


0.73.0 Private Beta (2016-02-26)
-------------------
### Major Changes
* `RealmConfiguration.EncryptionKey` added so files can be encrypted and existing encrypted files from other Realm sources opened (assuming you have the key)


### Minor Fixes
* For PCL users, if you use `RealmConfiguration.DefaultConfiguration` without having linked a platform-specific dll, you will now get the warning message with a `PlatformNotSupportedException`. Previously threw a `TypeInitExepction`.
* Update to Core v0.96.2 and matching ObjectStore (issue #393)


0.72.1 Private Beta (2016-02-15)
-------------------
No functional changes. Just added library builds for Android 64bit targets `x86_64` and `arm64-v8a`.


0.72.0 Private Beta (2016-02-13)
-------------------

Uses Realm core 0.96.0

### Major Changes

* Added support for PCL so you can now use the NuGet in your PCL GUI or viewmodel libraries.

0.71.1 Private Beta (2016-01-29)
-------------------
### Minor Fixes

Building IOS apps targeting the simulator sometimes got an error like:

    Error MT5209: Native linking error...building for iOS simulator,
    but linking in object file built for OSX, for architecture i386 (MT5209)

This was fixed by removing a redundant simulator library included in NuGet


0.71.0 Private Beta (2016-01-25)
-------------------

Uses Realm core 0.95.6.

### Platform Changes
Now supporting:

* Xamarin Studio on Mac - IOS and Android
* Xamarin Studio on Windows -  Android
* Visual Studio on Windows -  IOS and Android


### Major Changes

* Added Android support as listed above.
* Added `RealmConfiguration` to provide reusable way to specify path and other settings.
* Added `Realm.Equals`, `Realm.GetHashCode` and `Realm.IsSameInstance` to provide equality checking so you can confirm realms opened in the same thread are equal (shared internal instance).
* Added `Realm.DeleteFiles(RealmConfiguration)` to aid in cleaning up related files.
* Added nullable basic types such as `int?`.
* Optimised `Realm.All<userclass>().Count()` to get rapid count of all objects of given class.
* Related lists are now supported in standalone objects.

#### LINQ
* `Count()` on `Where()` implemented.
* `Any()` on `Where()` implemented.
* `First( lambda )` and `Single( lambda )` implemented.
* Significant optimisation of `Where()` to be properly lazy, was instantiating all objects internally.


### API-Breaking Changes

* `[PrimaryKey]` attribute renamed `[ObjectId]`.
* `Realm.Attach(object)` renamed `Manage(object)`.
* Lists of related objects are now declared with `IList<otherClass>` instead of `RealmList`.

### Bug fixes

* Bug that caused a linker error for iPhone simulator fixed (#375)


0.70.0 First Private Beta (2015-12-08)
--------------------------
Requires installation from private copy of NuGet download.

### State

* Supported IOS with Xamarin Studio only.
* Basic model and read/write operations with simple LINQ `Where` searches.
* NuGet hosted as downloads from private realm/realm-dotnet repo.<|MERGE_RESOLUTION|>--- conflicted
+++ resolved
@@ -9,12 +9,8 @@
 
 ### Bug fixes
 - When constructing queries that compare an invalid/unmanaged RealmObject (e.g. `realm.All<Foo>().Where(f => f.Bar == someBar)`),
-<<<<<<< HEAD
 a meaningful exception will now be thrown rather than an obscure ArgumentNullException. 
 - Added `ShouldCompactOnLaunch` to the PCL version of the library.
-=======
-a meaningful exception will now be thrown rather than an obscure ArgumentNullException.
->>>>>>> 3f8e0b87
 
 ### Breaking Changes
 
