--- conflicted
+++ resolved
@@ -2,13 +2,10 @@
 ### Enhancements
 * Setting your **Build Verbosity** to `Detailed` or `Normal` will now display a message for every property woven, which can be useful if you suspect errors with Fody weaving.
 * Better exception messages will helo diagnose _EmptySchema_ problems (#739)
-<<<<<<< HEAD
-* Schema version numbers now start at 0 rather than UInt64.MaxValue
-=======
 * Support for LINQ queries that check for `null` against `string`, `byte[]` and `Nullable<T>` properties.
 * Support for `string.IsNullOrEmpty` on persisted properties in LINQ queries.
 * Schema construction has been streamlined to reduce overhead when opening a Realm
->>>>>>> 7511912a
+* Schema version numbers now start at 0 rather than UInt64.MaxValue
 
 ### Bug fixes
 * `RealmResults<T>` should implement `IQueryable.Provider` implicitly (#752)
