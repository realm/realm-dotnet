1.6.0 (TBD)
------------------

### Enhancements
- Exposed `Realm.WriteCopy` API to copy a Realm file and optionally encrypt it with a different key. ([#1464](https://github.com/realm/realm-dotnet/pull/1464))
- The runtime representations of all Realm collections (`IQueryable<T>` and `IList<T>`) now implement the `IList` interface that is needed for data-binding to `ListView` in UWP applications. ([#1469](https://github.com/realm/realm-dotnet/pull/1469))
- Exposed `User.RetrieveInfoForUserAsync` API to allow admin users to lookup other users' identities in the Realm Object Server. This can be used, for example, to find a user by knowing their Facebook id. ([#1486](https://github.com/realm/realm-dotnet/pull/1486))
<<<<<<< HEAD
- Added a check to verify there are no duplicate object names when creating the schema. ([#1502](https://github.com/realm/realm-dotnet/pull/1502))
=======
- Added more comprehensive error messages when passing an invalid url scheme to `SyncConfiguration` or `User.LoginAsync`. ([#1501](https://github.com/realm/realm-dotnet/pull/1501))
>>>>>>> 87587282

### Bug fixes
- Fix an exception being thrown when comparing non-constant character value in a query. ([#1471](https://github.com/realm/realm-dotnet/pull/1471))
- Fix an exception being thrown when comparing non-constant byte or short value in a query. ([#1472](https://github.com/realm/realm-dotnet/pull/1472))
- Fix a bug where calling the non-generic version of `IQueryProvider.CreateQuery` on Realm's IQueryable results, an exception would be thrown. ([#1487](https://github.com/realm/realm-dotnet/pull/1487))

### Breaking Changes

1.5.0 (2017-06-20)
------------------

### Enhancements
- Exposed new API on the `User` class for working with permissions: ([#1361](https://github.com/realm/realm-dotnet/pull/1361))
  - `ApplyPermissionsAsync`, `OfferPermissionsAsync`, and `AcceptPermissionOfferAsync` allow you to grant, revoke, offer, and accept permissions.
  - `GetPermissionOffers`, `GetPermissionOfferResponses`, and `GetPermissionChanges` allow you to review objects, added via the above mentioned methods.
  - `GetGrantedPermissionsAsync` allows you to inspect permissions granted to or by the current user.
- When used with `RealmConfiguration` (i.e. local Realm), `Realm.GetInstanceAsync` will perform potentially costly operation, such as executing migrations or compaction on a background thread. ([#1406](https://github.com/realm/realm-dotnet/pull/1406))
- Expose `User.ChangePasswordAsync(userId, password)` API to allow admin users to change other users' passwords. ([#1412](https://github.com/realm/realm-dotnet/pull/1412))
- Expose `SyncConfiguration.TrustedCAPath` API to allow providing a custom CA that will be used to validate SSL traffic to the Realm Object Server.  ([#1423](https://github.com/realm/realm-dotnet/pull/1423))
- Expose `Realm.IsInTransaction` API to check if there's an active transaction for that Realm. ([#1452](https://github.com/realm/realm-dotnet/pull/1452))

### Bug fixes
- Fix a crash when querying over properties that have `[MapTo]` applied. ([#1405](https://github.com/realm/realm-dotnet/pull/1405))
- Fix an issue where synchronized Realms did not connect to the remote server in certain situations, such as when an application was offline when the Realms were opened but later regained network connectivity. ([#1407](https://github.com/realm/realm-dotnet/pull/1407))
- Fix an issue where incorrect property name will be passed to `RealmObject.PropertyChanged` subscribers when the actual changed property is below a `Backlink` property. ([#1433](https://github.com/realm/realm-dotnet/pull/1433))
- Fix an exception being thrown when referencing Realm in a PCL test assembly without actually using it. ([#1434](https://github.com/realm/realm-dotnet/pull/1434))
- Fix a bug when `SyncConfiguration.EnableSSLValidation` would be ignored when passed to `Realm.GetInstanceAsync`. ([#1423](https://github.com/realm/realm-dotnet/pull/1423))

### Breaking Changes
- The constructors of `PermissionChange`, `PermissionOffer`, and `PermissionOfferResponse` are now private. Use the new `User.ApplyPermissionsAsync`, `User.OfferPermissionsAsync`, and `User.AcceptPermissionOfferAsync` API. ([#1361](https://github.com/realm/realm-dotnet/pull/1361))
- `User.GetManagementRealm` and `User.GetPermissionRealm` are now deprecated. Use the new permission related API on `User` to achieve the same results. ([#1361](https://github.com/realm/realm-dotnet/pull/1361))
- `User.ChangePassword(password)` has been renamed to `User.ChangePasswordAsync(password)`. ([#1412](https://github.com/realm/realm-dotnet/pull/1412))
- Removed the following obsolete API: ([#1425](https://github.com/realm/realm-dotnet/pull/1425))
  - `Realm.ObjectForPrimaryKey<T>(long id)`
  - `Realm.ObjectForPrimaryKey<T>(string id)`
  - `Realm.ObjectForPrimaryKey(string className, long id)`
  - `Realm.ObjectForPrimaryKey(string className, string id)`
  - `Realm.Manage<T>(T obj, bool update)`
  - `Realm.Close()`
  - `Realm.CreateObject<T>()`
  - `IOrderedQueryable<T>.ToNotifyCollectionChanged<T>(Action<Exception> errorCallback)`
  - `IOrderedQueryable<T>.ToNotifyCollectionChanged<T>(Action<Exception> errorCallback, bool coalesceMultipleChangesIntoReset)`
  - `IRealmCollection<T>.ObjectSchema`
- `Realm.DeleteRealm` now throws an exception if called while an instance of that Realm is still open.

1.4.0 (2017-05-19)
------------------

### Enhancements
- Expose `RealmObject.OnManaged` virtual method that can be used for init purposes, since the constructor is run before the object has knowledge of its Realm. (#1383)
- Expose `Realm.GetInstanceAsync` API to asynchronously open a synchronized Realm. It will download all remote content available at the time the operation began on a background thread and then return a usable Realm. It is also the only supported way of opening Realms for which the user has only read permissions.

1.3.0 (2017-05-16)
------------------

## Universal Windows Platform 
Introducing Realm Mobile Database for Universal Windows Platform (UWP). With UWP support, you can now build mobile apps using Realm’s object database for the millions of mobile, PC, and Xbox devices powered by Windows 10. The addition of UWP support allows .NET developers to build apps for virtually any modern Windows Platform with Windows Desktop (Win32) or UWP as well as for iOS and Android via Xamarin. Note that sync support is not yet available for UWP, though we are working on it and you can expect it soon.

### Enhancements
- Case insensitive queries against a string property now use a new index based search. (#1380)
- Add `User.ChangePassword` API to change the current user's password if using Realm's 'password' authentication provider. Requires any edition of the Realm Object Server 1.4.0 or later. (#1386)
- `SyncConfiguration` now has an `EnableSSLValidation` property (default is `true`) to allow SSL validation to be specified on a per-server basis. (#1387)
- Add `RealmConfiguration.ShouldCompactOnLaunch` callback property when configuring a Realm to determine if it should be compacted before being returned. (#1389)
- Silence some benign linker warnings on iOS. (#1263)
- Use reachability API to minimize the reconnection delay if the network connection was lost. (#1380)

### Bug fixes
- Fixed a bug where `Session.Reconnect` would not reconnect all sessions. (#1380)
- Fixed a crash when subscribing for `PropertyChanged` multiple times. (#1380)
- Fixed a crash when reconnecting to Object Server (#1380)
- Fixed a crash on some Android 7.x devices when opening a realm (#1380)

1.2.1 (2017-05-01)
------------------

### Bug fixes
- Fixed an issue where `EntryPointNotFoundException` would be thrown on some Android devices. (#1336)

### Enhancements
- Expose `IRealmCollection.IsValid` to indicate whether the realm collection is valid to use. (#1344)
- Update the Fody reference which adds support for building with Mono 5. (#1364)

1.2.0 (2017-04-04)
------------------

Realm is now being distributed as a .NET Standard 1.4 library as this is a requirement for supporting UWP. While internally that is a rather big move, applications using it should not be affected. After the upgrade, you'll see a number of new NuGet dependencies being added - those are reference assemblies, already part of mscorlib, so will not affect your application's size or performance. Additionally, we're releasing a new platform specific DataBinding package that contains helper methods that enable two-way databinding scenarios by automatically creating transactions when setting a property.

If you encounter any issues after the upgrade, we recommend clearing the `bin` and `obj` folders and restarting Xamarin Studio. If this doesn't help, please file an issue explaining your solution setup and the type of problems you encounter.

Files written with this version cannot be read by earlier versions of Realm. This version is not compatible with versions of the Realm Object Server lower than 1.3.0.

### Bug fixes
- Fixes the `RemoveAll(string)` overload to work correctly. (#1288)
- Resolved an issue that would lead to crashes when refreshing the token for an invalid session. (#1289)
- The `IObservable` returned from `session.GetProgressObservable` will correctly call `OnComplete` when created with `mode: ProgressMode.ForCurrentlyOutstandingWork`. (#1292)
- Fixed a memory leak when accessing string properties. (#1318)
- Fixes an issue when using `EncryptionKey` with synchronized realms. (#1322)

### Enhancements
- Introduce APIs for safely passing objects between threads. Create a thread-safe reference to a thread-confined object by passing it to the `ThreadSafeReference.Create` factory method, which you can then safely pass to another thread to resolve in the new realm with `Realm.ResolveReference`. (#1300)
- Introduce API for attempting to reconnect all sessions. This could be used in conjunction with the [connectivity plugin](https://github.com/jamesmontemagno/ConnectivityPlugin) to monitor for connectivity changes and proactively request reconnecting, rather than rely on the built-in retry mechanism. (#1310)
- Enable sorting over to-one relationships, e.g. `realm.All<Parent>().OrderBy(p => p.Child.Age)`. (#1313)
- Introduce a `string.Like` extension method that can be used in LINQ queries against the underlying database engine. (#1311)
- Add an `User.IsAdmin` property that indicates whether a user is a Realm Object Server administrator. (#1320)

### Breaking Changes
- `DateTimeOffset` properties that are not set will now correctly default to `0001-1-1` instead of `1970-1-1` after the object is passed to `realm.Add`. (#1293)
- Attempting to get an item at index that is out of range should now correctly throw `ArgumentOutOfRangeException` for all `IRealmCollection` implementations. (#1295)
- The layout of the .lock file has changed, which may affect scenarios where different processes attempt to write to the same Realm file at the same time. (#1296)
- `PropertyChanged` notifications use a new, more reliable, mechanism, that behaves slightly differently from the old one. Notifications will be sent only after a transaction is committed (making it consistent with the way collection notifications are handled). To make sure that your UI is promptly updated, you should avoid keeping long lived transactions around. (#1316)

1.1.1 (2017-03-15)
------------------

### Bug fixes

- Resolved an issue that prevented compiling for iOS on Visual Studio. (#1277)

1.1.0 (2017-03-03)
------------------

### Enhancements
- Added Azure Active Directory (AzureAD) credentials provider. (#1254)

### Breaking Changes
This is a preparation release for adding UWP support. We have removed all platform-specific logic from the Realm assemblies, and instead weave them in compile time. While this has been tested in all common scenarios, it may create issues with very complex project graphs. If you encounter any of these issues with iOS projects:
- Compilation fails when running Task `WeaveRealmAssemblies`
- App crashes when first accessing a Realm

please file an issue and explain your solution setup.

1.0.4 (2017-02-21)
------------------

### Bug fixes

- The `Realm` NuGet package no longer clobbers the path to Win32 native binaries in `Realm.Database`. (#1239)
- Fixed a bug where garbage collecting an object with `PropertyChanged` subscribers would cause crashes. (#1237)

1.0.3 (2017-02-14)
------------------
# Out of Beta!
After about a year and a half of hard work, we are proud to call this a 1.0 release. There is still work to do, but Realm Xamarin is now being used by thousands of developers and has proven reliable.

## Sync
Realm Xamarin now works with the Realm Mobile Platform. This means that you can write Xamarin apps that synchronize seamlessly with a Realm Object Server, allowing you to write complex apps with Xamarin that are offline-first and automatically synchronised by adding just a few lines of code.
You can read about this in the [documentation](https://realm.io/docs/xamarin/latest/#sync).

## Windows Desktop
Realm Xamarin is no longer iOS and Android only. You can now use it to write .NET programs for Windows Desktop. Add the NuGet package to your regular .NET project and start using Realm. Some features are not supported on Windows yet. Most notably, sync does not yet work for Windows, but also encryption and notifications across processes are missing. We are working on it and you can expect support soon.

### Breaking Changes
 - `IRealmCollection<T>.ObjectSchema` is deprecated and replaced with `ISchemaSource.ObjectSchema`. (#1216) 

### Bug fixes
 - `[MapTo]` attribute is now respected in queries. (#1219)
 - Letting a Realm instance be garbage collected instead of disposing it will no longer lead to crashes. (#1212)
 - Unsubscribing from `RealmObject.PropertyChanged` in a `PropertyChanged` callback should no longer lead to crashes. (#1207)
 - `WriteAsync` now advances the read transaction so the changes made asynchronously are available immediately in the original thread. (#1192)
 - Queries on backlink properties should no longer produce unexpected results. (#1177)


0.82.1 (2017-01-27)
-------------------
### Bug fixes
- Addressed an issue where obtaining a Realm instance, reading an object, then obtaining another instance on the same thread would cause the object to become invalid and crash the application upon accessing any of its members.

0.82.0 (2017-01-23)
-------------------
### Breaking Changes
- Moved all exceptions under the `Realms.Exceptions` namespace. (#1075)
- Moved `RealmSchema` to `Realms.Schema` namespace. (#1075)
- Made the `ErrorEventArgs` constructor internal. (#1075)
- Made `ObjectSchema.Builder` and `RealmSchema.Builder` internal. (#1075)
- Passing an object that has `IList` properties to `Add(obj, update: true)` will no longer merge the lists. Instead, the `IList` property will contain only the items in the object. (#1040)

### Enhancements
- Added virtual `OnPropertyChanged` method in `RealmObject` that you can override to be notified of changes to the current object. (#1047)
- Added compile time checks that `[Required]` is applied on correct property types. (#1072)
- `Realm.Add(RealmObject obj)` will now return the passed in object, similarly to `Realm.Add<T>(T obj)`. (#1162)
- Added an extension method for `string.Contains` that accepts `StringComparison` argument and can be used in queries. When querying, only `StringComparison.Ordinal` and `StringComparison.OrdinalIgnoreCase` can be used. When not used in queries, all values for `StringComparison` are valid. (#1141)

### Bug fixes
- Adding a standalone object, that has an `IList<T>` property that has never been accessed, to the Realm will no longer throw a `NullReferenceException`. (#1040)
- `IList<T>` properties will now correctly return `IsReadOnly = true` when managed by a readonly Realm. (#1070)
- The weaver should now correctly resolve references in PCL and netstandard assemblies. (#1117)
- Add some missing methods to the PCL reference assembly. (#1093)
- Disposed realms will not throw `ObjectDisposedException` when trying to access their members. Additionally, disposing a realm will not invalidate other instances on the same thread. (#1063)

0.81.0 (2016-12-14)
-------------------
### Breaking Changes
* The `IQueryable<T>.ToNotifyCollectionChanged` extension methods that accept parameters are now deprecated. There is a new parameterless one that you should use instead. If you want to handle errors, you can do so by subscribing to the `Realm.OnError` event. (#938)
* `RealmResults<T>` is now marked `internal` and `Realm.All<T>()` will instead return `IQueryable<T>`. We've added a new extension method `IQueryable<T>.SubscribeForNotifications(NotificationCallbackDelegate<T>)` that allows subscribing for notifications. (#942)
* `Realm.CreateObject<T>` has been deprecated and will be removed in the next major release. (It could cause a dangerous data loss when using the synchronised realms coming soon, if a class has a PrimaryKey). (#998)
* `RealmConfiguration.ReadOnly` has been renamed to `RealmConfiguration.IsReadOnly` and is now a property instead of a field. (#858)
* `Realm.All` has been renamed to `Realm.GetAll` and the former has been obsoleted. (#858)
* `Realm.ObjectForPrimaryKey` has been renamed to `Realm.Find` and the former has been obsoleted. (#858)
* `Realm.Manage` has been renamed to `Realm.Add` and the former has been obsoleted. (#858)
* `RealmConfiguration.PathToRealm` has been renamed to `Realm.GetPathToRealm` and the former has been obsoleted. (#858)
* `RealmResults.NotificationCallback` has been extracted as a non-nested class and has been renamed to `NotificationCallbackDelegate`. (#858)
* `Realm.Close` has been removed in favor of `Realm.Dispose`. (#858)
* `RealmList<T>` is now marked `internal`. You should use `IList<T>` to define collection relationships. (#858)

### Enhancements
* In data-binding scenarios, if a setter is invoked by the binding outside of write transaction, we'll create an implicit one and commit it. This enables two-way data bindings without keeping around long-lived transactions. (#901)
* The Realm schema can now express non-nullable reference type properties with the new `[Required]` attribute. (#349)
* Exposed a new `Realm.Error` event that you can subscribe for to get notified for exceptions that occur outside user code. (#938)
* The runtime types of the collection, returned from `Realm.All` and the collection created for `IList<T>` properties on `RealmObject` now implement `INotifyCollectionChanged` so you can pass them for data-binding without any additional casting. (#938, #909)
* All RealmObjects implement `INotifyPropertyChanged`. This allows you to pass them directly for data-binding.
* Added `Realm.Compact` method that allows you to reclaim the space used by the Realm. (#968)
* `Realm.Add` returns the added object. (#931)
* Support for backlinks aka `LinkingObjects`. (#219)
* Added an `IList<T>.Move` extension method that allows you to reorder elements within the collection. For managed Lists, it calls a native method, so it is slightly more efficient than removing and inserting an item, but more importantly, it will raise the `CollectionChanged` with `NotifyCollectionChangedAction.Move` which will result in a nice move animation, rather than a reload of a ListView. (#995)

### Bug fixes
* Subscribing to `PropertyChanged` on a RealmObject and modifying an instance of the same object on a different thread will now properly raise the event. (#909)
* Using `Insert` to insert items at the end of an `IList` property will no longer throw an exception. (#978)

0.80.0 (2016-10-27)
-------------------
### Breaking Changes
* This version updates the file format. Older versions will not be able to open files created with this version. (#846)
* `RealmList<T>` is now marked as internal. If you were using it anywhere, you should migrate to `IList<T>`. (#880)

### Enhancements
* iOS Linking all should work - we now add a [Preserve] attribue to all woven members of your `RealmObject` subclasses so you do not need to manually add `[Preserve(allMembers=true)]`  (#822)
* `Realm.Manage` calls are now much faster. You should prefer that to `Realm.CreateObject` unless you are setting only a few properties, while leaving the rest with default values. (#857)
* Added `bool update` argument to `Realm.Manage`. When `update: true` is passed, Realm will try to find and update a persisted object with the same PrimaryKey. If an object with the same PrimaryKey is not found, the umnamaged object is added. If the passed in object does not have a PrimaryKey, it will be added. Any related objects will be added or updated depending on whether they have PrimaryKeys. (#871)
    
    **NOTE**: cyclic relationships, where object references are not identical, will not be reconciled. E.g. this will work as expected:
    ```csharp
    var person = new Person { Name = "Peter", Id = 1 };
    person.Dog = new Dog();
    person.Dog.Owner = person;
    ```
    However this will not - it will set the Person's properties to the ones from the last instance it sees:
    ```csharp
    var person = new Person { Name = "Peter", Id = 1 };
    person.Dog = new Dog();
    person.Dog.Owner = new Person { Id = 1 };
    ```
    This is important when deserializing data from json, where you may have multiple instances of object with the same Id, but with different properties.

* `Realm.Manage` will no longer throw an exception if a managed object is passed. Instead, it will immediately return. (#871)
* Added non-generic version of `Realm.Manage`. (#871)
* Added support for nullable integer PrimaryKeys. Now you can have `long?` PrimaryKey property where `null` is a valid unique value. (#877)
* Added a weaver warning when applying Realm attributes (e.g. `[Indexed]` or `[PrimaryKey]`) on non-persisted properties. (#882)
* Added support for `==` and `!=` comparisons to realm objects in LINQ (#896), e.g.:
    ```csharp
    var peter = realm.All<Person>().FirstOrDefault(d => d.Name == "Peter");
    var petersDogs = realm.All<Dog>().Where(d => d.Owner == peter);
    ```
* Added support for `StartsWith(string, StringComparison)`, `EndsWith(string, StringComparison)`, and `Equals(string, StringComparison)` filtering in LINQ. (#893)

    **NOTE**: Currently only `Ordinal` and `OrdinalIgnoreCase` comparisons are supported. Trying to pass in a different one will result in runtime error. If no argument is supplied, `Ordinal` will be used.

0.78.1 (2016-09-15)
-------------------
### Bug fixes
* `Realm.ObjectForPrimaryKey()` now returns null if it failed to find an object (#833).
* Querying anything but persisted properties now throws instead of causing a crash (#251 and #723)

Uses core 1.5.1


0.78.0 (2016-09-09)
-------------------
### Breaking Changes
* The term `ObjectId` has been replaced with `PrimaryKey` in order to align with the other SDKs. This affects the `[ObjectId]` attribute used to decorate a property.

### Enhancements
* You can retrieve single objects quickly using `Realm.ObjectForPrimaryKey()` if they have a `[PrimaryKey]` property specified. (#402)
* Manual migrations are now supported. You can specify exactly how your data should be migrated when updating your data model. (#545)
* LINQ searches no longer throw a `NotSupportedException` if your integer type on the other side of an expression fails to exactly match your property's integer type.
* Additional LINQ methods now supported: (#802)
    * Last
    * LastOrDefault
    * FirstOrDefault
    * SingleOrDefault
    * ElementAt
    * ElementAtOrDefault

### Bug fixes
* Searching char field types now works. (#708)
* Now throws a RealmMigrationSchemaNeededException if you have changed a `RealmObject` subclass declaration and not incremented the `SchemaVersion` (#518)
* Fixed a bug where disposing a `Transaction` would throw an `ObjectDisposedException` if its `Realm` was garbage-collected (#779)
* Corrected the exception being thrown `IndexOutOfRangeException` to be  `ArgumentOutOfRangeException`

Uses core 1.5.1


0.77.2 (2016-08-11)
-------------------
### Enhancements
* Setting your **Build Verbosity** to `Detailed` or `Normal` will now display a message for every property woven, which can be useful if you suspect errors with Fody weaving.
* Better exception messages will helo diagnose _EmptySchema_ problems (#739)
* Partial evaluation of LINQ expressions means more expressions types are supported as operands in binary expressions (#755)
* Support for LINQ queries that check for `null` against `string`, `byte[]` and `Nullable<T>` properties.
* Support for `string.IsNullOrEmpty` on persisted properties in LINQ queries.
* Schema construction has been streamlined to reduce overhead when opening a Realm
* Schema version numbers now start at 0 rather than UInt64.MaxValue

### Bug fixes
* `RealmResults<T>` should implement `IQueryable.Provider` implicitly (#752)
* Realms that close implicitly will no longer invalidate other instances (#746)

Uses core 1.4.2


0.77.1 (2016-07-25)
-------------------
### Minor Changes
* Fixed a bug weaving pure PCL projects, released in v0.77.0 (#715)
* Exception messages caused by using incompatible arguments in LINQ now include the offending argument (#719)
* PCL projects using ToNotifyCollectionChanged may have crashed due to mismatch between PCL signatures and platform builds.

Uses core 1.4.0


0.77.0 (2016-07-18)
-------------------
**Broken Version** - will not build PCL projects

### Breaking Changes
* Sort order change in previous version was reverted.

### Major Changes
* It is now possible to introspect the schema of a Realm. (#645)
* The Realm class received overloads for `Realm.CreateObject` and `Realm.All` that accept string arguments instead of generic parameters, enabling use of the `dynamic` keyword with objects whose exact type is not known at compile time. (#646)
* _To Many_ relationships can now be declared with an `IList<DestClass>` rather than requiring `RealmList<DestClass>`. This is **significantly faster** than using `RealmList` due to caching the list.   (Issue #287)
* Creating standalone objects with lists of related objects is now possible. Passing such an object into `Realm.Manage` will cause the entire object graph from that object down to become managed.

### Minor Changes
* Fixed a crash on iOS when creating many short-lived realms very rapidly in parallel (Issue #653)
* `RealmObject.IsValid` can be called to check if a managed object has been deleted
* Accessing properties on invalid objects will throw an exception rather than crash with a segfault (#662)
* Exceptions thrown when creating a Realm no longer leave a leaking handle (Issue #503)

Uses core 1.4.0


0.76.1 (2016-06-15)
-------------------

### Minor Changes
* The `Realm` static constructor will no longer throw a `TypeLoadException` when there is an active `System.Reflection.Emit.AssemblyBuilder` in the current `AppDomain`.
* Fixed `Attempting to JIT compile` exception when using the Notifications API on iOS devices. (Issue #620)

### Breaking Changes
No API change but sort order changes slightly with accented characters grouped together and some special characters sorting differently. "One third" now sorts ahead of "one-third".

It uses the table at ftp://ftp.unicode.org/Public/UCA/latest/allkeys.txt

It groups all characters that look visually identical, that is, it puts a, à, å together and before ø, o, ö even. This is a flaw because, for example, å should come last in Denmark. But it's the best we can do now, until we get more locale aware.

Uses core 1.1.2

0.76.0 (2016-06-09)
-------------------

### Major Changes
* `RealmObject` classes will now implicitly implement `INotifyPropertyChanged` if you specify the interface on your class. Thanks to [Joe Brock](https://github.com/jdbrock) for this contribution!

### Minor Changes
* `long` is supported in queries (Issue #607)
* Linker error looking for `System.String System.String::Format(System.IFormatProvider,System.String,System.Object)` fixed (Issue #591)
* Second-level descendants of `RealmObject` and static properties in `RealmObject` classes now cause the weaver to properly report errors as we don't (yet) support those. (Issue #603)
* Calling `.Equals()` on standalone objects no longer throws. (Issue #587)


0.75.0 (2016-06-02)
-------------------

### Breaking Changes
* File format of Realm files is changed. Files will be automatically upgraded but opening a Realm file with older versions of Realm is not possible. NOTE: If you were using the Realm Browser specified for the old format you need to upgrade. Pick up the newest version [here](https://itunes.apple.com/app/realm-browser/id1007457278).
* `RealmResults<T>` no longer implicitly implements `INotifyCollectionChanged`. Use the new `ToNotifyCollectionChanged` method instead.

### Major Changes
* `RealmResults<T>` can be observed for granular changes via the new `SubscribeForNotifications` method.
* `Realm` gained the `WriteAsync` method which allows a write transaction to be executed on a background thread.
* Realm models can now use `byte[]` properties to store binary data.
* `RealmResults<T>` received a new `ToNotifyCollectionChanged` extension method which produces an `ObservableCollection<T>`-like wrapper suitable for MVVM data binding.

### Minor Fixes
* Nullable `DateTimeOffset` properties are supported now.
* Setting `null` to a string property will now correctly return `null`
* Failure to install Fody will now cause an exception like "Realms.RealmException: Fody not properly installed. RDB2_with_full_Realm.Dog is a RealmObject but has not been woven." instead of a `NullReferenceException`
* The PCL `RealmConfiguration` was missing some members.
* The Fody weaver is now discoverable at non-default nuget repository paths.


0.74.1 Released (2016-05-10)
-------------------
### Minor Fixes
* Realms now refresh properly on Android when modified in other threads/processes.
* Fixes crashes under heavy combinations of threaded reads and writes.

### Minor Changes
* The two `Realm` and `RealmWeaver` NuGet packages have been combined into a single `Realm` package.
* The `String.Contains(String)`, `String.StartsWith(String)`, and `String.EndsWith(String)` methods now support variable expressions. Previously they only worked with literal strings.  
* `RealmResults<T>` now implements `INotifyCollectionChanged` by raising the `CollectionChanged` event with `NotifyCollectionChangedAction.Reset` when its underlying table or query result is changed by a write transaction.

0.74.0 Private Beta (2016-04-02)
-------------------

### Major Changes
* The Realm assembly weaver now submits anonymous usage data during each build, so we can track statistics for unique builders, as done with the Java, Swift and Objective-C products (issue #182)
* `Realm.RemoveRange<>()` and `Realm.RemoveAll<>()` methods added to allow you to delete objects from a realm.
* `Realm.Write()` method added for executing code within an implicitly committed transaction
* You can now restrict the classes allowed in a given Realm using `RealmConfiguration.ObjectClasses`.
* LINQ improvements:
  * Simple bool searches work without having to use `== true` (issue #362)
  * ! operator works to negate either simple bool properties or complex expressions (issue #77)
  * Count, Single and First can now be used after a Where expression,  (#369) eg <br /> 
    `realm.All<Owner>().Where(p => p.Name == "Dani").First();` as well as with a lambda expression <br />
    `realm.All<Owner>().Single( p => p.Name == "Tim");` 
  * Sorting is now provided using the `OrderBy`, `OrderByDescending`, `ThenBy` and `ThenByDescending` clauses. Sorts can be applied to results of a query from a `Where` clause or sorting the entire class by applying after `All<>`.
  * The `String.Contains(String)`, `String.StartsWith(String)`, and `String.EndsWith(String)` methods can now be used in Where clauses.  
  * DateTimeOffset properties can be compared in queries.
* Support for `armeabi` builds on old ARM V5 and V6 devices has been removed.  

### Minor Changes
* Finish `RealmList.CopyTo` so you can apply `ToList` to related lists (issue #299)
* NuGet now inserts `libwrappers.so` for Android targets using `$(SolutionDir)packages` so it copes with the different relative paths in cross-platform (Xamarin Forms) app templates vs pure Android templates.  
* `Realm.RealmChanged` event notifies you of changes made to the realm
* `Realm.Refresh()` makes sure the realm is updated with changes from other threads.


0.73.0 Private Beta (2016-02-26)
-------------------
### Major Changes
* `RealmConfiguration.EncryptionKey` added so files can be encrypted and existing encrypted files from other Realm sources opened (assuming you have the key)


### Minor Fixes
* For PCL users, if you use `RealmConfiguration.DefaultConfiguration` without having linked a platform-specific dll, you will now get the warning message with a `PlatformNotSupportedException`. Previously threw a `TypeInitExepction`.
* Update to Core v0.96.2 and matching ObjectStore (issue #393)


0.72.1 Private Beta (2016-02-15) 
-------------------
No functional changes. Just added library builds for Android 64bit targets `x86_64` and `arm64-v8a`.


0.72.0 Private Beta (2016-02-13)
-------------------

Uses Realm core 0.96.0

### Major Changes

* Added support for PCL so you can now use the NuGet in your PCL GUI or viewmodel libraries.

0.71.1 Private Beta (2016-01-29)
-------------------
### Minor Fixes

Building IOS apps targeting the simulator sometimes got an error like:

    Error MT5209: Native linking error...building for iOS simulator, 
    but linking in object file built for OSX, for architecture i386 (MT5209) 

This was fixed by removing a redundant simulator library included in NuGet


0.71.0 Private Beta (2016-01-25)
-------------------

Uses Realm core 0.95.6.

### Platform Changes
Now supporting:

* Xamarin Studio on Mac - IOS and Android
* Xamarin Studio on Windows -  Android
* Visual Studio on Windows -  IOS and Android


### Major Changes

* Added Android support as listed above.
* Added `RealmConfiguration` to provide reusable way to specify path and other settings.
* Added `Realm.Equals`, `Realm.GetHashCode` and `Realm.IsSameInstance` to provide equality checking so you can confirm realms opened in the same thread are equal (shared internal instance).
* Added `Realm.DeleteFiles(RealmConfiguration)` to aid in cleaning up related files.
* Added nullable basic types such as `int?`.
* Optimised `Realm.All<userclass>().Count()` to get rapid count of all objects of given class.
* Related lists are now supported in standalone objects.

#### LINQ 
* `Count()` on `Where()` implemented.
* `Any()` on `Where()` implemented.
* `First( lambda )` and `Single( lambda )` implemented.
* Significant optimisation of `Where()` to be properly lazy, was instantiating all objects internally.


### API-Breaking Changes

* `[PrimaryKey]` attribute renamed `[ObjectId]`.
* `Realm.Attach(object)` renamed `Manage(object)`.
* Lists of related objects are now declared with `IList<otherClass>` instead of `RealmList`.

### Bug fixes

* Bug that caused a linker error for iPhone simulator fixed (#375)


0.70.0 First Private Beta (2015-12-08)
--------------------------
Requires installation from private copy of NuGet download.

### State

* Supported IOS with Xamarin Studio only.
* Basic model and read/write operations with simple LINQ `Where` searches.
* NuGet hosted as downloads from private realm/realm-dotnet repo.<|MERGE_RESOLUTION|>--- conflicted
+++ resolved
@@ -5,11 +5,8 @@
 - Exposed `Realm.WriteCopy` API to copy a Realm file and optionally encrypt it with a different key. ([#1464](https://github.com/realm/realm-dotnet/pull/1464))
 - The runtime representations of all Realm collections (`IQueryable<T>` and `IList<T>`) now implement the `IList` interface that is needed for data-binding to `ListView` in UWP applications. ([#1469](https://github.com/realm/realm-dotnet/pull/1469))
 - Exposed `User.RetrieveInfoForUserAsync` API to allow admin users to lookup other users' identities in the Realm Object Server. This can be used, for example, to find a user by knowing their Facebook id. ([#1486](https://github.com/realm/realm-dotnet/pull/1486))
-<<<<<<< HEAD
 - Added a check to verify there are no duplicate object names when creating the schema. ([#1502](https://github.com/realm/realm-dotnet/pull/1502))
-=======
 - Added more comprehensive error messages when passing an invalid url scheme to `SyncConfiguration` or `User.LoginAsync`. ([#1501](https://github.com/realm/realm-dotnet/pull/1501))
->>>>>>> 87587282
 
 ### Bug fixes
 - Fix an exception being thrown when comparing non-constant character value in a query. ([#1471](https://github.com/realm/realm-dotnet/pull/1471))
