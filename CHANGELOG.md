--- conflicted
+++ resolved
@@ -1,7 +1,6 @@
 ## vNext (TBD)
 
 ### Enhancements
-<<<<<<< HEAD
 * Preview support for .NET 6 with Mac Catalyst and MAUI. (PR [#2959](https://github.com/realm/realm-dotnet/pull/2959))
 * Added two client reset handlers, `AutomaticRecoveryHandler` and `AutomaticOrDiscardRecoveryHandler`, that try to automatically merge the unsynced local changes with the remote ones in the event of a client reset. Specifically with `AutomaticOrDiscardRecoveryHandler`, you can fallback to the discard local strategy in case the automatic merge can't be performed as per your server's rules. These new two stragegies simplify even more the handling of client reset events when compared to `DiscardLocalResetHandler`.`AutomaticOrDiscardRecoveryHandler` is going to be the default from now on. An example is as follows
   ```cs
@@ -31,9 +30,7 @@
   };
   ```
   (PR [#2745](https://github.com/realm/realm-dotnet/issues/2745))
-=======
 * None
->>>>>>> cf637db2
 
 ### Fixed
 * None
