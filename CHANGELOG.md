--- conflicted
+++ resolved
@@ -1,11 +1,8 @@
 ## vNext (TBD)
 
 ### Enhancements
-<<<<<<< HEAD
+* Added support for `Migration.FindInNewRealm` which is a helper that allows you to lookup the object in the post-migration Realm that corresponds to an object from the pre-migration Realm. (Issue [#3600](https://github.com/realm/realm-dotnet/issues/3600))
 * Added `[System.Reflection.Obfuscation]` on the generated `RealmSchema` field to improve compatibility with obfuscation tools that change field and property names of generated classes. (Issue [#3574](https://github.com/realm/realm-dotnet/issues/3574))
-=======
-* Added support for `Migration.FindInNewRealm` which is a helper that allows you to lookup the object in the post-migration Realm that corresponds to an object from the pre-migration Realm. (Issue [#3600](https://github.com/realm/realm-dotnet/issues/3600))
->>>>>>> 02bc7dd5
 
 ### Fixed
 * Fixed an issue that would cause `RealmObject.DynamicApi.GetList/Set/Dictionary` to fail when the collection contains primitive values. (Issue [#3597](https://github.com/realm/realm-dotnet/issues/3597))
