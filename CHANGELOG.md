## vNext (TBD)

### Enhancements
* None

### Fixed
* None

### Compatibility
* Realm Studio: 11.0.0 or later.

### Internal
* Using Core x.y.z.

## 10.11.0 (2022-03-28)

### Enhancements
* Added property `Session.ConnectionState` to get a `Session`'s `SessionConnectionState`. Additionally, `Session` now implements `INotifyPropertyChanged` so that you can listen for changes on `Session.ConnectionState`. (Issue [#2801](https://github.com/realm/realm-dotnet/issues/2801))
* Realm now supports running on Windows ARM64 for .NET Framework, .NET Core, and UWP apps. (Issues [#2704](https://github.com/realm/realm-dotnet/issues/2704) and [#2817](https://github.com/realm/realm-dotnet/issues/2817))
<<<<<<< HEAD
* Realm collections now raise `CollectionChanged` event with action `Reset` instead of `Remove` when the collections is cleared. (Issue [#2856](https://github.com/realm/realm-dotnet/issues/2856))
=======
* Added a property `AppConfiguration.HttpClientHandler` that allows you to override the default http client handler used by the Realm .NET SDK to make http calls. Note that this only affects the behavior of http calls, such as user login, function calls, and remote mongodb calls. The sync client uses a native websocket implementation and will not use the provided message handler. (Issue [#2865](https://github.com/realm/realm-dotnet/issues/2865))
>>>>>>> 414b18d1

### Fixed
* [Unity] Fixed an issue that caused the weaver to fail when invoked via the `Tools->Realm->Weave Assemblies` editor menu with the error `UnityEngine.UnityException: get_dataPath can only be called from the main thread`. (Issue [#2836](https://github.com/realm/realm-dotnet/issues/2836))
* Fixed an issue that caused `RealmInvalidObjectException` to be caused when enumerating an invalid Realm collection (e.g. a list belonging to a deleted object). (Issue [#2840](https://github.com/realm/realm-dotnet/issues/2840))
* Query parser would not accept "in" as a property name (Core Issue [#5312](https://github.com/realm/realm-core/issues/5312))
* Application would sometimes crash with exceptions like 'KeyNotFound' or assertion "has_refs()". Other issues indicating file corruption may also be fixed by this. The one mentioned here is the one that lead to solving the problem. (Core Issue [#5283](https://github.com/realm/realm-core/issues/5283))

### Compatibility
* Realm Studio: 11.0.0 or later.

### Internal
* Using Core 11.12.0.
* Enabled running Benchmarks on iOS devices by turning on the interpreter for some windows assemblies.

## 10.10.0 (2022-02-28)

### Guid representation issue

This release fixes a major bug in the way Guid values are stored in the database. It provides an automatic migration for local (non-synchronized) databases, but extra caution is needed when upgrading an app that uses Sync.

#### **Context**

A Guid is represented by 4 components - `int`, `short`, `short`, and a `byte[8]`. Microsoft's Guids diverge from the UUID spec in that they encode the first three components with the endianness of the system (little-endian for all modern CPUs), while UUIDs encode their components as big-endian. The end result is that the same bytes have a different string representations when interpreted as a `Guid` by the .NET SDK vs when interpreted as a `UUID` by the Realm Database - e.g. `f2952191-a847-41c3-8362-497f92cb7d24` vs `912195f2-47a8-c341-8362-497f92cb7d24` (note the swapping of bytes in the first three components). You can see the issue by opening a database created by the .NET SDK in Realm Studio and inspecting the values for Guid properties.

#### **Fix**

The fix we're providing is to adjust the behavior of the .NET SDK to read/write Guids to the database with big-endian representation. This means that the SDK and the database will consistently display the same values. This has some implications which are described in the Local- and Synchronized Realms sections.

#### **Local Realms**

For local Realms, we're executing a one-time migration the first time the Realm is opened with the new SDK. During this migration, we'll update all Guid fields to big-endian format. This means that their string representation will remain the same, but the value in the database will change to match it. This means that the upgrade process should be seamless, but if you decide to downgrade to an older version of the SDK, you'll see the byte order get flipped. The migration will not execute multiple times, even if you downgrade.

#### **Synchronized Realms**

There's no client migration provided for synchronized Realms. This is because the distributed nature of the system would mean that there will inevitably be a period of inconsistent state. Instead, the values of the `Guid` properties are read as they're already stored in the database, meaning the string representation will be flipped compared to previous versions of the SDK but it will now match the representation in Atlas/Compass/Realm Studio. There are three general groups your app will fall under:
* If you don't care about the string values of Guid properties on the client, then you don't need to do anything. The values will still be unique and valid Guids.
* If you do use the string guid values from the client app - e.g. to correlate user ids with a CMS, but have complete control over your client devices - e.g. because this an internal company app, then it's advised that you execute a one-time migration of the data in Atlas and force all users to upgrade to the latest version of the app.
* If you can't force all users to update at the same time, you can do a live migration by adding an extra property for each Guid property that you have and write a trigger function that will migrate the data between the two. The old version of the app will write to the original property, while the new version will write to the new property and the trigger will convert between the two.

If you are using sync and need to update to the latest version of the SDK but are not ready to migrate your data yet, see the `Opting out` section.

#### **Opting out**

If for some reason, you want to opt out of the fixed behavior, you can temporarily opt out of it by setting the `Realm.UseLegacyGuidRepresentation` property to `true`. This is not recommended but can be used when you need more time to test out the migration while still getting bugfixes and other improvements. Setting it to `true` does two things:
1. It brings back the pre-10.10.0 behavior of reading/writing Guid values with little-endian representation.
1. It disables the migration code for local Realms. Note that it will not revert the migration if you already opened the Realm file when `UseLegacyGuidRepresentation` was set to `false`.

### Enhancements
* Lifted a limitation that would prevent you from changing the primary key of objects during a migration. It is now possible to do it with both the dynamic and the strongly-typed API:
  ```csharp
  var config = new RealmConfiguration
  {
    SchemaVersion = 5,
    MigrationCallback = (migration, oldVersion) =>
    {
      // Increment the primary key value of all Foos
      foreach (var obj in migration.NewRealm.All<Foo>())
      {
        obj.Id = obj.Id + 1000;
      }
    }
  }
  ```
* [Unity] The Realm menu item in the Unity Editor was moved to `Tools/Realm` to reduce clutter and align with other 3rd party editor plugins. (Issue [#2807](https://github.com/realm/realm-dotnet/issues/2807))

### Fixed
* Fixed an issue with xUnit tests that would cause `System.Runtime.InteropServices.SEHException` to be thrown whenever Realm was accessed in a non-async test. (Issue [#1865](https://github.com/realm/realm-dotnet/issues/1865))
* Fixed a bug that would lead to unnecessary metadata allocation when freezing a realm. (Issue [#2789](https://github.com/realm/realm-dotnet/issues/2789))
* Fixed an issue that would cause Realm-managed objects (e.g. `RealmObject`, list, results, and so on) allocated during a migration block to keep the Realm open until they are garbage collected. This had subtle implications, such as being unable to delete the Realm shortly after a migration or being unable to open the Realm with a different configuration. (PR [#2795](https://github.com/realm/realm-dotnet/pull/2795))
* Fixed an issue that prevented Unity3D's IL2CPP compiler to correctly process one of Realm's dependencies. (Issue [#2666](https://github.com/realm/realm-dotnet/issues/2666))
* Fixed the osx runtime path in the Realm NuGet package to also apply to Apple Silicon (universal) architectures (Issue [#2732](https://github.com/realm/realm-dotnet/issues/2732))

### Compatibility
* Realm Studio: 11.0.0 or later.

### Internal
* Using Core 11.10.0

## 10.9.0 (2022-01-21)

### Enhancements
* Added support for a new mode of synchronization with MongoDB Realm, called ["Flexible Sync"](https://docs.mongodb.com/realm/sync/data-access-patterns/flexible-sync/). When using Flexible Sync, the client decides which queries it's interested in and asks the server for all objects matching these queries. The matching objects will be stored in a local Realm, just like before and can be queried and accessed while offline. This feature is in beta, so feedback - both positive and negative - is greatly appreciated and, as usual, we don't recommend using it for production workloads yet.
  * Added a new configuration type, called `FlexibleSyncConfiguration`. Use this type to get a `Realm` instance that uses the new synchronization mode with the server.
  * Deprecated the `SyncConfiguration` class in favor of `PartitionSyncConfiguration`. The two classes are equivalent and the new type is introduced to better contrast with `FlexibleSyncConfiguration`. The two types are equivalent and allow you to open a `Realm` instance that is using the old "Partition Sync" mode.
  * Added a new type, called `SubscriptionSet`. It is a collection, holding the various active query subscriptions that have been created for this Realm. This collection can be accessed via the `Realm.Subscriptions` property. It will be `null` for local and partition sync Realms and non-null for flexible sync Realms.

  A minimal example would look like this:
  ```csharp
  var config = new FlexibleSyncConfiguration(user);
  var realm = Realm.GetInstance(config);

  // Add a new subscription
  realm.Subscriptions.Update(() =>
  {
    var year2022 = new DateTimeOffset(2022, 1, 1);
    var saleOrders = realm.All<SaleOrder>().Where(o => o.Created > year2022);
    realm.Subscriptions.Add(saleOrders);
  });

  // Wait for the server to acknowledge the subscription and return all objects
  // matching the query
  await realm.Subscriptions.WaitForSynchronizationAsync();

  // Now we have all orders that existed on the server at the time of
  // subscribing. From now on, the server will send us updates as new
  // orders get created.
  var orderCount = realm.All<SaleOrder>().Count();
  ```
  * Multiple subscriptions can be created for queries on the same class, in which case they'll be combined with a logical `OR`. For example, if you create a subscription for all orders created in 2022 and another for all orders created by the current user, your local Realm will contain the union of the two result sets.
  * Subscriptions can be named (which makes it easier to unsubscribe) or unnamed. Adding multiple unnamed subscriptions with the same query is a no-op.
  * Modifying the set of active subscriptions is an expensive operation server-side, even if the resulting diff is not large. This is why we recommend batching subscription updates as much as possible to avoid overloading the server instance. A good practice is to declare the user subscriptions upfront - usually the first time the Realm is opened, and only update them when absolutely necessary.
  * Find more information about the API and current limitations in the [docs](https://docs.mongodb.com/realm/sdk/dotnet/fundamentals/realm-sync/).

### Compatibility
* Realm Studio: 11.0.0 or later.

### Internal
* Using Core 11.8.0.
* Release tests are executed against realm-qa instead of realm-dev. (PR [#2771](https://github.com/realm/realm-dotnet/pull/2771))

## 10.8.0 (2022-01-17)

### Enhancements
* Added the `RealmConfigurationBase.FallbackPipePath` property. In the majority of cases this property can be left null, but it should be used when a realm is opened on a filesystem where named pipes cannot be created, such as external storage on Android that uses FAT32. In this case the path needs to point to a location on another filesystem where named pipes can be created. (PR [#2766](https://github.com/realm/realm-dotnet/pull/2766))
* Added support arithmetric operations (+, -, *, /) in the string-based query syntax (`realm.All<Foo>().Filter("some-query")`). Operands can be properties and/or constants of numeric types (integer, float, double or Decimal128). You can now write a query like `"(age + 5) * 2 > child.age"`. (Core upgrade)

### Fixed
* Fixed a race condition that could result in `Sharing violation on path ...` error when opening a Unity project on macOS. (Issue [#2720](https://github.com/realm/realm-dotnet/issues/2720), fix by [@tomkrikorian](https://github.com/tomkrikorian))
* Fixed an error being thrown when `Realm.GetInstance` is called multiple times on a readonly Realm. (Issue [#2731](https://github.com/realm/realm-dotnet/pull/2731))
* Fixed a bug that would result in the `LIMIT` clause being ignored when `Count()` is invoked on a `IQueryable` - e.g. expressions like `realm.All<Foo>().Filter("Bar > 5 LIMIT(1)).Count()` would ignore the limit in the string-based predicate and return the count of all matches. (Issue [#2755](https://github.com/realm/realm-dotnet/issues/2755))
* Fixed the logic in `RealmResultsVisitor.TraverseSort` to allow sorting on interface properties. (Issue [#1373](https://github.com/realm/realm-dotnet/issues/1373), contribution by @daawaan)

### Compatibility
* Realm Studio: 11.0.0 or later.

### Internal
* Using Core 11.8.0.
* Updated naming of prerelease packages to use lowercase "pr" - e.g. `10.7.1-pr-2695.1703` instead of `10.7.1-PR-2695.1703`. (PR [#2765](https://github.com/realm/realm-dotnet/pull/2765))
* Migrated from using the cli to import/export applications to configuring them via the admin API. (PR [#2768](https://github.com/realm/realm-dotnet/pull/2768))

## 10.7.1 (2021-11-19)

### Fixed
* A sync user's Realm was not deleted when the user was removed if the Realm path was too long such that it triggered the fallback hashed name (this is OS dependant but is 300 characters on linux). (Core upgrade)
* Don't keep trying to refresh the access token if the client's clock is more than 30 minutes ahead. (Core upgrade)
* Don't sleep the sync thread artificially if an auth request fails. This could be observed as a UI hang on applications when sync tries to connect after being offline for more than 30 minutes. (Core upgrade)

### Compatibility
* Realm Studio: 11.0.0 or later.

### Internal
* Using Core 11.6.1.

## 10.7.0 (2021-11-09)

### Enhancements
* Added the `Realm.SyncSession` property which will return the sync session for this Realm if the Realm is a synchronized one or `null` for local Realms. This is replacing the `GetSession(this Realm)` extension method which is now deprecated. (PR [#2711](https://github.com/realm/realm-dotnet/pull/2711))

### Fixed
* Fixed a bug that would result in a `RealmException` being thrown when opening a readonly Realm with schema that is a superset of the schema on disk. Now the code will just work and treat any classes not present in the on-disk schema to be treated as empty collections - e.g. `realm.All<ThisIsNotInOnDiskSchema>().Count == 0`. (Issue [#2619](https://github.com/realm/realm-dotnet/issues/2619))
* Fixed a bug that would create a "Documents" folder in the binary app folder when the ransomware protection in Windows is turned on. (Issue [#2685](https://github.com/realm/realm-dotnet/pull/2685))
* Fixed an issue that would cause incorrect property implementation to be generated if `PropertyChanged.Fody` runs after the Realm weaver. (Issue [#1873](https://github.com/realm/realm-dotnet/issues/1873))
* [Unity] Preserved additional constructors necessary to serialize and deserialize Custom User Data. (PR [#2519](https://github.com/realm/realm-dotnet/pull/2519))
* Fixed an issue that would result in `InvalidOperationException` when concurrently creating a `RealmConfiguration` with an explicitly set `Schema` property. (Issue [#2701](https://github.com/realm/realm-dotnet/issues/2701))
* [Unity] Fixed an issue that would result in `NullReferenceException` when building for iOS when the Realm package hasn't been installed via the Unity Package Manager. (Issue [#2698](https://github.com/realm/realm-dotnet/issues/2698))
* Fixed a bug that could cause properties of frozen objects to return incorrect value/throw an exception if the provided Realm schema didn't match the schema on disk. (Issue [#2670](https://github.com/realm/realm-dotnet/issues/2670))
* Fixed a rare assertion failure or deadlock when a sync session is racing to close at the same time that external reference to the Realm is being released. (Core upgrade)
* Fixed an assertion failure when opening a sync Realm with a user who had been removed. Instead an exception will be thrown. (Core upgrade)
* Fixed a rare segfault which could trigger if a user was being logged out while the access token refresh response comes in. (Core upgrade)
* Fixed a bug where progress notifiers continue to be called after the download of a synced realm is complete. (Core upgrade)
* Allow for EPERM to be returned from fallocate(). This improves support for running on Linux environments with interesting filesystems, like AWS Lambda. Thanks to [@ztane](https://github.com/ztane) for reporting and suggesting a fix. (Core upgrade)
* Fixed a user being left in the logged in state when the user's refresh token expires. (Core upgrade)
* SyncManager had some inconsistent locking which could result in data races and/or deadlocks, mostly in ways that would never be hit outside of tests doing very strange things. (Core upgrade)

### Compatibility
* Realm Studio: 11.0.0 or later.

### Internal
* Using Core 11.6.0.
* iOS wrappers are now built with the "new build system" introduced by Xcode 10 and used as default by Xcode 12. More info can be found in cmake's [docs](https://cmake.org/cmake/help/git-stage/variable/CMAKE_XCODE_BUILD_SYSTEM.html#variable:CMAKE_XCODE_BUILD_SYSTEM).
* We now refresh the resulting Realm instance when opening a synchronized Realm with `GetInstanceAsync`. (Issue [#2256](https://github.com/realm/realm-dotnet/issues/2256))
* Added Sync tests for all platforms running on cloud-dev. (Issue [#2049](https://github.com/realm/realm-dotnet/issues/2049))
* Added Android tests running on the emulator. (Issue [#2680](https://github.com/realm/realm-dotnet/pull/2680))
* Started publishing prerelease packages to S3 using Sleet ([feed url](https://s3.amazonaws.com/realm.nugetpackages/index.json)). (Issue [#2708](https://github.com/realm/realm-dotnet/issues/2708))
* Enable LTO for all builds. (PR [#2714](https://github.com/realm/realm-dotnet/pull/2714))

## 10.6.0 (2021-09-30)

### Enhancements
* Added two extension methods on `ISet` to get an `IQueryable` collection wrapping the set:
  * `set.AsRealmQueryable()` allows you to get a `IQueryable<T>` from `ISet<T>` that can be then treated as a regular queryable collection and filtered/ordered with LINQ or `Filter(string)`.
  * `set.Filter(query, arguments)` will filter the set and return the filtered collection. It is roughly equivalent to `set.AsRealmQueryable().Filter(query, arguments)`.

  The resulting queryable collection will behave identically to the results obtained by calling `realm.All<T>()`, i.e. it will emit notifications when it changes and automatically update itself. (Issue [#2555](https://github.com/realm/realm-dotnet/issues/2555))
* Added two new methods on `Migration` (Issue [#2543](https://github.com/realm/realm-dotnet/issues/2543)):
  * `RemoveType(typeName)` allows to completely remove a type and its schema from a realm during a migration.
  * `RenameProperty(typeName, oldPropertyName, newPropertyName)` allows to rename a property during a migration.
* A Realm Schema can now be constructed at runtime as opposed to generated automatically from the model classes. The automatic generation continues to work and should cover the needs of the vast majority of Realm users. Manually constructing the schema may be required when the shape of the objects depends on some information only known at runtime or in very rare cases where it may provide performance benefits by representing a collection of known size as properties on the class. (Issue [#824](https://github.com/realm/realm-dotnet/issues/824))
  * `RealmConfiguration.ObjectClasses` has now been deprecated in favor of `RealmConfiguration.Schema`. `RealmSchema` has an implicit conversion operator from `Type[]` so code that previously looked like `ObjectClasses = new[] { typeof(Foo), typeof(Bar) }` can be trivially updated to `Schema = new[] { typeof(Foo), typeof(Bar) }`.
  * `Property` has been converted to a read-only struct by removing the setters from its properties. Those didn't do anything previously, so we don't expect anyone was using them.
  * Added several factory methods on `Property` to simplify declaration of Realm properties by being explicit about the range of valid options - e.g. `Property.FromType<int>("IntProperty")` or `Property.Object("MyPersonProp", "Person")`. The constructor of `Property` is now public to support advanced scenarios, but we recommend using the factory methods.
  * Made `ObjectSchema.Builder` public and streamlined its API. It allows you to construct a mutable representation of the schema of a single object and add/remove properties to it. You can either get an empty builder or you can see it with the information from an existing model class (i.e. inheriting from `RealmObject` or `EmbeddedObject`).
  * Made `RealmSchema.Builder` public and streamlined its API. It allows you to construct a mutable representation of the schema of an entire Realm and add/remove object schemas to it.
  * A simple example for how to use the new API would look like:
  ```csharp
  public class Person : RealmObject
  {
    public string Name { get; set; }
    public Address Address { get; set; }
  }

  // Declare schema from existing model classes
  var config = new RealmConfiguration
  {
    Schema = new[] { typeof(Person), typeof(Address) }
  };

  // Manually construct a schema - we don't need to call .Build() on the builders
  // because we have implicit conversion operators defined that will call it for us.
  // Explicitly calling .Build() is also perfectly fine, if a little more verbose.
  var config = new RealmConfiguration
  {
    Schema = new RealmSchema.Builder
    {
      new ObjectSchema.Builder("MyClass", isEmbedded: false)
      {
        Property.FromType<int>("Id", isPrimaryKey: true),
        Property.PrimitiveDictionary("Tags", RealmValueType.String)
      },
      new ObjectSchema.Builder("EmbeddedClass", isEmbedded: true)
      {
        Property.Primitive("DateProp", RealmValueType.Date, isNullable: true)
      }
    }
  };

  // Enhance an existing model with new properties that will be accessible via
  // the dynamic API.
  var personSchema = new ObjectSchema.Builder(typeof(Person))
  {
    Property.FromType<string>("NewStringProp")
  };

  var config = new RealmConfiguration
  {
    Schema = new RealmSchema.Builder
    {
      personSchema,
      new ObjectSchema.Builder(typeof(Address))
    }
  };

  // Regular Person properties can be accessed as usual while runtime defined ones
  // need to go through the dynamic API.
  var person = realm.All<Person>().First();
  var name = person.Name;
  var stringPropValue = person.DynamicApi.Get<string>("NewStringProp");
  ```
* Fixed an issue that would result in SIGABORT on macOS/Linux when opening a Realm in dynamic mode (i.e. read the schema from disk) and the schema contains an object with no properties. (Issue [#1978](https://github.com/realm/realm-dotnet/issues/1978))

### Compatibility
* Realm Studio: 11.0.0 or later.

### Internal
* Using Core 11.4.1.
* Moved perf tests to run on a self-hosted runner. (PR [#2638](https://github.com/realm/realm-dotnet/pull/2638))

## 10.5.1 (2021-09-22)

### Fixed
* Fixed a bug that would cause a `NullReferenceException` to be reported during compilation of a class containing a getter-only `RealmObject` property. (Issue [#2576](https://github.com/realm/realm-dotnet/issues/2576))
* Fixed an issue that would result in `Unable to load DLL 'realm-wrappers'` when deploying a WPF .NET Framework application with ClickOnce. This was due to the incorrect BuildAction type being applied to the native libraries that Realm depends on. (Issue [#1877](https://github.com/realm/realm-dotnet/issues/1877))
* \[Unity] Fixed an issue that would fail Unity builds with `Multiple precompiled assemblies with the same name Mono.Cecil.dll` if importing the Realm package into a project that already references `Mono.Cecil`. (Issue [#2630](https://github.com/realm/realm-dotnet/issues/2630))
* Fixed a bug that would sometimes result in assemblies not found at runtime in a very specific edge scenario. More details about such a scenario can be found in its [PR](https://github.com/realm/realm-dotnet/pull/2639)'s description. (Issue [#1568](https://github.com/realm/realm-dotnet/issues/1568))

### Compatibility
* Realm Studio: 11.0.0 or later.

### Internal
* Using Core 11.4.1.

## 10.5.0 (2021-09-09)

### Enhancements
* ThreadSafeReference no longer pins the source transaction version for anything other than a Results backed by a Query. (Core upgrade)
* A ThreadSafeReference to a Results backed by a collection can now be created inside a write transaction as long as the collection was not created in the current write transaction. (Core upgrade)
* Synchronized Realms are no longer opened twice, cutting the address space and file descriptors used in half. (Core upgrade)

### Fixed
* If an object with a null primary key was deleted by another sync client, the exception `KeyNotFound: No such object` could be triggered. (Core upgrade)
* Fixed a race condition that could result in an assertion `m_state == SyncUser::State::LoggedIn` if the app previously crashed during user logout. (Core upgrade)

### Compatibility
* Realm Studio: 11.0.0 or later.

### Internal
* Using Core 11.4.1.
* Added an action to post releases to Slack. (Issue [#2501](https://github.com/realm/realm-dotnet/issues/2501))
* Added MSBuild inline task to extract the changelog of the latest version. (Issue [#2558](https://github.com/realm/realm-dotnet/pull/2558))
* When a release succeeds, merge the original PR, tag the release, then update changelog. (PR [#2609](https://github.com/realm/realm-dotnet/pull/2609))

## 10.4.1 (2021-09-03)

### Fixed
* Fixed a regression that would prevent the SDK from working on older Linux versions. (Issue [#2602](https://github.com/realm/realm-dotnet/issues/2602))
* Fixed an issue that manifested in circumventing the check for changing a primary key when using the dynamic API - i.e. `myObj.DynamicApi.Set("Id", "some-new-value")` will now correctly throw a `NotSupportedException` if `"some-new-value"` is different from `myObj`'s primary key value. (PR [#2601](https://github.com/realm/realm-dotnet/pull/2601))

### Compatibility
* Realm Studio: 11.0.0 or later.

### Internal
* Using Core 11.3.1.
* Started uploading code coverage to coveralls. (Issue [#2586](https://github.com/realm/realm-dotnet/issues/2586))
* Removed the `[Serializable]` attribute from RealmObjectBase inheritors. (PR [#2600](https://github.com/realm/realm-dotnet/pull/2600))

## 10.4.0 (2021-08-31)

### Fixed
* Fixed an issue that would cause `Logger.Default` on Unity to always revert to `Debug.Log`, even when a custom logger was set. (Issue [#2481](https://github.com/realm/realm-dotnet/issues/2481))
* Fixed an issue where `Logger.Console` on Unity would still use `Console.WriteLine` instead of `Debug.Log`. (Issue [#2481](https://github.com/realm/realm-dotnet/issues/2481))
* Added serialization annotations to RealmObjectBase to prevent Newtonsoft.Json and similar serializers from attempting to serialize the base properties. (Issue [#2579](https://github.com/realm/realm-dotnet/issues/2579))
* Fixed an issue that would cause an `InvalidOperationException` when removing an element from an UI-bound collection in WPF. (Issue [#1903](https://github.com/realm/realm-dotnet/issues/1903))
* User profile now correctly persists between runs. (Core upgrade)
* Fixed a crash when delivering notifications over a nested hierarchy of lists of RealmValue that contain RealmObject inheritors. (Core upgrade)
* Fixed a crash when an object which is linked to by a RealmValue property is invalidated (sync only). (Core upgrade)
* Fixes prior_size history corruption when replacing an embedded object in a list. (Core upgrade)
* Fixed an assertion failure in the sync client when applying an AddColumn instruction for a RealmValue property when that property already exists locally. (Core upgrade)
* Fixed an `Invalid data type` assertion failure in the sync client when applying an `AddColumn` instruction for a `RealmValue` property when that property already exists locally. (Core upgrade)

### Enhancements
* Added two extension methods on `IList` to get an `IQueryable` collection wrapping the list:
  * `list.AsRealmQueryable()` allows you to get a `IQueryable<T>` from `IList<T>` that can be then treated as a regular queryable collection and filtered/ordered with LINQ or `Filter(string)`.
  * `list.Filter(query, arguments)` will filter the list and return the filtered collection. It is roughly equivalent to `list.AsRealmQueryable().Filter(query, arguments)`.

  The resulting queryable collection will behave identically to the results obtained by calling `realm.All<T>()`, i.e. it will emit notifications when it changes and automatically update itself. (Issue [#1499](https://github.com/realm/realm-dotnet/issues/1499))
* Added a cache for the Realm schema. This will speed up `Realm.GetInstance` invocations where `RealmConfiguration.ObjectClasses` is explicitly set. The speed gains will depend on the number and complexity of your model classes. A reference benchmark that tests a schema containing all valid Realm property types showed a 25% speed increase of Realm.GetInstance. (Issue [#2194](https://github.com/realm/realm-dotnet/issues/2194))
* Improve performance of creating collection notifiers for Realms with a complex schema. In the SDKs this means that the first run of a synchronous query, first call to subscribe for notifications will do significantly less work on the calling thread.
* Improve performance of calculating changesets for notifications, particularly for deeply nested object graphs and objects which have List or Set properties with small numbers of objects in the collection.
* Query parser now accepts `BETWEEN` operator. Can be used like `realm.All<Person>().Filter("Age BETWEEN {20, 60}")` which means "'Age' must be in the open interval ]20;60[". (Core upgrade)

### Compatibility
* Realm Studio: 11.0.0 or later.

### Internal
* Using Core 11.3.1.
* Removed the RealmStates dictionary that used to hold a threadlocal dictionary of all the states for the opened Realms. It was only used for detecting open Realms during deletion and that is now handled by the native `delete_realm_files` method. (PR [#2251](https://github.com/realm/realm-dotnet/pull/2251))
* Stopped sending analytics to mixpanel.
* Started uploading benchmark results to [MongoDB Charts](https://charts.mongodb.com/charts-realm-sdk-metrics-yxjvt/public/dashboards/6115babd-c7fe-47ee-836f-efffd92ffae3). (Issue [#2226](https://github.com/realm/realm-dotnet/issues/2226))
* Removed the dedicated benchmark workflows from GHA. (Issue [#2562](https://github.com/realm/realm-dotnet/issues/2562))
* Use the Win81 SDK when building the Windows wrappers on Github Actions. (Issue [#2530](https://github.com/realm/realm-dotnet/issues/2530))
* Added CodeQL workflow. (Issue [#2155](https://github.com/realm/realm-dotnet/issues/2155))
* Started tracking package and wrapper sizes over time. (Issue [#2225](https://github.com/realm/realm-dotnet/issues/2225))
* Removed the `[Serializable]` attribute from RealmObjectBase as `BinarySerializer` is now obsolete. (PR [#2578](https://github.com/realm/realm-dotnet/pull/2578))
* Added code coverage job to Github Actions. (PR [#2581](https://github.com/realm/realm-dotnet/pull/2581))
* Added CI tests running on Windows 8.1 . (PR [#2580](https://github.com/realm/realm-dotnet/pull/2580))

## 10.3.0 (2021-07-07)

**Note**: This release uses xcframework and enables bitcode for the iOS native libraries. This significantly increases the package size and may appear to increase the .ipa size when compiling for iOS. However, the bitcode portion, as well as the unnecessary architectures, will be trimmed by the App Store, so the size of the actual download sent to users will be unchanged or smaller than before.

### Fixed
* Fixed an issue that would prevent `realm-wrappers.dll` from being loaded on Windows 8.1. (Issue [#2298](https://github.com/realm/realm-dotnet/issues/2298))
* Fixed an assertion failure when listening for changes to a list of primitive Mixed which contains links. (Core upgrade)
* Fixed an assertion failure when listening for changes to a dictionary or set which contains an invalidated link. (Core upgrade)
* Fixed an endless recursive loop that could cause a stack overflow when computing changes on a set of objects which contained cycles. (Core upgrade)
* Add collision handling to Dictionary implementation. (Core upgrade)
* Fixed a crash after clearing a list or set of Mixed containing links to objects. (Core upgrade)
* Fixed a recursive loop which would eventually crash trying to refresh a user app token when it had been revoked by an admin. Now this situation logs the user out and reports an error. (Core upgrade)
* Fixed a race between calling `Realm.DeleteRealm` and concurrent opening of the realm file. (Core upgrade)
* \[Unity\] Added code to preserve the constructors of several base serializers to ensure that most of the basic serialization/deserialization workloads work out of the box. (PR [#2489](https://github.com/realm/realm-dotnet/pull/2489))

### Enhancements
* Changed the native iOS library to use xcframework. This means that running in the simulator on M1 macs is now supported. (Issue [#2240](https://github.com/realm/realm-dotnet/issues/2240))
* Added bitcode to the native iOS library. This has no effect on Xamarin.iOS, but allows Unity applications to take advantage of optimizations performed by the App Store servers and eventually support new architectures as they are released. (Issue [#2240](https://github.com/realm/realm-dotnet/issues/2240))

### Compatibility
* Realm Studio: 11.0.0 or later.
* This release uses xcframework for the iOS native libraries, which requires Xamarin.iOS 14.14.2.5 or later.

### Internal
* Using Core 11.0.4.

## 10.2.1 (2021-06-30)

This release changes the way Unity binaries are packaged and obviates the need to have an extra Unity package that contains the dependencies as standalone modules. If you were using the `io.realm.unity-bundled` package, please remove it and add the newly released `io.realm.unity` one.

### Fixed
* \[Unity\] Fixed an issue where failing to weave an assembly due to modeling errors, would only show an error in the logs once and then fail opening a Realm with `No RealmObjects. Has linker stripped them?`. Now, the weaving errors will show up on every code change/weave attempt and the runtime error will explicitly suggest manually re-running the weaver. (Issue [#2310](https://github.com/realm/realm-dotnet/issues/2310))
* \[Unity\] Fixed an issue that would cause the app to hang on exit when using Sync. (PR [#2467](https://github.com/realm/realm-dotnet/pull/2467))
* \[Unity\] Fixed an issue that would cause the Unity editor on macOS to hang after assembly reload if the app uses Sync. (Issue [#2482](https://github.com/realm/realm-dotnet/issues/2482))
* Fixed an issue where a crash could happen on Android x86 due to converting UInt32 into TableKey and Int64 into ObjKey incorrectly. (Issue [#2456](https://github.com/realm/realm-dotnet/issues/2456))

### Enhancements
* None

### Compatibility
* Realm Studio: 11.0.0 or later.

### Internal
* Using Core 11.0.3.
* GetHashCode() on objects now uses the table key in addition to the object key. (Issue [#2473](https://github.com/realm/realm-dotnet/issues/2473))

## 10.2.0 (2021-06-15)

### Fixed
* Fixed a bug where applying multiple `OrderBy` clauses on a query would result in the clauses being appended to each other as if they
were `.ThenBy` rather than the last clause replacing the preceding ones. (PR [#2255](https://github.com/realm/realm-dotnet/issues/2255))
* When explicitly specifying `SyncConfiguration.ObjectTypes`, added a check to validate the schema and ensure all `EmbeddedObject` classes
are reachable from a class inheriting from `RealmObject`. More info about this subject can be found
[here](https://docs.mongodb.com/realm/dotnet/objects/#provide-a-subset-of-classes-to-your-realm-schema). (PR [#2259](https://github.com/realm/realm-dotnet/pull/2259))
* Fixed a bug that would result in an error similar to `Undefined symbols for architecture xxx: "_realm_thread_safe_reference_destroy"`
when building a Unity project for iOS. (Issue [#2318](https://github.com/realm/realm-dotnet/issues/2318))
* The weaver will now emit an error if you try to define a collection of `RealmInteger` values. This has never been supported, but
previously it would fail silently whereas now it'll be a compile time error. (Issue [#2308](https://github.com/realm/realm-dotnet/issues/2308))
* Fixed an issue where using collections of managed objects (lists or results) in a Unity project would result in an invalid compiled binary. (PR [#2340](https://github.com/realm/realm-dotnet/pull/2340))
* Fixed a memory leak when a migration callback is defined, but the Realm didn't actually need to run it (PR [#2331](https://github.com/realm/realm-dotnet/pull/2331))
* Added back 32bit support for iOS builds. (Issue [#2429](https://github.com/realm/realm-dotnet/issues/2429))
* Removed redundant warnings when building a Unity project for device that mentioned that the schema for Realm and Realm.UnityUtils
is empty. (Issue [#2320](https://github.com/realm/realm-dotnet/issues/2320))
* Fixed an issue that could cause `NullReferenceException` to be thrown if you set `SyncConfiguration.OnProgress` to `null` shortly
after calling `Realm.GetInstanceAsync(syncConfig)`. (Issue [#2400](https://github.com/realm/realm-dotnet/issues/2400))
* When replacing an embedded object, emit a sync instruction that sets the link to the embedded object to null so that it is properly cleared.
This resolves an issue that would have manifested itself as `Failed to parse, or apply received changeset: ERROR: ArrayInsert: Invalid prior_size (list size = 4, prior_size = 0)`
([#4740](https://github.com/realm/realm-core/issues/4740)
* Made Linux implementation of ExternalCommitHelper work with new versions of Linux that
[changed epoll behavior](https://git.kernel.org/pub/scm/linux/kernel/git/torvalds/linux.git/commit/?id=6a965666b7e7475c2f8c8e724703db58b8a8a445),
including Android 12 (Issue [#4666](https://github.com/realm/realm-core/issues/4666))
* The file format is changed in the way that we now - again - have search indexes on primary key columns. This is required as we now stop deriving the
ObjKeys from the primary key values, but just use an increasing counter value. This has the effect that all new objects will be created in the same
cluster and not be spread out as they would have been before. It also means that upgrading from file format version 11 and earlier formats will be much faster. (Core upgrade)

### Enhancements
* Add support for the `Guid` data type. It can be used as primary key and is indexable. (PR [#2120](https://github.com/realm/realm-dotnet/pull/2120))
* Add support for dictionaries. Currently only string keys are supported, while the value
  type may be any of the supported types (the primitive types, `RealmValue`, or custom types that inherit
  from RealmObject/EmbeddedObject). Lists, sets, or other dictionaries may not be used as
  the value type. To add a dictionary to your model, define a getter-only property of type
  `IDictionary<string, T>`:

  ```csharp
  public class MyObject : RealmObject
  {
      public IDictionary<string, decimal> Denominations { get; }
  }

  // Realm will automatically manage the underlying dictionary, so there's no need
  // to define a constructor  or assign it to some value.

  var obj = new MyObject();
  obj.Denominations.Add("quarter", 0.25d);
  ```
* Add support for `RealmValue` data type. This new type can represent any valid Realm data type, including objects. Collections
(lists, sets and dictionaries) of `RealmValue` are also supported, but `RealmValue` itself cannot contain collections. Please
note that a property of type `RealmValue` cannot be nullable, but can contain null, represented by the value `RealmValue.Null`.
(PR [#2252](https://github.com/realm/realm-dotnet/pull/2252))

  ```csharp
  public class MyObject : RealmObject
  {
      public RealmValue MyValue { get; set; }

      public IList<RealmValue> ValuesList { get; }

      public ISet<RealmValue> ValuesSet { get; }

      public IDictionary<string, RealmValue> ValuesDict { get; }
  }

  var obj = new MyObject();
  obj.MyValue = RealmValue.Null;
  obj.MyValue = 1;
  obj.MyValue = "abc";

  if (obj.MyValue.Type == RealmValueType.String)
  {
      var myString = obj.MyValue.AsString();
  }
  ```
* Add support for sets of objects or primitive values. Sets are unordered collections that ensure uniqueness of their elements. Realm uses its internal equality comparer
and it is not possible to customize its behavior by overriding `Equals` or `GetHashCode` on your custom classes. Objects will always be compared by db reference - i.e.
two distinct objects in the database will always be different, even if their contents are identical, and multiple references to the same database object will always be
equal.
  ```csharp
  public class MyObject : RealmObject
  {
      public ISet<string> UniqueStrings { get; }
  }

  // Realm will automatically manage the underlying set, so there's no need
  // to define a constructor  or assign it to some value.

  var obj = new MyObject();
  var didAdd = obj.UniqueStrings.Add("foo"); // true
  didAdd = obj.UniqueStrings.Add("foo"); // false
  ```
* Added support for value substitution in string based queries. This enables expressions following
[this syntax](https://docs.mongodb.com/realm/reference/realm-query-language/): `realm.All<T>().Filter("field1 = $0 && field2 = $1", 123, "some-string-value")`.
(Issue [#1822](https://github.com/realm/realm-dotnet/issues/1822))
* Reduced the size of the native binaries by ~5%. (PR [#2239](https://github.com/realm/realm-dotnet/pull/2239))
* Added a new class - `Logger`, which allows you to override the default logger implementation (previously writing to `stdout` or `stderr`) with a custom one by setting
`Logger.Default`. This replaces `AppConfiguration.CustomLogger` and `AppConfiguration.LogLevel` which will be removed in a future release. The built-in implementations are:
  * `Console` - uses the `System.Console` for most projects and `UnityEngine.Debug` for Unity projects: `Logger.Default = Logger.Console;`
  * `Null` - ignores all messages: `Logger.Default = Logger.Null;`
  * `Function` - proxies calls to a supplied function: `Logger.Default = Logger.Function(message => myExternalLogger.Log(message));`

  Custom loggers can derive from the `Logger` class and provide their own implementation for the `Log` method or use `Function` and provide an `Action<string>`. (PR [#2276](https://github.com/realm/realm-dotnet/pull/2276))
* `RealmObjectBase` now correctly overrides and implements `GetHashCode()`. (Issue [#1650](https://github.com/realm/realm-dotnet/issues/1650))
* Added an override of `RealmObject.ToString()` to output more meaningful information about the object content. It will output
the type of the object, the primary key (if one is defined), as well as information whether the object is managed or deleted.
(Issue [#2347](https://github.com/realm/realm-dotnet/pull/2347))
* Added new API for dynamically accessing object properties. These are designed to support
ahead-of-time compiled platforms, such as Xamarin.iOS and Unity with IL2CPP compilation. The
intention is to eventually make these the default API, while also supporting the legacy DLR-based
API. Example:
  ```csharp
  // Make sure to cast away the dynamic immediately on AOT platforms.
  var people = (IQueryable<RealmObject>)realm.DynamicApi.All("Person");
  foreach (var person in people)
  {
      var firstName = person.DynamicApi.Get<string>("FirstName");
      var address = person.DynamicApi.Get<EmbeddedObject>("Address");
      var city = address.DynamicApi.Get<string>("City");
  }

  // When casting a dynamic object, always cast first to object and then
  // to the actual object type to remove any callsites being generated.
  var newPerson = (RealmObject)(object)realm.DynamicApi.Create("Person", 123);
  newPerson.DynamicApi.Set("FirstName", "Peter");
  ```
* Added a Unity Editor option to enable weaving editor assemblies. This should be "off" unless your project has Editor assemblies
that reference Realm - for example, an EditMode test assembly that tests Realm-related functionality. Keeping it "on" may slow down
builds a little as more assemblies will need to be evaluated for weaving. (Issue [#2346](https://github.com/realm/realm-dotnet/issues/2346))
* We now make a backup of the realm file prior to any file format upgrade. The backup is retained for 3 months.
Backups from before a file format upgrade allows for better analysis of any upgrade failure. We also restore
a backup, if a) an attempt is made to open a realm file whith a "future" file format and b) a backup file exist
that fits the current file format. ([#4166](https://github.com/realm/realm-core/pull/4166))

### Compatibility
* Realm Studio: 11.0.0-alpha.0 or later.

### Internal
* Using Core 11.0.3.
* Enabled LTO builds for all platforms except Android. (PR [#2239](https://github.com/realm/realm-dotnet/pull/2239))
* Test projects updated to dotnetcore 3.1. This means that tests are no longer executed against dotnetcore 2.0.
* Removed Lambda compilation in ResultsVisitor when we encounter a conversion operator. This
  is needed because IL2CPP cannot comiple lambdas dynamically. Instead, we're now using
  `Operator.Convert<TTarget>(object)` which is slightly less efficient than `Operator.Convert<TSource, TTarget>`
  but still quite a bit faster than `Convert.ChangeType` and also doesn't suffer from the
  deficiencies around `Decimal128` conversion. The main downside is that we'll no longer
  support queries with an argument that is a custom user type with an implicit conversion
  operator defined.

## 10.1.4 (2021-05-12)
------------------

### Fixed
* Fixed a bug that could lead to crashes with a message similar to `Invalid ref translation entry [0, 78187493520]`. (Core upgrade)
* Fix assertion failures such as `!m_notifier_skip_version.version` or `m_notifier_sg->get_version() + 1 == new_version.version` when performing writes inside change notification callbacks. (Core upgrade)
* Fix collection notification reporting for modifications. This could be observed by receiving the wrong indices of modifications on sorted or distinct results, or notification blocks sometimes not being called when only modifications have occured. (Core upgrade)
* Proactively check the expiry time on the access token and refresh it before attempting to initiate a sync session. This prevents some error logs from appearing on the client such as: `ERROR: Connection[1]: Websocket: Expected HTTP response 101 Switching Protocols, but received: HTTP/1.1 401 Unauthorized`. (Core upgrade)
* Destruction of the TableRecycler at exit was unordered compared to other threads running. This could lead to crashes, some with the TableRecycler at the top of the stack. (Core upgrade)
* Fixed errors related to `uncaught exception in notifier thread: N5realm11KeyNotFoundE: No such object`. This could happen in a synchronized app when a linked object was deleted by another client. (Core upgrade)
* Opening a metadata realm with the wrong encryption key or different encryption configuration will remove that metadata realm and create a new metadata realm using the new key or configuration. (Core upgrade)
* Creting a `ThreadSafeReference` to a readonly Realm would result in a crash. (Core upgrade)

### Compatibility
* Realm Studio: 10.0.0 or later.

### Internal
* Using Core 10.7.2.

## 10.1.3 (2021-04-29)
------------------

### Fixed
* Fixed a compiler bug that would result in an `"Access violation"` error being thrown when using sync on Windows.

### Compatibility
* Realm Studio: 10.0.0 or later.

### Internal
* Using Core 10.5.6.

## 10.1.2 (2021-03-19)
------------------

### Fixed
* On 32bit devices you may get exception with "No such object" when upgrading to v10. (Core upgrade)
* The notification worker thread would rerun queries after every commit rather than only commits which modified tables which could affect the query results if the table had any outgoing links to tables not used in the query. (Core upgrade)
* Fix "Invalid ref translation entry [16045690984833335023, 78187493520]" assertion failure which could occur when using sync or multiple processes writing to a single Realm file. (Core upgrade)
* During integration of a large amount of data from the server, you may get `"Assertion failed: !fields.has_missing_parent_update()"`. (Core upgrade)
* Syncing large Decimal128 values will cause `"Assertion failed: cx.w[1] == 0"`. (Core upgrade)
* Avoid race condition leading to possible hangs on windows. (Core upgrade)

### Enhancements
* None

### Fixed
* None

### Compatibility
* Realm Studio: 10.0.0 or later.

### Internal
* Using Core 10.5.6.

## 10.1.1 (2021-02-25)
------------------

### Fixed
* Fixed an issue that would result in UWP apps being rejected from the Microsoft Store due to an unsupported API (`__C_specific_handler`) being used. (Issue [#2235](https://github.com/realm/realm-dotnet/issues/2235))
* The Realm notification listener thread could sometimes hit the assertion failure "!skip_version.version" if a write transaction was committed at a very specific time. (Core upgrade)

### Enhancements
* None

### Fixed
* None

### Compatibility
* Realm Studio: 10.0.0 or later.

### Internal
* Using Core 10.5.3.

## 10.1.0 (2021-02-09)

### Enhancements
* Sync client now logs error messages received from server rather than just the size of the error message. (Core upgrade)
* Errors returned from the server when sync WebSockets get closed are now captured and surfaced as a SyncError. (Core upgrade)
* Dramatically improved performance of sequential reads on a query without a filter. (Core upgrade)

### Fixed
* Fix an issue when using a frozen query across threads with different transaction versions which resulted in being able to access objects from a future version in the frozen collection. (Core upgrade)
* Fixed an issue where creating an object after file format upgrade may fail with assertion "Assertion failed: lo() <= std::numeric_limits<uint32_t>::max()" (Core upgrade)
* Fixed an issue where getting an element from a query result without a filter would give incorrect results if a new object was created at index zero in the source Table. (Core upgrade)
* Fixed an issue where during synchronization the app would crash with `Assertion failed: ref + size <= next->first`. (Core upgrade)

### Compatibility
* Realm Studio: 10.0.0 or later.

### Internal
* Using Core 10.5.0.
* Fixes the analytics version being sent.

## 10.0.1 (2021-02-02)

### Breaking Changes
* We no longer support Realm Cloud (legacy), but instead the new [MongoDB Realm Cloud](https://realm.mongodb.com). MongoDB Realm is a serverless platform that enables developers to quickly build applications without having to set up server infrastructure. MongoDB Realm is built on top of MongoDB Atlas, automatically integrating the connection to your database. ([#2011](https://github.com/realm/realm-dotnet/pull/2011))
* Remove support for Query-based sync, including the configuration parameters and the `SyncSubscription` types. ([#2011](https://github.com/realm/realm-dotnet/pull/2011))
* Remove everything related to sync permissions, including both the path-based permission system and the object-level privileges for query-based sync. [Permissions in MongoDB Realm](https://docs.mongodb.com/realm/sync/permissions/) are defined serverside. ([#2011](https://github.com/realm/realm-dotnet/pull/2011))
* Moved all API for dynamic access on the `Realm` class to `Realm.DynamicApi`:
  * `Realm.CreateObject(string className, object primaryKey)` is now `Realm.DynamicApi.CreateObject(string className, object primaryKey)`.
  * `Realm.All(string className)` is now `Realm.DynamicApi.All(string className)`.
  * `Realm.RemoveAll(string className)` is now `Realm.DynamicApi.RemoveAll(string className)`.
  * `Realm.Find(string className, long? primaryKey)` is now `Realm.DynamicApi.Find(string className, long? primaryKey)`.
  * `Realm.Find(string className, string primaryKey)` is now `Realm.DynamicApi.Find(string className, string primaryKey)`.
* It is now required that all top-level objects in a synchronized Realm have a primary key called `_id`. You can use the `MapTo("_id")` attribute to avoid using unidiomatic names for the model properties.
* Bumped the minimum target for Xamarin.iOS apps to iOS 9.
* Bumped the minimum API level for Xamarin.Android apps to 16 (Android 4.1).
* Renamed `FullSyncConfiguration` to `SyncConfiguration`.
* Removed `RealmObject.FreezeInPlace`. To freeze a realm object use the `Freeze` extension method. (Issue [#2180](https://github.com/realm/realm-dotnet/issues/2180))

### Enhancements
* Added support for syncing to MongoDB instead of Realm Object Server. Applications must be created at [realm.mongodb.com](https://realm.mongodb.com).
* Added an `App` class which is the entrypoint for synchronizing with a MongoDB Realm App.
* Added `User.CustomData` containing an unstructured document with additional information about the user. Custom data is configured in your MongoDB Realm App.
* Added `User.Functions`. This is the entry point for calling Remote MongoDB Realm functions. Functions allow you to define and execute server-side logic for your application. Functions are written in modern JavaScript (ES6+) and execute in a serverless manner. When you call a function, you can dynamically access components of the current application as well as information about the request to execute the function and the logged in user that sent the request.
* Added `User.GetMongoClient` exposing an API for CRUD operations on a Remote MongoDB Service.
* Added `User.GetPushClient` exposing an API for registering a device for push notifications.
* Change `SyncConfiguration` to accept partition value instead of a server Uri. Partition values can currently be of types `string`, `long`, or `ObjectId`. Opening a realm by partition value is the equivalent of previously opening a realm by URL. In this case, partitions are meant to be more closely associated with your data. E.g., if you are a large retailer with multiple locations, the partition key can be the store Id and you each Realm will only contain data related to the specified store.
* Add support for the Decimal128 data type. This is a 128-bit IEEE 754 decimal floating point number. Properties of this type can be declared either as `MongoDB.Bson.Decimal128` type or the built-in `decimal` type. Note that .NET's built-in decimal is 96-bit, so it cannot represent the full range of numbers, representable by `Decimal128`. (PR [#2014](https://github.com/realm/realm-dotnet/pull/2014))
* Add support for the `ObjectId` data type. This is a 12 byte unique identifier that is common as a document id in MongoDB databases. It can be used as primary key. (PR [#2035](https://github.com/realm/realm-dotnet/pull/2035))
* Add support for embedded objects. Embedded objects are objects which are owned by a single parent object, and are deleted when that parent object is deleted or their parent no longer references them. Embedded objects are declared by subclassing `EmbeddedObject` instead of `RealmObject`. Reassigning an embedded object is not allowed and neither is linking to it from multiple parents. Querying for embedded objects directly is also disallowed as they should be viewed as complex structures belonging to their parents as opposed to standalone objects. A trivial example is:

  ```csharp
  public class Address : EmbeddedObject
  {
      public string Street { get; set; }

      public string City { get; set; }
  }

  public class Person : RealmObject
  {
      public string Name { get; set; }

      // Address is an embedded object - you reference it as usual
      public Address Address { get; set; }
  }

  public class Company : RealmObject
  {
      public string PhoneNumber { get; set; }

      // Embedded objects can be contained in lists too
      public IList<Address> OfficeAddresses { get; }
  }
  ```

* Added new dynamic methods for instantiating embedded objects:
  * `Realm.DynamicApi.CreateEmbeddedObjectForProperty` should be used to create an embedded object and assign it to a parent's property. For example:

    ```csharp
    // static API
    var person = new Person();
    person.Address = new Address
    {
        City = "New York"
    };

    // dynamic API
    var dynamicPerson = realm.DynamicApi.CreateObject("Person");
    var address = realm.DynamicApi.CreateEmbeddedObjectForProperty(dynamicPerson, "Address")
    address.City = "New York";
    ```

  * `Realm.DynamicApi.AddEmbeddedObjectToList` should be used to create an embedded object and add it to a parent's list property.
  * `Realm.DynamicApi.InsertEmbeddedObjectInList` should be used to create an embedded object and insert it in a parent's list property at a specified index.
  * `Realm.DynamicApi.SetEmbeddedObjectInList` should be used to create an embedded object and set it at an index in a parent's list property.

    ```csharp
    // static API
    var company = new Company();
    company.OfficeAddresses.Add(new Address
    {
        City = "New York"
    });

    company.OfficeAddresses.Insert(0, new Address
    {
        City = "Palo Alto"
    });

    company.OfficeAddresses[1] = new Address
    {
        City = "New Jersey"
    };

    // dynamic API
    var dynamicCompany = realm.DynamicApi.CreateObject("Company");
    var officeToAdd = realm.DynamicApi.AddEmbeddedObjectToList(dynamicCompany.OfficeAddresses);
    officeToAdd.City = "New York";

    var officeToInsert = realm.DynamicApi.InsertEmbeddedObjectInList(dynamicCompany.OfficeAddresses, 0);
    officeToInsert.City = "Palo Alto";

    var officeToSet = realm.DynamicApi.SetEmbeddedObjectInList(dynamicCompany.OfficeAddresses, 1);
    officeToSet.City = "New Jersey";
    ```

* The memory mapping scheme for Realm files has changed to better support opening very large files.
* Replaced the implementation of the string query parser (the one used for [`realm.All().Filter("some-string-query")`](https://docs.mongodb.com/realm-sdks/dotnet/10.0.0-beta.3/reference/Realms.CollectionExtensions.html#Realms_CollectionExtensions_Filter__1_System_Linq_IQueryable___0__System_String_)). This results in ~5% reduction of the size of the native binary while keeping the query execution times on par with the old parser. (PR [#2185](https://github.com/realm/realm-dotnet/pull/2185), Core upgrade)
* Optimized the internal code that handles conversions between types. This should result in a minor performance increase
for most data operations that should be most noticeable on Ahead-of-Time compiled platforms, such as iOS/UWP. Due to the
nature of the change, it's possible that conversions that previously happened automatically when working with dynamic objects
no longer do. If you encounter a `NotSupportedException` with the message `No conversion exists from *type A* to *type B*`
and believe this is a bug, please open a Github Issue. (PR [#2149](https://github.com/realm/realm-dotnet/pull/2149))
* Added an extra compile-time check to detect erroneous List<T> declarations and suggest IList<T> for collection properties in Realm objects. (Issue [#2083](https://github.com/realm/realm-dotnet/pull/2083))
* Added overloads for `Realm.Write` and `Realm.WriteAsync` that can return a value. (Issue [#2081](https://github.com/realm/realm-dotnet/issues/2081))

### Fixed
* Worked around an issue with the .NET Native compiler (used in UWP projects) that would result in the following exception being thrown in Release: `Incompatible MarshalAs detected in parameter named 'value'. Please refer to MCG's warning message for more information.`. (Issue [#2169](https://github.com/realm/realm-dotnet/issues/2169))
* Fixed a bug that could cause incorrect property values to be read during a migration for apps running on .NET Core 3.0 or newer.
  The issue manifests itself when different classes have persisted properties with the same name and could result in
  the wrong property being accessed - e.g. `foo.Name` could return `foo.Bar`. This could only happen when using the
  dynamic API during a migration and does not affect apps that use the strongly typed API or run on platforms other
  than .NET Core 3.x/.NET 5.
* Fixed a bug that could cause a deadlock in a multiprocess scenario where multiple processes share the same Realm file and listen for notifications from the file. (Core upgrade)
* Fixed an issue with deleting and recreating objects with embedded objects. (Core upgrade)
* Fix a race condition which would lead to "uncaught exception in notifier thread: N5realm15InvalidTableRefE: transaction_ended" and a crash when the source Realm was closed or invalidated at a very specific time during the first run of a collection notifier (Core upgrade)
* Fix crash in case insensitive query on indexed string columns when nothing matches (Core upgrade)

### Compatibility
* Realm Studio: 10.0.0 or later.

### Internal
* Using Core 10.3.3.
* Migrated to bison parser.
* Submit Analytics to S3/Segment in addition to Mixpanel.
* Analytics now also reports if Sync functionality is in use.
* SDK is now also tested against .NET 5.
* This release uses monorepo releases that bundle Core, Sync, and OS.
* Replaced Expressions-based Operator with T4. (PR [#2149](https://github.com/realm/realm-dotnet/pull/2149))

## 5.1.3 (2021-02-10)

### Fixed
* If you make a case insensitive query on an indexed string column, it may fail in a way that results in a "No such key" exception. (Core upgrade)
* Fix crash in case insensitive query on indexed string columns when nothing matches. (Core upgrade)
* Files upgraded on 32-bit devices could end up being inconsistent resulting in "Key not found" exception to be thown. (Core upgrade)
* Fixed an issue where creating an object after file format upgrade may fail with assertion `Assertion failed: lo() <= std::numeric_limits<uint32_t>::max()`. (Core upgrade)

### Compatibility
* Realm Object Server: 3.23.1 or later.
* Realm Studio: 5.0.0 or later.

### Internal
* Using Sync 5.0.32 and Core 6.2.3.
* Updated the QuickJournal example to latest Realm and Xamarin.Forms versions. (PR [#2057](https://github.com/realm/realm-dotnet/pull/2057))

## 5.1.2 (2020-10-20)

### Fixed
* Fixed an issue that would result in `Realm accessed from incorrect thread` exception being thrown when accessing a Realm instance on the main thread in UWP apps. (Issue [#2045](https://github.com/realm/realm-dotnet/issues/2045))

### Compatibility
* Realm Object Server: 3.23.1 or later.
* Realm Studio: 5.0.0 or later.

### Internal
* Using Sync 5.0.28 and Core 6.1.3.
* Updated the QuickJournal example to latest Realm and Xamarin.Forms versions. (PR [#2057](https://github.com/realm/realm-dotnet/pull/2057))

## 5.1.1 (2020-10-02)

### Enhancements
* None

### Fixed
* Querying on an indexed property may give a “Key not found” exception. (Core upgrade)
* Fix queries for null on non-nullable indexed integer columns returning results for zero entries. (Core upgrade)

### Compatibility
* Realm Object Server: 3.23.1 or later.
* Realm Studio: 5.0.0 or later.

### Internal
* Using Sync 5.0.28 and Core 6.1.3.


## 5.1.0 (2020-09-30)

### Enhancements
* Greatly improve performance of NOT IN queries on indexed string or int columns. (Core upgrade)

### Fixed
* Fixed an issue that would cause using Realm on the main thread in WPF applications to throw an exception with a message "Realm accessed from the incorrect thread". (Issue [#2026](https://github.com/realm/realm-dotnet/issues/2026))
* Fixed an issue that could cause an exception with the message "Opening Realm files of format version 0 is not supported by this version of Realm" when opening an encrypted Realm. (Core upgrade)
* Slightly improve performance of most operations which read data from the Realm file. (Core upgrade)
* Rerunning an equals query on an indexed string column which previously had more than one match and now has one match would sometimes throw a "key not found" exception. (Core upgrade)
* When querying a table where links are part of the condition, the application may crash if objects has recently been added to the target table. (Core upgrade)

### Compatibility
* Realm Object Server: 3.23.1 or later.
* Realm Studio: 5.0.0 or later.

### Internal
* Using Sync 5.0.27 and Core 6.1.2.
* Added prerelease nuget feed via [GitHub packages](https://github.com/features/packages). (PR [#2028](https://github.com/realm/realm-dotnet/pull/2028))

## 5.0.1 (2020-09-10)

NOTE: This version bumps the Realm file format to version 11. It is not possible to downgrade to version 10 or earlier. Files created with older versions of Realm will be automatically upgraded. Only [Realm Studio 5.0.0](https://github.com/realm/realm-studio/releases/tag/v5.0.0) or later will be able to open the new file format.

### Enhancements
* Added the notion of "frozen objects" - these are objects, queries, lists, or Realms that have been "frozen" at a specific version. This allows you to access the data from any thread, but it will never change. All frozen objects can be accessed and queried as normal, but attempting to mutate them or add change listeners will throw an exception. (Issue [#1945](https://github.com/realm/realm-dotnet/issues/1945))
  * Added `Realm.Freeze()`, `RealmObject.Freeze()`, `RealmObject.FreezeInPlace()`, `IQueryable<RealmObject>.Freeze()`, `IList<T>.Freeze()`, and `IRealmCollection<T>.Freeze()`. These methods will produce the frozen version of the instance on which they are called.
  * Added `Realm.IsFrozen`, `RealmObject.IsFrozen`, and `IRealmCollection<T>.IsFrozen`, which returns whether or not the data is frozen.
  * Added `RealmConfigurationBase.MaxNumberOfActiveVersions`. Setting this will cause Realm to throw an exception if too many versions of the Realm data are live at the same time. Having too many versions can dramatically increase the filesize of the Realm.
* Add support for `SynchronizationContext`-confined Realms. Rather than being bound to a specific thread, queue-confined Realms are bound to a `SynchronizationContext`, regardless of whether it dispatches work on the same or a different thread. Opening a Realm when `SynchronizationContext.Current` is null - most notably `Task.Run(...)` - will still confine the Realm to the thread on which it was opened.
* Storing large binary blobs in Realm files no longer forces the file to be at least 8x the size of the largest blob.
* Reduce the size of transaction logs stored inside the Realm file, reducing file size growth from large transactions.
* String primary keys no longer require a separate index, improving insertion and deletion performance without hurting lookup performance.

### Fixed
* Fixed `Access to invalidated List object` being thrown when adding objects to a list while at the same time deleting the object containing the list. (Issue [#1971](https://github.com/realm/realm-dotnet/issues/1971))
* Fixed incorrect results being returned when using `.ElementAt()` on a query where a string filter with a sort clause was applied. (PR [#2002](https://github.com/realm/realm-dotnet/pull/2002))

### Compatibility
* Realm Object Server: 3.23.1 or later.
* Realm Studio: 5.0.0 or later.

### Internal
* Using Sync 5.0.22 and Core 6.0.25.

## 4.3.0 (2020-02-05)

### Enhancements
* Exposed an API to configure the `userId` and `isAdmin` of a user when creating credentials via `Credentials.CustomRefreshToken`. Previously these values would be inferred from the JWT itself but as there's no way to enforce the server configuration over which fields in the JWT payload represent the `userId` and the `isAdmin` field, it is now up to the consumer to determine the values for these.
* Improved logging and error handling for SSL issues on Apple platforms.

### Fixed
* Realm objects can now be correctly serialized with `System.Runtime.Serialization.Formatters` and `System.Xml.Serialization` serializers. (Issue [#1913](https://github.com/realm/realm-dotnet/issues/1913))
  The private state fields of the class have been decorated with `[NonSerialized]` and `[XmlIgnore]` attributes so that eager opt-out
  serializers do not attempt to serialize fields such as `Realm` and `ObjectSchema` which contain handles to unmanaged data.
* Fixed an issue that would result in a compile error when `[Required]` is applied on `IList<string>` property. (Contributed by [braudabaugh](https://github.com/braudabaugh))
* Fixed an issue that prevented projects that include the Realm NuGet package from being debugged. (PR [#1927](https://github.com/realm/realm-dotnet/pull/1927))
* The sync client would fail to reconnect after failing to integrate a changeset. The bug would lead to further corruption of the client’s Realm file. (since 3.0.0).
* The string-based query parser (`results.Filter(...)`) used to need the `class_` prefix for class names when querying over backlink properties. This has been fixed so that only the public `ObjectSchema` name is necessary. For example, `@links.class_Person.Siblings` becomes `@links.Person.Siblings`.
* Fixed an issue where `ClientResyncMode.DiscardLocalRealm` wouldn't reset the schema.

### Compatibility
* Realm Object Server: 3.23.1 or later.

### Internal
* Upgraded Sync from 4.7.5 to 4.9.5 and Core from 5.23.3 to 5.23.8.

## 4.2.0 (2019-10-07)

### Enhancements
* Added `int IndexOf(object)` and `bool Contains(object)` to the `IRealmCollection` interface. (PR [#1893](https://github.com/realm/realm-dotnet/issues/1893))
* Exposed an API - `SyncConfigurationBase.EnableSessionMultiplexing()` that allows toggling session multiplexing on the sync client. (PR [1896](https://github.com/realm/realm-dotnet/pull/1896))
* Added support for faster initial downloads when using `Realm.GetInstanceAsync`. (Issue [1847](https://github.com/realm/realm-dotnet/issues/1847))
* Added an optional `cancellationToken` argument to `Realm.GetInstanceAsync` enabling clean cancelation of the in-progress download. (PR [1859](https://github.com/realm/realm-dotnet/pull/1859))
* Added support for Client Resync which automatically will recover the local Realm in case the server is rolled back. This largely replaces the Client Reset mechanism for fully synchronized Realms. Can be configured using `FullSyncConfiguration.ClientResyncMode`. (PR [#1901](https://github.com/realm/realm-dotnet/pull/1901))
* Made the `createUser` argument in `Credentials.UsernamePassword` optional. If not specified, the user will be created or logged in if they already exist. (PR [#1901](https://github.com/realm/realm-dotnet/pull/1901))
* Uses Fody 6.0.0, which resolves some of the compatibility issues with newer versions of other Fody-based projects. (Issue [#1899](https://github.com/realm/realm-dotnet/issues/1899))

### Fixed
* Fixed an infinite recursion when calling `RealmCollectionBase<T>.IndexOf`. (Issue [#1892](https://github.com/realm/realm-dotnet/issues/1892))

### Compatibility
* Realm Object Server: 3.23.1 or later.

### Internal
* Upgraded Sync from 4.7.0 to 4.7.1.
* Implemented direct access to sync workers on Cloud, bypassing the Sync Proxy: the binding will override the sync session's url prefix if the token refresh response for a realm contains a sync worker path field.

## 4.1.0 (2019-08-06)

### Breaking Changes
* Removed the `isAdmin` parameter from `Credentials.Nickname`. It doesn't have any effect on new ROS versions anyway as logging in an admin nickname user is not supported - this change just makes it explicit. (Issue [#1879](https://github.com/realm/realm-dotnet/issues/1879))
* Marked the `Credentials.Nickname` method as deprecated - support for the Nickname auth provider is deprecated in ROS and will be removed in a future version. (Issue [#1879](https://github.com/realm/realm-dotnet/issues/1879))
* Removed the `deleteRealm` parameter from `PermissionDeniedException.DeleteRealmInfo` as passing `false` has no effect. Calling the method is now equivalent to calling it with `deleteRealm: true`. (PR [#1890](https://github.com/realm/realm-dotnet/pull/1890))

### Enhancements
* Added support for unicode characters in realm path and filenames for Windows. (Core upgrade)
* Added new credentials type: `Credentials.CustomRefreshToken` that can be used to create a user with a custom refresh token. This will then be validated by ROS against the configured `refreshTokenValidators` to obtain access tokens when opening a Realm. If creating a user like that, it's the developer's responsibility to ensure that the token is valid and refreshed as necessary to ensure that access tokens can be obtained. To that end, you can now set the refresh token of a user object by calling `User.RefreshToken = "my-new-token"`. This should only be used in combination with users obtained by calling `Credentials.CustomRefreshToken`. (PR [#1889](https://github.com/realm/realm-dotnet/pull/1889))

### Fixed
* Constructing an IncludeDescriptor made unnecessary table comparisons. This resulted in poor performance when creating a query-based subscription (`Subscription.Subscribe`) with `includedBacklinks`. (Core upgrade)
* Queries involving an indexed int column which were constrained by a LinkList with an order different from the table's order would give incorrect results. (Core upgrade)
* Queries involving an indexed int column had a memory leak if run multiple times. (Core upgrade)

### Compatibility
* Realm Object Server: 3.23.1 or later.

### Internal
* Upgraded Sync from 4.5.1 to 4.7.0 and Core 5.20.0 to 5.23.1.

## 4.0.1 (2019-06-27)

### Fixed
* Fixed an issue that would prevent iOS apps from being published to the app store with the following error:
  > This bundle Payload/.../Frameworks/realm-wrappers.framework is invalid. The Info.plist file is missing the required key: CFBundleVersion.

  ([Issue 1870](https://github.com/realm/realm-dotnet/issues/1870), since 4.0.0)
* Fixed an issue that would cause iOS apps to crash on device upon launching. ([Issue 1871](https://github.com/realm/realm-dotnet/issues/1871), since 4.0.0)

## 4.0.0 (2019-06-13)

### Breaking Changes
* The following deprecated methods and classes have been removed:
  * The `SyncConfiguration` class has been split into `FullSyncConfiguration` and `QueryBasedSyncConfiguration`. Use one of these classes to connect to the Realm Object Server.
  * The `TestingExtensions.SimulateProgress` method has been removed as it hasn't worked for some time.
  * The `Property.IsNullable` property has been removed. To check if a property is nullable, check `Property.Type` for the `PropertyType.Nullable` flag.
  * The `Credentials.Provider` class has been removed. Previously, it contained a few constants that were intended for internal use mostly.
  * The `User.ConfigurePersistance` method has been superseded by `SyncConfigurationBase.Initialize`.
  * `User.LogOut` has been removed in favor of `User.LogOutAsync`.
  * `User.GetManagementRealm` has been removed in favor of the `User.ApplyPermissionsAsync` set of wrapper API.
  * `User.GetPermissionRealm` has been removed in favor of the `User.GetGrantedPermissions` wrapper API.
* Deprecated the `IQueryable<T>.Subscribe(string name)` extension method in favor of `IQueryable<T>.Subscribe(SubscriptionOptions options)`.
* Reworked the internal implementation of the permission API. For the most part, the method signatures haven't changed or where they have changed, the API have remained close to the original (e.g. `IQueryable<T>` has changed to `IEnumerable<T>`). ([Issue #1863](https://github.com/realm/realm-dotnet/issues/1863))
  * Changed the return type of `User.GetGrantedPermissionsAsync` from `IQueryable<PathPermission>` to `IEnumerable<PathPermission>`. This means that the collection is no longer observable like regular Realm-backed collections. If you need to be notified for changes of this collection, you need to implement a polling-based mechanism yourself.
  * `PathPermission.MayRead/MayWrite/MayManage` have been deprecated in favor of a more-consistent `AccessLevel` API.
  * In `User.ApplyPermissionsAsync`, renamed the `realmUrl` parameter to `realmPath`.
  * In `User.OfferPermissionsAsync`, renamed the `realmUrl` parameter to `realmPath`.
  * Removed the `PermissionOfferResponse` and `PermissionChange` classes.
  * Removed the `IPermissionObject` interface.
  * Removed the `ManagementObjectStatus` enum.
  * Removed the `User.GetPermissionChanges` and `User.GetPermissionOfferResponses` methods.
  * The `millisecondTimeout` argument in `User.GetGrantedPermissionsAsync` has been removed.
  * The `PermissionException` class has been replaced by `HttpException`.
* The `AuthenticationException` class has been merged into the `HttpException` class.

### Enhancements
* Added `Session.Start()` and `Session.Stop()` methods that allow you to pause/resume synchronization with the Realm Object Server. ([Issue #138](https://github.com/realm/realm-dotnet-private/issues/138))
* Added an `IQueryable<T>.Subscribe(SubscriptionOptions, params Expression<Func<T, IQueryable>>[] includedBacklinks)` extension method that allows you to configure additional options for the subscription, such as the name, time to live, and whether it should update an existing subscription. The `includedBacklinks` argument allows you to specify which backlink properties should be included in the transitive closure when doing query-based sync. For example:

  ```csharp
  class Dog : RealmObject
  {
      public Person Owner { get; set; }
  }

  class Person : RealmObject
  {
      [Backlink(nameof(Dog.Owner))]
      public IQueryable<Dog> Dogs { get; }
  }

  var options = new SubscriptionOptions
  {
      Name = "adults",
      TimeToLive = TimeSpan.FromDays(1),
      ShouldUpdate = true
  };

  var people = realm.All<Person>()
                    .Where(p => p.Age > 18)
                    .Subscribe(options, p => p.Dogs);

  await people.WaitForSynchronzationAsync();
  // Dogs that have an owner set to a person that is over 18
  // will now be included in the objects synchronized locally.
  var firstPersonDogs = people.Results.First().Dogs;
  ```
  ([Issue #1838](https://github.com/realm/realm-dotnet/issues/1838) & [Issue #1834](https://github.com/realm/realm-dotnet/issues/1834))
* Added a `Realm.GetAllSubscriptions()` extension method that allows you to obtain a collection of all registered query-based sync subscriptions. ([Issue #1838](https://github.com/realm/realm-dotnet/issues/1838))
* Added `AccessLevel` property to `PathPermission` to replace the now deprecated `MayRead/MayWrite/MayManage`. ([Issue #1863](https://github.com/realm/realm-dotnet/issues/1863))
* Added `RealmOwnerId` property to `PathPermission` that indicates who the owner of the Realm is. ([Issue #1863](https://github.com/realm/realm-dotnet/issues/1863))
* Added support for building with `dotnet build` (previously only the `msbuild` command line was supported). ([PR #1849](https://github.com/realm/realm-dotnet/pull/1849))
* Improved query performance for unindexed string columns when the query has a long chain of OR conditions. (Core upgrade)
* Improved performance of encryption and decryption significantly by utilizing hardware optimized encryption functions. (Core upgrade)
* Compacting a realm into an encrypted file could take a really long time. The process is now optimized by adjusting the write buffer size relative to the used space in the realm. (Core upgrade)
* The string-based query parser (`results.Filter("...")`) now supports readable timestamps with a 'T' separator in addition to the originally supported "@" separator. For example: `startDate > 1981-11-01T23:59:59:1` (Core upgrade)

### Fixed
* Fixes an issue where using the `StringExtensions.Contains(string, string, StringComparison)` extension method inside a LINQ query would result in an exception being thrown on .NET Core 2.1+ or Xamarin.iOS/Android projects.([Issue #1848](https://github.com/realm/realm-dotnet/issues/1848))
* Creating an object after creating an object with the int primary key of "null" would hit an assertion failure. (Core upgrade)

### Compatibility
* Realm Object Server: 3.23.1 or later.

### Internal
* Upgraded Sync from 3.14.11 to 4.5.1 and Core 5.12.7 to 5.20.0.

## 3.4.0 (2019-01-09)

**NOTE!!! You will need to upgrade your Realm Object Server to at least version 3.11.0 or use Realm Cloud. If you try to connect to a ROS v3.10.x or previous, you will see an error like `Wrong protocol version in Sync HTTP request, client protocol version = 25, server protocol version = 24`.**

### Enhancements
* Download progress is now reported to the server, even when there are no local changes. This allows the server to do history compaction much more aggressively, especially when there are many clients that rarely or never make local changes. ([#1772](https://github.com/realm/realm-dotnet/pull/1772))
* Reduce memory usage when integrating synchronized changes sent by ROS.
* Added ability to supply a custom log function for handling logs emitted by Sync by specifying `SyncConfigurationBase.CustomLogger`. It must be set before opening a synchronized Realm. ([#1824](https://github.com/realm/realm-dotnet/pull/1824))
* Clients using protocol 25 now report download progress to the server, even when they make no local changes. This allows the server to do history compaction much more aggressively, especially when there are many clients that rarely or never make local changes. ([#1772](https://github.com/realm/realm-dotnet/pull/1772))
* Add a User-Agent header to HTTP requests made to the Realm Object Server. By default, this contains information about the Realm library version and .NET platform. Additional details may be provided (such as the application name/version) by setting `SyncConfigurationBase.UserAgent` prior to opening a synchronized Realm. If developing a Xamarin app, you can use the Xamarin.Essentials plugin to automate that: `SyncConfiguration.UserAgent = $"{AppInfo.Name} ({AppInfo.PackageName} {AppInfo.VersionString})"`.

### Fixed
* Fixed a bug that could lead to crashes with a message such as `Assertion failed: ndx < size() with (ndx, size()) = [742, 742]`.
* Fixed a bug that resulted in an incorrect `LogLevel` being sent to Sync when setting `SyncConfigurationBase.LogLevel`. ([#1824](https://github.com/realm/realm-dotnet/pull/1824), since 2.2.0)
* Fixed a bug that prevented `Realm.GetInstanceAsync` from working when used with `QueryBasedSyncConfiguration`. ([#1827](https://github.com/realm/realm-dotnet/pull/1827), since 3.1.0)

### Breaking Changes
* The deprecated method `realm.SubscribeToObjectsAsync` has been removed in this version. ([#1772](https://github.com/realm/realm-dotnet/pull/1772))
* `User.ConfigurePersistence` has been deprecated in favor of `SyncConfigurationBase.Initialize`.

### Compatibility
* Realm Object Server: 3.11.0 or later.
The sync protocol version has been bumped to version 25. The server is backwards-compatible with clients using protocol version 24 or below, but clients at version 25 are not backwards-compatible with a server at protocol version 24. The server must be upgraded before any clients are upgraded.

### Internal
* Upgraded Sync from 3.9.2 to 3.14.11 and Core from 5.8.0 to 5.12.7.


## 3.3.0 (2018-11-08)

### Enhancements
* Exposed an `OnProgress` property on `SyncConfigurationBase`. It allows you to specify a progress callback that will be invoked when using `Realm.GetInstanceAsync` to report the download progress. ([#1807](https://github.com/realm/realm-dotnet/pull/1807))

### Fixed
<!-- * <How to hit and notice issue? what was the impact?> ([#????](https://github.com/realm/realm-dotnet/issues/????), since v?.?.?) -->
* Trying to call `Subscription.WaitForSynchronizationAsync` on a background thread (without a `SynchronizationContext`) would previously hang indefinitely. Now a meaningful exception will be thrown to indicate that this is not supported and this method should be called on a thread with a synchronization context. ([dotnet-private#130](https://github.com/realm/realm-dotnet-private/issues/130), since v3.0.0)

### Compatibility
* Realm Object Server: 3.0.0 or later.
* APIs are backwards compatible with all previous releases in the 3.x.y series.
* File format: Generates Realms with format v9 (Reads and upgrades all previous formats)


## 3.2.1 (2018-09-27)

### Bug fixes
- Fixed a bug that would typically result in exceptions with a message like `An unknown error has occurred. State: *some-number-larger than 127*`
when subscribing to queries. ([dotnet-private#128](https://github.com/realm/realm-dotnet-private/issues/128), since `3.0.0`)

## 3.2.0 (2018-08-04)

### Enhancements
- `RealmObject` inheritors will now raise `PropertyChanged` after they have been removed from Realm.
The property name in the event arguments will be `IsValid`.
- Bundle some common certificate authorities on Linux so connecting to ROS instances over SSL should work out of the box
for most certificates. Notably, it will now work out of the box for Realm Cloud instances.

### Bug fixes
- When constructing queries that compare an invalid/unmanaged RealmObject (e.g. `realm.All<Foo>().Where(f => f.Bar == someBar)`),
a meaningful exception will now be thrown rather than an obscure ArgumentNullException.
- Added `ShouldCompactOnLaunch` to the PCL version of the library. ([dotnet-private#125](https://github.com/realm/realm-dotnet-private/issues/125))

## 3.1.0 (2018-07-04)

### Enhancements
- Exposed a `ChangeSet.NewModifiedIndices` collection that contains information about the
indices of the objects that changed in the new version of the collection (i.e. after
accounting for the insertions and deletions).
- Update Fody to 3.0.

### Bug fixes
- `WriteAsync` will no longer perform a synchronous `Refresh` on the main thread. ([#1729](https://github.com/realm/realm-dotnet/pull/1729))
- Trying to add a managed Realm Object to a different instance of the same on-disk Realm will no
longer throw an exception.
- Removed the `IList` compliance for Realm collections. This fixes an issue which would cause the app to hang
on Android when deselecting an item from a ListView bound to a Realm collection.

### Breaking Changes
- `SyncConfiguration` is now deprecated and will be removed in a future version. Two new configuration
classes have been exposed - [QueryBasedSyncConfiguration](https://docs.realm.io/platform/using-synced-realms/syncing-data#using-query-based-synchronization)
and [FullSyncConfiguration](https://docs.realm.io/platform/using-synced-realms/syncing-data#full-synchronization).
If you were using a `SyncConfiguration` with `IsPartial = true`, then change your code to use
`QueryBasedSyncConfiguration`. Similarly, if `IsPartial` was not set or was set to `false`, use
`FullSyncConfiguration`.
- Removed the `IList` compliance for Realm collections. This will prevent automatic updates of ListViews
databound to Realm collections in UWP projects.

## 3.0.0 (2018-04-16)

### Enhancements
- Allow `[MapTo]` to be applied on classes to change the name of the table corresponding to that class. ([#1712](https://github.com/realm/realm-dotnet/pull/1712))
- Added an improved API for adding subscriptions in partially-synchronized Realms. `IQueryable<T>.Subscribe` can be used
to subscribe to any query, and the returned `Subscription<T>` object can be used to observe the state of the subscription
and ultimately remove the subscription. See the [documentation](https://docs.realm.io/platform/v/3.x/using-synced-realms/syncing-data)
for more information. ([#1679](https://github.com/realm/realm-dotnet/pull/1679))
- Added a fine-grained permissions system for use with partially-synchronized Realms. This allows permissions to be
defined at the level of individual objects or classes. See the
[documentation](https://docs.realm.io/platform/v/3.x/using-synced-realms/access-control)
for more information. ([#1714](https://github.com/realm/realm-dotnet/pull/1714))
- Exposed a string-based `IQueryable<T>.Filter(predicate)` method to enable more advanced querying
scenarios such as:
  - Following links: `realm.All<Dog>().Filter("Owner.FirstName BEGINSWITH 'J'")`.
  - Queries on collections: `realm.All<Child>().Filter("Parents.FirstName BEGINSWITH 'J'")` - find all
  children who have a parent whose name begins with J or `realm.All<Child>().Filter("Parents.@avg.Age > 50")` -
  find all children whose parents' average age is more than 50.
  - Subqueries: `realm.All<Person>().Filter("SUBQUERY(Dogs, $dog, $dog.Vaccinated == false).@count > 3")` - find all
  people who have more than 3 unvaccinated dogs.
  - Sorting: `realm.All<Dog>().Filter("TRUEPREDICATE SORT(Owner.FirstName ASC, Age DESC)")` - find all dogs and
  sort them by their owner's first name in ascending order, then by the dog's age in descending.
  - Distinct: `realm.All<Dog>().Filter("TRUEPREDICATE DISTINCT(Age) SORT(Name)")` - find all dogs, sort them
  by their name and pick one dog for each age value.
  - For more examples, check out the
  [query language reference docs](https://docs.mongodb.com/realm/reference/realm-query-language/) or the [NSPredicate Cheatsheet](https://academy.realm.io/posts/nspredicate-cheatsheet/).
- The `SyncConfiguration` constructor now accepts relative Uris. ([#1720](https://github.com/realm/realm-dotnet/pull/1720))
- Added the following methods for resetting the user's password and confirming their email:
`RequestPasswordResetAsync`, `CompletePasswordResetAsync`, `RequestEmailConfirmationAsync`, and `ConfirmEmailAsync`.
These all apply only to users created via `Credentials.UsernamePassword` who have provided their email as
the username. ([#1721](https://github.com/realm/realm-dotnet/pull/1721))

### Bug fixes
- Fixed a bug that could cause deadlocks on Android devices when resolving thread safe references. ([#1708](https://github.com/realm/realm-dotnet/pull/1708))

### Breaking Changes
- Uses the Sync 3.0 client which is incompatible with ROS 2.x.
- `Permission` has been renamed to `PathPermission` to more closely reflect its purpose.
Furthermore, existing methods to modify permissions only work on full Realms. New methods
and classes are introduced to configure access to a partially synchronized Realm.
- The type of `RealmConfiguration.DefaultConfiguration` has changed to `RealmConfigurationBase` to allow
any subclass to be set as default. ([#1720](https://github.com/realm/realm-dotnet/pull/1720))
- The `SyncConfiguration` constructor arguments are now optional. The `user` value will default to the
currently logged in user and the `serverUri` value will default to `realm://MY-SERVER-URL/default` where
`MY-SERVER-URL` is the host the user authenticated against. ([#1720](https://github.com/realm/realm-dotnet/pull/1720))
- The `serverUrl` argument in `User.LoginAsync(credentials, serverUrl)` and `User.GetLoggedInUser(identity, serverUrl)`
has been renamed to `serverUri` for consistency. ([#1721](https://github.com/realm/realm-dotnet/pull/1721))


## 2.2.0 (2017-03-22)

### Enhancements
- Added an `IsDynamic` property to `RealmConfigurationBase`, allowing you to open a Realm file and read its schema from disk. ([#1637](https://github.com/realm/realm-dotnet/pull/1637))
- Added a new `InMemoryConfiguration` class that allows you to create an in-memory Realm instance. ([#1638](https://github.com/realm/realm-dotnet/pull/1638))
- Allow setting elements of a list directly - e.g. `foo.Bars[2] = new Bar()` or `foo.Integers[3] = 5`. ([#1641](https://github.com/realm/realm-dotnet/pull/1641))
- Added Json Web Token (JWT) credentials provider. ([#1655](https://github.com/realm/realm-dotnet/pull/1655))
- Added Anonymous and Nickname credentials providers. ([#1671](https://github.com/realm/realm-dotnet/pull/1671))

### Bug fixes
- Fixed an issue where initial collection change notification is not delivered to all subscribers. ([#1696](https://github.com/realm/realm-dotnet/pull/1696))
- Fixed a corner case where `RealmObject.Equals` would return `true` for objects that are no longer managed by Realm. ([#1698](https://github.com/realm/realm-dotnet/pull/1698))

### Breaking Changes
- `SyncConfiguration.SetFeatureToken` is deprecated and no longer necessary in order to use Sync on Linux or server-side features. ([#1703](https://github.com/realm/realm-dotnet/pull/1703))

## 2.1.0 (2017-11-13)

### Enhancements
- Added an `[Explicit]` attribute that can be applied to classes or assemblies. If a class is decorated with it, then it will not be included in the default schema for the Realm (i.e. you have to explicitly set `RealmConfiguration.ObjectClasses` to an array that contains that class). Similarly, if it is applied to an assembly, all classes in that assembly will be considered explicit. This is useful when developing a 3rd party library that depends on Realm to avoid your internal classes leaking into the user's schema. ([#1602](https://github.com/realm/realm-dotnet/pull/1602))

### Bug fixes
- Fixed a bug that would prevent writing queries that check if a related object is null, e.g. `realm.All<Dog>().Where(d => d.Owner == null)`. ([#1601](https://github.com/realm/realm-dotnet/pull/1601))
- Addressed an issue that would cause the debugger to report an unobserved exception being thrown when "Just My Code" is disabled. ([#1603](https://github.com/realm/realm-dotnet/pull/1603))
- Calling `Realm.DeleteRealm` on a synchronized Realm will now properly delete the `realm.management` folder. ([#1621](https://github.com/realm/realm-dotnet/pull/1621))
- Fixed a crash when accessing primitive list properties on objects in realms opened with a dynamic schema (e.g. in migrations). ([#1629](https://github.com/realm/realm-dotnet/pull/1629))

## 2.0.0 (2017-10-17)

### Enhancements
- Added support for collections of primitive values. You can now define properties as `IList<T>` where `T` can be any
type supported by Realm, except for another `IList`. As a result, a lot of methods that previously had constraints on
`RealmObject` now accept any type and may throw a runtime exception if used with an unsupported type argument.
([#1517](https://github.com/realm/realm-dotnet/pull/1517))
- Added `HelpLink` pointing to the relevant section of the documentation to most Realm exceptions. ([#1521](https://github.com/realm/realm-dotnet/pull/1521))
- Added `RealmObject.GetBacklinks` API to dynamically obtain all objects referencing the current one. ([#1533](https://github.com/realm/realm-dotnet/pull/1533))
- Added a new exception type, `PermissionDeniedException`, to denote permission denied errors when working with synchronized Realms that
exposes a method - `DeleteRealmUserInfo` - to inform the binding that the offending Realm's files should be kept or deleted immediately.
This allows recovering from permission denied errors in a more robust manner. ([#1543](https://github.com/realm/realm-dotnet/pull/1543))
- The keychain service name used by Realm to manage the encryption keys for sync-related metadata on Apple platforms is now set to the
bundle identifier. Keys that were previously stored within the Realm-specific keychain service will be transparently migrated to the
per-application keychain service. ([#1522](https://github.com/realm/realm-dotnet/pull/1522))
- Added a new exception type -  `IncompatibleSyncedFileException` - that allows you to handle and perform data migration from a legacy (1.x) Realm file
to the new 2.x format. It can be thrown when using `Realm.GetInstance` or `Realm.GetInstanceAsync` and exposes a `GetBackupRealmConfig` method
that allows you to open the old Realm file in a dynamic mode and migrate any required data. ([#1552](https://github.com/realm/realm-dotnet/pull/1552))
- Enable encryption on Windows. ([#1570](https://github.com/realm/realm-dotnet/pull/1570))
- Enable Realm compaction on Windows. ([#1571](https://github.com/realm/realm-dotnet/pull/1571))
- `UserInfo` has been significantly enhanced. It now contains metadata about a user stored on the Realm Object Server, as well as a list of all user
account data associated with that user. ([#1573](https://github.com/realm/realm-dotnet/pull/1573))
- Introduced a new method - `User.LogOutAsync` to replace the now-deprecated synchronous call. ([#1574](https://github.com/realm/realm-dotnet/pull/1574))
- Exposed `BacklinksCount` property on `RealmObject` that returns the number of objects that refer to the current object via a to-one or a to-many relationship. ([#1578](https://github.com/realm/realm-dotnet/pull/1578))
- String primary keys now support `null` as a value. ([#1579](https://github.com/realm/realm-dotnet/pull/1579))
- Add preview support for partial synchronization. Partial synchronization allows a synchronized Realm to be opened in such a way
that only objects requested by the user are synchronized to the device. You can use it by setting the `IsPartial` property on a
`SyncConfiguration`, opening the Realm, and then calling `Realm.SubscribeToObjectsAsync` with the type of object you're interested in,
a string containing a query determining which objects you want to subscribe to, and a callback which will report the results. You may
add as many subscriptions to a synced Realm as necessary. ([#1580](https://github.com/realm/realm-dotnet/pull/1580))
- Ensure that Realm collections (`IList<T>`, `IQueryable<T>`) will not change when iterating in a `foreach` loop. ([#1589](https://github.com/realm/realm-dotnet/pull/1589))

### Bug fixes
- `Realm.GetInstance` will now advance the Realm to the latest version, so you no longer have to call `Refresh` manually after that. ([#1523](https://github.com/realm/realm-dotnet/pull/1523))
- Fixed an issue that would prevent iOS Share Extension projects from working. ([#1535](https://github.com/realm/realm-dotnet/pull/1535))

### Breaking Changes
- `Realm.CreateObject(string className)` now has additional parameter `object primaryKey`. You *must* pass that when creating a new object using the dynamic API. If the object you're creating doesn't have primary key declared, pass `null`. ([#1381](https://github.com/realm/realm-dotnet/pull/1381))
- `AcceptPermissionOfferAsync` now returns the relative rather than the absolute url of the Realm the user has been granted permissions to. ([#1595](https://github.com/realm/realm-dotnet/pull/1595))

## 1.6.0 (2017-08-14)

### Enhancements
- Exposed `Realm.WriteCopy` API to copy a Realm file and optionally encrypt it with a different key. ([#1464](https://github.com/realm/realm-dotnet/pull/1464))
- The runtime representations of all Realm collections (`IQueryable<T>` and `IList<T>`) now implement the `IList` interface that is needed for data-binding to `ListView` in UWP applications. ([#1469](https://github.com/realm/realm-dotnet/pull/1469))
- Exposed `User.RetrieveInfoForUserAsync` API to allow admin users to lookup other users' identities in the Realm Object Server. This can be used, for example, to find a user by knowing their Facebook id. ([#1486](https://github.com/realm/realm-dotnet/pull/1486))
- Added a check to verify there are no duplicate object names when creating the schema. ([#1502](https://github.com/realm/realm-dotnet/pull/1502))
- Added more comprehensive error messages when passing an invalid url scheme to `SyncConfiguration` or `User.LoginAsync`. ([#1501](https://github.com/realm/realm-dotnet/pull/1501))
- Added more meaningful error information to exceptions thrown by `Realm.GetInstanceAsync`. ([#1503](https://github.com/realm/realm-dotnet/pull/1503))
- Added a new type - `RealmInteger<T>` to expose Realm-specific API over base integral types. It can be used to implement [counter functionality](https://docs.mongodb.com/realm-legacy/docs/dotnet/latest/index.html) in synced realms. ([#1466](https://github.com/realm/realm-dotnet/pull/1466))
- Added `PermissionCondition.Default` to apply default permissions for existing and new users. ([#1511](https://github.com/realm/realm-dotnet/pull/1511))

### Bug fixes
- Fix an exception being thrown when comparing non-constant character value in a query. ([#1471](https://github.com/realm/realm-dotnet/pull/1471))
- Fix an exception being thrown when comparing non-constant byte or short value in a query. ([#1472](https://github.com/realm/realm-dotnet/pull/1472))
- Fix a bug where calling the non-generic version of `IQueryProvider.CreateQuery` on Realm's IQueryable results, an exception would be thrown. ([#1487](https://github.com/realm/realm-dotnet/pull/1487))
- Trying to use an `IList` or `IQueryable` property in a LINQ query will now throw `NotSupportedException` rather than crash the app. ([#1505](https://github.com/realm/realm-dotnet/pull/1505))

### Breaking Changes

## 1.5.0 (2017-06-20)

### Enhancements
- Exposed new API on the `User` class for working with permissions: ([#1361](https://github.com/realm/realm-dotnet/pull/1361))
  - `ApplyPermissionsAsync`, `OfferPermissionsAsync`, and `AcceptPermissionOfferAsync` allow you to grant, revoke, offer, and accept permissions.
  - `GetPermissionOffers`, `GetPermissionOfferResponses`, and `GetPermissionChanges` allow you to review objects, added via the above mentioned methods.
  - `GetGrantedPermissionsAsync` allows you to inspect permissions granted to or by the current user.
- When used with `RealmConfiguration` (i.e. local Realm), `Realm.GetInstanceAsync` will perform potentially costly operation, such as executing migrations or compaction on a background thread. ([#1406](https://github.com/realm/realm-dotnet/pull/1406))
- Expose `User.ChangePasswordAsync(userId, password)` API to allow admin users to change other users' passwords. ([#1412](https://github.com/realm/realm-dotnet/pull/1412))
- Expose `SyncConfiguration.TrustedCAPath` API to allow providing a custom CA that will be used to validate SSL traffic to the Realm Object Server.  ([#1423](https://github.com/realm/realm-dotnet/pull/1423))
- Expose `Realm.IsInTransaction` API to check if there's an active transaction for that Realm. ([#1452](https://github.com/realm/realm-dotnet/pull/1452))

### Bug fixes
- Fix a crash when querying over properties that have `[MapTo]` applied. ([#1405](https://github.com/realm/realm-dotnet/pull/1405))
- Fix an issue where synchronized Realms did not connect to the remote server in certain situations, such as when an application was offline when the Realms were opened but later regained network connectivity. ([#1407](https://github.com/realm/realm-dotnet/pull/1407))
- Fix an issue where incorrect property name will be passed to `RealmObject.PropertyChanged` subscribers when the actual changed property is below a `Backlink` property. ([#1433](https://github.com/realm/realm-dotnet/pull/1433))
- Fix an exception being thrown when referencing Realm in a PCL test assembly without actually using it. ([#1434](https://github.com/realm/realm-dotnet/pull/1434))
- Fix a bug when `SyncConfiguration.EnableSSLValidation` would be ignored when passed to `Realm.GetInstanceAsync`. ([#1423](https://github.com/realm/realm-dotnet/pull/1423))

### Breaking Changes
- The constructors of `PermissionChange`, `PermissionOffer`, and `PermissionOfferResponse` are now private. Use the new `User.ApplyPermissionsAsync`, `User.OfferPermissionsAsync`, and `User.AcceptPermissionOfferAsync` API. ([#1361](https://github.com/realm/realm-dotnet/pull/1361))
- `User.GetManagementRealm` and `User.GetPermissionRealm` are now deprecated. Use the new permission related API on `User` to achieve the same results. ([#1361](https://github.com/realm/realm-dotnet/pull/1361))
- `User.ChangePassword(password)` has been renamed to `User.ChangePasswordAsync(password)`. ([#1412](https://github.com/realm/realm-dotnet/pull/1412))
- Removed the following obsolete API: ([#1425](https://github.com/realm/realm-dotnet/pull/1425))
  - `Realm.ObjectForPrimaryKey<T>(long id)`
  - `Realm.ObjectForPrimaryKey<T>(string id)`
  - `Realm.ObjectForPrimaryKey(string className, long id)`
  - `Realm.ObjectForPrimaryKey(string className, string id)`
  - `Realm.Manage<T>(T obj, bool update)`
  - `Realm.Close()`
  - `Realm.CreateObject<T>()`
  - `IOrderedQueryable<T>.ToNotifyCollectionChanged<T>(Action<Exception> errorCallback)`
  - `IOrderedQueryable<T>.ToNotifyCollectionChanged<T>(Action<Exception> errorCallback, bool coalesceMultipleChangesIntoReset)`
  - `IRealmCollection<T>.ObjectSchema`
- `Realm.DeleteRealm` now throws an exception if called while an instance of that Realm is still open.

## 1.4.0 (2017-05-19)

### Enhancements
- Expose `RealmObject.OnManaged` virtual method that can be used for init purposes, since the constructor is run before the object has knowledge of its Realm. (#1383)
- Expose `Realm.GetInstanceAsync` API to asynchronously open a synchronized Realm. It will download all remote content available at the time the operation began on a background thread and then return a usable Realm. It is also the only supported way of opening Realms for which the user has only read permissions.

## 1.3.0 (2017-05-16)

### Universal Windows Platform
Introducing Realm Mobile Database for Universal Windows Platform (UWP). With UWP support, you can now build mobile apps using Realm’s object database for the millions of mobile, PC, and Xbox devices powered by Windows 10. The addition of UWP support allows .NET developers to build apps for virtually any modern Windows Platform with Windows Desktop (Win32) or UWP as well as for iOS and Android via Xamarin. Note that sync support is not yet available for UWP, though we are working on it and you can expect it soon.

### Enhancements
- Case insensitive queries against a string property now use a new index based search. (#1380)
- Add `User.ChangePassword` API to change the current user's password if using Realm's 'password' authentication provider. Requires any edition of the Realm Object Server 1.4.0 or later. (#1386)
- `SyncConfiguration` now has an `EnableSSLValidation` property (default is `true`) to allow SSL validation to be specified on a per-server basis. (#1387)
- Add `RealmConfiguration.ShouldCompactOnLaunch` callback property when configuring a Realm to determine if it should be compacted before being returned. (#1389)
- Silence some benign linker warnings on iOS. (#1263)
- Use reachability API to minimize the reconnection delay if the network connection was lost. (#1380)

### Bug fixes
- Fixed a bug where `Session.Reconnect` would not reconnect all sessions. (#1380)
- Fixed a crash when subscribing for `PropertyChanged` multiple times. (#1380)
- Fixed a crash when reconnecting to Object Server (#1380)
- Fixed a crash on some Android 7.x devices when opening a realm (#1380)

## 1.2.1 (2017-05-01)

### Bug fixes
- Fixed an issue where `EntryPointNotFoundException` would be thrown on some Android devices. (#1336)

### Enhancements
- Expose `IRealmCollection.IsValid` to indicate whether the realm collection is valid to use. (#1344)
- Update the Fody reference which adds support for building with Mono 5. (#1364)

## 1.2.0 (2017-04-04)

Realm is now being distributed as a .NET Standard 1.4 library as this is a requirement for supporting UWP. While internally that is a rather big move, applications using it should not be affected. After the upgrade, you'll see a number of new NuGet dependencies being added - those are reference assemblies, already part of mscorlib, so will not affect your application's size or performance. Additionally, we're releasing a new platform specific DataBinding package that contains helper methods that enable two-way databinding scenarios by automatically creating transactions when setting a property.

If you encounter any issues after the upgrade, we recommend clearing the `bin` and `obj` folders and restarting Xamarin Studio. If this doesn't help, please file an issue explaining your solution setup and the type of problems you encounter.

Files written with this version cannot be read by earlier versions of Realm. This version is not compatible with versions of the Realm Object Server lower than 1.3.0.

### Bug fixes
- Fixes the `RemoveAll(string)` overload to work correctly. (#1288)
- Resolved an issue that would lead to crashes when refreshing the token for an invalid session. (#1289)
- The `IObservable` returned from `session.GetProgressObservable` will correctly call `OnComplete` when created with `mode: ProgressMode.ForCurrentlyOutstandingWork`. (#1292)
- Fixed a memory leak when accessing string properties. (#1318)
- Fixes an issue when using `EncryptionKey` with synchronized realms. (#1322)

### Enhancements
- Introduce APIs for safely passing objects between threads. Create a thread-safe reference to a thread-confined object by passing it to the `ThreadSafeReference.Create` factory method, which you can then safely pass to another thread to resolve in the new realm with `Realm.ResolveReference`. (#1300)
- Introduce API for attempting to reconnect all sessions. This could be used in conjunction with the [connectivity plugin](https://github.com/jamesmontemagno/ConnectivityPlugin) to monitor for connectivity changes and proactively request reconnecting, rather than rely on the built-in retry mechanism. (#1310)
- Enable sorting over to-one relationships, e.g. `realm.All<Parent>().OrderBy(p => p.Child.Age)`. (#1313)
- Introduce a `string.Like` extension method that can be used in LINQ queries against the underlying database engine. (#1311)
- Add an `User.IsAdmin` property that indicates whether a user is a Realm Object Server administrator. (#1320)

### Breaking Changes
- `DateTimeOffset` properties that are not set will now correctly default to `0001-1-1` instead of `1970-1-1` after the object is passed to `realm.Add`. (#1293)
- Attempting to get an item at index that is out of range should now correctly throw `ArgumentOutOfRangeException` for all `IRealmCollection` implementations. (#1295)
- The layout of the .lock file has changed, which may affect scenarios where different processes attempt to write to the same Realm file at the same time. (#1296)
- `PropertyChanged` notifications use a new, more reliable, mechanism, that behaves slightly differently from the old one. Notifications will be sent only after a transaction is committed (making it consistent with the way collection notifications are handled). To make sure that your UI is promptly updated, you should avoid keeping long lived transactions around. (#1316)

## 1.1.1 (2017-03-15)

### Bug fixes

- Resolved an issue that prevented compiling for iOS on Visual Studio. (#1277)

## 1.1.0 (2017-03-03)

### Enhancements
- Added Azure Active Directory (AzureAD) credentials provider. (#1254)

### Breaking Changes
This is a preparation release for adding UWP support. We have removed all platform-specific logic from the Realm assemblies, and instead weave them in compile time. While this has been tested in all common scenarios, it may create issues with very complex project graphs. If you encounter any of these issues with iOS projects:
- Compilation fails when running Task `WeaveRealmAssemblies`
- App crashes when first accessing a Realm

please file an issue and explain your solution setup.

## 1.0.4 (2017-02-21)

### Bug fixes

- The `Realm` NuGet package no longer clobbers the path to Win32 native binaries in `Realm.Database`. (#1239)
- Fixed a bug where garbage collecting an object with `PropertyChanged` subscribers would cause crashes. (#1237)

## 1.0.3 (2017-02-14)

### Out of Beta!
After about a year and a half of hard work, we are proud to call this a 1.0 release. There is still work to do, but Realm Xamarin is now being used by thousands of developers and has proven reliable.

### Sync
Realm Xamarin now works with the Realm Mobile Platform. This means that you can write Xamarin apps that synchronize seamlessly with a Realm Object Server, allowing you to write complex apps with Xamarin that are offline-first and automatically synchronised by adding just a few lines of code.
You can read about this in the [documentation](https://docs.mongodb.com/realm/sync/get-started/).

### Windows Desktop
Realm Xamarin is no longer iOS and Android only. You can now use it to write .NET programs for Windows Desktop. Add the NuGet package to your regular .NET project and start using Realm. Some features are not supported on Windows yet. Most notably, sync does not yet work for Windows, but also encryption and notifications across processes are missing. We are working on it and you can expect support soon.

### Breaking Changes
 - `IRealmCollection<T>.ObjectSchema` is deprecated and replaced with `ISchemaSource.ObjectSchema`. (#1216)

### Bug fixes
 - `[MapTo]` attribute is now respected in queries. (#1219)
 - Letting a Realm instance be garbage collected instead of disposing it will no longer lead to crashes. (#1212)
 - Unsubscribing from `RealmObject.PropertyChanged` in a `PropertyChanged` callback should no longer lead to crashes. (#1207)
 - `WriteAsync` now advances the read transaction so the changes made asynchronously are available immediately in the original thread. (#1192)
 - Queries on backlink properties should no longer produce unexpected results. (#1177)


## 0.82.1 (2017-01-27)

### Bug fixes
- Addressed an issue where obtaining a Realm instance, reading an object, then obtaining another instance on the same thread would cause the object to become invalid and crash the application upon accessing any of its members.

## 0.82.0 (2017-01-23)

### Breaking Changes
- Moved all exceptions under the `Realms.Exceptions` namespace. (#1075)
- Moved `RealmSchema` to `Realms.Schema` namespace. (#1075)
- Made the `ErrorEventArgs` constructor internal. (#1075)
- Made `ObjectSchema.Builder` and `RealmSchema.Builder` internal. (#1075)
- Passing an object that has `IList` properties to `Add(obj, update: true)` will no longer merge the lists. Instead, the `IList` property will contain only the items in the object. (#1040)

### Enhancements
- Added virtual `OnPropertyChanged` method in `RealmObject` that you can override to be notified of changes to the current object. (#1047)
- Added compile time checks that `[Required]` is applied on correct property types. (#1072)
- `Realm.Add(RealmObject obj)` will now return the passed in object, similarly to `Realm.Add<T>(T obj)`. (#1162)
- Added an extension method for `string.Contains` that accepts `StringComparison` argument and can be used in queries. When querying, only `StringComparison.Ordinal` and `StringComparison.OrdinalIgnoreCase` can be used. When not used in queries, all values for `StringComparison` are valid. (#1141)

### Bug fixes
- Adding a standalone object, that has an `IList<T>` property that has never been accessed, to the Realm will no longer throw a `NullReferenceException`. (#1040)
- `IList<T>` properties will now correctly return `IsReadOnly = true` when managed by a readonly Realm. (#1070)
- The weaver should now correctly resolve references in PCL and netstandard assemblies. (#1117)
- Add some missing methods to the PCL reference assembly. (#1093)
- Disposed realms will not throw `ObjectDisposedException` when trying to access their members. Additionally, disposing a realm will not invalidate other instances on the same thread. (#1063)

## 0.81.0 (2016-12-14)

### Breaking Changes
* The `IQueryable<T>.ToNotifyCollectionChanged` extension methods that accept parameters are now deprecated. There is a new parameterless one that you should use instead. If you want to handle errors, you can do so by subscribing to the `Realm.OnError` event. (#938)
* `RealmResults<T>` is now marked `internal` and `Realm.All<T>()` will instead return `IQueryable<T>`. We've added a new extension method `IQueryable<T>.SubscribeForNotifications(NotificationCallbackDelegate<T>)` that allows subscribing for notifications. (#942)
* `Realm.CreateObject<T>` has been deprecated and will be removed in the next major release. (It could cause a dangerous data loss when using the synchronised realms coming soon, if a class has a PrimaryKey). (#998)
* `RealmConfiguration.ReadOnly` has been renamed to `RealmConfiguration.IsReadOnly` and is now a property instead of a field. (#858)
* `Realm.All` has been renamed to `Realm.GetAll` and the former has been obsoleted. (#858)
* `Realm.ObjectForPrimaryKey` has been renamed to `Realm.Find` and the former has been obsoleted. (#858)
* `Realm.Manage` has been renamed to `Realm.Add` and the former has been obsoleted. (#858)
* `RealmConfiguration.PathToRealm` has been renamed to `Realm.GetPathToRealm` and the former has been obsoleted. (#858)
* `RealmResults.NotificationCallback` has been extracted as a non-nested class and has been renamed to `NotificationCallbackDelegate`. (#858)
* `Realm.Close` has been removed in favor of `Realm.Dispose`. (#858)
* `RealmList<T>` is now marked `internal`. You should use `IList<T>` to define collection relationships. (#858)

### Enhancements
* In data-binding scenarios, if a setter is invoked by the binding outside of write transaction, we'll create an implicit one and commit it. This enables two-way data bindings without keeping around long-lived transactions. (#901)
* The Realm schema can now express non-nullable reference type properties with the new `[Required]` attribute. (#349)
* Exposed a new `Realm.Error` event that you can subscribe for to get notified for exceptions that occur outside user code. (#938)
* The runtime types of the collection, returned from `Realm.All` and the collection created for `IList<T>` properties on `RealmObject` now implement `INotifyCollectionChanged` so you can pass them for data-binding without any additional casting. (#938, #909)
* All RealmObjects implement `INotifyPropertyChanged`. This allows you to pass them directly for data-binding.
* Added `Realm.Compact` method that allows you to reclaim the space used by the Realm. (#968)
* `Realm.Add` returns the added object. (#931)
* Support for backlinks aka `LinkingObjects`. (#219)
* Added an `IList<T>.Move` extension method that allows you to reorder elements within the collection. For managed Lists, it calls a native method, so it is slightly more efficient than removing and inserting an item, but more importantly, it will raise the `CollectionChanged` with `NotifyCollectionChangedAction.Move` which will result in a nice move animation, rather than a reload of a ListView. (#995)

### Bug fixes
* Subscribing to `PropertyChanged` on a RealmObject and modifying an instance of the same object on a different thread will now properly raise the event. (#909)
* Using `Insert` to insert items at the end of an `IList` property will no longer throw an exception. (#978)

## 0.80.0 (2016-10-27)

### Breaking Changes
* This version updates the file format. Older versions will not be able to open files created with this version. (#846)
* `RealmList<T>` is now marked as internal. If you were using it anywhere, you should migrate to `IList<T>`. (#880)

### Enhancements
* iOS Linking all should work - we now add a [Preserve] attribue to all woven members of your `RealmObject` subclasses so you do not need to manually add `[Preserve(allMembers=true)]`  (#822)
* `Realm.Manage` calls are now much faster. You should prefer that to `Realm.CreateObject` unless you are setting only a few properties, while leaving the rest with default values. (#857)
* Added `bool update` argument to `Realm.Manage`. When `update: true` is passed, Realm will try to find and update a persisted object with the same PrimaryKey. If an object with the same PrimaryKey is not found, the umnamaged object is added. If the passed in object does not have a PrimaryKey, it will be added. Any related objects will be added or updated depending on whether they have PrimaryKeys. (#871)

    **NOTE**: cyclic relationships, where object references are not identical, will not be reconciled. E.g. this will work as expected:
    ```csharp
    var person = new Person { Name = "Peter", Id = 1 };
    person.Dog = new Dog();
    person.Dog.Owner = person;
    ```
    However this will not - it will set the Person's properties to the ones from the last instance it sees:
    ```csharp
    var person = new Person { Name = "Peter", Id = 1 };
    person.Dog = new Dog();
    person.Dog.Owner = new Person { Id = 1 };
    ```
    This is important when deserializing data from json, where you may have multiple instances of object with the same Id, but with different properties.

* `Realm.Manage` will no longer throw an exception if a managed object is passed. Instead, it will immediately return. (#871)
* Added non-generic version of `Realm.Manage`. (#871)
* Added support for nullable integer PrimaryKeys. Now you can have `long?` PrimaryKey property where `null` is a valid unique value. (#877)
* Added a weaver warning when applying Realm attributes (e.g. `[Indexed]` or `[PrimaryKey]`) on non-persisted properties. (#882)
* Added support for `==` and `!=` comparisons to realm objects in LINQ (#896), e.g.:
    ```csharp
    var peter = realm.All<Person>().FirstOrDefault(d => d.Name == "Peter");
    var petersDogs = realm.All<Dog>().Where(d => d.Owner == peter);
    ```
* Added support for `StartsWith(string, StringComparison)`, `EndsWith(string, StringComparison)`, and `Equals(string, StringComparison)` filtering in LINQ. (#893)

    **NOTE**: Currently only `Ordinal` and `OrdinalIgnoreCase` comparisons are supported. Trying to pass in a different one will result in runtime error. If no argument is supplied, `Ordinal` will be used.

## 0.78.1 (2016-09-15)

### Bug fixes
* `Realm.ObjectForPrimaryKey()` now returns null if it failed to find an object (#833).
* Querying anything but persisted properties now throws instead of causing a crash (#251 and #723)

Uses core 1.5.1

## 0.78.0 (2016-09-09)

### Breaking Changes
* The term `ObjectId` has been replaced with `PrimaryKey` in order to align with the other SDKs. This affects the `[ObjectId]` attribute used to decorate a property.

### Enhancements
* You can retrieve single objects quickly using `Realm.ObjectForPrimaryKey()` if they have a `[PrimaryKey]` property specified. (#402)
* Manual migrations are now supported. You can specify exactly how your data should be migrated when updating your data model. (#545)
* LINQ searches no longer throw a `NotSupportedException` if your integer type on the other side of an expression fails to exactly match your property's integer type.
* Additional LINQ methods now supported: (#802)
    * Last
    * LastOrDefault
    * FirstOrDefault
    * SingleOrDefault
    * ElementAt
    * ElementAtOrDefault

### Bug fixes
* Searching char field types now works. (#708)
* Now throws a RealmMigrationSchemaNeededException if you have changed a `RealmObject` subclass declaration and not incremented the `SchemaVersion` (#518)
* Fixed a bug where disposing a `Transaction` would throw an `ObjectDisposedException` if its `Realm` was garbage-collected (#779)
* Corrected the exception being thrown `IndexOutOfRangeException` to be  `ArgumentOutOfRangeException`

Uses core 1.5.1


## 0.77.2 (2016-08-11)

### Enhancements
* Setting your **Build Verbosity** to `Detailed` or `Normal` will now display a message for every property woven, which can be useful if you suspect errors with Fody weaving.
* Better exception messages will helo diagnose _EmptySchema_ problems (#739)
* Partial evaluation of LINQ expressions means more expressions types are supported as operands in binary expressions (#755)
* Support for LINQ queries that check for `null` against `string`, `byte[]` and `Nullable<T>` properties.
* Support for `string.IsNullOrEmpty` on persisted properties in LINQ queries.
* Schema construction has been streamlined to reduce overhead when opening a Realm
* Schema version numbers now start at 0 rather than UInt64.MaxValue

### Bug fixes
* `RealmResults<T>` should implement `IQueryable.Provider` implicitly (#752)
* Realms that close implicitly will no longer invalidate other instances (#746)

Uses core 1.4.2


## 0.77.1 (2016-07-25)

### Minor Changes
* Fixed a bug weaving pure PCL projects, released in v0.77.0 (#715)
* Exception messages caused by using incompatible arguments in LINQ now include the offending argument (#719)
* PCL projects using ToNotifyCollectionChanged may have crashed due to mismatch between PCL signatures and platform builds.

Uses core 1.4.0


## 0.77.0 (2016-07-18)

**Broken Version** - will not build PCL projects

### Breaking Changes
* Sort order change in previous version was reverted.

### Major Changes
* It is now possible to introspect the schema of a Realm. (#645)
* The Realm class received overloads for `Realm.CreateObject` and `Realm.All` that accept string arguments instead of generic parameters, enabling use of the `dynamic` keyword with objects whose exact type is not known at compile time. (#646)
* _To Many_ relationships can now be declared with an `IList<DestClass>` rather than requiring `RealmList<DestClass>`. This is **significantly faster** than using `RealmList` due to caching the list.   (Issue #287)
* Creating standalone objects with lists of related objects is now possible. Passing such an object into `Realm.Manage` will cause the entire object graph from that object down to become managed.

### Minor Changes
* Fixed a crash on iOS when creating many short-lived realms very rapidly in parallel (Issue #653)
* `RealmObject.IsValid` can be called to check if a managed object has been deleted
* Accessing properties on invalid objects will throw an exception rather than crash with a segfault (#662)
* Exceptions thrown when creating a Realm no longer leave a leaking handle (Issue #503)

Uses core 1.4.0


## 0.76.1 (2016-06-15)

### Minor Changes
* The `Realm` static constructor will no longer throw a `TypeLoadException` when there is an active `System.Reflection.Emit.AssemblyBuilder` in the current `AppDomain`.
* Fixed `Attempting to JIT compile` exception when using the Notifications API on iOS devices. (Issue #620)

### Breaking Changes
No API change but sort order changes slightly with accented characters grouped together and some special characters sorting differently. "One third" now sorts ahead of "one-third".

It uses the table at ftp://ftp.unicode.org/Public/UCA/latest/allkeys.txt

It groups all characters that look visually identical, that is, it puts a, à, å together and before ø, o, ö even. This is a flaw because, for example, å should come last in Denmark. But it's the best we can do now, until we get more locale aware.

Uses core 1.1.2

## 0.76.0 (2016-06-09)

### Major Changes
* `RealmObject` classes will now implicitly implement `INotifyPropertyChanged` if you specify the interface on your class. Thanks to [Joe Brock](https://github.com/jdbrock) for this contribution!

### Minor Changes
* `long` is supported in queries (Issue #607)
* Linker error looking for `System.String System.String::Format(System.IFormatProvider,System.String,System.Object)` fixed (Issue #591)
* Second-level descendants of `RealmObject` and static properties in `RealmObject` classes now cause the weaver to properly report errors as we don't (yet) support those. (Issue #603)
* Calling `.Equals()` on standalone objects no longer throws. (Issue #587)


## 0.75.0 (2016-06-02)

### Breaking Changes
* File format of Realm files is changed. Files will be automatically upgraded but opening a Realm file with older versions of Realm is not possible. NOTE: If you were using the Realm Browser specified for the old format you need to upgrade. Pick up the newest version [here](https://itunes.apple.com/app/realm-browser/id1007457278).
* `RealmResults<T>` no longer implicitly implements `INotifyCollectionChanged`. Use the new `ToNotifyCollectionChanged` method instead.

### Major Changes
* `RealmResults<T>` can be observed for granular changes via the new `SubscribeForNotifications` method.
* `Realm` gained the `WriteAsync` method which allows a write transaction to be executed on a background thread.
* Realm models can now use `byte[]` properties to store binary data.
* `RealmResults<T>` received a new `ToNotifyCollectionChanged` extension method which produces an `ObservableCollection<T>`-like wrapper suitable for MVVM data binding.

### Minor Fixes
* Nullable `DateTimeOffset` properties are supported now.
* Setting `null` to a string property will now correctly return `null`
* Failure to install Fody will now cause an exception like "Realms.RealmException: Fody not properly installed. RDB2_with_full_Realm.Dog is a RealmObject but has not been woven." instead of a `NullReferenceException`
* The PCL `RealmConfiguration` was missing some members.
* The Fody weaver is now discoverable at non-default nuget repository paths.


## 0.74.1 Released (2016-05-10)

### Minor Fixes
* Realms now refresh properly on Android when modified in other threads/processes.
* Fixes crashes under heavy combinations of threaded reads and writes.

### Minor Changes
* The two `Realm` and `RealmWeaver` NuGet packages have been combined into a single `Realm` package.
* The `String.Contains(String)`, `String.StartsWith(String)`, and `String.EndsWith(String)` methods now support variable expressions. Previously they only worked with literal strings.
* `RealmResults<T>` now implements `INotifyCollectionChanged` by raising the `CollectionChanged` event with `NotifyCollectionChangedAction.Reset` when its underlying table or query result is changed by a write transaction.

## 0.74.0 Private Beta (2016-04-02)

### Major Changes
* The Realm assembly weaver now submits anonymous usage data during each build, so we can track statistics for unique builders, as done with the Java, Swift and Objective-C products (issue #182)
* `Realm.RemoveRange<>()` and `Realm.RemoveAll<>()` methods added to allow you to delete objects from a realm.
* `Realm.Write()` method added for executing code within an implicitly committed transaction
* You can now restrict the classes allowed in a given Realm using `RealmConfiguration.ObjectClasses`.
* LINQ improvements:
  * Simple bool searches work without having to use `== true` (issue #362)
  * ! operator works to negate either simple bool properties or complex expressions (issue #77)
  * Count, Single and First can now be used after a Where expression,  (#369) eg <br />
    `realm.All<Owner>().Where(p => p.Name == "Dani").First();` as well as with a lambda expression <br />
    `realm.All<Owner>().Single( p => p.Name == "Tim");`
  * Sorting is now provided using the `OrderBy`, `OrderByDescending`, `ThenBy` and `ThenByDescending` clauses. Sorts can be applied to results of a query from a `Where` clause or sorting the entire class by applying after `All<>`.
  * The `String.Contains(String)`, `String.StartsWith(String)`, and `String.EndsWith(String)` methods can now be used in Where clauses.
  * DateTimeOffset properties can be compared in queries.
* Support for `armeabi` builds on old ARM V5 and V6 devices has been removed.

### Minor Changes
* Finish `RealmList.CopyTo` so you can apply `ToList` to related lists (issue #299)
* NuGet now inserts `libwrappers.so` for Android targets using `$(SolutionDir)packages` so it copes with the different relative paths in cross-platform (Xamarin Forms) app templates vs pure Android templates.
* `Realm.RealmChanged` event notifies you of changes made to the realm
* `Realm.Refresh()` makes sure the realm is updated with changes from other threads.


## 0.73.0 Private Beta (2016-02-26)

### Major Changes
* `RealmConfiguration.EncryptionKey` added so files can be encrypted and existing encrypted files from other Realm sources opened (assuming you have the key)


### Minor Fixes
* For PCL users, if you use `RealmConfiguration.DefaultConfiguration` without having linked a platform-specific dll, you will now get the warning message with a `PlatformNotSupportedException`. Previously threw a `TypeInitExepction`.
* Update to Core v0.96.2 and matching ObjectStore (issue #393)


## 0.72.1 Private Beta (2016-02-15)

No functional changes. Just added library builds for Android 64bit targets `x86_64` and `arm64-v8a`.


## 0.72.0 Private Beta (2016-02-13)
-
Uses Realm core 0.96.0

### Major Changes

* Added support for PCL so you can now use the NuGet in your PCL GUI or viewmodel libraries.

## 0.71.1 Private Beta (2016-01-29)

### Minor Fixes

Building IOS apps targeting the simulator sometimes got an error like:

    Error MT5209: Native linking error...building for iOS simulator,
    but linking in object file built for OSX, for architecture i386 (MT5209)

This was fixed by removing a redundant simulator library included in NuGet


## 0.71.0 Private Beta (2016-01-25)

Uses Realm core 0.95.6.

### Platform Changes
Now supporting:

* Xamarin Studio on Mac - IOS and Android
* Xamarin Studio on Windows -  Android
* Visual Studio on Windows -  IOS and Android


### Major Changes

* Added Android support as listed above.
* Added `RealmConfiguration` to provide reusable way to specify path and other settings.
* Added `Realm.Equals`, `Realm.GetHashCode` and `Realm.IsSameInstance` to provide equality checking so you can confirm realms opened in the same thread are equal (shared internal instance).
* Added `Realm.DeleteFiles(RealmConfiguration)` to aid in cleaning up related files.
* Added nullable basic types such as `int?`.
* Optimised `Realm.All<userclass>().Count()` to get rapid count of all objects of given class.
* Related lists are now supported in standalone objects.

#### LINQ
* `Count()` on `Where()` implemented.
* `Any()` on `Where()` implemented.
* `First( lambda )` and `Single( lambda )` implemented.
* Significant optimisation of `Where()` to be properly lazy, was instantiating all objects internally.


### API-Breaking Changes

* `[PrimaryKey]` attribute renamed `[ObjectId]`.
* `Realm.Attach(object)` renamed `Manage(object)`.
* Lists of related objects are now declared with `IList<otherClass>` instead of `RealmList`.

### Bug fixes

* Bug that caused a linker error for iPhone simulator fixed (#375)


## 0.70.0 First Private Beta (2015-12-08)

Requires installation from private copy of NuGet download.

### State

* Supported IOS with Xamarin Studio only.
* Basic model and read/write operations with simple LINQ `Where` searches.
* NuGet hosted as downloads from private realm/realm-dotnet repo.<|MERGE_RESOLUTION|>--- conflicted
+++ resolved
@@ -17,11 +17,8 @@
 ### Enhancements
 * Added property `Session.ConnectionState` to get a `Session`'s `SessionConnectionState`. Additionally, `Session` now implements `INotifyPropertyChanged` so that you can listen for changes on `Session.ConnectionState`. (Issue [#2801](https://github.com/realm/realm-dotnet/issues/2801))
 * Realm now supports running on Windows ARM64 for .NET Framework, .NET Core, and UWP apps. (Issues [#2704](https://github.com/realm/realm-dotnet/issues/2704) and [#2817](https://github.com/realm/realm-dotnet/issues/2817))
-<<<<<<< HEAD
 * Realm collections now raise `CollectionChanged` event with action `Reset` instead of `Remove` when the collections is cleared. (Issue [#2856](https://github.com/realm/realm-dotnet/issues/2856))
-=======
 * Added a property `AppConfiguration.HttpClientHandler` that allows you to override the default http client handler used by the Realm .NET SDK to make http calls. Note that this only affects the behavior of http calls, such as user login, function calls, and remote mongodb calls. The sync client uses a native websocket implementation and will not use the provided message handler. (Issue [#2865](https://github.com/realm/realm-dotnet/issues/2865))
->>>>>>> 414b18d1
 
 ### Fixed
 * [Unity] Fixed an issue that caused the weaver to fail when invoked via the `Tools->Realm->Weave Assemblies` editor menu with the error `UnityEngine.UnityException: get_dataPath can only be called from the main thread`. (Issue [#2836](https://github.com/realm/realm-dotnet/issues/2836))
