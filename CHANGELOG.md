## vNext (TBD)

### Enhancements
* None

### Fixed
<<<<<<< HEAD
* [Unity] Fixed an issue that caused the weaver to fail when invoked via the `Tools->Realm->Weave Assemblies` editor menu with the error `UnityEngine.UnityException: get_dataPath can only be called from the main thread`. (Issue [#2836](https://github.com/realm/realm-dotnet/issues/2836))
=======
* Fixed an issue that caused `RealmInvalidObjectException` to be caused when enumerating an invalid Realm collection (e.g. a list belonging to a deleted object). (Issue [#2840](https://github.com/realm/realm-dotnet/issues/2840))
>>>>>>> 5dfc11cd

### Compatibility
* Realm Studio: 11.0.0 or later.

### Internal
* Using Core 11.10.0.

## 10.10.0 (2022-02-28)

### Guid representation issue

This release fixes a major bug in the way Guid values are stored in the database. It provides an automatic migration for local (non-synchronized) databases, but extra caution is needed when upgrading an app that uses Sync.

#### **Context**

A Guid is represented by 4 components - `int`, `short`, `short`, and a `byte[8]`. Microsoft's Guids diverge from the UUID spec in that they encode the first three components with the endianness of the system (little-endian for all modern CPUs), while UUIDs encode their components as big-endian. The end result is that the same bytes have a different string representations when interpreted as a `Guid` by the .NET SDK vs when interpreted as a `UUID` by the Realm Database - e.g. `f2952191-a847-41c3-8362-497f92cb7d24` vs `912195f2-47a8-c341-8362-497f92cb7d24` (note the swapping of bytes in the first three components). You can see the issue by opening a database created by the .NET SDK in Realm Studio and inspecting the values for Guid properties.

#### **Fix**

The fix we're providing is to adjust the behavior of the .NET SDK to read/write Guids to the database with big-endian representation. This means that the SDK and the database will consistently display the same values. This has some implications which are described in the Local- and Synchronized Realms sections.

#### **Local Realms**

For local Realms, we're executing a one-time migration the first time the Realm is opened with the new SDK. During this migration, we'll update all Guid fields to big-endian format. This means that their string representation will remain the same, but the value in the database will change to match it. This means that the upgrade process should be seamless, but if you decide to downgrade to an older version of the SDK, you'll see the byte order get flipped. The migration will not execute multiple times, even if you downgrade.

#### **Synchronized Realms**

There's no client migration provided for synchronized Realms. This is because the distributed nature of the system would mean that there will inevitably be a period of inconsistent state. Instead, the values of the `Guid` properties are read as they're already stored in the database, meaning the string representation will be flipped compared to previous versions of the SDK but it will now match the representation in Atlas/Compass/Realm Studio. There are three general groups your app will fall under:
* If you don't care about the string values of Guid properties on the client, then you don't need to do anything. The values will still be unique and valid Guids.
* If you do use the string guid values from the client app - e.g. to correlate user ids with a CMS, but have complete control over your client devices - e.g. because this an internal company app, then it's advised that you execute a one-time migration of the data in Atlas and force all users to upgrade to the latest version of the app.
* If you can't force all users to update at the same time, you can do a live migration by adding an extra property for each Guid property that you have and write a trigger function that will migrate the data between the two. The old version of the app will write to the original property, while the new version will write to the new property and the trigger will convert between the two.

If you are using sync and need to update to the latest version of the SDK but are not ready to migrate your data yet, see the `Opting out` section.

#### **Opting out**

If for some reason, you want to opt out of the fixed behavior, you can temporarily opt out of it by setting the `Realm.UseLegacyGuidRepresentation` property to `true`. This is not recommended but can be used when you need more time to test out the migration while still getting bugfixes and other improvements. Setting it to `true` does two things:
1. It brings back the pre-10.10.0 behavior of reading/writing Guid values with little-endian representation.
1. It disables the migration code for local Realms. Note that it will not revert the migration if you already opened the Realm file when `UseLegacyGuidRepresentation` was set to `false`.

### Enhancements
* Lifted a limitation that would prevent you from changing the primary key of objects during a migration. It is now possible to do it with both the dynamic and the strongly-typed API:
  ```csharp
  var config = new RealmConfiguration
  {
    SchemaVersion = 5,
    MigrationCallback = (migration, oldVersion) =>
    {
      // Increment the primary key value of all Foos
      foreach (var obj in migration.NewRealm.All<Foo>())
      {
        obj.Id = obj.Id + 1000;
      }
    }
  }
  ```
* [Unity] The Realm menu item in the Unity Editor was moved to `Tools/Realm` to reduce clutter and align with other 3rd party editor plugins. (Issue [#2807](https://github.com/realm/realm-dotnet/issues/2807))

### Fixed
* Fixed an issue with xUnit tests that would cause `System.Runtime.InteropServices.SEHException` to be thrown whenever Realm was accessed in a non-async test. (Issue [#1865](https://github.com/realm/realm-dotnet/issues/1865))
* Fixed a bug that would lead to unnecessary metadata allocation when freezing a realm. (Issue [#2789](https://github.com/realm/realm-dotnet/issues/2789))
* Fixed an issue that would cause Realm-managed objects (e.g. `RealmObject`, list, results, and so on) allocated during a migration block to keep the Realm open until they are garbage collected. This had subtle implications, such as being unable to delete the Realm shortly after a migration or being unable to open the Realm with a different configuration. (PR [#2795](https://github.com/realm/realm-dotnet/pull/2795))
* Fixed an issue that prevented Unity3D's IL2CPP compiler to correctly process one of Realm's dependencies. (Issue [#2666](https://github.com/realm/realm-dotnet/issues/2666))
* Fixed the osx runtime path in the Realm NuGet package to also apply to Apple Silicon (universal) architectures (Issue [#2732](https://github.com/realm/realm-dotnet/issues/2732))

### Compatibility
* Realm Studio: 11.0.0 or later.

### Internal
* Using Core 11.10.0

## 10.9.0 (2022-01-21)

### Enhancements
* Added support for a new mode of synchronization with MongoDB Realm, called ["Flexible Sync"](https://docs.mongodb.com/realm/sync/data-access-patterns/flexible-sync/). When using Flexible Sync, the client decides which queries it's interested in and asks the server for all objects matching these queries. The matching objects will be stored in a local Realm, just like before and can be queried and accessed while offline. This feature is in beta, so feedback - both positive and negative - is greatly appreciated and, as usual, we don't recommend using it for production workloads yet.
  * Added a new configuration type, called `FlexibleSyncConfiguration`. Use this type to get a `Realm` instance that uses the new synchronization mode with the server.
  * Deprecated the `SyncConfiguration` class in favor of `PartitionSyncConfiguration`. The two classes are equivalent and the new type is introduced to better contrast with `FlexibleSyncConfiguration`. The two types are equivalent and allow you to open a `Realm` instance that is using the old "Partition Sync" mode.
  * Added a new type, called `SubscriptionSet`. It is a collection, holding the various active query subscriptions that have been created for this Realm. This collection can be accessed via the `Realm.Subscriptions` property. It will be `null` for local and partition sync Realms and non-null for flexible sync Realms.

  A minimal example would look like this:
  ```csharp
  var config = new FlexibleSyncConfiguration(user);
  var realm = Realm.GetInstance(config);

  // Add a new subscription
  realm.Subscriptions.Update(() =>
  {
    var year2022 = new DateTimeOffset(2022, 1, 1);
    var saleOrders = realm.All<SaleOrder>().Where(o => o.Created > year2022);
    realm.Subscriptions.Add(saleOrders);
  });

  // Wait for the server to acknowledge the subscription and return all objects
  // matching the query
  await realm.Subscriptions.WaitForSynchronizationAsync();

  // Now we have all orders that existed on the server at the time of
  // subscribing. From now on, the server will send us updates as new
  // orders get created.
  var orderCount = realm.All<SaleOrder>().Count();
  ```
  * Multiple subscriptions can be created for queries on the same class, in which case they'll be combined with a logical `OR`. For example, if you create a subscription for all orders created in 2022 and another for all orders created by the current user, your local Realm will contain the union of the two result sets.
  * Subscriptions can be named (which makes it easier to unsubscribe) or unnamed. Adding multiple unnamed subscriptions with the same query is a no-op.
  * Modifying the set of active subscriptions is an expensive operation server-side, even if the resulting diff is not large. This is why we recommend batching subscription updates as much as possible to avoid overloading the server instance. A good practice is to declare the user subscriptions upfront - usually the first time the Realm is opened, and only update them when absolutely necessary.
  * Find more information about the API and current limitations in the [docs](https://docs.mongodb.com/realm/sdk/dotnet/fundamentals/realm-sync/).

### Compatibility
* Realm Studio: 11.0.0 or later.

### Internal
* Using Core 11.8.0.
* Release tests are executed against realm-qa instead of realm-dev. (PR [#2771](https://github.com/realm/realm-dotnet/pull/2771))

## 10.8.0 (2022-01-17)

### Enhancements
* Added the `RealmConfigurationBase.FallbackPipePath` property. In the majority of cases this property can be left null, but it should be used when a realm is opened on a filesystem where named pipes cannot be created, such as external storage on Android that uses FAT32. In this case the path needs to point to a location on another filesystem where named pipes can be created. (PR [#2766](https://github.com/realm/realm-dotnet/pull/2766))
* Added support arithmetric operations (+, -, *, /) in the string-based query syntax (`realm.All<Foo>().Filter("some-query")`). Operands can be properties and/or constants of numeric types (integer, float, double or Decimal128). You can now write a query like `"(age + 5) * 2 > child.age"`. (Core upgrade)

### Fixed
* Fixed a race condition that could result in `Sharing violation on path ...` error when opening a Unity project on macOS. (Issue [#2720](https://github.com/realm/realm-dotnet/issues/2720), fix by [@tomkrikorian](https://github.com/tomkrikorian))
* Fixed an error being thrown when `Realm.GetInstance` is called multiple times on a readonly Realm. (Issue [#2731](https://github.com/realm/realm-dotnet/pull/2731))
* Fixed a bug that would result in the `LIMIT` clause being ignored when `Count()` is invoked on a `IQueryable` - e.g. expressions like `realm.All<Foo>().Filter("Bar > 5 LIMIT(1)).Count()` would ignore the limit in the string-based predicate and return the count of all matches. (Issue [#2755](https://github.com/realm/realm-dotnet/issues/2755))
* Fixed the logic in `RealmResultsVisitor.TraverseSort` to allow sorting on interface properties. (Issue [#1373](https://github.com/realm/realm-dotnet/issues/1373), contribution by @daawaan)

### Compatibility
* Realm Studio: 11.0.0 or later.

### Internal
* Using Core 11.8.0.
* Updated naming of prerelease packages to use lowercase "pr" - e.g. `10.7.1-pr-2695.1703` instead of `10.7.1-PR-2695.1703`. (PR [#2765](https://github.com/realm/realm-dotnet/pull/2765))
* Migrated from using the cli to import/export applications to configuring them via the admin API. (PR [#2768](https://github.com/realm/realm-dotnet/pull/2768))

## 10.7.1 (2021-11-19)

### Fixed
* A sync user's Realm was not deleted when the user was removed if the Realm path was too long such that it triggered the fallback hashed name (this is OS dependant but is 300 characters on linux). (Core upgrade)
* Don't keep trying to refresh the access token if the client's clock is more than 30 minutes ahead. (Core upgrade)
* Don't sleep the sync thread artificially if an auth request fails. This could be observed as a UI hang on applications when sync tries to connect after being offline for more than 30 minutes. (Core upgrade)

### Compatibility
* Realm Studio: 11.0.0 or later.

### Internal
* Using Core 11.6.1.

## 10.7.0 (2021-11-09)

### Enhancements
* Added the `Realm.SyncSession` property which will return the sync session for this Realm if the Realm is a synchronized one or `null` for local Realms. This is replacing the `GetSession(this Realm)` extension method which is now deprecated. (PR [#2711](https://github.com/realm/realm-dotnet/pull/2711))

### Fixed
* Fixed a bug that would result in a `RealmException` being thrown when opening a readonly Realm with schema that is a superset of the schema on disk. Now the code will just work and treat any classes not present in the on-disk schema to be treated as empty collections - e.g. `realm.All<ThisIsNotInOnDiskSchema>().Count == 0`. (Issue [#2619](https://github.com/realm/realm-dotnet/issues/2619))
* Fixed a bug that would create a "Documents" folder in the binary app folder when the ransomware protection in Windows is turned on. (Issue [#2685](https://github.com/realm/realm-dotnet/pull/2685))
* Fixed an issue that would cause incorrect property implementation to be generated if `PropertyChanged.Fody` runs after the Realm weaver. (Issue [#1873](https://github.com/realm/realm-dotnet/issues/1873))
* [Unity] Preserved additional constructors necessary to serialize and deserialize Custom User Data. (PR [#2519](https://github.com/realm/realm-dotnet/pull/2519))
* Fixed an issue that would result in `InvalidOperationException` when concurrently creating a `RealmConfiguration` with an explicitly set `Schema` property. (Issue [#2701](https://github.com/realm/realm-dotnet/issues/2701))
* [Unity] Fixed an issue that would result in `NullReferenceException` when building for iOS when the Realm package hasn't been installed via the Unity Package Manager. (Issue [#2698](https://github.com/realm/realm-dotnet/issues/2698))
* Fixed a bug that could cause properties of frozen objects to return incorrect value/throw an exception if the provided Realm schema didn't match the schema on disk. (Issue [#2670](https://github.com/realm/realm-dotnet/issues/2670))
* Fixed a rare assertion failure or deadlock when a sync session is racing to close at the same time that external reference to the Realm is being released. (Core upgrade)
* Fixed an assertion failure when opening a sync Realm with a user who had been removed. Instead an exception will be thrown. (Core upgrade)
* Fixed a rare segfault which could trigger if a user was being logged out while the access token refresh response comes in. (Core upgrade)
* Fixed a bug where progress notifiers continue to be called after the download of a synced realm is complete. (Core upgrade)
* Allow for EPERM to be returned from fallocate(). This improves support for running on Linux environments with interesting filesystems, like AWS Lambda. Thanks to [@ztane](https://github.com/ztane) for reporting and suggesting a fix. (Core upgrade)
* Fixed a user being left in the logged in state when the user's refresh token expires. (Core upgrade)
* SyncManager had some inconsistent locking which could result in data races and/or deadlocks, mostly in ways that would never be hit outside of tests doing very strange things. (Core upgrade)

### Compatibility
* Realm Studio: 11.0.0 or later.

### Internal
* Using Core 11.6.0.
* iOS wrappers are now built with the "new build system" introduced by Xcode 10 and used as default by Xcode 12. More info can be found in cmake's [docs](https://cmake.org/cmake/help/git-stage/variable/CMAKE_XCODE_BUILD_SYSTEM.html#variable:CMAKE_XCODE_BUILD_SYSTEM).
* We now refresh the resulting Realm instance when opening a synchronized Realm with `GetInstanceAsync`. (Issue [#2256](https://github.com/realm/realm-dotnet/issues/2256))
* Added Sync tests for all platforms running on cloud-dev. (Issue [#2049](https://github.com/realm/realm-dotnet/issues/2049))
* Added Android tests running on the emulator. (Issue [#2680](https://github.com/realm/realm-dotnet/pull/2680))
* Started publishing prerelease packages to S3 using Sleet ([feed url](https://s3.amazonaws.com/realm.nugetpackages/index.json)). (Issue [#2708](https://github.com/realm/realm-dotnet/issues/2708))
* Enable LTO for all builds. (PR [#2714](https://github.com/realm/realm-dotnet/pull/2714))

## 10.6.0 (2021-09-30)

### Enhancements
* Added two extension methods on `ISet` to get an `IQueryable` collection wrapping the set:
  * `set.AsRealmQueryable()` allows you to get a `IQueryable<T>` from `ISet<T>` that can be then treated as a regular queryable collection and filtered/ordered with LINQ or `Filter(string)`.
  * `set.Filter(query, arguments)` will filter the set and return the filtered collection. It is roughly equivalent to `set.AsRealmQueryable().Filter(query, arguments)`.

  The resulting queryable collection will behave identically to the results obtained by calling `realm.All<T>()`, i.e. it will emit notifications when it changes and automatically update itself. (Issue [#2555](https://github.com/realm/realm-dotnet/issues/2555))
* Added two new methods on `Migration` (Issue [#2543](https://github.com/realm/realm-dotnet/issues/2543)):
  * `RemoveType(typeName)` allows to completely remove a type and its schema from a realm during a migration.
  * `RenameProperty(typeName, oldPropertyName, newPropertyName)` allows to rename a property during a migration.
* A Realm Schema can now be constructed at runtime as opposed to generated automatically from the model classes. The automatic generation continues to work and should cover the needs of the vast majority of Realm users. Manually constructing the schema may be required when the shape of the objects depends on some information only known at runtime or in very rare cases where it may provide performance benefits by representing a collection of known size as properties on the class. (Issue [#824](https://github.com/realm/realm-dotnet/issues/824))
  * `RealmConfiguration.ObjectClasses` has now been deprecated in favor of `RealmConfiguration.Schema`. `RealmSchema` has an implicit conversion operator from `Type[]` so code that previously looked like `ObjectClasses = new[] { typeof(Foo), typeof(Bar) }` can be trivially updated to `Schema = new[] { typeof(Foo), typeof(Bar) }`.
  * `Property` has been converted to a read-only struct by removing the setters from its properties. Those didn't do anything previously, so we don't expect anyone was using them.
  * Added several factory methods on `Property` to simplify declaration of Realm properties by being explicit about the range of valid options - e.g. `Property.FromType<int>("IntProperty")` or `Property.Object("MyPersonProp", "Person")`. The constructor of `Property` is now public to support advanced scenarios, but we recommend using the factory methods.
  * Made `ObjectSchema.Builder` public and streamlined its API. It allows you to construct a mutable representation of the schema of a single object and add/remove properties to it. You can either get an empty builder or you can see it with the information from an existing model class (i.e. inheriting from `RealmObject` or `EmbeddedObject`).
  * Made `RealmSchema.Builder` public and streamlined its API. It allows you to construct a mutable representation of the schema of an entire Realm and add/remove object schemas to it.
  * A simple example for how to use the new API would look like:
  ```csharp
  public class Person : RealmObject
  {
    public string Name { get; set; }
    public Address Address { get; set; }
  }

  // Declare schema from existing model classes
  var config = new RealmConfiguration
  {
    Schema = new[] { typeof(Person), typeof(Address) }
  };

  // Manually construct a schema - we don't need to call .Build() on the builders
  // because we have implicit conversion operators defined that will call it for us.
  // Explicitly calling .Build() is also perfectly fine, if a little more verbose.
  var config = new RealmConfiguration
  {
    Schema = new RealmSchema.Builder
    {
      new ObjectSchema.Builder("MyClass", isEmbedded: false)
      {
        Property.FromType<int>("Id", isPrimaryKey: true),
        Property.PrimitiveDictionary("Tags", RealmValueType.String)
      },
      new ObjectSchema.Builder("EmbeddedClass", isEmbedded: true)
      {
        Property.Primitive("DateProp", RealmValueType.Date, isNullable: true)
      }
    }
  };

  // Enhance an existing model with new properties that will be accessible via
  // the dynamic API.
  var personSchema = new ObjectSchema.Builder(typeof(Person))
  {
    Property.FromType<string>("NewStringProp")
  };

  var config = new RealmConfiguration
  {
    Schema = new RealmSchema.Builder
    {
      personSchema,
      new ObjectSchema.Builder(typeof(Address))
    }
  };

  // Regular Person properties can be accessed as usual while runtime defined ones
  // need to go through the dynamic API.
  var person = realm.All<Person>().First();
  var name = person.Name;
  var stringPropValue = person.DynamicApi.Get<string>("NewStringProp");
  ```
* Fixed an issue that would result in SIGABORT on macOS/Linux when opening a Realm in dynamic mode (i.e. read the schema from disk) and the schema contains an object with no properties. (Issue [#1978](https://github.com/realm/realm-dotnet/issues/1978))

### Compatibility
* Realm Studio: 11.0.0 or later.

### Internal
* Using Core 11.4.1.
* Moved perf tests to run on a self-hosted runner. (PR [#2638](https://github.com/realm/realm-dotnet/pull/2638))

## 10.5.1 (2021-09-22)

### Fixed
* Fixed a bug that would cause a `NullReferenceException` to be reported during compilation of a class containing a getter-only `RealmObject` property. (Issue [#2576](https://github.com/realm/realm-dotnet/issues/2576))
* Fixed an issue that would result in `Unable to load DLL 'realm-wrappers'` when deploying a WPF .NET Framework application with ClickOnce. This was due to the incorrect BuildAction type being applied to the native libraries that Realm depends on. (Issue [#1877](https://github.com/realm/realm-dotnet/issues/1877))
* \[Unity] Fixed an issue that would fail Unity builds with `Multiple precompiled assemblies with the same name Mono.Cecil.dll` if importing the Realm package into a project that already references `Mono.Cecil`. (Issue [#2630](https://github.com/realm/realm-dotnet/issues/2630))
* Fixed a bug that would sometimes result in assemblies not found at runtime in a very specific edge scenario. More details about such a scenario can be found in its [PR](https://github.com/realm/realm-dotnet/pull/2639)'s description. (Issue [#1568](https://github.com/realm/realm-dotnet/issues/1568))

### Compatibility
* Realm Studio: 11.0.0 or later.

### Internal
* Using Core 11.4.1.

## 10.5.0 (2021-09-09)

### Enhancements
* ThreadSafeReference no longer pins the source transaction version for anything other than a Results backed by a Query. (Core upgrade)
* A ThreadSafeReference to a Results backed by a collection can now be created inside a write transaction as long as the collection was not created in the current write transaction. (Core upgrade)
* Synchronized Realms are no longer opened twice, cutting the address space and file descriptors used in half. (Core upgrade)

### Fixed
* If an object with a null primary key was deleted by another sync client, the exception `KeyNotFound: No such object` could be triggered. (Core upgrade)
* Fixed a race condition that could result in an assertion `m_state == SyncUser::State::LoggedIn` if the app previously crashed during user logout. (Core upgrade)

### Compatibility
* Realm Studio: 11.0.0 or later.

### Internal
* Using Core 11.4.1.
* Added an action to post releases to Slack. (Issue [#2501](https://github.com/realm/realm-dotnet/issues/2501))
* Added MSBuild inline task to extract the changelog of the latest version. (Issue [#2558](https://github.com/realm/realm-dotnet/pull/2558))
* When a release succeeds, merge the original PR, tag the release, then update changelog. (PR [#2609](https://github.com/realm/realm-dotnet/pull/2609))

## 10.4.1 (2021-09-03)

### Fixed
* Fixed a regression that would prevent the SDK from working on older Linux versions. (Issue [#2602](https://github.com/realm/realm-dotnet/issues/2602))
* Fixed an issue that manifested in circumventing the check for changing a primary key when using the dynamic API - i.e. `myObj.DynamicApi.Set("Id", "some-new-value")` will now correctly throw a `NotSupportedException` if `"some-new-value"` is different from `myObj`'s primary key value. (PR [#2601](https://github.com/realm/realm-dotnet/pull/2601))

### Compatibility
* Realm Studio: 11.0.0 or later.

### Internal
* Using Core 11.3.1.
* Started uploading code coverage to coveralls. (Issue [#2586](https://github.com/realm/realm-dotnet/issues/2586))
* Removed the `[Serializable]` attribute from RealmObjectBase inheritors. (PR [#2600](https://github.com/realm/realm-dotnet/pull/2600))

## 10.4.0 (2021-08-31)

### Fixed
* Fixed an issue that would cause `Logger.Default` on Unity to always revert to `Debug.Log`, even when a custom logger was set. (Issue [#2481](https://github.com/realm/realm-dotnet/issues/2481))
* Fixed an issue where `Logger.Console` on Unity would still use `Console.WriteLine` instead of `Debug.Log`. (Issue [#2481](https://github.com/realm/realm-dotnet/issues/2481))
* Added serialization annotations to RealmObjectBase to prevent Newtonsoft.Json and similar serializers from attempting to serialize the base properties. (Issue [#2579](https://github.com/realm/realm-dotnet/issues/2579))
* Fixed an issue that would cause an `InvalidOperationException` when removing an element from an UI-bound collection in WPF. (Issue [#1903](https://github.com/realm/realm-dotnet/issues/1903))
* User profile now correctly persists between runs. (Core upgrade)
* Fixed a crash when delivering notifications over a nested hierarchy of lists of RealmValue that contain RealmObject inheritors. (Core upgrade)
* Fixed a crash when an object which is linked to by a RealmValue property is invalidated (sync only). (Core upgrade)
* Fixes prior_size history corruption when replacing an embedded object in a list. (Core upgrade)
* Fixed an assertion failure in the sync client when applying an AddColumn instruction for a RealmValue property when that property already exists locally. (Core upgrade)
* Fixed an `Invalid data type` assertion failure in the sync client when applying an `AddColumn` instruction for a `RealmValue` property when that property already exists locally. (Core upgrade)

### Enhancements
* Added two extension methods on `IList` to get an `IQueryable` collection wrapping the list:
  * `list.AsRealmQueryable()` allows you to get a `IQueryable<T>` from `IList<T>` that can be then treated as a regular queryable collection and filtered/ordered with LINQ or `Filter(string)`.
  * `list.Filter(query, arguments)` will filter the list and return the filtered collection. It is roughly equivalent to `list.AsRealmQueryable().Filter(query, arguments)`.

  The resulting queryable collection will behave identically to the results obtained by calling `realm.All<T>()`, i.e. it will emit notifications when it changes and automatically update itself. (Issue [#1499](https://github.com/realm/realm-dotnet/issues/1499))
* Added a cache for the Realm schema. This will speed up `Realm.GetInstance` invocations where `RealmConfiguration.ObjectClasses` is explicitly set. The speed gains will depend on the number and complexity of your model classes. A reference benchmark that tests a schema containing all valid Realm property types showed a 25% speed increase of Realm.GetInstance. (Issue [#2194](https://github.com/realm/realm-dotnet/issues/2194))
* Improve performance of creating collection notifiers for Realms with a complex schema. In the SDKs this means that the first run of a synchronous query, first call to subscribe for notifications will do significantly less work on the calling thread.
* Improve performance of calculating changesets for notifications, particularly for deeply nested object graphs and objects which have List or Set properties with small numbers of objects in the collection.
* Query parser now accepts `BETWEEN` operator. Can be used like `realm.All<Person>().Filter("Age BETWEEN {20, 60}")` which means "'Age' must be in the open interval ]20;60[". (Core upgrade)

### Compatibility
* Realm Studio: 11.0.0 or later.

### Internal
* Using Core 11.3.1.
* Removed the RealmStates dictionary that used to hold a threadlocal dictionary of all the states for the opened Realms. It was only used for detecting open Realms during deletion and that is now handled by the native `delete_realm_files` method. (PR [#2251](https://github.com/realm/realm-dotnet/pull/2251))
* Stopped sending analytics to mixpanel.
* Started uploading benchmark results to [MongoDB Charts](https://charts.mongodb.com/charts-realm-sdk-metrics-yxjvt/public/dashboards/6115babd-c7fe-47ee-836f-efffd92ffae3). (Issue [#2226](https://github.com/realm/realm-dotnet/issues/2226))
* Removed the dedicated benchmark workflows from GHA. (Issue [#2562](https://github.com/realm/realm-dotnet/issues/2562))
* Use the Win81 SDK when building the Windows wrappers on Github Actions. (Issue [#2530](https://github.com/realm/realm-dotnet/issues/2530))
* Added CodeQL workflow. (Issue [#2155](https://github.com/realm/realm-dotnet/issues/2155))
* Started tracking package and wrapper sizes over time. (Issue [#2225](https://github.com/realm/realm-dotnet/issues/2225))
* Removed the `[Serializable]` attribute from RealmObjectBase as `BinarySerializer` is now obsolete. (PR [#2578](https://github.com/realm/realm-dotnet/pull/2578))
* Added code coverage job to Github Actions. (PR [#2581](https://github.com/realm/realm-dotnet/pull/2581))
* Added CI tests running on Windows 8.1 . (PR [#2580](https://github.com/realm/realm-dotnet/pull/2580))

## 10.3.0 (2021-07-07)

**Note**: This release uses xcframework and enables bitcode for the iOS native libraries. This significantly increases the package size and may appear to increase the .ipa size when compiling for iOS. However, the bitcode portion, as well as the unnecessary architectures, will be trimmed by the App Store, so the size of the actual download sent to users will be unchanged or smaller than before.

### Fixed
* Fixed an issue that would prevent `realm-wrappers.dll` from being loaded on Windows 8.1. (Issue [#2298](https://github.com/realm/realm-dotnet/issues/2298))
* Fixed an assertion failure when listening for changes to a list of primitive Mixed which contains links. (Core upgrade)
* Fixed an assertion failure when listening for changes to a dictionary or set which contains an invalidated link. (Core upgrade)
* Fixed an endless recursive loop that could cause a stack overflow when computing changes on a set of objects which contained cycles. (Core upgrade)
* Add collision handling to Dictionary implementation. (Core upgrade)
* Fixed a crash after clearing a list or set of Mixed containing links to objects. (Core upgrade)
* Fixed a recursive loop which would eventually crash trying to refresh a user app token when it had been revoked by an admin. Now this situation logs the user out and reports an error. (Core upgrade)
* Fixed a race between calling `Realm.DeleteRealm` and concurrent opening of the realm file. (Core upgrade)
* \[Unity\] Added code to preserve the constructors of several base serializers to ensure that most of the basic serialization/deserialization workloads work out of the box. (PR [#2489](https://github.com/realm/realm-dotnet/pull/2489))

### Enhancements
* Changed the native iOS library to use xcframework. This means that running in the simulator on M1 macs is now supported. (Issue [#2240](https://github.com/realm/realm-dotnet/issues/2240))
* Added bitcode to the native iOS library. This has no effect on Xamarin.iOS, but allows Unity applications to take advantage of optimizations performed by the App Store servers and eventually support new architectures as they are released. (Issue [#2240](https://github.com/realm/realm-dotnet/issues/2240))

### Compatibility
* Realm Studio: 11.0.0 or later.
* This release uses xcframework for the iOS native libraries, which requires Xamarin.iOS 14.14.2.5 or later.

### Internal
* Using Core 11.0.4.

## 10.2.1 (2021-06-30)

This release changes the way Unity binaries are packaged and obviates the need to have an extra Unity package that contains the dependencies as standalone modules. If you were using the `io.realm.unity-bundled` package, please remove it and add the newly released `io.realm.unity` one.

### Fixed
* \[Unity\] Fixed an issue where failing to weave an assembly due to modeling errors, would only show an error in the logs once and then fail opening a Realm with `No RealmObjects. Has linker stripped them?`. Now, the weaving errors will show up on every code change/weave attempt and the runtime error will explicitly suggest manually re-running the weaver. (Issue [#2310](https://github.com/realm/realm-dotnet/issues/2310))
* \[Unity\] Fixed an issue that would cause the app to hang on exit when using Sync. (PR [#2467](https://github.com/realm/realm-dotnet/pull/2467))
* \[Unity\] Fixed an issue that would cause the Unity editor on macOS to hang after assembly reload if the app uses Sync. (Issue [#2482](https://github.com/realm/realm-dotnet/issues/2482))
* Fixed an issue where a crash could happen on Android x86 due to converting UInt32 into TableKey and Int64 into ObjKey incorrectly. (Issue [#2456](https://github.com/realm/realm-dotnet/issues/2456))

### Enhancements
* None

### Compatibility
* Realm Studio: 11.0.0 or later.

### Internal
* Using Core 11.0.3.
* GetHashCode() on objects now uses the table key in addition to the object key. (Issue [#2473](https://github.com/realm/realm-dotnet/issues/2473))

## 10.2.0 (2021-06-15)

### Fixed
* Fixed a bug where applying multiple `OrderBy` clauses on a query would result in the clauses being appended to each other as if they
were `.ThenBy` rather than the last clause replacing the preceding ones. (PR [#2255](https://github.com/realm/realm-dotnet/issues/2255))
* When explicitly specifying `SyncConfiguration.ObjectTypes`, added a check to validate the schema and ensure all `EmbeddedObject` classes
are reachable from a class inheriting from `RealmObject`. More info about this subject can be found
[here](https://docs.mongodb.com/realm/dotnet/objects/#provide-a-subset-of-classes-to-your-realm-schema). (PR [#2259](https://github.com/realm/realm-dotnet/pull/2259))
* Fixed a bug that would result in an error similar to `Undefined symbols for architecture xxx: "_realm_thread_safe_reference_destroy"`
when building a Unity project for iOS. (Issue [#2318](https://github.com/realm/realm-dotnet/issues/2318))
* The weaver will now emit an error if you try to define a collection of `RealmInteger` values. This has never been supported, but
previously it would fail silently whereas now it'll be a compile time error. (Issue [#2308](https://github.com/realm/realm-dotnet/issues/2308))
* Fixed an issue where using collections of managed objects (lists or results) in a Unity project would result in an invalid compiled binary. (PR [#2340](https://github.com/realm/realm-dotnet/pull/2340))
* Fixed a memory leak when a migration callback is defined, but the Realm didn't actually need to run it (PR [#2331](https://github.com/realm/realm-dotnet/pull/2331))
* Added back 32bit support for iOS builds. (Issue [#2429](https://github.com/realm/realm-dotnet/issues/2429))
* Removed redundant warnings when building a Unity project for device that mentioned that the schema for Realm and Realm.UnityUtils
is empty. (Issue [#2320](https://github.com/realm/realm-dotnet/issues/2320))
* Fixed an issue that could cause `NullReferenceException` to be thrown if you set `SyncConfiguration.OnProgress` to `null` shortly
after calling `Realm.GetInstanceAsync(syncConfig)`. (Issue [#2400](https://github.com/realm/realm-dotnet/issues/2400))
* When replacing an embedded object, emit a sync instruction that sets the link to the embedded object to null so that it is properly cleared.
This resolves an issue that would have manifested itself as `Failed to parse, or apply received changeset: ERROR: ArrayInsert: Invalid prior_size (list size = 4, prior_size = 0)`
([#4740](https://github.com/realm/realm-core/issues/4740)
* Made Linux implementation of ExternalCommitHelper work with new versions of Linux that
[changed epoll behavior](https://git.kernel.org/pub/scm/linux/kernel/git/torvalds/linux.git/commit/?id=6a965666b7e7475c2f8c8e724703db58b8a8a445),
including Android 12 (Issue [#4666](https://github.com/realm/realm-core/issues/4666))
* The file format is changed in the way that we now - again - have search indexes on primary key columns. This is required as we now stop deriving the
ObjKeys from the primary key values, but just use an increasing counter value. This has the effect that all new objects will be created in the same
cluster and not be spread out as they would have been before. It also means that upgrading from file format version 11 and earlier formats will be much faster. (Core upgrade)

### Enhancements
* Add support for the `Guid` data type. It can be used as primary key and is indexable. (PR [#2120](https://github.com/realm/realm-dotnet/pull/2120))
* Add support for dictionaries. Currently only string keys are supported, while the value
  type may be any of the supported types (the primitive types, `RealmValue`, or custom types that inherit
  from RealmObject/EmbeddedObject). Lists, sets, or other dictionaries may not be used as
  the value type. To add a dictionary to your model, define a getter-only property of type
  `IDictionary<string, T>`:

  ```csharp
  public class MyObject : RealmObject
  {
      public IDictionary<string, decimal> Denominations { get; }
  }

  // Realm will automatically manage the underlying dictionary, so there's no need
  // to define a constructor  or assign it to some value.

  var obj = new MyObject();
  obj.Denominations.Add("quarter", 0.25d);
  ```
* Add support for `RealmValue` data type. This new type can represent any valid Realm data type, including objects. Collections
(lists, sets and dictionaries) of `RealmValue` are also supported, but `RealmValue` itself cannot contain collections. Please
note that a property of type `RealmValue` cannot be nullable, but can contain null, represented by the value `RealmValue.Null`.
(PR [#2252](https://github.com/realm/realm-dotnet/pull/2252))

  ```csharp
  public class MyObject : RealmObject
  {
      public RealmValue MyValue { get; set; }

      public IList<RealmValue> ValuesList { get; }

      public ISet<RealmValue> ValuesSet { get; }

      public IDictionary<string, RealmValue> ValuesDict { get; }
  }

  var obj = new MyObject();
  obj.MyValue = RealmValue.Null;
  obj.MyValue = 1;
  obj.MyValue = "abc";

  if (obj.MyValue.Type == RealmValueType.String)
  {
      var myString = obj.MyValue.AsString();
  }
  ```
* Add support for sets of objects or primitive values. Sets are unordered collections that ensure uniqueness of their elements. Realm uses its internal equality comparer
and it is not possible to customize its behavior by overriding `Equals` or `GetHashCode` on your custom classes. Objects will always be compared by db reference - i.e.
two distinct objects in the database will always be different, even if their contents are identical, and multiple references to the same database object will always be
equal.
  ```csharp
  public class MyObject : RealmObject
  {
      public ISet<string> UniqueStrings { get; }
  }

  // Realm will automatically manage the underlying set, so there's no need
  // to define a constructor  or assign it to some value.

  var obj = new MyObject();
  var didAdd = obj.UniqueStrings.Add("foo"); // true
  didAdd = obj.UniqueStrings.Add("foo"); // false
  ```
* Added support for value substitution in string based queries. This enables expressions following
[this syntax](https://docs.mongodb.com/realm/reference/realm-query-language/): `realm.All<T>().Filter("field1 = $0 && field2 = $1", 123, "some-string-value")`.
(Issue [#1822](https://github.com/realm/realm-dotnet/issues/1822))
* Reduced the size of the native binaries by ~5%. (PR [#2239](https://github.com/realm/realm-dotnet/pull/2239))
* Added a new class - `Logger`, which allows you to override the default logger implementation (previously writing to `stdout` or `stderr`) with a custom one by setting
`Logger.Default`. This replaces `AppConfiguration.CustomLogger` and `AppConfiguration.LogLevel` which will be removed in a future release. The built-in implementations are:
  * `Console` - uses the `System.Console` for most projects and `UnityEngine.Debug` for Unity projects: `Logger.Default = Logger.Console;`
  * `Null` - ignores all messages: `Logger.Default = Logger.Null;`
  * `Function` - proxies calls to a supplied function: `Logger.Default = Logger.Function(message => myExternalLogger.Log(message));`

  Custom loggers can derive from the `Logger` class and provide their own implementation for the `Log` method or use `Function` and provide an `Action<string>`. (PR [#2276](https://github.com/realm/realm-dotnet/pull/2276))
* `RealmObjectBase` now correctly overrides and implements `GetHashCode()`. (Issue [#1650](https://github.com/realm/realm-dotnet/issues/1650))
* Added an override of `RealmObject.ToString()` to output more meaningful information about the object content. It will output
the type of the object, the primary key (if one is defined), as well as information whether the object is managed or deleted.
(Issue [#2347](https://github.com/realm/realm-dotnet/pull/2347))
* Added new API for dynamically accessing object properties. These are designed to support
ahead-of-time compiled platforms, such as Xamarin.iOS and Unity with IL2CPP compilation. The
intention is to eventually make these the default API, while also supporting the legacy DLR-based
API. Example:
  ```csharp
  // Make sure to cast away the dynamic immediately on AOT platforms.
  var people = (IQueryable<RealmObject>)realm.DynamicApi.All("Person");
  foreach (var person in people)
  {
      var firstName = person.DynamicApi.Get<string>("FirstName");
      var address = person.DynamicApi.Get<EmbeddedObject>("Address");
      var city = address.DynamicApi.Get<string>("City");
  }

  // When casting a dynamic object, always cast first to object and then
  // to the actual object type to remove any callsites being generated.
  var newPerson = (RealmObject)(object)realm.DynamicApi.Create("Person", 123);
  newPerson.DynamicApi.Set("FirstName", "Peter");
  ```
* Added a Unity Editor option to enable weaving editor assemblies. This should be "off" unless your project has Editor assemblies
that reference Realm - for example, an EditMode test assembly that tests Realm-related functionality. Keeping it "on" may slow down
builds a little as more assemblies will need to be evaluated for weaving. (Issue [#2346](https://github.com/realm/realm-dotnet/issues/2346))
* We now make a backup of the realm file prior to any file format upgrade. The backup is retained for 3 months.
Backups from before a file format upgrade allows for better analysis of any upgrade failure. We also restore
a backup, if a) an attempt is made to open a realm file whith a "future" file format and b) a backup file exist
that fits the current file format. ([#4166](https://github.com/realm/realm-core/pull/4166))

### Compatibility
* Realm Studio: 11.0.0-alpha.0 or later.

### Internal
* Using Core 11.0.3.
* Enabled LTO builds for all platforms except Android. (PR [#2239](https://github.com/realm/realm-dotnet/pull/2239))
* Test projects updated to dotnetcore 3.1. This means that tests are no longer executed against dotnetcore 2.0.
* Removed Lambda compilation in ResultsVisitor when we encounter a conversion operator. This
  is needed because IL2CPP cannot comiple lambdas dynamically. Instead, we're now using
  `Operator.Convert<TTarget>(object)` which is slightly less efficient than `Operator.Convert<TSource, TTarget>`
  but still quite a bit faster than `Convert.ChangeType` and also doesn't suffer from the
  deficiencies around `Decimal128` conversion. The main downside is that we'll no longer
  support queries with an argument that is a custom user type with an implicit conversion
  operator defined.

## 10.1.4 (2021-05-12)
------------------

### Fixed
* Fixed a bug that could lead to crashes with a message similar to `Invalid ref translation entry [0, 78187493520]`. (Core upgrade)
* Fix assertion failures such as `!m_notifier_skip_version.version` or `m_notifier_sg->get_version() + 1 == new_version.version` when performing writes inside change notification callbacks. (Core upgrade)
* Fix collection notification reporting for modifications. This could be observed by receiving the wrong indices of modifications on sorted or distinct results, or notification blocks sometimes not being called when only modifications have occured. (Core upgrade)
* Proactively check the expiry time on the access token and refresh it before attempting to initiate a sync session. This prevents some error logs from appearing on the client such as: `ERROR: Connection[1]: Websocket: Expected HTTP response 101 Switching Protocols, but received: HTTP/1.1 401 Unauthorized`. (Core upgrade)
* Destruction of the TableRecycler at exit was unordered compared to other threads running. This could lead to crashes, some with the TableRecycler at the top of the stack. (Core upgrade)
* Fixed errors related to `uncaught exception in notifier thread: N5realm11KeyNotFoundE: No such object`. This could happen in a synchronized app when a linked object was deleted by another client. (Core upgrade)
* Opening a metadata realm with the wrong encryption key or different encryption configuration will remove that metadata realm and create a new metadata realm using the new key or configuration. (Core upgrade)
* Creting a `ThreadSafeReference` to a readonly Realm would result in a crash. (Core upgrade)

### Compatibility
* Realm Studio: 10.0.0 or later.

### Internal
* Using Core 10.7.2.

## 10.1.3 (2021-04-29)
------------------

### Fixed
* Fixed a compiler bug that would result in an `"Access violation"` error being thrown when using sync on Windows.

### Compatibility
* Realm Studio: 10.0.0 or later.

### Internal
* Using Core 10.5.6.

## 10.1.2 (2021-03-19)
------------------

### Fixed
* On 32bit devices you may get exception with "No such object" when upgrading to v10. (Core upgrade)
* The notification worker thread would rerun queries after every commit rather than only commits which modified tables which could affect the query results if the table had any outgoing links to tables not used in the query. (Core upgrade)
* Fix "Invalid ref translation entry [16045690984833335023, 78187493520]" assertion failure which could occur when using sync or multiple processes writing to a single Realm file. (Core upgrade)
* During integration of a large amount of data from the server, you may get `"Assertion failed: !fields.has_missing_parent_update()"`. (Core upgrade)
* Syncing large Decimal128 values will cause `"Assertion failed: cx.w[1] == 0"`. (Core upgrade)
* Avoid race condition leading to possible hangs on windows. (Core upgrade)

### Enhancements
* None

### Fixed
* None

### Compatibility
* Realm Studio: 10.0.0 or later.

### Internal
* Using Core 10.5.6.

## 10.1.1 (2021-02-25)
------------------

### Fixed
* Fixed an issue that would result in UWP apps being rejected from the Microsoft Store due to an unsupported API (`__C_specific_handler`) being used. (Issue [#2235](https://github.com/realm/realm-dotnet/issues/2235))
* The Realm notification listener thread could sometimes hit the assertion failure "!skip_version.version" if a write transaction was committed at a very specific time. (Core upgrade)

### Enhancements
* None

### Fixed
* None

### Compatibility
* Realm Studio: 10.0.0 or later.

### Internal
* Using Core 10.5.3.

## 10.1.0 (2021-02-09)

### Enhancements
* Sync client now logs error messages received from server rather than just the size of the error message. (Core upgrade)
* Errors returned from the server when sync WebSockets get closed are now captured and surfaced as a SyncError. (Core upgrade)
* Dramatically improved performance of sequential reads on a query without a filter. (Core upgrade)

### Fixed
* Fix an issue when using a frozen query across threads with different transaction versions which resulted in being able to access objects from a future version in the frozen collection. (Core upgrade)
* Fixed an issue where creating an object after file format upgrade may fail with assertion "Assertion failed: lo() <= std::numeric_limits<uint32_t>::max()" (Core upgrade)
* Fixed an issue where getting an element from a query result without a filter would give incorrect results if a new object was created at index zero in the source Table. (Core upgrade)
* Fixed an issue where during synchronization the app would crash with `Assertion failed: ref + size <= next->first`. (Core upgrade)

### Compatibility
* Realm Studio: 10.0.0 or later.

### Internal
* Using Core 10.5.0.
* Fixes the analytics version being sent.

## 10.0.1 (2021-02-02)

### Breaking Changes
* We no longer support Realm Cloud (legacy), but instead the new [MongoDB Realm Cloud](https://realm.mongodb.com). MongoDB Realm is a serverless platform that enables developers to quickly build applications without having to set up server infrastructure. MongoDB Realm is built on top of MongoDB Atlas, automatically integrating the connection to your database. ([#2011](https://github.com/realm/realm-dotnet/pull/2011))
* Remove support for Query-based sync, including the configuration parameters and the `SyncSubscription` types. ([#2011](https://github.com/realm/realm-dotnet/pull/2011))
* Remove everything related to sync permissions, including both the path-based permission system and the object-level privileges for query-based sync. [Permissions in MongoDB Realm](https://docs.mongodb.com/realm/sync/permissions/) are defined serverside. ([#2011](https://github.com/realm/realm-dotnet/pull/2011))
* Moved all API for dynamic access on the `Realm` class to `Realm.DynamicApi`:
  * `Realm.CreateObject(string className, object primaryKey)` is now `Realm.DynamicApi.CreateObject(string className, object primaryKey)`.
  * `Realm.All(string className)` is now `Realm.DynamicApi.All(string className)`.
  * `Realm.RemoveAll(string className)` is now `Realm.DynamicApi.RemoveAll(string className)`.
  * `Realm.Find(string className, long? primaryKey)` is now `Realm.DynamicApi.Find(string className, long? primaryKey)`.
  * `Realm.Find(string className, string primaryKey)` is now `Realm.DynamicApi.Find(string className, string primaryKey)`.
* It is now required that all top-level objects in a synchronized Realm have a primary key called `_id`. You can use the `MapTo("_id")` attribute to avoid using unidiomatic names for the model properties.
* Bumped the minimum target for Xamarin.iOS apps to iOS 9.
* Bumped the minimum API level for Xamarin.Android apps to 16 (Android 4.1).
* Renamed `FullSyncConfiguration` to `SyncConfiguration`.
* Removed `RealmObject.FreezeInPlace`. To freeze a realm object use the `Freeze` extension method. (Issue [#2180](https://github.com/realm/realm-dotnet/issues/2180))

### Enhancements
* Added support for syncing to MongoDB instead of Realm Object Server. Applications must be created at [realm.mongodb.com](https://realm.mongodb.com).
* Added an `App` class which is the entrypoint for synchronizing with a MongoDB Realm App.
* Added `User.CustomData` containing an unstructured document with additional information about the user. Custom data is configured in your MongoDB Realm App.
* Added `User.Functions`. This is the entry point for calling Remote MongoDB Realm functions. Functions allow you to define and execute server-side logic for your application. Functions are written in modern JavaScript (ES6+) and execute in a serverless manner. When you call a function, you can dynamically access components of the current application as well as information about the request to execute the function and the logged in user that sent the request.
* Added `User.GetMongoClient` exposing an API for CRUD operations on a Remote MongoDB Service.
* Added `User.GetPushClient` exposing an API for registering a device for push notifications.
* Change `SyncConfiguration` to accept partition value instead of a server Uri. Partition values can currently be of types `string`, `long`, or `ObjectId`. Opening a realm by partition value is the equivalent of previously opening a realm by URL. In this case, partitions are meant to be more closely associated with your data. E.g., if you are a large retailer with multiple locations, the partition key can be the store Id and you each Realm will only contain data related to the specified store.
* Add support for the Decimal128 data type. This is a 128-bit IEEE 754 decimal floating point number. Properties of this type can be declared either as `MongoDB.Bson.Decimal128` type or the built-in `decimal` type. Note that .NET's built-in decimal is 96-bit, so it cannot represent the full range of numbers, representable by `Decimal128`. (PR [#2014](https://github.com/realm/realm-dotnet/pull/2014))
* Add support for the `ObjectId` data type. This is a 12 byte unique identifier that is common as a document id in MongoDB databases. It can be used as primary key. (PR [#2035](https://github.com/realm/realm-dotnet/pull/2035))
* Add support for embedded objects. Embedded objects are objects which are owned by a single parent object, and are deleted when that parent object is deleted or their parent no longer references them. Embedded objects are declared by subclassing `EmbeddedObject` instead of `RealmObject`. Reassigning an embedded object is not allowed and neither is linking to it from multiple parents. Querying for embedded objects directly is also disallowed as they should be viewed as complex structures belonging to their parents as opposed to standalone objects. A trivial example is:

  ```csharp
  public class Address : EmbeddedObject
  {
      public string Street { get; set; }

      public string City { get; set; }
  }

  public class Person : RealmObject
  {
      public string Name { get; set; }

      // Address is an embedded object - you reference it as usual
      public Address Address { get; set; }
  }

  public class Company : RealmObject
  {
      public string PhoneNumber { get; set; }

      // Embedded objects can be contained in lists too
      public IList<Address> OfficeAddresses { get; }
  }
  ```

* Added new dynamic methods for instantiating embedded objects:
  * `Realm.DynamicApi.CreateEmbeddedObjectForProperty` should be used to create an embedded object and assign it to a parent's property. For example:

    ```csharp
    // static API
    var person = new Person();
    person.Address = new Address
    {
        City = "New York"
    };

    // dynamic API
    var dynamicPerson = realm.DynamicApi.CreateObject("Person");
    var address = realm.DynamicApi.CreateEmbeddedObjectForProperty(dynamicPerson, "Address")
    address.City = "New York";
    ```

  * `Realm.DynamicApi.AddEmbeddedObjectToList` should be used to create an embedded object and add it to a parent's list property.
  * `Realm.DynamicApi.InsertEmbeddedObjectInList` should be used to create an embedded object and insert it in a parent's list property at a specified index.
  * `Realm.DynamicApi.SetEmbeddedObjectInList` should be used to create an embedded object and set it at an index in a parent's list property.

    ```csharp
    // static API
    var company = new Company();
    company.OfficeAddresses.Add(new Address
    {
        City = "New York"
    });

    company.OfficeAddresses.Insert(0, new Address
    {
        City = "Palo Alto"
    });

    company.OfficeAddresses[1] = new Address
    {
        City = "New Jersey"
    };

    // dynamic API
    var dynamicCompany = realm.DynamicApi.CreateObject("Company");
    var officeToAdd = realm.DynamicApi.AddEmbeddedObjectToList(dynamicCompany.OfficeAddresses);
    officeToAdd.City = "New York";

    var officeToInsert = realm.DynamicApi.InsertEmbeddedObjectInList(dynamicCompany.OfficeAddresses, 0);
    officeToInsert.City = "Palo Alto";

    var officeToSet = realm.DynamicApi.SetEmbeddedObjectInList(dynamicCompany.OfficeAddresses, 1);
    officeToSet.City = "New Jersey";
    ```

* The memory mapping scheme for Realm files has changed to better support opening very large files.
* Replaced the implementation of the string query parser (the one used for [`realm.All().Filter("some-string-query")`](https://docs.mongodb.com/realm-sdks/dotnet/10.0.0-beta.3/reference/Realms.CollectionExtensions.html#Realms_CollectionExtensions_Filter__1_System_Linq_IQueryable___0__System_String_)). This results in ~5% reduction of the size of the native binary while keeping the query execution times on par with the old parser. (PR [#2185](https://github.com/realm/realm-dotnet/pull/2185), Core upgrade)
* Optimized the internal code that handles conversions between types. This should result in a minor performance increase
for most data operations that should be most noticeable on Ahead-of-Time compiled platforms, such as iOS/UWP. Due to the
nature of the change, it's possible that conversions that previously happened automatically when working with dynamic objects
no longer do. If you encounter a `NotSupportedException` with the message `No conversion exists from *type A* to *type B*`
and believe this is a bug, please open a Github Issue. (PR [#2149](https://github.com/realm/realm-dotnet/pull/2149))
* Added an extra compile-time check to detect erroneous List<T> declarations and suggest IList<T> for collection properties in Realm objects. (Issue [#2083](https://github.com/realm/realm-dotnet/pull/2083))
* Added overloads for `Realm.Write` and `Realm.WriteAsync` that can return a value. (Issue [#2081](https://github.com/realm/realm-dotnet/issues/2081))

### Fixed
* Worked around an issue with the .NET Native compiler (used in UWP projects) that would result in the following exception being thrown in Release: `Incompatible MarshalAs detected in parameter named 'value'. Please refer to MCG's warning message for more information.`. (Issue [#2169](https://github.com/realm/realm-dotnet/issues/2169))
* Fixed a bug that could cause incorrect property values to be read during a migration for apps running on .NET Core 3.0 or newer.
  The issue manifests itself when different classes have persisted properties with the same name and could result in
  the wrong property being accessed - e.g. `foo.Name` could return `foo.Bar`. This could only happen when using the
  dynamic API during a migration and does not affect apps that use the strongly typed API or run on platforms other
  than .NET Core 3.x/.NET 5.
* Fixed a bug that could cause a deadlock in a multiprocess scenario where multiple processes share the same Realm file and listen for notifications from the file. (Core upgrade)
* Fixed an issue with deleting and recreating objects with embedded objects. (Core upgrade)
* Fix a race condition which would lead to "uncaught exception in notifier thread: N5realm15InvalidTableRefE: transaction_ended" and a crash when the source Realm was closed or invalidated at a very specific time during the first run of a collection notifier (Core upgrade)
* Fix crash in case insensitive query on indexed string columns when nothing matches (Core upgrade)

### Compatibility
* Realm Studio: 10.0.0 or later.

### Internal
* Using Core 10.3.3.
* Migrated to bison parser.
* Submit Analytics to S3/Segment in addition to Mixpanel.
* Analytics now also reports if Sync functionality is in use.
* SDK is now also tested against .NET 5.
* This release uses monorepo releases that bundle Core, Sync, and OS.
* Replaced Expressions-based Operator with T4. (PR [#2149](https://github.com/realm/realm-dotnet/pull/2149))

## 5.1.3 (2021-02-10)

### Fixed
* If you make a case insensitive query on an indexed string column, it may fail in a way that results in a "No such key" exception. (Core upgrade)
* Fix crash in case insensitive query on indexed string columns when nothing matches. (Core upgrade)
* Files upgraded on 32-bit devices could end up being inconsistent resulting in "Key not found" exception to be thown. (Core upgrade)
* Fixed an issue where creating an object after file format upgrade may fail with assertion `Assertion failed: lo() <= std::numeric_limits<uint32_t>::max()`. (Core upgrade)

### Compatibility
* Realm Object Server: 3.23.1 or later.
* Realm Studio: 5.0.0 or later.

### Internal
* Using Sync 5.0.32 and Core 6.2.3.
* Updated the QuickJournal example to latest Realm and Xamarin.Forms versions. (PR [#2057](https://github.com/realm/realm-dotnet/pull/2057))

## 5.1.2 (2020-10-20)

### Fixed
* Fixed an issue that would result in `Realm accessed from incorrect thread` exception being thrown when accessing a Realm instance on the main thread in UWP apps. (Issue [#2045](https://github.com/realm/realm-dotnet/issues/2045))

### Compatibility
* Realm Object Server: 3.23.1 or later.
* Realm Studio: 5.0.0 or later.

### Internal
* Using Sync 5.0.28 and Core 6.1.3.
* Updated the QuickJournal example to latest Realm and Xamarin.Forms versions. (PR [#2057](https://github.com/realm/realm-dotnet/pull/2057))

## 5.1.1 (2020-10-02)

### Enhancements
* None

### Fixed
* Querying on an indexed property may give a “Key not found” exception. (Core upgrade)
* Fix queries for null on non-nullable indexed integer columns returning results for zero entries. (Core upgrade)

### Compatibility
* Realm Object Server: 3.23.1 or later.
* Realm Studio: 5.0.0 or later.

### Internal
* Using Sync 5.0.28 and Core 6.1.3.


## 5.1.0 (2020-09-30)

### Enhancements
* Greatly improve performance of NOT IN queries on indexed string or int columns. (Core upgrade)

### Fixed
* Fixed an issue that would cause using Realm on the main thread in WPF applications to throw an exception with a message "Realm accessed from the incorrect thread". (Issue [#2026](https://github.com/realm/realm-dotnet/issues/2026))
* Fixed an issue that could cause an exception with the message "Opening Realm files of format version 0 is not supported by this version of Realm" when opening an encrypted Realm. (Core upgrade)
* Slightly improve performance of most operations which read data from the Realm file. (Core upgrade)
* Rerunning an equals query on an indexed string column which previously had more than one match and now has one match would sometimes throw a "key not found" exception. (Core upgrade)
* When querying a table where links are part of the condition, the application may crash if objects has recently been added to the target table. (Core upgrade)

### Compatibility
* Realm Object Server: 3.23.1 or later.
* Realm Studio: 5.0.0 or later.

### Internal
* Using Sync 5.0.27 and Core 6.1.2.
* Added prerelease nuget feed via [GitHub packages](https://github.com/features/packages). (PR [#2028](https://github.com/realm/realm-dotnet/pull/2028))

## 5.0.1 (2020-09-10)

NOTE: This version bumps the Realm file format to version 11. It is not possible to downgrade to version 10 or earlier. Files created with older versions of Realm will be automatically upgraded. Only [Realm Studio 5.0.0](https://github.com/realm/realm-studio/releases/tag/v5.0.0) or later will be able to open the new file format.

### Enhancements
* Added the notion of "frozen objects" - these are objects, queries, lists, or Realms that have been "frozen" at a specific version. This allows you to access the data from any thread, but it will never change. All frozen objects can be accessed and queried as normal, but attempting to mutate them or add change listeners will throw an exception. (Issue [#1945](https://github.com/realm/realm-dotnet/issues/1945))
  * Added `Realm.Freeze()`, `RealmObject.Freeze()`, `RealmObject.FreezeInPlace()`, `IQueryable<RealmObject>.Freeze()`, `IList<T>.Freeze()`, and `IRealmCollection<T>.Freeze()`. These methods will produce the frozen version of the instance on which they are called.
  * Added `Realm.IsFrozen`, `RealmObject.IsFrozen`, and `IRealmCollection<T>.IsFrozen`, which returns whether or not the data is frozen.
  * Added `RealmConfigurationBase.MaxNumberOfActiveVersions`. Setting this will cause Realm to throw an exception if too many versions of the Realm data are live at the same time. Having too many versions can dramatically increase the filesize of the Realm.
* Add support for `SynchronizationContext`-confined Realms. Rather than being bound to a specific thread, queue-confined Realms are bound to a `SynchronizationContext`, regardless of whether it dispatches work on the same or a different thread. Opening a Realm when `SynchronizationContext.Current` is null - most notably `Task.Run(...)` - will still confine the Realm to the thread on which it was opened.
* Storing large binary blobs in Realm files no longer forces the file to be at least 8x the size of the largest blob.
* Reduce the size of transaction logs stored inside the Realm file, reducing file size growth from large transactions.
* String primary keys no longer require a separate index, improving insertion and deletion performance without hurting lookup performance.

### Fixed
* Fixed `Access to invalidated List object` being thrown when adding objects to a list while at the same time deleting the object containing the list. (Issue [#1971](https://github.com/realm/realm-dotnet/issues/1971))
* Fixed incorrect results being returned when using `.ElementAt()` on a query where a string filter with a sort clause was applied. (PR [#2002](https://github.com/realm/realm-dotnet/pull/2002))

### Compatibility
* Realm Object Server: 3.23.1 or later.
* Realm Studio: 5.0.0 or later.

### Internal
* Using Sync 5.0.22 and Core 6.0.25.

## 4.3.0 (2020-02-05)

### Enhancements
* Exposed an API to configure the `userId` and `isAdmin` of a user when creating credentials via `Credentials.CustomRefreshToken`. Previously these values would be inferred from the JWT itself but as there's no way to enforce the server configuration over which fields in the JWT payload represent the `userId` and the `isAdmin` field, it is now up to the consumer to determine the values for these.
* Improved logging and error handling for SSL issues on Apple platforms.

### Fixed
* Realm objects can now be correctly serialized with `System.Runtime.Serialization.Formatters` and `System.Xml.Serialization` serializers. (Issue [#1913](https://github.com/realm/realm-dotnet/issues/1913))
  The private state fields of the class have been decorated with `[NonSerialized]` and `[XmlIgnore]` attributes so that eager opt-out
  serializers do not attempt to serialize fields such as `Realm` and `ObjectSchema` which contain handles to unmanaged data.
* Fixed an issue that would result in a compile error when `[Required]` is applied on `IList<string>` property. (Contributed by [braudabaugh](https://github.com/braudabaugh))
* Fixed an issue that prevented projects that include the Realm NuGet package from being debugged. (PR [#1927](https://github.com/realm/realm-dotnet/pull/1927))
* The sync client would fail to reconnect after failing to integrate a changeset. The bug would lead to further corruption of the client’s Realm file. (since 3.0.0).
* The string-based query parser (`results.Filter(...)`) used to need the `class_` prefix for class names when querying over backlink properties. This has been fixed so that only the public `ObjectSchema` name is necessary. For example, `@links.class_Person.Siblings` becomes `@links.Person.Siblings`.
* Fixed an issue where `ClientResyncMode.DiscardLocalRealm` wouldn't reset the schema.

### Compatibility
* Realm Object Server: 3.23.1 or later.

### Internal
* Upgraded Sync from 4.7.5 to 4.9.5 and Core from 5.23.3 to 5.23.8.

## 4.2.0 (2019-10-07)

### Enhancements
* Added `int IndexOf(object)` and `bool Contains(object)` to the `IRealmCollection` interface. (PR [#1893](https://github.com/realm/realm-dotnet/issues/1893))
* Exposed an API - `SyncConfigurationBase.EnableSessionMultiplexing()` that allows toggling session multiplexing on the sync client. (PR [1896](https://github.com/realm/realm-dotnet/pull/1896))
* Added support for faster initial downloads when using `Realm.GetInstanceAsync`. (Issue [1847](https://github.com/realm/realm-dotnet/issues/1847))
* Added an optional `cancellationToken` argument to `Realm.GetInstanceAsync` enabling clean cancelation of the in-progress download. (PR [1859](https://github.com/realm/realm-dotnet/pull/1859))
* Added support for Client Resync which automatically will recover the local Realm in case the server is rolled back. This largely replaces the Client Reset mechanism for fully synchronized Realms. Can be configured using `FullSyncConfiguration.ClientResyncMode`. (PR [#1901](https://github.com/realm/realm-dotnet/pull/1901))
* Made the `createUser` argument in `Credentials.UsernamePassword` optional. If not specified, the user will be created or logged in if they already exist. (PR [#1901](https://github.com/realm/realm-dotnet/pull/1901))
* Uses Fody 6.0.0, which resolves some of the compatibility issues with newer versions of other Fody-based projects. (Issue [#1899](https://github.com/realm/realm-dotnet/issues/1899))

### Fixed
* Fixed an infinite recursion when calling `RealmCollectionBase<T>.IndexOf`. (Issue [#1892](https://github.com/realm/realm-dotnet/issues/1892))

### Compatibility
* Realm Object Server: 3.23.1 or later.

### Internal
* Upgraded Sync from 4.7.0 to 4.7.1.
* Implemented direct access to sync workers on Cloud, bypassing the Sync Proxy: the binding will override the sync session's url prefix if the token refresh response for a realm contains a sync worker path field.

## 4.1.0 (2019-08-06)

### Breaking Changes
* Removed the `isAdmin` parameter from `Credentials.Nickname`. It doesn't have any effect on new ROS versions anyway as logging in an admin nickname user is not supported - this change just makes it explicit. (Issue [#1879](https://github.com/realm/realm-dotnet/issues/1879))
* Marked the `Credentials.Nickname` method as deprecated - support for the Nickname auth provider is deprecated in ROS and will be removed in a future version. (Issue [#1879](https://github.com/realm/realm-dotnet/issues/1879))
* Removed the `deleteRealm` parameter from `PermissionDeniedException.DeleteRealmInfo` as passing `false` has no effect. Calling the method is now equivalent to calling it with `deleteRealm: true`. (PR [#1890](https://github.com/realm/realm-dotnet/pull/1890))

### Enhancements
* Added support for unicode characters in realm path and filenames for Windows. (Core upgrade)
* Added new credentials type: `Credentials.CustomRefreshToken` that can be used to create a user with a custom refresh token. This will then be validated by ROS against the configured `refreshTokenValidators` to obtain access tokens when opening a Realm. If creating a user like that, it's the developer's responsibility to ensure that the token is valid and refreshed as necessary to ensure that access tokens can be obtained. To that end, you can now set the refresh token of a user object by calling `User.RefreshToken = "my-new-token"`. This should only be used in combination with users obtained by calling `Credentials.CustomRefreshToken`. (PR [#1889](https://github.com/realm/realm-dotnet/pull/1889))

### Fixed
* Constructing an IncludeDescriptor made unnecessary table comparisons. This resulted in poor performance when creating a query-based subscription (`Subscription.Subscribe`) with `includedBacklinks`. (Core upgrade)
* Queries involving an indexed int column which were constrained by a LinkList with an order different from the table's order would give incorrect results. (Core upgrade)
* Queries involving an indexed int column had a memory leak if run multiple times. (Core upgrade)

### Compatibility
* Realm Object Server: 3.23.1 or later.

### Internal
* Upgraded Sync from 4.5.1 to 4.7.0 and Core 5.20.0 to 5.23.1.

## 4.0.1 (2019-06-27)

### Fixed
* Fixed an issue that would prevent iOS apps from being published to the app store with the following error:
  > This bundle Payload/.../Frameworks/realm-wrappers.framework is invalid. The Info.plist file is missing the required key: CFBundleVersion.

  ([Issue 1870](https://github.com/realm/realm-dotnet/issues/1870), since 4.0.0)
* Fixed an issue that would cause iOS apps to crash on device upon launching. ([Issue 1871](https://github.com/realm/realm-dotnet/issues/1871), since 4.0.0)

## 4.0.0 (2019-06-13)

### Breaking Changes
* The following deprecated methods and classes have been removed:
  * The `SyncConfiguration` class has been split into `FullSyncConfiguration` and `QueryBasedSyncConfiguration`. Use one of these classes to connect to the Realm Object Server.
  * The `TestingExtensions.SimulateProgress` method has been removed as it hasn't worked for some time.
  * The `Property.IsNullable` property has been removed. To check if a property is nullable, check `Property.Type` for the `PropertyType.Nullable` flag.
  * The `Credentials.Provider` class has been removed. Previously, it contained a few constants that were intended for internal use mostly.
  * The `User.ConfigurePersistance` method has been superseded by `SyncConfigurationBase.Initialize`.
  * `User.LogOut` has been removed in favor of `User.LogOutAsync`.
  * `User.GetManagementRealm` has been removed in favor of the `User.ApplyPermissionsAsync` set of wrapper API.
  * `User.GetPermissionRealm` has been removed in favor of the `User.GetGrantedPermissions` wrapper API.
* Deprecated the `IQueryable<T>.Subscribe(string name)` extension method in favor of `IQueryable<T>.Subscribe(SubscriptionOptions options)`.
* Reworked the internal implementation of the permission API. For the most part, the method signatures haven't changed or where they have changed, the API have remained close to the original (e.g. `IQueryable<T>` has changed to `IEnumerable<T>`). ([Issue #1863](https://github.com/realm/realm-dotnet/issues/1863))
  * Changed the return type of `User.GetGrantedPermissionsAsync` from `IQueryable<PathPermission>` to `IEnumerable<PathPermission>`. This means that the collection is no longer observable like regular Realm-backed collections. If you need to be notified for changes of this collection, you need to implement a polling-based mechanism yourself.
  * `PathPermission.MayRead/MayWrite/MayManage` have been deprecated in favor of a more-consistent `AccessLevel` API.
  * In `User.ApplyPermissionsAsync`, renamed the `realmUrl` parameter to `realmPath`.
  * In `User.OfferPermissionsAsync`, renamed the `realmUrl` parameter to `realmPath`.
  * Removed the `PermissionOfferResponse` and `PermissionChange` classes.
  * Removed the `IPermissionObject` interface.
  * Removed the `ManagementObjectStatus` enum.
  * Removed the `User.GetPermissionChanges` and `User.GetPermissionOfferResponses` methods.
  * The `millisecondTimeout` argument in `User.GetGrantedPermissionsAsync` has been removed.
  * The `PermissionException` class has been replaced by `HttpException`.
* The `AuthenticationException` class has been merged into the `HttpException` class.

### Enhancements
* Added `Session.Start()` and `Session.Stop()` methods that allow you to pause/resume synchronization with the Realm Object Server. ([Issue #138](https://github.com/realm/realm-dotnet-private/issues/138))
* Added an `IQueryable<T>.Subscribe(SubscriptionOptions, params Expression<Func<T, IQueryable>>[] includedBacklinks)` extension method that allows you to configure additional options for the subscription, such as the name, time to live, and whether it should update an existing subscription. The `includedBacklinks` argument allows you to specify which backlink properties should be included in the transitive closure when doing query-based sync. For example:

  ```csharp
  class Dog : RealmObject
  {
      public Person Owner { get; set; }
  }

  class Person : RealmObject
  {
      [Backlink(nameof(Dog.Owner))]
      public IQueryable<Dog> Dogs { get; }
  }

  var options = new SubscriptionOptions
  {
      Name = "adults",
      TimeToLive = TimeSpan.FromDays(1),
      ShouldUpdate = true
  };

  var people = realm.All<Person>()
                    .Where(p => p.Age > 18)
                    .Subscribe(options, p => p.Dogs);

  await people.WaitForSynchronzationAsync();
  // Dogs that have an owner set to a person that is over 18
  // will now be included in the objects synchronized locally.
  var firstPersonDogs = people.Results.First().Dogs;
  ```
  ([Issue #1838](https://github.com/realm/realm-dotnet/issues/1838) & [Issue #1834](https://github.com/realm/realm-dotnet/issues/1834))
* Added a `Realm.GetAllSubscriptions()` extension method that allows you to obtain a collection of all registered query-based sync subscriptions. ([Issue #1838](https://github.com/realm/realm-dotnet/issues/1838))
* Added `AccessLevel` property to `PathPermission` to replace the now deprecated `MayRead/MayWrite/MayManage`. ([Issue #1863](https://github.com/realm/realm-dotnet/issues/1863))
* Added `RealmOwnerId` property to `PathPermission` that indicates who the owner of the Realm is. ([Issue #1863](https://github.com/realm/realm-dotnet/issues/1863))
* Added support for building with `dotnet build` (previously only the `msbuild` command line was supported). ([PR #1849](https://github.com/realm/realm-dotnet/pull/1849))
* Improved query performance for unindexed string columns when the query has a long chain of OR conditions. (Core upgrade)
* Improved performance of encryption and decryption significantly by utilizing hardware optimized encryption functions. (Core upgrade)
* Compacting a realm into an encrypted file could take a really long time. The process is now optimized by adjusting the write buffer size relative to the used space in the realm. (Core upgrade)
* The string-based query parser (`results.Filter("...")`) now supports readable timestamps with a 'T' separator in addition to the originally supported "@" separator. For example: `startDate > 1981-11-01T23:59:59:1` (Core upgrade)

### Fixed
* Fixes an issue where using the `StringExtensions.Contains(string, string, StringComparison)` extension method inside a LINQ query would result in an exception being thrown on .NET Core 2.1+ or Xamarin.iOS/Android projects.([Issue #1848](https://github.com/realm/realm-dotnet/issues/1848))
* Creating an object after creating an object with the int primary key of "null" would hit an assertion failure. (Core upgrade)

### Compatibility
* Realm Object Server: 3.23.1 or later.

### Internal
* Upgraded Sync from 3.14.11 to 4.5.1 and Core 5.12.7 to 5.20.0.

## 3.4.0 (2019-01-09)

**NOTE!!! You will need to upgrade your Realm Object Server to at least version 3.11.0 or use Realm Cloud. If you try to connect to a ROS v3.10.x or previous, you will see an error like `Wrong protocol version in Sync HTTP request, client protocol version = 25, server protocol version = 24`.**

### Enhancements
* Download progress is now reported to the server, even when there are no local changes. This allows the server to do history compaction much more aggressively, especially when there are many clients that rarely or never make local changes. ([#1772](https://github.com/realm/realm-dotnet/pull/1772))
* Reduce memory usage when integrating synchronized changes sent by ROS.
* Added ability to supply a custom log function for handling logs emitted by Sync by specifying `SyncConfigurationBase.CustomLogger`. It must be set before opening a synchronized Realm. ([#1824](https://github.com/realm/realm-dotnet/pull/1824))
* Clients using protocol 25 now report download progress to the server, even when they make no local changes. This allows the server to do history compaction much more aggressively, especially when there are many clients that rarely or never make local changes. ([#1772](https://github.com/realm/realm-dotnet/pull/1772))
* Add a User-Agent header to HTTP requests made to the Realm Object Server. By default, this contains information about the Realm library version and .NET platform. Additional details may be provided (such as the application name/version) by setting `SyncConfigurationBase.UserAgent` prior to opening a synchronized Realm. If developing a Xamarin app, you can use the Xamarin.Essentials plugin to automate that: `SyncConfiguration.UserAgent = $"{AppInfo.Name} ({AppInfo.PackageName} {AppInfo.VersionString})"`.

### Fixed
* Fixed a bug that could lead to crashes with a message such as `Assertion failed: ndx < size() with (ndx, size()) = [742, 742]`.
* Fixed a bug that resulted in an incorrect `LogLevel` being sent to Sync when setting `SyncConfigurationBase.LogLevel`. ([#1824](https://github.com/realm/realm-dotnet/pull/1824), since 2.2.0)
* Fixed a bug that prevented `Realm.GetInstanceAsync` from working when used with `QueryBasedSyncConfiguration`. ([#1827](https://github.com/realm/realm-dotnet/pull/1827), since 3.1.0)

### Breaking Changes
* The deprecated method `realm.SubscribeToObjectsAsync` has been removed in this version. ([#1772](https://github.com/realm/realm-dotnet/pull/1772))
* `User.ConfigurePersistence` has been deprecated in favor of `SyncConfigurationBase.Initialize`.

### Compatibility
* Realm Object Server: 3.11.0 or later.
The sync protocol version has been bumped to version 25. The server is backwards-compatible with clients using protocol version 24 or below, but clients at version 25 are not backwards-compatible with a server at protocol version 24. The server must be upgraded before any clients are upgraded.

### Internal
* Upgraded Sync from 3.9.2 to 3.14.11 and Core from 5.8.0 to 5.12.7.


## 3.3.0 (2018-11-08)

### Enhancements
* Exposed an `OnProgress` property on `SyncConfigurationBase`. It allows you to specify a progress callback that will be invoked when using `Realm.GetInstanceAsync` to report the download progress. ([#1807](https://github.com/realm/realm-dotnet/pull/1807))

### Fixed
<!-- * <How to hit and notice issue? what was the impact?> ([#????](https://github.com/realm/realm-dotnet/issues/????), since v?.?.?) -->
* Trying to call `Subscription.WaitForSynchronizationAsync` on a background thread (without a `SynchronizationContext`) would previously hang indefinitely. Now a meaningful exception will be thrown to indicate that this is not supported and this method should be called on a thread with a synchronization context. ([dotnet-private#130](https://github.com/realm/realm-dotnet-private/issues/130), since v3.0.0)

### Compatibility
* Realm Object Server: 3.0.0 or later.
* APIs are backwards compatible with all previous releases in the 3.x.y series.
* File format: Generates Realms with format v9 (Reads and upgrades all previous formats)


## 3.2.1 (2018-09-27)

### Bug fixes
- Fixed a bug that would typically result in exceptions with a message like `An unknown error has occurred. State: *some-number-larger than 127*`
when subscribing to queries. ([dotnet-private#128](https://github.com/realm/realm-dotnet-private/issues/128), since `3.0.0`)

## 3.2.0 (2018-08-04)

### Enhancements
- `RealmObject` inheritors will now raise `PropertyChanged` after they have been removed from Realm.
The property name in the event arguments will be `IsValid`.
- Bundle some common certificate authorities on Linux so connecting to ROS instances over SSL should work out of the box
for most certificates. Notably, it will now work out of the box for Realm Cloud instances.

### Bug fixes
- When constructing queries that compare an invalid/unmanaged RealmObject (e.g. `realm.All<Foo>().Where(f => f.Bar == someBar)`),
a meaningful exception will now be thrown rather than an obscure ArgumentNullException.
- Added `ShouldCompactOnLaunch` to the PCL version of the library. ([dotnet-private#125](https://github.com/realm/realm-dotnet-private/issues/125))

## 3.1.0 (2018-07-04)

### Enhancements
- Exposed a `ChangeSet.NewModifiedIndices` collection that contains information about the
indices of the objects that changed in the new version of the collection (i.e. after
accounting for the insertions and deletions).
- Update Fody to 3.0.

### Bug fixes
- `WriteAsync` will no longer perform a synchronous `Refresh` on the main thread. ([#1729](https://github.com/realm/realm-dotnet/pull/1729))
- Trying to add a managed Realm Object to a different instance of the same on-disk Realm will no
longer throw an exception.
- Removed the `IList` compliance for Realm collections. This fixes an issue which would cause the app to hang
on Android when deselecting an item from a ListView bound to a Realm collection.

### Breaking Changes
- `SyncConfiguration` is now deprecated and will be removed in a future version. Two new configuration
classes have been exposed - [QueryBasedSyncConfiguration](https://docs.realm.io/platform/using-synced-realms/syncing-data#using-query-based-synchronization)
and [FullSyncConfiguration](https://docs.realm.io/platform/using-synced-realms/syncing-data#full-synchronization).
If you were using a `SyncConfiguration` with `IsPartial = true`, then change your code to use
`QueryBasedSyncConfiguration`. Similarly, if `IsPartial` was not set or was set to `false`, use
`FullSyncConfiguration`.
- Removed the `IList` compliance for Realm collections. This will prevent automatic updates of ListViews
databound to Realm collections in UWP projects.

## 3.0.0 (2018-04-16)

### Enhancements
- Allow `[MapTo]` to be applied on classes to change the name of the table corresponding to that class. ([#1712](https://github.com/realm/realm-dotnet/pull/1712))
- Added an improved API for adding subscriptions in partially-synchronized Realms. `IQueryable<T>.Subscribe` can be used
to subscribe to any query, and the returned `Subscription<T>` object can be used to observe the state of the subscription
and ultimately remove the subscription. See the [documentation](https://docs.realm.io/platform/v/3.x/using-synced-realms/syncing-data)
for more information. ([#1679](https://github.com/realm/realm-dotnet/pull/1679))
- Added a fine-grained permissions system for use with partially-synchronized Realms. This allows permissions to be
defined at the level of individual objects or classes. See the
[documentation](https://docs.realm.io/platform/v/3.x/using-synced-realms/access-control)
for more information. ([#1714](https://github.com/realm/realm-dotnet/pull/1714))
- Exposed a string-based `IQueryable<T>.Filter(predicate)` method to enable more advanced querying
scenarios such as:
  - Following links: `realm.All<Dog>().Filter("Owner.FirstName BEGINSWITH 'J'")`.
  - Queries on collections: `realm.All<Child>().Filter("Parents.FirstName BEGINSWITH 'J'")` - find all
  children who have a parent whose name begins with J or `realm.All<Child>().Filter("Parents.@avg.Age > 50")` -
  find all children whose parents' average age is more than 50.
  - Subqueries: `realm.All<Person>().Filter("SUBQUERY(Dogs, $dog, $dog.Vaccinated == false).@count > 3")` - find all
  people who have more than 3 unvaccinated dogs.
  - Sorting: `realm.All<Dog>().Filter("TRUEPREDICATE SORT(Owner.FirstName ASC, Age DESC)")` - find all dogs and
  sort them by their owner's first name in ascending order, then by the dog's age in descending.
  - Distinct: `realm.All<Dog>().Filter("TRUEPREDICATE DISTINCT(Age) SORT(Name)")` - find all dogs, sort them
  by their name and pick one dog for each age value.
  - For more examples, check out the
  [query language reference docs](https://docs.mongodb.com/realm/reference/realm-query-language/) or the [NSPredicate Cheatsheet](https://academy.realm.io/posts/nspredicate-cheatsheet/).
- The `SyncConfiguration` constructor now accepts relative Uris. ([#1720](https://github.com/realm/realm-dotnet/pull/1720))
- Added the following methods for resetting the user's password and confirming their email:
`RequestPasswordResetAsync`, `CompletePasswordResetAsync`, `RequestEmailConfirmationAsync`, and `ConfirmEmailAsync`.
These all apply only to users created via `Credentials.UsernamePassword` who have provided their email as
the username. ([#1721](https://github.com/realm/realm-dotnet/pull/1721))

### Bug fixes
- Fixed a bug that could cause deadlocks on Android devices when resolving thread safe references. ([#1708](https://github.com/realm/realm-dotnet/pull/1708))

### Breaking Changes
- Uses the Sync 3.0 client which is incompatible with ROS 2.x.
- `Permission` has been renamed to `PathPermission` to more closely reflect its purpose.
Furthermore, existing methods to modify permissions only work on full Realms. New methods
and classes are introduced to configure access to a partially synchronized Realm.
- The type of `RealmConfiguration.DefaultConfiguration` has changed to `RealmConfigurationBase` to allow
any subclass to be set as default. ([#1720](https://github.com/realm/realm-dotnet/pull/1720))
- The `SyncConfiguration` constructor arguments are now optional. The `user` value will default to the
currently logged in user and the `serverUri` value will default to `realm://MY-SERVER-URL/default` where
`MY-SERVER-URL` is the host the user authenticated against. ([#1720](https://github.com/realm/realm-dotnet/pull/1720))
- The `serverUrl` argument in `User.LoginAsync(credentials, serverUrl)` and `User.GetLoggedInUser(identity, serverUrl)`
has been renamed to `serverUri` for consistency. ([#1721](https://github.com/realm/realm-dotnet/pull/1721))


## 2.2.0 (2017-03-22)

### Enhancements
- Added an `IsDynamic` property to `RealmConfigurationBase`, allowing you to open a Realm file and read its schema from disk. ([#1637](https://github.com/realm/realm-dotnet/pull/1637))
- Added a new `InMemoryConfiguration` class that allows you to create an in-memory Realm instance. ([#1638](https://github.com/realm/realm-dotnet/pull/1638))
- Allow setting elements of a list directly - e.g. `foo.Bars[2] = new Bar()` or `foo.Integers[3] = 5`. ([#1641](https://github.com/realm/realm-dotnet/pull/1641))
- Added Json Web Token (JWT) credentials provider. ([#1655](https://github.com/realm/realm-dotnet/pull/1655))
- Added Anonymous and Nickname credentials providers. ([#1671](https://github.com/realm/realm-dotnet/pull/1671))

### Bug fixes
- Fixed an issue where initial collection change notification is not delivered to all subscribers. ([#1696](https://github.com/realm/realm-dotnet/pull/1696))
- Fixed a corner case where `RealmObject.Equals` would return `true` for objects that are no longer managed by Realm. ([#1698](https://github.com/realm/realm-dotnet/pull/1698))

### Breaking Changes
- `SyncConfiguration.SetFeatureToken` is deprecated and no longer necessary in order to use Sync on Linux or server-side features. ([#1703](https://github.com/realm/realm-dotnet/pull/1703))

## 2.1.0 (2017-11-13)

### Enhancements
- Added an `[Explicit]` attribute that can be applied to classes or assemblies. If a class is decorated with it, then it will not be included in the default schema for the Realm (i.e. you have to explicitly set `RealmConfiguration.ObjectClasses` to an array that contains that class). Similarly, if it is applied to an assembly, all classes in that assembly will be considered explicit. This is useful when developing a 3rd party library that depends on Realm to avoid your internal classes leaking into the user's schema. ([#1602](https://github.com/realm/realm-dotnet/pull/1602))

### Bug fixes
- Fixed a bug that would prevent writing queries that check if a related object is null, e.g. `realm.All<Dog>().Where(d => d.Owner == null)`. ([#1601](https://github.com/realm/realm-dotnet/pull/1601))
- Addressed an issue that would cause the debugger to report an unobserved exception being thrown when "Just My Code" is disabled. ([#1603](https://github.com/realm/realm-dotnet/pull/1603))
- Calling `Realm.DeleteRealm` on a synchronized Realm will now properly delete the `realm.management` folder. ([#1621](https://github.com/realm/realm-dotnet/pull/1621))
- Fixed a crash when accessing primitive list properties on objects in realms opened with a dynamic schema (e.g. in migrations). ([#1629](https://github.com/realm/realm-dotnet/pull/1629))

## 2.0.0 (2017-10-17)

### Enhancements
- Added support for collections of primitive values. You can now define properties as `IList<T>` where `T` can be any
type supported by Realm, except for another `IList`. As a result, a lot of methods that previously had constraints on
`RealmObject` now accept any type and may throw a runtime exception if used with an unsupported type argument.
([#1517](https://github.com/realm/realm-dotnet/pull/1517))
- Added `HelpLink` pointing to the relevant section of the documentation to most Realm exceptions. ([#1521](https://github.com/realm/realm-dotnet/pull/1521))
- Added `RealmObject.GetBacklinks` API to dynamically obtain all objects referencing the current one. ([#1533](https://github.com/realm/realm-dotnet/pull/1533))
- Added a new exception type, `PermissionDeniedException`, to denote permission denied errors when working with synchronized Realms that
exposes a method - `DeleteRealmUserInfo` - to inform the binding that the offending Realm's files should be kept or deleted immediately.
This allows recovering from permission denied errors in a more robust manner. ([#1543](https://github.com/realm/realm-dotnet/pull/1543))
- The keychain service name used by Realm to manage the encryption keys for sync-related metadata on Apple platforms is now set to the
bundle identifier. Keys that were previously stored within the Realm-specific keychain service will be transparently migrated to the
per-application keychain service. ([#1522](https://github.com/realm/realm-dotnet/pull/1522))
- Added a new exception type -  `IncompatibleSyncedFileException` - that allows you to handle and perform data migration from a legacy (1.x) Realm file
to the new 2.x format. It can be thrown when using `Realm.GetInstance` or `Realm.GetInstanceAsync` and exposes a `GetBackupRealmConfig` method
that allows you to open the old Realm file in a dynamic mode and migrate any required data. ([#1552](https://github.com/realm/realm-dotnet/pull/1552))
- Enable encryption on Windows. ([#1570](https://github.com/realm/realm-dotnet/pull/1570))
- Enable Realm compaction on Windows. ([#1571](https://github.com/realm/realm-dotnet/pull/1571))
- `UserInfo` has been significantly enhanced. It now contains metadata about a user stored on the Realm Object Server, as well as a list of all user
account data associated with that user. ([#1573](https://github.com/realm/realm-dotnet/pull/1573))
- Introduced a new method - `User.LogOutAsync` to replace the now-deprecated synchronous call. ([#1574](https://github.com/realm/realm-dotnet/pull/1574))
- Exposed `BacklinksCount` property on `RealmObject` that returns the number of objects that refer to the current object via a to-one or a to-many relationship. ([#1578](https://github.com/realm/realm-dotnet/pull/1578))
- String primary keys now support `null` as a value. ([#1579](https://github.com/realm/realm-dotnet/pull/1579))
- Add preview support for partial synchronization. Partial synchronization allows a synchronized Realm to be opened in such a way
that only objects requested by the user are synchronized to the device. You can use it by setting the `IsPartial` property on a
`SyncConfiguration`, opening the Realm, and then calling `Realm.SubscribeToObjectsAsync` with the type of object you're interested in,
a string containing a query determining which objects you want to subscribe to, and a callback which will report the results. You may
add as many subscriptions to a synced Realm as necessary. ([#1580](https://github.com/realm/realm-dotnet/pull/1580))
- Ensure that Realm collections (`IList<T>`, `IQueryable<T>`) will not change when iterating in a `foreach` loop. ([#1589](https://github.com/realm/realm-dotnet/pull/1589))

### Bug fixes
- `Realm.GetInstance` will now advance the Realm to the latest version, so you no longer have to call `Refresh` manually after that. ([#1523](https://github.com/realm/realm-dotnet/pull/1523))
- Fixed an issue that would prevent iOS Share Extension projects from working. ([#1535](https://github.com/realm/realm-dotnet/pull/1535))

### Breaking Changes
- `Realm.CreateObject(string className)` now has additional parameter `object primaryKey`. You *must* pass that when creating a new object using the dynamic API. If the object you're creating doesn't have primary key declared, pass `null`. ([#1381](https://github.com/realm/realm-dotnet/pull/1381))
- `AcceptPermissionOfferAsync` now returns the relative rather than the absolute url of the Realm the user has been granted permissions to. ([#1595](https://github.com/realm/realm-dotnet/pull/1595))

## 1.6.0 (2017-08-14)

### Enhancements
- Exposed `Realm.WriteCopy` API to copy a Realm file and optionally encrypt it with a different key. ([#1464](https://github.com/realm/realm-dotnet/pull/1464))
- The runtime representations of all Realm collections (`IQueryable<T>` and `IList<T>`) now implement the `IList` interface that is needed for data-binding to `ListView` in UWP applications. ([#1469](https://github.com/realm/realm-dotnet/pull/1469))
- Exposed `User.RetrieveInfoForUserAsync` API to allow admin users to lookup other users' identities in the Realm Object Server. This can be used, for example, to find a user by knowing their Facebook id. ([#1486](https://github.com/realm/realm-dotnet/pull/1486))
- Added a check to verify there are no duplicate object names when creating the schema. ([#1502](https://github.com/realm/realm-dotnet/pull/1502))
- Added more comprehensive error messages when passing an invalid url scheme to `SyncConfiguration` or `User.LoginAsync`. ([#1501](https://github.com/realm/realm-dotnet/pull/1501))
- Added more meaningful error information to exceptions thrown by `Realm.GetInstanceAsync`. ([#1503](https://github.com/realm/realm-dotnet/pull/1503))
- Added a new type - `RealmInteger<T>` to expose Realm-specific API over base integral types. It can be used to implement [counter functionality](https://docs.mongodb.com/realm-legacy/docs/dotnet/latest/index.html) in synced realms. ([#1466](https://github.com/realm/realm-dotnet/pull/1466))
- Added `PermissionCondition.Default` to apply default permissions for existing and new users. ([#1511](https://github.com/realm/realm-dotnet/pull/1511))

### Bug fixes
- Fix an exception being thrown when comparing non-constant character value in a query. ([#1471](https://github.com/realm/realm-dotnet/pull/1471))
- Fix an exception being thrown when comparing non-constant byte or short value in a query. ([#1472](https://github.com/realm/realm-dotnet/pull/1472))
- Fix a bug where calling the non-generic version of `IQueryProvider.CreateQuery` on Realm's IQueryable results, an exception would be thrown. ([#1487](https://github.com/realm/realm-dotnet/pull/1487))
- Trying to use an `IList` or `IQueryable` property in a LINQ query will now throw `NotSupportedException` rather than crash the app. ([#1505](https://github.com/realm/realm-dotnet/pull/1505))

### Breaking Changes

## 1.5.0 (2017-06-20)

### Enhancements
- Exposed new API on the `User` class for working with permissions: ([#1361](https://github.com/realm/realm-dotnet/pull/1361))
  - `ApplyPermissionsAsync`, `OfferPermissionsAsync`, and `AcceptPermissionOfferAsync` allow you to grant, revoke, offer, and accept permissions.
  - `GetPermissionOffers`, `GetPermissionOfferResponses`, and `GetPermissionChanges` allow you to review objects, added via the above mentioned methods.
  - `GetGrantedPermissionsAsync` allows you to inspect permissions granted to or by the current user.
- When used with `RealmConfiguration` (i.e. local Realm), `Realm.GetInstanceAsync` will perform potentially costly operation, such as executing migrations or compaction on a background thread. ([#1406](https://github.com/realm/realm-dotnet/pull/1406))
- Expose `User.ChangePasswordAsync(userId, password)` API to allow admin users to change other users' passwords. ([#1412](https://github.com/realm/realm-dotnet/pull/1412))
- Expose `SyncConfiguration.TrustedCAPath` API to allow providing a custom CA that will be used to validate SSL traffic to the Realm Object Server.  ([#1423](https://github.com/realm/realm-dotnet/pull/1423))
- Expose `Realm.IsInTransaction` API to check if there's an active transaction for that Realm. ([#1452](https://github.com/realm/realm-dotnet/pull/1452))

### Bug fixes
- Fix a crash when querying over properties that have `[MapTo]` applied. ([#1405](https://github.com/realm/realm-dotnet/pull/1405))
- Fix an issue where synchronized Realms did not connect to the remote server in certain situations, such as when an application was offline when the Realms were opened but later regained network connectivity. ([#1407](https://github.com/realm/realm-dotnet/pull/1407))
- Fix an issue where incorrect property name will be passed to `RealmObject.PropertyChanged` subscribers when the actual changed property is below a `Backlink` property. ([#1433](https://github.com/realm/realm-dotnet/pull/1433))
- Fix an exception being thrown when referencing Realm in a PCL test assembly without actually using it. ([#1434](https://github.com/realm/realm-dotnet/pull/1434))
- Fix a bug when `SyncConfiguration.EnableSSLValidation` would be ignored when passed to `Realm.GetInstanceAsync`. ([#1423](https://github.com/realm/realm-dotnet/pull/1423))

### Breaking Changes
- The constructors of `PermissionChange`, `PermissionOffer`, and `PermissionOfferResponse` are now private. Use the new `User.ApplyPermissionsAsync`, `User.OfferPermissionsAsync`, and `User.AcceptPermissionOfferAsync` API. ([#1361](https://github.com/realm/realm-dotnet/pull/1361))
- `User.GetManagementRealm` and `User.GetPermissionRealm` are now deprecated. Use the new permission related API on `User` to achieve the same results. ([#1361](https://github.com/realm/realm-dotnet/pull/1361))
- `User.ChangePassword(password)` has been renamed to `User.ChangePasswordAsync(password)`. ([#1412](https://github.com/realm/realm-dotnet/pull/1412))
- Removed the following obsolete API: ([#1425](https://github.com/realm/realm-dotnet/pull/1425))
  - `Realm.ObjectForPrimaryKey<T>(long id)`
  - `Realm.ObjectForPrimaryKey<T>(string id)`
  - `Realm.ObjectForPrimaryKey(string className, long id)`
  - `Realm.ObjectForPrimaryKey(string className, string id)`
  - `Realm.Manage<T>(T obj, bool update)`
  - `Realm.Close()`
  - `Realm.CreateObject<T>()`
  - `IOrderedQueryable<T>.ToNotifyCollectionChanged<T>(Action<Exception> errorCallback)`
  - `IOrderedQueryable<T>.ToNotifyCollectionChanged<T>(Action<Exception> errorCallback, bool coalesceMultipleChangesIntoReset)`
  - `IRealmCollection<T>.ObjectSchema`
- `Realm.DeleteRealm` now throws an exception if called while an instance of that Realm is still open.

## 1.4.0 (2017-05-19)

### Enhancements
- Expose `RealmObject.OnManaged` virtual method that can be used for init purposes, since the constructor is run before the object has knowledge of its Realm. (#1383)
- Expose `Realm.GetInstanceAsync` API to asynchronously open a synchronized Realm. It will download all remote content available at the time the operation began on a background thread and then return a usable Realm. It is also the only supported way of opening Realms for which the user has only read permissions.

## 1.3.0 (2017-05-16)

### Universal Windows Platform
Introducing Realm Mobile Database for Universal Windows Platform (UWP). With UWP support, you can now build mobile apps using Realm’s object database for the millions of mobile, PC, and Xbox devices powered by Windows 10. The addition of UWP support allows .NET developers to build apps for virtually any modern Windows Platform with Windows Desktop (Win32) or UWP as well as for iOS and Android via Xamarin. Note that sync support is not yet available for UWP, though we are working on it and you can expect it soon.

### Enhancements
- Case insensitive queries against a string property now use a new index based search. (#1380)
- Add `User.ChangePassword` API to change the current user's password if using Realm's 'password' authentication provider. Requires any edition of the Realm Object Server 1.4.0 or later. (#1386)
- `SyncConfiguration` now has an `EnableSSLValidation` property (default is `true`) to allow SSL validation to be specified on a per-server basis. (#1387)
- Add `RealmConfiguration.ShouldCompactOnLaunch` callback property when configuring a Realm to determine if it should be compacted before being returned. (#1389)
- Silence some benign linker warnings on iOS. (#1263)
- Use reachability API to minimize the reconnection delay if the network connection was lost. (#1380)

### Bug fixes
- Fixed a bug where `Session.Reconnect` would not reconnect all sessions. (#1380)
- Fixed a crash when subscribing for `PropertyChanged` multiple times. (#1380)
- Fixed a crash when reconnecting to Object Server (#1380)
- Fixed a crash on some Android 7.x devices when opening a realm (#1380)

## 1.2.1 (2017-05-01)

### Bug fixes
- Fixed an issue where `EntryPointNotFoundException` would be thrown on some Android devices. (#1336)

### Enhancements
- Expose `IRealmCollection.IsValid` to indicate whether the realm collection is valid to use. (#1344)
- Update the Fody reference which adds support for building with Mono 5. (#1364)

## 1.2.0 (2017-04-04)

Realm is now being distributed as a .NET Standard 1.4 library as this is a requirement for supporting UWP. While internally that is a rather big move, applications using it should not be affected. After the upgrade, you'll see a number of new NuGet dependencies being added - those are reference assemblies, already part of mscorlib, so will not affect your application's size or performance. Additionally, we're releasing a new platform specific DataBinding package that contains helper methods that enable two-way databinding scenarios by automatically creating transactions when setting a property.

If you encounter any issues after the upgrade, we recommend clearing the `bin` and `obj` folders and restarting Xamarin Studio. If this doesn't help, please file an issue explaining your solution setup and the type of problems you encounter.

Files written with this version cannot be read by earlier versions of Realm. This version is not compatible with versions of the Realm Object Server lower than 1.3.0.

### Bug fixes
- Fixes the `RemoveAll(string)` overload to work correctly. (#1288)
- Resolved an issue that would lead to crashes when refreshing the token for an invalid session. (#1289)
- The `IObservable` returned from `session.GetProgressObservable` will correctly call `OnComplete` when created with `mode: ProgressMode.ForCurrentlyOutstandingWork`. (#1292)
- Fixed a memory leak when accessing string properties. (#1318)
- Fixes an issue when using `EncryptionKey` with synchronized realms. (#1322)

### Enhancements
- Introduce APIs for safely passing objects between threads. Create a thread-safe reference to a thread-confined object by passing it to the `ThreadSafeReference.Create` factory method, which you can then safely pass to another thread to resolve in the new realm with `Realm.ResolveReference`. (#1300)
- Introduce API for attempting to reconnect all sessions. This could be used in conjunction with the [connectivity plugin](https://github.com/jamesmontemagno/ConnectivityPlugin) to monitor for connectivity changes and proactively request reconnecting, rather than rely on the built-in retry mechanism. (#1310)
- Enable sorting over to-one relationships, e.g. `realm.All<Parent>().OrderBy(p => p.Child.Age)`. (#1313)
- Introduce a `string.Like` extension method that can be used in LINQ queries against the underlying database engine. (#1311)
- Add an `User.IsAdmin` property that indicates whether a user is a Realm Object Server administrator. (#1320)

### Breaking Changes
- `DateTimeOffset` properties that are not set will now correctly default to `0001-1-1` instead of `1970-1-1` after the object is passed to `realm.Add`. (#1293)
- Attempting to get an item at index that is out of range should now correctly throw `ArgumentOutOfRangeException` for all `IRealmCollection` implementations. (#1295)
- The layout of the .lock file has changed, which may affect scenarios where different processes attempt to write to the same Realm file at the same time. (#1296)
- `PropertyChanged` notifications use a new, more reliable, mechanism, that behaves slightly differently from the old one. Notifications will be sent only after a transaction is committed (making it consistent with the way collection notifications are handled). To make sure that your UI is promptly updated, you should avoid keeping long lived transactions around. (#1316)

## 1.1.1 (2017-03-15)

### Bug fixes

- Resolved an issue that prevented compiling for iOS on Visual Studio. (#1277)

## 1.1.0 (2017-03-03)

### Enhancements
- Added Azure Active Directory (AzureAD) credentials provider. (#1254)

### Breaking Changes
This is a preparation release for adding UWP support. We have removed all platform-specific logic from the Realm assemblies, and instead weave them in compile time. While this has been tested in all common scenarios, it may create issues with very complex project graphs. If you encounter any of these issues with iOS projects:
- Compilation fails when running Task `WeaveRealmAssemblies`
- App crashes when first accessing a Realm

please file an issue and explain your solution setup.

## 1.0.4 (2017-02-21)

### Bug fixes

- The `Realm` NuGet package no longer clobbers the path to Win32 native binaries in `Realm.Database`. (#1239)
- Fixed a bug where garbage collecting an object with `PropertyChanged` subscribers would cause crashes. (#1237)

## 1.0.3 (2017-02-14)

### Out of Beta!
After about a year and a half of hard work, we are proud to call this a 1.0 release. There is still work to do, but Realm Xamarin is now being used by thousands of developers and has proven reliable.

### Sync
Realm Xamarin now works with the Realm Mobile Platform. This means that you can write Xamarin apps that synchronize seamlessly with a Realm Object Server, allowing you to write complex apps with Xamarin that are offline-first and automatically synchronised by adding just a few lines of code.
You can read about this in the [documentation](https://docs.mongodb.com/realm/sync/get-started/).

### Windows Desktop
Realm Xamarin is no longer iOS and Android only. You can now use it to write .NET programs for Windows Desktop. Add the NuGet package to your regular .NET project and start using Realm. Some features are not supported on Windows yet. Most notably, sync does not yet work for Windows, but also encryption and notifications across processes are missing. We are working on it and you can expect support soon.

### Breaking Changes
 - `IRealmCollection<T>.ObjectSchema` is deprecated and replaced with `ISchemaSource.ObjectSchema`. (#1216)

### Bug fixes
 - `[MapTo]` attribute is now respected in queries. (#1219)
 - Letting a Realm instance be garbage collected instead of disposing it will no longer lead to crashes. (#1212)
 - Unsubscribing from `RealmObject.PropertyChanged` in a `PropertyChanged` callback should no longer lead to crashes. (#1207)
 - `WriteAsync` now advances the read transaction so the changes made asynchronously are available immediately in the original thread. (#1192)
 - Queries on backlink properties should no longer produce unexpected results. (#1177)


## 0.82.1 (2017-01-27)

### Bug fixes
- Addressed an issue where obtaining a Realm instance, reading an object, then obtaining another instance on the same thread would cause the object to become invalid and crash the application upon accessing any of its members.

## 0.82.0 (2017-01-23)

### Breaking Changes
- Moved all exceptions under the `Realms.Exceptions` namespace. (#1075)
- Moved `RealmSchema` to `Realms.Schema` namespace. (#1075)
- Made the `ErrorEventArgs` constructor internal. (#1075)
- Made `ObjectSchema.Builder` and `RealmSchema.Builder` internal. (#1075)
- Passing an object that has `IList` properties to `Add(obj, update: true)` will no longer merge the lists. Instead, the `IList` property will contain only the items in the object. (#1040)

### Enhancements
- Added virtual `OnPropertyChanged` method in `RealmObject` that you can override to be notified of changes to the current object. (#1047)
- Added compile time checks that `[Required]` is applied on correct property types. (#1072)
- `Realm.Add(RealmObject obj)` will now return the passed in object, similarly to `Realm.Add<T>(T obj)`. (#1162)
- Added an extension method for `string.Contains` that accepts `StringComparison` argument and can be used in queries. When querying, only `StringComparison.Ordinal` and `StringComparison.OrdinalIgnoreCase` can be used. When not used in queries, all values for `StringComparison` are valid. (#1141)

### Bug fixes
- Adding a standalone object, that has an `IList<T>` property that has never been accessed, to the Realm will no longer throw a `NullReferenceException`. (#1040)
- `IList<T>` properties will now correctly return `IsReadOnly = true` when managed by a readonly Realm. (#1070)
- The weaver should now correctly resolve references in PCL and netstandard assemblies. (#1117)
- Add some missing methods to the PCL reference assembly. (#1093)
- Disposed realms will not throw `ObjectDisposedException` when trying to access their members. Additionally, disposing a realm will not invalidate other instances on the same thread. (#1063)

## 0.81.0 (2016-12-14)

### Breaking Changes
* The `IQueryable<T>.ToNotifyCollectionChanged` extension methods that accept parameters are now deprecated. There is a new parameterless one that you should use instead. If you want to handle errors, you can do so by subscribing to the `Realm.OnError` event. (#938)
* `RealmResults<T>` is now marked `internal` and `Realm.All<T>()` will instead return `IQueryable<T>`. We've added a new extension method `IQueryable<T>.SubscribeForNotifications(NotificationCallbackDelegate<T>)` that allows subscribing for notifications. (#942)
* `Realm.CreateObject<T>` has been deprecated and will be removed in the next major release. (It could cause a dangerous data loss when using the synchronised realms coming soon, if a class has a PrimaryKey). (#998)
* `RealmConfiguration.ReadOnly` has been renamed to `RealmConfiguration.IsReadOnly` and is now a property instead of a field. (#858)
* `Realm.All` has been renamed to `Realm.GetAll` and the former has been obsoleted. (#858)
* `Realm.ObjectForPrimaryKey` has been renamed to `Realm.Find` and the former has been obsoleted. (#858)
* `Realm.Manage` has been renamed to `Realm.Add` and the former has been obsoleted. (#858)
* `RealmConfiguration.PathToRealm` has been renamed to `Realm.GetPathToRealm` and the former has been obsoleted. (#858)
* `RealmResults.NotificationCallback` has been extracted as a non-nested class and has been renamed to `NotificationCallbackDelegate`. (#858)
* `Realm.Close` has been removed in favor of `Realm.Dispose`. (#858)
* `RealmList<T>` is now marked `internal`. You should use `IList<T>` to define collection relationships. (#858)

### Enhancements
* In data-binding scenarios, if a setter is invoked by the binding outside of write transaction, we'll create an implicit one and commit it. This enables two-way data bindings without keeping around long-lived transactions. (#901)
* The Realm schema can now express non-nullable reference type properties with the new `[Required]` attribute. (#349)
* Exposed a new `Realm.Error` event that you can subscribe for to get notified for exceptions that occur outside user code. (#938)
* The runtime types of the collection, returned from `Realm.All` and the collection created for `IList<T>` properties on `RealmObject` now implement `INotifyCollectionChanged` so you can pass them for data-binding without any additional casting. (#938, #909)
* All RealmObjects implement `INotifyPropertyChanged`. This allows you to pass them directly for data-binding.
* Added `Realm.Compact` method that allows you to reclaim the space used by the Realm. (#968)
* `Realm.Add` returns the added object. (#931)
* Support for backlinks aka `LinkingObjects`. (#219)
* Added an `IList<T>.Move` extension method that allows you to reorder elements within the collection. For managed Lists, it calls a native method, so it is slightly more efficient than removing and inserting an item, but more importantly, it will raise the `CollectionChanged` with `NotifyCollectionChangedAction.Move` which will result in a nice move animation, rather than a reload of a ListView. (#995)

### Bug fixes
* Subscribing to `PropertyChanged` on a RealmObject and modifying an instance of the same object on a different thread will now properly raise the event. (#909)
* Using `Insert` to insert items at the end of an `IList` property will no longer throw an exception. (#978)

## 0.80.0 (2016-10-27)

### Breaking Changes
* This version updates the file format. Older versions will not be able to open files created with this version. (#846)
* `RealmList<T>` is now marked as internal. If you were using it anywhere, you should migrate to `IList<T>`. (#880)

### Enhancements
* iOS Linking all should work - we now add a [Preserve] attribue to all woven members of your `RealmObject` subclasses so you do not need to manually add `[Preserve(allMembers=true)]`  (#822)
* `Realm.Manage` calls are now much faster. You should prefer that to `Realm.CreateObject` unless you are setting only a few properties, while leaving the rest with default values. (#857)
* Added `bool update` argument to `Realm.Manage`. When `update: true` is passed, Realm will try to find and update a persisted object with the same PrimaryKey. If an object with the same PrimaryKey is not found, the umnamaged object is added. If the passed in object does not have a PrimaryKey, it will be added. Any related objects will be added or updated depending on whether they have PrimaryKeys. (#871)

    **NOTE**: cyclic relationships, where object references are not identical, will not be reconciled. E.g. this will work as expected:
    ```csharp
    var person = new Person { Name = "Peter", Id = 1 };
    person.Dog = new Dog();
    person.Dog.Owner = person;
    ```
    However this will not - it will set the Person's properties to the ones from the last instance it sees:
    ```csharp
    var person = new Person { Name = "Peter", Id = 1 };
    person.Dog = new Dog();
    person.Dog.Owner = new Person { Id = 1 };
    ```
    This is important when deserializing data from json, where you may have multiple instances of object with the same Id, but with different properties.

* `Realm.Manage` will no longer throw an exception if a managed object is passed. Instead, it will immediately return. (#871)
* Added non-generic version of `Realm.Manage`. (#871)
* Added support for nullable integer PrimaryKeys. Now you can have `long?` PrimaryKey property where `null` is a valid unique value. (#877)
* Added a weaver warning when applying Realm attributes (e.g. `[Indexed]` or `[PrimaryKey]`) on non-persisted properties. (#882)
* Added support for `==` and `!=` comparisons to realm objects in LINQ (#896), e.g.:
    ```csharp
    var peter = realm.All<Person>().FirstOrDefault(d => d.Name == "Peter");
    var petersDogs = realm.All<Dog>().Where(d => d.Owner == peter);
    ```
* Added support for `StartsWith(string, StringComparison)`, `EndsWith(string, StringComparison)`, and `Equals(string, StringComparison)` filtering in LINQ. (#893)

    **NOTE**: Currently only `Ordinal` and `OrdinalIgnoreCase` comparisons are supported. Trying to pass in a different one will result in runtime error. If no argument is supplied, `Ordinal` will be used.

## 0.78.1 (2016-09-15)

### Bug fixes
* `Realm.ObjectForPrimaryKey()` now returns null if it failed to find an object (#833).
* Querying anything but persisted properties now throws instead of causing a crash (#251 and #723)

Uses core 1.5.1

## 0.78.0 (2016-09-09)

### Breaking Changes
* The term `ObjectId` has been replaced with `PrimaryKey` in order to align with the other SDKs. This affects the `[ObjectId]` attribute used to decorate a property.

### Enhancements
* You can retrieve single objects quickly using `Realm.ObjectForPrimaryKey()` if they have a `[PrimaryKey]` property specified. (#402)
* Manual migrations are now supported. You can specify exactly how your data should be migrated when updating your data model. (#545)
* LINQ searches no longer throw a `NotSupportedException` if your integer type on the other side of an expression fails to exactly match your property's integer type.
* Additional LINQ methods now supported: (#802)
    * Last
    * LastOrDefault
    * FirstOrDefault
    * SingleOrDefault
    * ElementAt
    * ElementAtOrDefault

### Bug fixes
* Searching char field types now works. (#708)
* Now throws a RealmMigrationSchemaNeededException if you have changed a `RealmObject` subclass declaration and not incremented the `SchemaVersion` (#518)
* Fixed a bug where disposing a `Transaction` would throw an `ObjectDisposedException` if its `Realm` was garbage-collected (#779)
* Corrected the exception being thrown `IndexOutOfRangeException` to be  `ArgumentOutOfRangeException`

Uses core 1.5.1


## 0.77.2 (2016-08-11)

### Enhancements
* Setting your **Build Verbosity** to `Detailed` or `Normal` will now display a message for every property woven, which can be useful if you suspect errors with Fody weaving.
* Better exception messages will helo diagnose _EmptySchema_ problems (#739)
* Partial evaluation of LINQ expressions means more expressions types are supported as operands in binary expressions (#755)
* Support for LINQ queries that check for `null` against `string`, `byte[]` and `Nullable<T>` properties.
* Support for `string.IsNullOrEmpty` on persisted properties in LINQ queries.
* Schema construction has been streamlined to reduce overhead when opening a Realm
* Schema version numbers now start at 0 rather than UInt64.MaxValue

### Bug fixes
* `RealmResults<T>` should implement `IQueryable.Provider` implicitly (#752)
* Realms that close implicitly will no longer invalidate other instances (#746)

Uses core 1.4.2


## 0.77.1 (2016-07-25)

### Minor Changes
* Fixed a bug weaving pure PCL projects, released in v0.77.0 (#715)
* Exception messages caused by using incompatible arguments in LINQ now include the offending argument (#719)
* PCL projects using ToNotifyCollectionChanged may have crashed due to mismatch between PCL signatures and platform builds.

Uses core 1.4.0


## 0.77.0 (2016-07-18)

**Broken Version** - will not build PCL projects

### Breaking Changes
* Sort order change in previous version was reverted.

### Major Changes
* It is now possible to introspect the schema of a Realm. (#645)
* The Realm class received overloads for `Realm.CreateObject` and `Realm.All` that accept string arguments instead of generic parameters, enabling use of the `dynamic` keyword with objects whose exact type is not known at compile time. (#646)
* _To Many_ relationships can now be declared with an `IList<DestClass>` rather than requiring `RealmList<DestClass>`. This is **significantly faster** than using `RealmList` due to caching the list.   (Issue #287)
* Creating standalone objects with lists of related objects is now possible. Passing such an object into `Realm.Manage` will cause the entire object graph from that object down to become managed.

### Minor Changes
* Fixed a crash on iOS when creating many short-lived realms very rapidly in parallel (Issue #653)
* `RealmObject.IsValid` can be called to check if a managed object has been deleted
* Accessing properties on invalid objects will throw an exception rather than crash with a segfault (#662)
* Exceptions thrown when creating a Realm no longer leave a leaking handle (Issue #503)

Uses core 1.4.0


## 0.76.1 (2016-06-15)

### Minor Changes
* The `Realm` static constructor will no longer throw a `TypeLoadException` when there is an active `System.Reflection.Emit.AssemblyBuilder` in the current `AppDomain`.
* Fixed `Attempting to JIT compile` exception when using the Notifications API on iOS devices. (Issue #620)

### Breaking Changes
No API change but sort order changes slightly with accented characters grouped together and some special characters sorting differently. "One third" now sorts ahead of "one-third".

It uses the table at ftp://ftp.unicode.org/Public/UCA/latest/allkeys.txt

It groups all characters that look visually identical, that is, it puts a, à, å together and before ø, o, ö even. This is a flaw because, for example, å should come last in Denmark. But it's the best we can do now, until we get more locale aware.

Uses core 1.1.2

## 0.76.0 (2016-06-09)

### Major Changes
* `RealmObject` classes will now implicitly implement `INotifyPropertyChanged` if you specify the interface on your class. Thanks to [Joe Brock](https://github.com/jdbrock) for this contribution!

### Minor Changes
* `long` is supported in queries (Issue #607)
* Linker error looking for `System.String System.String::Format(System.IFormatProvider,System.String,System.Object)` fixed (Issue #591)
* Second-level descendants of `RealmObject` and static properties in `RealmObject` classes now cause the weaver to properly report errors as we don't (yet) support those. (Issue #603)
* Calling `.Equals()` on standalone objects no longer throws. (Issue #587)


## 0.75.0 (2016-06-02)

### Breaking Changes
* File format of Realm files is changed. Files will be automatically upgraded but opening a Realm file with older versions of Realm is not possible. NOTE: If you were using the Realm Browser specified for the old format you need to upgrade. Pick up the newest version [here](https://itunes.apple.com/app/realm-browser/id1007457278).
* `RealmResults<T>` no longer implicitly implements `INotifyCollectionChanged`. Use the new `ToNotifyCollectionChanged` method instead.

### Major Changes
* `RealmResults<T>` can be observed for granular changes via the new `SubscribeForNotifications` method.
* `Realm` gained the `WriteAsync` method which allows a write transaction to be executed on a background thread.
* Realm models can now use `byte[]` properties to store binary data.
* `RealmResults<T>` received a new `ToNotifyCollectionChanged` extension method which produces an `ObservableCollection<T>`-like wrapper suitable for MVVM data binding.

### Minor Fixes
* Nullable `DateTimeOffset` properties are supported now.
* Setting `null` to a string property will now correctly return `null`
* Failure to install Fody will now cause an exception like "Realms.RealmException: Fody not properly installed. RDB2_with_full_Realm.Dog is a RealmObject but has not been woven." instead of a `NullReferenceException`
* The PCL `RealmConfiguration` was missing some members.
* The Fody weaver is now discoverable at non-default nuget repository paths.


## 0.74.1 Released (2016-05-10)

### Minor Fixes
* Realms now refresh properly on Android when modified in other threads/processes.
* Fixes crashes under heavy combinations of threaded reads and writes.

### Minor Changes
* The two `Realm` and `RealmWeaver` NuGet packages have been combined into a single `Realm` package.
* The `String.Contains(String)`, `String.StartsWith(String)`, and `String.EndsWith(String)` methods now support variable expressions. Previously they only worked with literal strings.
* `RealmResults<T>` now implements `INotifyCollectionChanged` by raising the `CollectionChanged` event with `NotifyCollectionChangedAction.Reset` when its underlying table or query result is changed by a write transaction.

## 0.74.0 Private Beta (2016-04-02)

### Major Changes
* The Realm assembly weaver now submits anonymous usage data during each build, so we can track statistics for unique builders, as done with the Java, Swift and Objective-C products (issue #182)
* `Realm.RemoveRange<>()` and `Realm.RemoveAll<>()` methods added to allow you to delete objects from a realm.
* `Realm.Write()` method added for executing code within an implicitly committed transaction
* You can now restrict the classes allowed in a given Realm using `RealmConfiguration.ObjectClasses`.
* LINQ improvements:
  * Simple bool searches work without having to use `== true` (issue #362)
  * ! operator works to negate either simple bool properties or complex expressions (issue #77)
  * Count, Single and First can now be used after a Where expression,  (#369) eg <br />
    `realm.All<Owner>().Where(p => p.Name == "Dani").First();` as well as with a lambda expression <br />
    `realm.All<Owner>().Single( p => p.Name == "Tim");`
  * Sorting is now provided using the `OrderBy`, `OrderByDescending`, `ThenBy` and `ThenByDescending` clauses. Sorts can be applied to results of a query from a `Where` clause or sorting the entire class by applying after `All<>`.
  * The `String.Contains(String)`, `String.StartsWith(String)`, and `String.EndsWith(String)` methods can now be used in Where clauses.
  * DateTimeOffset properties can be compared in queries.
* Support for `armeabi` builds on old ARM V5 and V6 devices has been removed.

### Minor Changes
* Finish `RealmList.CopyTo` so you can apply `ToList` to related lists (issue #299)
* NuGet now inserts `libwrappers.so` for Android targets using `$(SolutionDir)packages` so it copes with the different relative paths in cross-platform (Xamarin Forms) app templates vs pure Android templates.
* `Realm.RealmChanged` event notifies you of changes made to the realm
* `Realm.Refresh()` makes sure the realm is updated with changes from other threads.


## 0.73.0 Private Beta (2016-02-26)

### Major Changes
* `RealmConfiguration.EncryptionKey` added so files can be encrypted and existing encrypted files from other Realm sources opened (assuming you have the key)


### Minor Fixes
* For PCL users, if you use `RealmConfiguration.DefaultConfiguration` without having linked a platform-specific dll, you will now get the warning message with a `PlatformNotSupportedException`. Previously threw a `TypeInitExepction`.
* Update to Core v0.96.2 and matching ObjectStore (issue #393)


## 0.72.1 Private Beta (2016-02-15)

No functional changes. Just added library builds for Android 64bit targets `x86_64` and `arm64-v8a`.


## 0.72.0 Private Beta (2016-02-13)
-
Uses Realm core 0.96.0

### Major Changes

* Added support for PCL so you can now use the NuGet in your PCL GUI or viewmodel libraries.

## 0.71.1 Private Beta (2016-01-29)

### Minor Fixes

Building IOS apps targeting the simulator sometimes got an error like:

    Error MT5209: Native linking error...building for iOS simulator,
    but linking in object file built for OSX, for architecture i386 (MT5209)

This was fixed by removing a redundant simulator library included in NuGet


## 0.71.0 Private Beta (2016-01-25)

Uses Realm core 0.95.6.

### Platform Changes
Now supporting:

* Xamarin Studio on Mac - IOS and Android
* Xamarin Studio on Windows -  Android
* Visual Studio on Windows -  IOS and Android


### Major Changes

* Added Android support as listed above.
* Added `RealmConfiguration` to provide reusable way to specify path and other settings.
* Added `Realm.Equals`, `Realm.GetHashCode` and `Realm.IsSameInstance` to provide equality checking so you can confirm realms opened in the same thread are equal (shared internal instance).
* Added `Realm.DeleteFiles(RealmConfiguration)` to aid in cleaning up related files.
* Added nullable basic types such as `int?`.
* Optimised `Realm.All<userclass>().Count()` to get rapid count of all objects of given class.
* Related lists are now supported in standalone objects.

#### LINQ
* `Count()` on `Where()` implemented.
* `Any()` on `Where()` implemented.
* `First( lambda )` and `Single( lambda )` implemented.
* Significant optimisation of `Where()` to be properly lazy, was instantiating all objects internally.


### API-Breaking Changes

* `[PrimaryKey]` attribute renamed `[ObjectId]`.
* `Realm.Attach(object)` renamed `Manage(object)`.
* Lists of related objects are now declared with `IList<otherClass>` instead of `RealmList`.

### Bug fixes

* Bug that caused a linker error for iPhone simulator fixed (#375)


## 0.70.0 First Private Beta (2015-12-08)

Requires installation from private copy of NuGet download.

### State

* Supported IOS with Xamarin Studio only.
* Basic model and read/write operations with simple LINQ `Where` searches.
* NuGet hosted as downloads from private realm/realm-dotnet repo.<|MERGE_RESOLUTION|>--- conflicted
+++ resolved
@@ -4,11 +4,8 @@
 * None
 
 ### Fixed
-<<<<<<< HEAD
 * [Unity] Fixed an issue that caused the weaver to fail when invoked via the `Tools->Realm->Weave Assemblies` editor menu with the error `UnityEngine.UnityException: get_dataPath can only be called from the main thread`. (Issue [#2836](https://github.com/realm/realm-dotnet/issues/2836))
-=======
 * Fixed an issue that caused `RealmInvalidObjectException` to be caused when enumerating an invalid Realm collection (e.g. a list belonging to a deleted object). (Issue [#2840](https://github.com/realm/realm-dotnet/issues/2840))
->>>>>>> 5dfc11cd
 
 ### Compatibility
 * Realm Studio: 11.0.0 or later.
