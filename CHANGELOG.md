## vNext (TBD)

### Enhancements
* Removed redundant serialization/deserialization of arguments in CallAsync. (Issue [#3079](https://github.com/realm/realm-dotnet/issues/3079))
* Added a field `Transaction.State` which describes the current state of the transaction. (Issue [#2551](https://github.com/realm/realm-dotnet/issues/2551))
* Improved error message when null is passed as argument to params for EmailPasswordAuth.CallResetPasswordFunctionAsync. (Issue [#3011](https://github.com/realm/realm-dotnet/issues/3011))
* Removed backing fields of generated classes' properties which should provide minor improvements to memory used by Realm Objects (Issue [#2647](https://github.com/realm/realm-dotnet/issues/2994))
* Added two extension methods on `IDictionary` to get an `IQueryable` collection wrapping the dictionary's values:
  * `dictionary.AsRealmQueryable()` allows you to get a `IQueryable<T>` from `IDictionary<string, T>` that can be then treated as a regular queryable collection and filtered/ordered with LINQ or `Filter(string)`.
  * `dictionary.Filter(query, arguments)` will filter the list and return a filtered collection of dictionary's values. It is roughly equivalent to `dictionary.AsRealmQueryable().Filter(query, arguments)`.

  The resulting queryable collection will behave identically to the results obtained by calling `realm.All<T>()`, i.e. it will emit notifications when it changes and automatically update itself. (Issue [#2647](https://github.com/realm/realm-dotnet/issues/2647))
* Improve performance of client reset with automatic recovery and converting top-level tables into embedded tables. (Core upgrade)
* Flexible sync will now wait for the server to have sent all pending history after a bootstrap before marking a subscription as Complete. (Core upgrade)
* Slightly improve performance of `Realm.RemoveAll()` which removes all objects from an open Realm database. (Issue [#2233](https://github.com/realm/realm-dotnet/issues/2194))
* Improve error messages when not setting a BaseFilePath for realm or app configuration. (Issue [2863](https://github.com/realm/realm-dotnet/issues/2863))
* Added diagnostic error for nested classes used with the source generator syntax, as they are not yet supported. (Issue [#3130](https://github.com/realm/realm-dotnet/issues/3130))
* Added `IList` implementation to all Realm collections to allow for UWP ListView databinding. (Issue [#1759](https://github.com/realm/realm-dotnet/issues/1759))

### Fixed
* Fixed issue where Realm parameters' initialization would get run twice, resulting in unexpected behavior.
* Prevented `IEmbeddedObject`s and `IAsymmetricObject`s from being used as `RealmValue`s when added to a realm, and displaying more meaningful error messages.
* Fix a use-after-free if the last external reference to an encrypted Realm was closed between when a client reset error was received and when the download of the new Realm began. (Core upgrade)
* Fixed an assertion failure during client reset with recovery when recovering a list operation on an embedded object that has a link column in the path prefix to the list from the top level object. (Core upgrade)
* Opening an unencrypted file with an encryption key would sometimes report a misleading error message that indicated that the problem was something other than a decryption failure. (Core upgrade)
* Fix a rare deadlock which could occur when closing a synchronized Realm immediately after committing a write transaction when the sync worker thread has also just finished processing a changeset from the server. (Core upgrade)
* Fix a race condition which could result in "operation cancelled" errors being delivered to async open callbacks rather than the actual sync error which caused things to fail. (Core upgrade)
* Bootstraps will not be applied in a single write transaction - they will be applied 1MB of changesets at a time, or as configured by the SDK. (Core upgrade)
* Fix database corruption and encryption issues on apple platforms. (Core upgrade)
* Added fully qualified names for source generated files, to avoid naming collisions. (Issue [#3099](https://github.com/realm/realm-dotnet/issues/3099)
* Fixed an issue that would cause an exception when using unmanaged objects in bindings (Issue [#3094](https://github.com/realm/realm-dotnet/issues/3094))
* Fixed an issue where fetching a user's profile while the user logs out would result in an assertion failure. (Core upgrade)
* Removed the ".tmp_compaction_space" file being left over after compacting a Realm on Windows. (Core upgrade)
* Fixed a crash that would occur if you close a synchronized Realm while waiting for `SubscriptionSet.WaitForSynchronizationAsync`. (Issue [#2952](https://github.com/realm/realm-dotnet/issues/2952))
* Avoid calling the setter on UI-bound properties in case the new value of the property is the same as the current one. This avoids some issue with MAUI, that seems to be calling the setter of bound properties unnecessarily when CollectionView/ListView are shown on screen. This is problematic if the object does not belong to the current user's permissions, as it will cause a compensanting write. In some limited cases this could cause an error loop (verified on iOS) when recycling of cells is involved. (Issue [#3128](https://github.com/realm/realm-dotnet/issues/3128))
* Fixes an issue with where the source generator will not add the namespace for types used in properties' initializers. (Issue [#3135](https://github.com/realm/realm-dotnet/issues/3135))
* Fixed an issue that would prevent Realm from working correctly in Unity applications that have [Domain Reloading](https://docs.unity3d.com/Manual/DomainReloading.html) turned off. (Issue [#2898](https://github.com/realm/realm-dotnet/issues/2898))
<<<<<<< HEAD
* Added `[Obsolete]` notice for a few `ErrorCode` enum members that are no longer in use. (Issue [#3155](https://github.com/realm/realm-dotnet/issues/3155)
=======
* Fixed a bug when using `string.Contains` in .NET 2.1 or later where the search string is not a literal. (Issue [#3134](https://github.com/realm/realm-dotnet/issues/3134))
>>>>>>> a656d96d

### Compatibility
* Realm Studio: 12.0.0 or later.

### Internal
* Using Core 12.13.0.
* Replaced `Realm.RefreshAsync` with a native implementation. (PR [#2995](https://github.com/realm/realm-dotnet/pull/2995))

## 10.18.0 (2022-11-02)

### Enhancements
* Introduced `Realm.SourceGenerator`, a [Source Generator](https://learn.microsoft.com/en-us/dotnet/csharp/roslyn-sdk/source-generators-overview) that can generate Realm model classes. This is part of our ongoing effort to modernize the Realm library, and will allow to introduce certain language level features easier in the future.
In order to use the source generation the model classes need to be declared implementing one of the base interfaces (`IRealmObject`, `IEmbeddedObject` or `IAsymmetricObject`) and be declared partial. For example:
  ```cs
  public partial class Person: IRealmObject
  {
      public int Age { get; set; }

      public string Name { get; set; }

      public PhoneNumber Phone { get; set; }
  }

  public partial class PhoneNumber: IEmbeddedObject
  {
      public string Number { get; set; }

      public string Prefix { get; set; }
  }
  ```
  The source generator will then take care of adding the full implementation for the interfaces.

  Most of the time converting the "classic" Realm model classes (classes derived from `RealmObject`, `EmbeddedObject` or `AsymmetricObject`) to use the new source generation means just defining the class as partial and switching out the base class for the corresponding interface implementation.
  The classic Realm model definition will still be supported, but will be phased out in the future.

  Please note that the source generator is still in beta, so let us know if you experience any issue while using them.
  Some additional notes:
  * `OnManaged` and `OnPropertyChanged` are now partial methods.
  * Inheritance is not supported, so the Realm models cannot derive from any other class.
  * Nested classes are not supported.

### Fixed
* Fixed a NullReferenceException being thrown when subscribing to `PropertyChanged` notifications on a `Session` instance that is then garbage collected prior to unsubscribing. (PR [#3061](https://github.com/realm/realm-dotnet/pull/3061))
* Removed bitcode support from the iOS binary as it's no longer accepted for App Store submissions. (Issue [#3059](https://github.com/realm/realm-dotnet/issues/3059))
* Fixed returning the parent when accessing it on an `IEmbeddedObject`. (Issue [#2742](https://github.com/realm/realm-dotnet/issues/2742))
* Slightly increased performance and reduced allocations when creating an enumerator for frozen collections (Issue [#2815](https://github.com/realm/realm-dotnet/issues/2815)).

### Compatibility
* Realm Studio: 11.0.0 or later.

### Internal
* Using Core 12.9.0.
* Added workflow to automatically assign users to issues and PRs. (PR [#3069](https://github.com/realm/realm-dotnet/pull/3069))
* Added workflow to validate changelog has been updated. (PR [#3069](https://github.com/realm/realm-dotnet/pull/3069))

## 10.17.0 (2022-10-06)

### Enhancements
* Prioritize integration of local changes over remote changes - shorten the time users may have to wait when committing local changes. Stop storing downloaded changesets in history. (Core upgrade)
* Greatly improve the performance of sorting or distincting a Dictionary's keys or values. The most expensive operation is now performed O(log N) rather than O(N log N) times, and large Dictionaries can see upwards of 99% reduction in time to sort. (Core upgrade)
* Seamlessly handle migrating an App Services application deployment model. (Core upgrade)

### Fixed
* Fix a use-after-free when a sync session is closed and the app is destroyed at the same time. (Core upgrade)
* Fixed a `NullReferenceException` occurring in `RealmObjectBase`'s finalizer whenever an exception is thrown before the object gets initialized. (Issue [#3045](https://github.com/realm/realm-dotnet/issues/3045))

### Compatibility
* Realm Studio: 12.0.0 or later.

### Internal
* Using Core 12.9.0

## 10.16.0 (2022-10-03)

### Enhancements
* Introduced `AsymmetricObject` intended for write-heavy workloads, where high performance is generally important. This new object:
  1. syncs data unidirectionaly, from the clients to the server
  1. can't be queried, deleted, or modified once added to the Realm
  1. is only usable with flexible sync
  1. can't be the receiveing end of any type of relationship
  1. can contain `EmbeddedObject`s but cannot link to `RealmObject` or `AsymmetricObject`.

  In the same write transaction, it is legal to add `AsymmetricObject`s and `RealmObject`s
  ```cs
  class Measurement : AsymmetricObject
  {
      [PrimaryKey, MapTo("_id")]
      public Guid Id { get; private set; } = Guid.NewGuid();

      public double Value { get; set; }

      public DataTimeOffset Timestamp { get; private set; } = DateTimeOffset.UtcNow;
  }

  class Person : RealmObject
  {
      //............
  }

  //.....

  var measurement = new Measurement
  {
    Value = 9.876
  };

  realm.Write(() =>
  {
      realm.Add(measurement);

      realm.Add(new Person());
  });

  _ = asymmetricObject.Value;   // runtime error
  _ = realm.All<Measurement>(); // compile time error
  ```
* Added two client reset handlers, `RecoverUnsyncedChangesHandler` and `RecoverOrDiscardUnsyncedChangesHandler`, that try to automatically merge the unsynced local changes with the remote ones in the event of a client reset. Specifically with `RecoverOrDiscardUnsyncedChangesHandler`, you can fallback to the discard local strategy in case the automatic merge can't be performed as per your server's rules. These new two stragegies simplify even more the handling of client reset events when compared to `DiscardUnsyncedChangesHandler`.`RecoverOrDiscardUnsyncedChangesHandler` is going to be the default from now on. An example is as follows
* Added two client reset handlers, `RecoverUnsyncedChangesHandler` and `RecoverOrDiscardUnsyncedChangesHandler`, that try to automatically merge the unsynced local changes with the remote ones in the event of a client reset. Specifically with `RecoverOrDiscardUnsyncedChangesHandler`, you can fallback to the discard unsynced strategy in case the automatic merge can't be performed as per your server's rules. These new two stragegies simplify even more the handling of client reset events when compared to `DiscardUnsyncedChangesHandler`.`RecoverOrDiscardUnsyncedChangesHandler` is going to be the default from now on. More info on the aforementioned strategies can be found in our [docs page](https://www.mongodb.com/docs/realm/sdk/dotnet/advanced-guides/client-reset/). An example usage of one of the new handler is as follows:
  ```cs
  var conf = new PartitionSyncConfiguration(partition, user)
  {
    ClientResetHandler = new RecoverOrDiscardUnsyncedChangesHandler
    {
      // As always, the following callbacks are optional

      OnBeforeReset = (beforeFrozen) =>
      {
        // executed right before a client reset is about to happen
      },
      OnAfterRecovery = (beforeFrozen, after) =>
      {
        // executed right after an automatic recovery from a client reset has completed
      },
      OnAfterDiscard = (beforeFrozen, after) =>
      {
        // executed after an automatic recovery from a client reset has failed but the DiscardUnsyncedChanges fallback has completed
      },
      ManualResetFallback = (session, err) =>
      {
        // handle the reset manually
      }
    }
  };
  ```
  (PR [#2745](https://github.com/realm/realm-dotnet/issues/2745))
* Introducing string query support for constant list expressions such as `realm.All<Car>().Filter("Color IN {'blue', 'orange'}")`. This also includes general query support for list vs list matching such as `realm.All<Car>().Filter("NONE Features IN {'ABS', 'Seat Heating'}")`. (Core upgrade)
* Improve performance when a new Realm file connects to the server for the first time, especially when significant amounts of data has been written while offline. (Core upgrade)
* Shift more of the work done on the sync worker thread out of the write transaction used to apply server changes, reducing how long it blocks other threads from writing. (Core upgrade)
* Improve the performance of the sync changeset parser, which speeds up applying changesets from the server. (Core upgrade)

### Fixed
* Added a more meaningful error message whenever a project doesn't have `[TargetFramework]` defined. (Issue [#2843](https://github.com/realm/realm-dotnet/issues/2843))
* Opening a read-only Realm for the first time with a `SyncConfiguration` did not set the schema version, which could lead to `m_schema_version != ObjectStore::NotVersioned` assertion failures. (Core upgrade)
* Upload completion callbacks (i.e. `Session.WaitForUploadAsync`) may have called before the download message that completed them was fully integrated. (Core upgrade)
* Fixed an exception "fcntl() with F_BARRIERFSYNC failed: Inappropriate ioctl for device" when running with MacOS on an exFAT drive. (Core upgrade)
* Syncing of a Decimal128 with big significand could result in a crash. (Core upgrade)
* `Realm.Refresh()` did not actually advance to the latest version in some cases. If there was a version newer than the current version which did not require blocking it would advance to that instead, contrary to the documented behavior. (Core upgrade)
* Several issues around notifications were fixed. (Core upgrade)
  * Fix a data race on RealmCoordinator::m_sync_session which could occur if multiple threads performed the initial open of a Realm at once.
  * If a SyncSession outlived the parent Realm and then was adopted by a new Realm for the same file, other processes would not get notified for sync writes on that file.
  * Fix one cause of QoS inversion warnings when performing writes on the main thread on Apple platforms. Waiting for async notifications to be ready is now done in a QoS-aware ways.
* If you set a subscription on a link in flexible sync, the server would not know how to handle it ([#5409](https://github.com/realm/realm-core/issues/5409), since v11.6.1)
* If a case insensitive query searched for a string including an 4-byte UTF8 character, the program would crash. (Core upgrade)
* Added validation to prevent adding a removed object using Realm.Add. (Issue [#3020](https://github.com/realm/realm-dotnet/issues/3020))

### Compatibility
* Realm Studio: 12.0.0 or later.

### Internal
* Using Core 12.7.0.

## 10.15.1 (2022-08-08)

### Fixed
* Fixed an issue introduced in 10.15.0 that would prevent non-anonoymous user authentication against Atlas App Services. (Issue [#2987](https://github.com/realm/realm-dotnet/issues/2987))
* Added override to `User.ToString()` that outputs the user id and provider. (PR [#2988](https://github.com/realm/realm-dotnet/pull/2988))
* Added == and != operator overloads to `User` that matches the behavior of `User.Equals`. (PR [#2988](https://github.com/realm/realm-dotnet/pull/2988))

### Compatibility
* Realm Studio: 12.0.0 or later.

### Internal
* Using Core 12.4.0.

## 10.15.0 (2022-08-05)

### Enhancements
* Preview support for .NET 6 with Mac Catalyst and MAUI. (PR [#2959](https://github.com/realm/realm-dotnet/pull/2959))
* Reduce use of memory mappings and virtual address space (Core upgrade)

### Fixed
* Fix a data race when opening a flexible sync Realm (Core upgrade).
* Fixed a missing backlink removal when setting a `RealmValue` from a `RealmObject` to null or any other non-RealmObject value. Users may have seen exception of "key not found" or assertion failures such as `mixed.hpp:165: [realm-core-12.1.0] Assertion failed: m_type` when removing the destination object. (Core upgrade)
* Fixed an issue on Windows that would cause high CPU usage by the sync client when there are no active sync sessions. (Core upgrade)
* Improved performance of sync clients during integration of changesets with many small strings (totalling > 1024 bytes per changeset) on iOS 14, and devices which have restrictive or fragmented memory. (Core upgrade)
* Fix exception when decoding interned strings in realm-apply-to-state tool. (Core upgrade)
* Fix a data race when committing a transaction while multiple threads are waiting for the write lock on platforms using emulated interprocess condition variables (most platforms other than non-Android Linux). (Core upgrade)
* Fix some cases of running out of virtual address space (seen/reported as mmap failures) (Core upgrade)
* Decimal128 values with more than 110 significant bits were not synchronized correctly with the server (Core upgrade)

### Compatibility
* Realm Studio: 12.0.0 or later.

### Internal
* Using Core 12.4.0.

## 10.14.0 (2022-06-02)

### Enhancements
* Added a more efficient replacement for `Realm.WriteAsync`. The previous API would start a background thread, open the Realm there and run a synchronous write transaction on the background thread. The new API will asynchronously acquire the write lock (begin transaction) and asynchronously commit the transaction, but the actual write block will execute on the original thread. This means that objects/queries captured before the block can be used inside the block without relying on threadsafe references. Importantly, you can mix and match async and sync calls. And when calling any `Realm.WriteAsync` on a background thread the call is just run synchronously, so you should use `Realm.Write` for readability sake. The new API is made of `Realm.WriteAsync<T>(Func<T> function, CancellationToken cancellationToken)`, `Realm.WriteAsync(Action action, CancellationToken cancellationToken)`, `Realm.BeginWriteAsync(CancellationToken cancellationToken)` and `Transaction.CommitAsync(CancellationToken cancellationToken)`. While the `Transaction.Rollback()` doesn't need an async counterpart. The deprecated API calls are `Realm.WriteAsync(Action<Realm> action)`, `Real.WriteAsync<T>(Func<Realm, IQueryable<T>> function)`, `Realm.WriteAsync<T>(Func<Realm, IList<T>> function)` and `Realm.WriteAsync<T>(Func<Realm, T> function)`. Here is an example of usage:
  ```csharp
  using Realms;

  var person = await _realm.WriteAsync(() =>
  {
    return _realm.Add(
      new Person
      {
        FirstName = "Marco"
      });
  });

  // you can use/modify person now
  // without the need of using ThreadSafeReference
  ```
  (PR [#2899](https://github.com/realm/realm-dotnet/pull/2899))
* Added the method `App.DeleteUserFromServerAsync` to delete a user from the server. It will also invalidate the user locally as well as remove all their local data. It will not remove any data the user has uploaded from the server. (Issue [#2675](https://github.com/realm/realm-dotnet/issues/2675))
* Added boolean property `ChangeSet.IsCleared` that is true when the collection gets cleared. Also Realm collections now raise `CollectionChanged` event with action `Reset` instead of `Remove` when the collections is cleared. Please note that this will work only with collection properties, such as `IList` and `ISet`. (Issue [#2856](https://github.com/realm/realm-dotnet/issues/2856))
* Added `PopulateInitialSubscriptions` to `FlexibleSyncConfiguration` - this is a callback that will be invoked the first time a Realm is opened. It allows you to create the initial subscriptions that will be added to the Realm before it is opened. (Issue [#2913](https://github.com/realm/realm-dotnet/issues/2913))
* Bump the SharedInfo version to 12. This requires update of any app accessing the file in a multiprocess scenario, including Realm Studio.
* The sync client will gracefully handle compensating write error messages from the server and pass detailed info to the SDK's sync error handler about which objects caused the compensating write to occur. ([#5528](https://github.com/realm/realm-core/pull/5528))

### Fixed
* Adding an object to a Set, deleting the parent object, and then deleting the previously mentioned object causes crash ([#5387](https://github.com/realm/realm-core/issues/5387))
* Flexible sync would not correctly resume syncing if a bootstrap was interrupted ([#5466](https://github.com/realm/realm-core/pull/5466))
* Flexible sync will now ensure that a bootstrap from the server will only be applied if the entire bootstrap is received - ensuring there are no orphaned objects as a result of changing the read snapshot on the server ([#5331](https://github.com/realm/realm-core/pull/5331))
* Partially fix a performance regression in write performance on Apple platforms. Committing an empty write transaction is ~10x faster than 10.13.0, but still slower than pre-10.7.1 due to using more crash-safe file synchronization (since v10.7.1). (Swift issue [#7740](https://github.com/realm/realm-swift/issues/7740)).

### Compatibility
* Realm Studio: 12.0.0 or later.

### Internal
* Using Core 12.1.0.

## 10.13.0 (2022-05-18)

### Enhancements
* Added the functionality to convert Sync Realms into Local Realms and Local Realms into Sync Realms. (Issue [#2746](https://github.com/realm/realm-dotnet/issues/2746))
* Added support for a new client reset strategy, called [Discard Unsynced Changes](https://docs.mongodb.com/realm/sync/error-handling/client-resets/#discard-unsynced-changes). This new stragegy greatly simplifies the handling of a client reset event on a synchronized Realm.
This addition makes `Session.Error` **deprecated**. In order to temporarily continue using the current `Session.Error` the following must be done:
  ```csharp
    var conf = new PartitionSyncConfiguration(partition, user)
    {
      ClientResetHandler = new ManualRecoveryHandler();
    };
  ```
  In order to take advantage of the new **Discard Unsynced Changes** feature, the following should be done (all callbacks are optional):
  ```csharp
    var conf = new PartitionSyncConfiguration(partition, user)
    {
      ClientResetHandler = new DiscardLocalResetHandler
      {
        OnBeforeReset = (beforeFrozen) =>
        {
          // executed right before a client reset is about to happen
        },
        OnAfterReset = (beforeFrozen, after) =>
        {
          // executed right after a client reset is has completed
        },
        ManualResetFallback = (session, err) =>
        {
          // handle the reset manually
        }
      }
    };
  ```
  If, instead, you want to continue using the manual solution even after the end of the deprecation period, the following should be done
  ```csharp
    var conf = new PartitionSyncConfiguration(partition, user)
    {
      ClientResetHandler = new ManualRecoveryHandler((sender, e) =>
      {
          // user's code for manual recovery
      });
  ```

### Fixed
* Fixed a `System.DllNotFoundException` being thrown by Realm APIs at startup on Xamarin.iOS (Issue [#2926](https://github.com/realm/realm-dotnet/issues/2926), since 10.12.0)

### Compatibility
* Realm Studio: 11.0.0 or later.

### Internal
* Using Core 11.14.0.

## 10.12.0 (2022-05-05)

### Enhancements
* Preview support for .NET 6 with iOS, Android, and MAUI.
  We've added tentative support for the new .NET 6 Mobile workloads (except MacCatalyst, which will be enabled later). The .NET tooling itself is still in preview so we don't have good test coverage of the new platforms just yet. Please report any issues you find at https://github.com/realm/realm-dotnet/issues/new/choose.

### Compatibility
* Realm Studio: 11.0.0 or later.

### Internal
* Using Core 11.14.0.

## 10.11.2 (2022-04-12)

### Fixed
* Fixed corruption bugs when encryption is used. (Core Issue [#5360](https://github.com/realm/realm-core/issues/5360))

### Compatibility
* Realm Studio: 11.0.0 or later.

### Internal
* Using Core 11.14.0.

## 10.11.1 (2022-03-31)

### Fixed
* Fixed an issue that would cause the managed HttpClientHandler to be used in Xamarin applications, even if the project is configured to use the native one. (Issue [#2892](https://github.com/realm/realm-dotnet/issues/2892))

### Compatibility
* Realm Studio: 11.0.0 or later.

### Internal
* Using Core 11.12.0.

## 10.11.0 (2022-03-28)

### Enhancements
* Added property `Session.ConnectionState` to get a `Session`'s `SessionConnectionState`. Additionally, `Session` now implements `INotifyPropertyChanged` so that you can listen for changes on `Session.ConnectionState`. (Issue [#2801](https://github.com/realm/realm-dotnet/issues/2801))
* Realm now supports running on Windows ARM64 for .NET Framework, .NET Core, and UWP apps. (Issues [#2704](https://github.com/realm/realm-dotnet/issues/2704) and [#2817](https://github.com/realm/realm-dotnet/issues/2817))
* Added a property `AppConfiguration.HttpClientHandler` that allows you to override the default http client handler used by the Realm .NET SDK to make http calls. Note that this only affects the behavior of http calls, such as user login, function calls, and remote mongodb calls. The sync client uses a native websocket implementation and will not use the provided message handler. (Issue [#2865](https://github.com/realm/realm-dotnet/issues/2865))

### Fixed
* [Unity] Fixed an issue that caused the weaver to fail when invoked via the `Tools->Realm->Weave Assemblies` editor menu with the error `UnityEngine.UnityException: get_dataPath can only be called from the main thread`. (Issue [#2836](https://github.com/realm/realm-dotnet/issues/2836))
* Fixed an issue that caused `RealmInvalidObjectException` to be caused when enumerating an invalid Realm collection (e.g. a list belonging to a deleted object). (Issue [#2840](https://github.com/realm/realm-dotnet/issues/2840))
* Query parser would not accept "in" as a property name (Core Issue [#5312](https://github.com/realm/realm-core/issues/5312))
* Application would sometimes crash with exceptions like 'KeyNotFound' or assertion "has_refs()". Other issues indicating file corruption may also be fixed by this. The one mentioned here is the one that lead to solving the problem. (Core Issue [#5283](https://github.com/realm/realm-core/issues/5283))

### Compatibility
* Realm Studio: 11.0.0 or later.

### Internal
* Using Core 11.12.0.
* Enabled running Benchmarks on iOS devices by turning on the interpreter for some windows assemblies.

## 10.10.0 (2022-02-28)

### Guid representation issue

This release fixes a major bug in the way Guid values are stored in the database. It provides an automatic migration for local (non-synchronized) databases, but extra caution is needed when upgrading an app that uses Sync.

#### **Context**

A Guid is represented by 4 components - `int`, `short`, `short`, and a `byte[8]`. Microsoft's Guids diverge from the UUID spec in that they encode the first three components with the endianness of the system (little-endian for all modern CPUs), while UUIDs encode their components as big-endian. The end result is that the same bytes have a different string representations when interpreted as a `Guid` by the .NET SDK vs when interpreted as a `UUID` by the Realm Database - e.g. `f2952191-a847-41c3-8362-497f92cb7d24` vs `912195f2-47a8-c341-8362-497f92cb7d24` (note the swapping of bytes in the first three components). You can see the issue by opening a database created by the .NET SDK in Realm Studio and inspecting the values for Guid properties.

#### **Fix**

The fix we're providing is to adjust the behavior of the .NET SDK to read/write Guids to the database with big-endian representation. This means that the SDK and the database will consistently display the same values. This has some implications which are described in the Local- and Synchronized Realms sections.

#### **Local Realms**

For local Realms, we're executing a one-time migration the first time the Realm is opened with the new SDK. During this migration, we'll update all Guid fields to big-endian format. This means that their string representation will remain the same, but the value in the database will change to match it. This means that the upgrade process should be seamless, but if you decide to downgrade to an older version of the SDK, you'll see the byte order get flipped. The migration will not execute multiple times, even if you downgrade.

#### **Synchronized Realms**

There's no client migration provided for synchronized Realms. This is because the distributed nature of the system would mean that there will inevitably be a period of inconsistent state. Instead, the values of the `Guid` properties are read as they're already stored in the database, meaning the string representation will be flipped compared to previous versions of the SDK but it will now match the representation in Atlas/Compass/Realm Studio. There are three general groups your app will fall under:
* If you don't care about the string values of Guid properties on the client, then you don't need to do anything. The values will still be unique and valid Guids.
* If you do use the string guid values from the client app - e.g. to correlate user ids with a CMS, but have complete control over your client devices - e.g. because this an internal company app, then it's advised that you execute a one-time migration of the data in Atlas and force all users to upgrade to the latest version of the app.
* If you can't force all users to update at the same time, you can do a live migration by adding an extra property for each Guid property that you have and write a trigger function that will migrate the data between the two. The old version of the app will write to the original property, while the new version will write to the new property and the trigger will convert between the two.

If you are using sync and need to update to the latest version of the SDK but are not ready to migrate your data yet, see the `Opting out` section.

#### **Opting out**

If for some reason, you want to opt out of the fixed behavior, you can temporarily opt out of it by setting the `Realm.UseLegacyGuidRepresentation` property to `true`. This is not recommended but can be used when you need more time to test out the migration while still getting bugfixes and other improvements. Setting it to `true` does two things:
1. It brings back the pre-10.10.0 behavior of reading/writing Guid values with little-endian representation.
1. It disables the migration code for local Realms. Note that it will not revert the migration if you already opened the Realm file when `UseLegacyGuidRepresentation` was set to `false`.

### Enhancements
* Lifted a limitation that would prevent you from changing the primary key of objects during a migration. It is now possible to do it with both the dynamic and the strongly-typed API:
  ```csharp
  var config = new RealmConfiguration
  {
    SchemaVersion = 5,
    MigrationCallback = (migration, oldVersion) =>
    {
      // Increment the primary key value of all Foos
      foreach (var obj in migration.NewRealm.All<Foo>())
      {
        obj.Id = obj.Id + 1000;
      }
    }
  }
  ```
* [Unity] The Realm menu item in the Unity Editor was moved to `Tools/Realm` to reduce clutter and align with other 3rd party editor plugins. (Issue [#2807](https://github.com/realm/realm-dotnet/issues/2807))

### Fixed
* Fixed an issue with xUnit tests that would cause `System.Runtime.InteropServices.SEHException` to be thrown whenever Realm was accessed in a non-async test. (Issue [#1865](https://github.com/realm/realm-dotnet/issues/1865))
* Fixed a bug that would lead to unnecessary metadata allocation when freezing a realm. (Issue [#2789](https://github.com/realm/realm-dotnet/issues/2789))
* Fixed an issue that would cause Realm-managed objects (e.g. `RealmObject`, list, results, and so on) allocated during a migration block to keep the Realm open until they are garbage collected. This had subtle implications, such as being unable to delete the Realm shortly after a migration or being unable to open the Realm with a different configuration. (PR [#2795](https://github.com/realm/realm-dotnet/pull/2795))
* Fixed an issue that prevented Unity3D's IL2CPP compiler to correctly process one of Realm's dependencies. (Issue [#2666](https://github.com/realm/realm-dotnet/issues/2666))
* Fixed the osx runtime path in the Realm NuGet package to also apply to Apple Silicon (universal) architectures (Issue [#2732](https://github.com/realm/realm-dotnet/issues/2732))

### Compatibility
* Realm Studio: 11.0.0 or later.

### Internal
* Using Core 11.10.0

## 10.9.0 (2022-01-21)

### Enhancements
* Added support for a new mode of synchronization with MongoDB Realm, called ["Flexible Sync"](https://docs.mongodb.com/realm/sync/data-access-patterns/flexible-sync/). When using Flexible Sync, the client decides which queries it's interested in and asks the server for all objects matching these queries. The matching objects will be stored in a local Realm, just like before and can be queried and accessed while offline. This feature is in beta, so feedback - both positive and negative - is greatly appreciated and, as usual, we don't recommend using it for production workloads yet.
  * Added a new configuration type, called `FlexibleSyncConfiguration`. Use this type to get a `Realm` instance that uses the new synchronization mode with the server.
  * Deprecated the `SyncConfiguration` class in favor of `PartitionSyncConfiguration`. The two classes are equivalent and the new type is introduced to better contrast with `FlexibleSyncConfiguration`. The two types are equivalent and allow you to open a `Realm` instance that is using the old "Partition Sync" mode.
  * Added a new type, called `SubscriptionSet`. It is a collection, holding the various active query subscriptions that have been created for this Realm. This collection can be accessed via the `Realm.Subscriptions` property. It will be `null` for local and partition sync Realms and non-null for flexible sync Realms.

  A minimal example would look like this:
  ```csharp
  var config = new FlexibleSyncConfiguration(user);
  var realm = Realm.GetInstance(config);

  // Add a new subscription
  realm.Subscriptions.Update(() =>
  {
    var year2022 = new DateTimeOffset(2022, 1, 1);
    var saleOrders = realm.All<SaleOrder>().Where(o => o.Created > year2022);
    realm.Subscriptions.Add(saleOrders);
  });

  // Wait for the server to acknowledge the subscription and return all objects
  // matching the query
  await realm.Subscriptions.WaitForSynchronizationAsync();

  // Now we have all orders that existed on the server at the time of
  // subscribing. From now on, the server will send us updates as new
  // orders get created.
  var orderCount = realm.All<SaleOrder>().Count();
  ```
  * Multiple subscriptions can be created for queries on the same class, in which case they'll be combined with a logical `OR`. For example, if you create a subscription for all orders created in 2022 and another for all orders created by the current user, your local Realm will contain the union of the two result sets.
  * Subscriptions can be named (which makes it easier to unsubscribe) or unnamed. Adding multiple unnamed subscriptions with the same query is a no-op.
  * Modifying the set of active subscriptions is an expensive operation server-side, even if the resulting diff is not large. This is why we recommend batching subscription updates as much as possible to avoid overloading the server instance. A good practice is to declare the user subscriptions upfront - usually the first time the Realm is opened, and only update them when absolutely necessary.
  * Find more information about the API and current limitations in the [docs](https://docs.mongodb.com/realm/sdk/dotnet/fundamentals/realm-sync/).

### Compatibility
* Realm Studio: 11.0.0 or later.

### Internal
* Using Core 11.8.0.
* Release tests are executed against realm-qa instead of realm-dev. (PR [#2771](https://github.com/realm/realm-dotnet/pull/2771))

## 10.8.0 (2022-01-17)

### Enhancements
* Added the `RealmConfigurationBase.FallbackPipePath` property. In the majority of cases this property can be left null, but it should be used when a realm is opened on a filesystem where named pipes cannot be created, such as external storage on Android that uses FAT32. In this case the path needs to point to a location on another filesystem where named pipes can be created. (PR [#2766](https://github.com/realm/realm-dotnet/pull/2766))
* Added support arithmetric operations (+, -, *, /) in the string-based query syntax (`realm.All<Foo>().Filter("some-query")`). Operands can be properties and/or constants of numeric types (integer, float, double or Decimal128). You can now write a query like `"(age + 5) * 2 > child.age"`. (Core upgrade)

### Fixed
* Fixed a race condition that could result in `Sharing violation on path ...` error when opening a Unity project on macOS. (Issue [#2720](https://github.com/realm/realm-dotnet/issues/2720), fix by [@tomkrikorian](https://github.com/tomkrikorian))
* Fixed an error being thrown when `Realm.GetInstance` is called multiple times on a readonly Realm. (Issue [#2731](https://github.com/realm/realm-dotnet/pull/2731))
* Fixed a bug that would result in the `LIMIT` clause being ignored when `Count()` is invoked on a `IQueryable` - e.g. expressions like `realm.All<Foo>().Filter("Bar > 5 LIMIT(1)).Count()` would ignore the limit in the string-based predicate and return the count of all matches. (Issue [#2755](https://github.com/realm/realm-dotnet/issues/2755))
* Fixed the logic in `RealmResultsVisitor.TraverseSort` to allow sorting on interface properties. (Issue [#1373](https://github.com/realm/realm-dotnet/issues/1373), contribution by @daawaan)

### Compatibility
* Realm Studio: 11.0.0 or later.

### Internal
* Using Core 11.8.0.
* Updated naming of prerelease packages to use lowercase "pr" - e.g. `10.7.1-pr-2695.1703` instead of `10.7.1-PR-2695.1703`. (PR [#2765](https://github.com/realm/realm-dotnet/pull/2765))
* Migrated from using the cli to import/export applications to configuring them via the admin API. (PR [#2768](https://github.com/realm/realm-dotnet/pull/2768))

## 10.7.1 (2021-11-19)

### Fixed
* A sync user's Realm was not deleted when the user was removed if the Realm path was too long such that it triggered the fallback hashed name (this is OS dependant but is 300 characters on linux). (Core upgrade)
* Don't keep trying to refresh the access token if the client's clock is more than 30 minutes ahead. (Core upgrade)
* Don't sleep the sync thread artificially if an auth request fails. This could be observed as a UI hang on applications when sync tries to connect after being offline for more than 30 minutes. (Core upgrade)

### Compatibility
* Realm Studio: 11.0.0 or later.

### Internal
* Using Core 11.6.1.

## 10.7.0 (2021-11-09)

### Enhancements
* Added the `Realm.SyncSession` property which will return the sync session for this Realm if the Realm is a synchronized one or `null` for local Realms. This is replacing the `GetSession(this Realm)` extension method which is now deprecated. (PR [#2711](https://github.com/realm/realm-dotnet/pull/2711))

### Fixed
* Fixed a bug that would result in a `RealmException` being thrown when opening a readonly Realm with schema that is a superset of the schema on disk. Now the code will just work and treat any classes not present in the on-disk schema to be treated as empty collections - e.g. `realm.All<ThisIsNotInOnDiskSchema>().Count == 0`. (Issue [#2619](https://github.com/realm/realm-dotnet/issues/2619))
* Fixed a bug that would create a "Documents" folder in the binary app folder when the ransomware protection in Windows is turned on. (Issue [#2685](https://github.com/realm/realm-dotnet/pull/2685))
* Fixed an issue that would cause incorrect property implementation to be generated if `PropertyChanged.Fody` runs after the Realm weaver. (Issue [#1873](https://github.com/realm/realm-dotnet/issues/1873))
* [Unity] Preserved additional constructors necessary to serialize and deserialize Custom User Data. (PR [#2519](https://github.com/realm/realm-dotnet/pull/2519))
* Fixed an issue that would result in `InvalidOperationException` when concurrently creating a `RealmConfiguration` with an explicitly set `Schema` property. (Issue [#2701](https://github.com/realm/realm-dotnet/issues/2701))
* [Unity] Fixed an issue that would result in `NullReferenceException` when building for iOS when the Realm package hasn't been installed via the Unity Package Manager. (Issue [#2698](https://github.com/realm/realm-dotnet/issues/2698))
* Fixed a bug that could cause properties of frozen objects to return incorrect value/throw an exception if the provided Realm schema didn't match the schema on disk. (Issue [#2670](https://github.com/realm/realm-dotnet/issues/2670))
* Fixed a rare assertion failure or deadlock when a sync session is racing to close at the same time that external reference to the Realm is being released. (Core upgrade)
* Fixed an assertion failure when opening a sync Realm with a user who had been removed. Instead an exception will be thrown. (Core upgrade)
* Fixed a rare segfault which could trigger if a user was being logged out while the access token refresh response comes in. (Core upgrade)
* Fixed a bug where progress notifiers continue to be called after the download of a synced realm is complete. (Core upgrade)
* Allow for EPERM to be returned from fallocate(). This improves support for running on Linux environments with interesting filesystems, like AWS Lambda. Thanks to [@ztane](https://github.com/ztane) for reporting and suggesting a fix. (Core upgrade)
* Fixed a user being left in the logged in state when the user's refresh token expires. (Core upgrade)
* SyncManager had some inconsistent locking which could result in data races and/or deadlocks, mostly in ways that would never be hit outside of tests doing very strange things. (Core upgrade)

### Compatibility
* Realm Studio: 11.0.0 or later.

### Internal
* Using Core 11.6.0.
* iOS wrappers are now built with the "new build system" introduced by Xcode 10 and used as default by Xcode 12. More info can be found in cmake's [docs](https://cmake.org/cmake/help/git-stage/variable/CMAKE_XCODE_BUILD_SYSTEM.html#variable:CMAKE_XCODE_BUILD_SYSTEM).
* We now refresh the resulting Realm instance when opening a synchronized Realm with `GetInstanceAsync`. (Issue [#2256](https://github.com/realm/realm-dotnet/issues/2256))
* Added Sync tests for all platforms running on cloud-dev. (Issue [#2049](https://github.com/realm/realm-dotnet/issues/2049))
* Added Android tests running on the emulator. (Issue [#2680](https://github.com/realm/realm-dotnet/pull/2680))
* Started publishing prerelease packages to S3 using Sleet ([feed url](https://s3.amazonaws.com/realm.nugetpackages/index.json)). (Issue [#2708](https://github.com/realm/realm-dotnet/issues/2708))
* Enable LTO for all builds. (PR [#2714](https://github.com/realm/realm-dotnet/pull/2714))

## 10.6.0 (2021-09-30)

### Enhancements
* Added two extension methods on `ISet` to get an `IQueryable` collection wrapping the set:
  * `set.AsRealmQueryable()` allows you to get a `IQueryable<T>` from `ISet<T>` that can be then treated as a regular queryable collection and filtered/ordered with LINQ or `Filter(string)`.
  * `set.Filter(query, arguments)` will filter the set and return the filtered collection. It is roughly equivalent to `set.AsRealmQueryable().Filter(query, arguments)`.

  The resulting queryable collection will behave identically to the results obtained by calling `realm.All<T>()`, i.e. it will emit notifications when it changes and automatically update itself. (Issue [#2555](https://github.com/realm/realm-dotnet/issues/2555))
* Added two new methods on `Migration` (Issue [#2543](https://github.com/realm/realm-dotnet/issues/2543)):
  * `RemoveType(typeName)` allows to completely remove a type and its schema from a realm during a migration.
  * `RenameProperty(typeName, oldPropertyName, newPropertyName)` allows to rename a property during a migration.
* A Realm Schema can now be constructed at runtime as opposed to generated automatically from the model classes. The automatic generation continues to work and should cover the needs of the vast majority of Realm users. Manually constructing the schema may be required when the shape of the objects depends on some information only known at runtime or in very rare cases where it may provide performance benefits by representing a collection of known size as properties on the class. (Issue [#824](https://github.com/realm/realm-dotnet/issues/824))
  * `RealmConfiguration.ObjectClasses` has now been deprecated in favor of `RealmConfiguration.Schema`. `RealmSchema` has an implicit conversion operator from `Type[]` so code that previously looked like `ObjectClasses = new[] { typeof(Foo), typeof(Bar) }` can be trivially updated to `Schema = new[] { typeof(Foo), typeof(Bar) }`.
  * `Property` has been converted to a read-only struct by removing the setters from its properties. Those didn't do anything previously, so we don't expect anyone was using them.
  * Added several factory methods on `Property` to simplify declaration of Realm properties by being explicit about the range of valid options - e.g. `Property.FromType<int>("IntProperty")` or `Property.Object("MyPersonProp", "Person")`. The constructor of `Property` is now public to support advanced scenarios, but we recommend using the factory methods.
  * Made `ObjectSchema.Builder` public and streamlined its API. It allows you to construct a mutable representation of the schema of a single object and add/remove properties to it. You can either get an empty builder or you can see it with the information from an existing model class (i.e. inheriting from `RealmObject` or `EmbeddedObject`).
  * Made `RealmSchema.Builder` public and streamlined its API. It allows you to construct a mutable representation of the schema of an entire Realm and add/remove object schemas to it.
  * A simple example for how to use the new API would look like:
  ```csharp
  public class Person : RealmObject
  {
    public string Name { get; set; }
    public Address Address { get; set; }
  }

  // Declare schema from existing model classes
  var config = new RealmConfiguration
  {
    Schema = new[] { typeof(Person), typeof(Address) }
  };

  // Manually construct a schema - we don't need to call .Build() on the builders
  // because we have implicit conversion operators defined that will call it for us.
  // Explicitly calling .Build() is also perfectly fine, if a little more verbose.
  var config = new RealmConfiguration
  {
    Schema = new RealmSchema.Builder
    {
      new ObjectSchema.Builder("MyClass", isEmbedded: false)
      {
        Property.FromType<int>("Id", isPrimaryKey: true),
        Property.PrimitiveDictionary("Tags", RealmValueType.String)
      },
      new ObjectSchema.Builder("EmbeddedClass", isEmbedded: true)
      {
        Property.Primitive("DateProp", RealmValueType.Date, isNullable: true)
      }
    }
  };

  // Enhance an existing model with new properties that will be accessible via
  // the dynamic API.
  var personSchema = new ObjectSchema.Builder(typeof(Person))
  {
    Property.FromType<string>("NewStringProp")
  };

  var config = new RealmConfiguration
  {
    Schema = new RealmSchema.Builder
    {
      personSchema,
      new ObjectSchema.Builder(typeof(Address))
    }
  };

  // Regular Person properties can be accessed as usual while runtime defined ones
  // need to go through the dynamic API.
  var person = realm.All<Person>().First();
  var name = person.Name;
  var stringPropValue = person.DynamicApi.Get<string>("NewStringProp");
  ```
* Fixed an issue that would result in SIGABORT on macOS/Linux when opening a Realm in dynamic mode (i.e. read the schema from disk) and the schema contains an object with no properties. (Issue [#1978](https://github.com/realm/realm-dotnet/issues/1978))

### Compatibility
* Realm Studio: 11.0.0 or later.

### Internal
* Using Core 11.4.1.
* Moved perf tests to run on a self-hosted runner. (PR [#2638](https://github.com/realm/realm-dotnet/pull/2638))

## 10.5.1 (2021-09-22)

### Fixed
* Fixed a bug that would cause a `NullReferenceException` to be reported during compilation of a class containing a getter-only `RealmObject` property. (Issue [#2576](https://github.com/realm/realm-dotnet/issues/2576))
* Fixed an issue that would result in `Unable to load DLL 'realm-wrappers'` when deploying a WPF .NET Framework application with ClickOnce. This was due to the incorrect BuildAction type being applied to the native libraries that Realm depends on. (Issue [#1877](https://github.com/realm/realm-dotnet/issues/1877))
* \[Unity] Fixed an issue that would fail Unity builds with `Multiple precompiled assemblies with the same name Mono.Cecil.dll` if importing the Realm package into a project that already references `Mono.Cecil`. (Issue [#2630](https://github.com/realm/realm-dotnet/issues/2630))
* Fixed a bug that would sometimes result in assemblies not found at runtime in a very specific edge scenario. More details about such a scenario can be found in its [PR](https://github.com/realm/realm-dotnet/pull/2639)'s description. (Issue [#1568](https://github.com/realm/realm-dotnet/issues/1568))

### Compatibility
* Realm Studio: 11.0.0 or later.

### Internal
* Using Core 11.4.1.

## 10.5.0 (2021-09-09)

### Enhancements
* ThreadSafeReference no longer pins the source transaction version for anything other than a Results backed by a Query. (Core upgrade)
* A ThreadSafeReference to a Results backed by a collection can now be created inside a write transaction as long as the collection was not created in the current write transaction. (Core upgrade)
* Synchronized Realms are no longer opened twice, cutting the address space and file descriptors used in half. (Core upgrade)

### Fixed
* If an object with a null primary key was deleted by another sync client, the exception `KeyNotFound: No such object` could be triggered. (Core upgrade)
* Fixed a race condition that could result in an assertion `m_state == SyncUser::State::LoggedIn` if the app previously crashed during user logout. (Core upgrade)

### Compatibility
* Realm Studio: 11.0.0 or later.

### Internal
* Using Core 11.4.1.
* Added an action to post releases to Slack. (Issue [#2501](https://github.com/realm/realm-dotnet/issues/2501))
* Added MSBuild inline task to extract the changelog of the latest version. (Issue [#2558](https://github.com/realm/realm-dotnet/pull/2558))
* When a release succeeds, merge the original PR, tag the release, then update changelog. (PR [#2609](https://github.com/realm/realm-dotnet/pull/2609))

## 10.4.1 (2021-09-03)

### Fixed
* Fixed a regression that would prevent the SDK from working on older Linux versions. (Issue [#2602](https://github.com/realm/realm-dotnet/issues/2602))
* Fixed an issue that manifested in circumventing the check for changing a primary key when using the dynamic API - i.e. `myObj.DynamicApi.Set("Id", "some-new-value")` will now correctly throw a `NotSupportedException` if `"some-new-value"` is different from `myObj`'s primary key value. (PR [#2601](https://github.com/realm/realm-dotnet/pull/2601))

### Compatibility
* Realm Studio: 11.0.0 or later.

### Internal
* Using Core 11.3.1.
* Started uploading code coverage to coveralls. (Issue [#2586](https://github.com/realm/realm-dotnet/issues/2586))
* Removed the `[Serializable]` attribute from RealmObjectBase inheritors. (PR [#2600](https://github.com/realm/realm-dotnet/pull/2600))

## 10.4.0 (2021-08-31)

### Fixed
* Fixed an issue that would cause `Logger.Default` on Unity to always revert to `Debug.Log`, even when a custom logger was set. (Issue [#2481](https://github.com/realm/realm-dotnet/issues/2481))
* Fixed an issue where `Logger.Console` on Unity would still use `Console.WriteLine` instead of `Debug.Log`. (Issue [#2481](https://github.com/realm/realm-dotnet/issues/2481))
* Added serialization annotations to RealmObjectBase to prevent Newtonsoft.Json and similar serializers from attempting to serialize the base properties. (Issue [#2579](https://github.com/realm/realm-dotnet/issues/2579))
* Fixed an issue that would cause an `InvalidOperationException` when removing an element from an UI-bound collection in WPF. (Issue [#1903](https://github.com/realm/realm-dotnet/issues/1903))
* User profile now correctly persists between runs. (Core upgrade)
* Fixed a crash when delivering notifications over a nested hierarchy of lists of RealmValue that contain RealmObject inheritors. (Core upgrade)
* Fixed a crash when an object which is linked to by a RealmValue property is invalidated (sync only). (Core upgrade)
* Fixes prior_size history corruption when replacing an embedded object in a list. (Core upgrade)
* Fixed an assertion failure in the sync client when applying an AddColumn instruction for a RealmValue property when that property already exists locally. (Core upgrade)
* Fixed an `Invalid data type` assertion failure in the sync client when applying an `AddColumn` instruction for a `RealmValue` property when that property already exists locally. (Core upgrade)

### Enhancements
* Added two extension methods on `IList` to get an `IQueryable` collection wrapping the list:
  * `list.AsRealmQueryable()` allows you to get a `IQueryable<T>` from `IList<T>` that can be then treated as a regular queryable collection and filtered/ordered with LINQ or `Filter(string)`.
  * `list.Filter(query, arguments)` will filter the list and return the filtered collection. It is roughly equivalent to `list.AsRealmQueryable().Filter(query, arguments)`.

  The resulting queryable collection will behave identically to the results obtained by calling `realm.All<T>()`, i.e. it will emit notifications when it changes and automatically update itself. (Issue [#1499](https://github.com/realm/realm-dotnet/issues/1499))
* Added a cache for the Realm schema. This will speed up `Realm.GetInstance` invocations where `RealmConfiguration.ObjectClasses` is explicitly set. The speed gains will depend on the number and complexity of your model classes. A reference benchmark that tests a schema containing all valid Realm property types showed a 25% speed increase of Realm.GetInstance. (Issue [#2194](https://github.com/realm/realm-dotnet/issues/2194))
* Improve performance of creating collection notifiers for Realms with a complex schema. In the SDKs this means that the first run of a synchronous query, first call to subscribe for notifications will do significantly less work on the calling thread.
* Improve performance of calculating changesets for notifications, particularly for deeply nested object graphs and objects which have List or Set properties with small numbers of objects in the collection.
* Query parser now accepts `BETWEEN` operator. Can be used like `realm.All<Person>().Filter("Age BETWEEN {20, 60}")` which means "'Age' must be in the open interval ]20;60[". (Core upgrade)

### Compatibility
* Realm Studio: 11.0.0 or later.

### Internal
* Using Core 11.3.1.
* Removed the RealmStates dictionary that used to hold a threadlocal dictionary of all the states for the opened Realms. It was only used for detecting open Realms during deletion and that is now handled by the native `delete_realm_files` method. (PR [#2251](https://github.com/realm/realm-dotnet/pull/2251))
* Stopped sending analytics to mixpanel.
* Started uploading benchmark results to [MongoDB Charts](https://charts.mongodb.com/charts-realm-sdk-metrics-yxjvt/public/dashboards/6115babd-c7fe-47ee-836f-efffd92ffae3). (Issue [#2226](https://github.com/realm/realm-dotnet/issues/2226))
* Removed the dedicated benchmark workflows from GHA. (Issue [#2562](https://github.com/realm/realm-dotnet/issues/2562))
* Use the Win81 SDK when building the Windows wrappers on Github Actions. (Issue [#2530](https://github.com/realm/realm-dotnet/issues/2530))
* Added CodeQL workflow. (Issue [#2155](https://github.com/realm/realm-dotnet/issues/2155))
* Started tracking package and wrapper sizes over time. (Issue [#2225](https://github.com/realm/realm-dotnet/issues/2225))
* Removed the `[Serializable]` attribute from RealmObjectBase as `BinarySerializer` is now obsolete. (PR [#2578](https://github.com/realm/realm-dotnet/pull/2578))
* Added code coverage job to Github Actions. (PR [#2581](https://github.com/realm/realm-dotnet/pull/2581))
* Added CI tests running on Windows 8.1 . (PR [#2580](https://github.com/realm/realm-dotnet/pull/2580))

## 10.3.0 (2021-07-07)

**Note**: This release uses xcframework and enables bitcode for the iOS native libraries. This significantly increases the package size and may appear to increase the .ipa size when compiling for iOS. However, the bitcode portion, as well as the unnecessary architectures, will be trimmed by the App Store, so the size of the actual download sent to users will be unchanged or smaller than before.

### Fixed
* Fixed an issue that would prevent `realm-wrappers.dll` from being loaded on Windows 8.1. (Issue [#2298](https://github.com/realm/realm-dotnet/issues/2298))
* Fixed an assertion failure when listening for changes to a list of primitive Mixed which contains links. (Core upgrade)
* Fixed an assertion failure when listening for changes to a dictionary or set which contains an invalidated link. (Core upgrade)
* Fixed an endless recursive loop that could cause a stack overflow when computing changes on a set of objects which contained cycles. (Core upgrade)
* Add collision handling to Dictionary implementation. (Core upgrade)
* Fixed a crash after clearing a list or set of Mixed containing links to objects. (Core upgrade)
* Fixed a recursive loop which would eventually crash trying to refresh a user app token when it had been revoked by an admin. Now this situation logs the user out and reports an error. (Core upgrade)
* Fixed a race between calling `Realm.DeleteRealm` and concurrent opening of the realm file. (Core upgrade)
* \[Unity\] Added code to preserve the constructors of several base serializers to ensure that most of the basic serialization/deserialization workloads work out of the box. (PR [#2489](https://github.com/realm/realm-dotnet/pull/2489))

### Enhancements
* Changed the native iOS library to use xcframework. This means that running in the simulator on M1 macs is now supported. (Issue [#2240](https://github.com/realm/realm-dotnet/issues/2240))
* Added bitcode to the native iOS library. This has no effect on Xamarin.iOS, but allows Unity applications to take advantage of optimizations performed by the App Store servers and eventually support new architectures as they are released. (Issue [#2240](https://github.com/realm/realm-dotnet/issues/2240))

### Compatibility
* Realm Studio: 11.0.0 or later.
* This release uses xcframework for the iOS native libraries, which requires Xamarin.iOS 14.14.2.5 or later.

### Internal
* Using Core 11.0.4.

## 10.2.1 (2021-06-30)

This release changes the way Unity binaries are packaged and obviates the need to have an extra Unity package that contains the dependencies as standalone modules. If you were using the `io.realm.unity-bundled` package, please remove it and add the newly released `io.realm.unity` one.

### Fixed
* \[Unity\] Fixed an issue where failing to weave an assembly due to modeling errors, would only show an error in the logs once and then fail opening a Realm with `No RealmObjects. Has linker stripped them?`. Now, the weaving errors will show up on every code change/weave attempt and the runtime error will explicitly suggest manually re-running the weaver. (Issue [#2310](https://github.com/realm/realm-dotnet/issues/2310))
* \[Unity\] Fixed an issue that would cause the app to hang on exit when using Sync. (PR [#2467](https://github.com/realm/realm-dotnet/pull/2467))
* \[Unity\] Fixed an issue that would cause the Unity editor on macOS to hang after assembly reload if the app uses Sync. (Issue [#2482](https://github.com/realm/realm-dotnet/issues/2482))
* Fixed an issue where a crash could happen on Android x86 due to converting UInt32 into TableKey and Int64 into ObjKey incorrectly. (Issue [#2456](https://github.com/realm/realm-dotnet/issues/2456))

### Enhancements
* None

### Compatibility
* Realm Studio: 11.0.0 or later.

### Internal
* Using Core 11.0.3.
* GetHashCode() on objects now uses the table key in addition to the object key. (Issue [#2473](https://github.com/realm/realm-dotnet/issues/2473))

## 10.2.0 (2021-06-15)

### Fixed
* Fixed a bug where applying multiple `OrderBy` clauses on a query would result in the clauses being appended to each other as if they
were `.ThenBy` rather than the last clause replacing the preceding ones. (PR [#2255](https://github.com/realm/realm-dotnet/issues/2255))
* When explicitly specifying `SyncConfiguration.ObjectTypes`, added a check to validate the schema and ensure all `EmbeddedObject` classes
are reachable from a class inheriting from `RealmObject`. More info about this subject can be found
[here](https://docs.mongodb.com/realm/dotnet/objects/#provide-a-subset-of-classes-to-your-realm-schema). (PR [#2259](https://github.com/realm/realm-dotnet/pull/2259))
* Fixed a bug that would result in an error similar to `Undefined symbols for architecture xxx: "_realm_thread_safe_reference_destroy"`
when building a Unity project for iOS. (Issue [#2318](https://github.com/realm/realm-dotnet/issues/2318))
* The weaver will now emit an error if you try to define a collection of `RealmInteger` values. This has never been supported, but
previously it would fail silently whereas now it'll be a compile time error. (Issue [#2308](https://github.com/realm/realm-dotnet/issues/2308))
* Fixed an issue where using collections of managed objects (lists or results) in a Unity project would result in an invalid compiled binary. (PR [#2340](https://github.com/realm/realm-dotnet/pull/2340))
* Fixed a memory leak when a migration callback is defined, but the Realm didn't actually need to run it (PR [#2331](https://github.com/realm/realm-dotnet/pull/2331))
* Added back 32bit support for iOS builds. (Issue [#2429](https://github.com/realm/realm-dotnet/issues/2429))
* Removed redundant warnings when building a Unity project for device that mentioned that the schema for Realm and Realm.UnityUtils
is empty. (Issue [#2320](https://github.com/realm/realm-dotnet/issues/2320))
* Fixed an issue that could cause `NullReferenceException` to be thrown if you set `SyncConfiguration.OnProgress` to `null` shortly
after calling `Realm.GetInstanceAsync(syncConfig)`. (Issue [#2400](https://github.com/realm/realm-dotnet/issues/2400))
* When replacing an embedded object, emit a sync instruction that sets the link to the embedded object to null so that it is properly cleared.
This resolves an issue that would have manifested itself as `Failed to parse, or apply received changeset: ERROR: ArrayInsert: Invalid prior_size (list size = 4, prior_size = 0)`
([#4740](https://github.com/realm/realm-core/issues/4740)
* Made Linux implementation of ExternalCommitHelper work with new versions of Linux that
[changed epoll behavior](https://git.kernel.org/pub/scm/linux/kernel/git/torvalds/linux.git/commit/?id=6a965666b7e7475c2f8c8e724703db58b8a8a445),
including Android 12 (Issue [#4666](https://github.com/realm/realm-core/issues/4666))
* The file format is changed in the way that we now - again - have search indexes on primary key columns. This is required as we now stop deriving the
ObjKeys from the primary key values, but just use an increasing counter value. This has the effect that all new objects will be created in the same
cluster and not be spread out as they would have been before. It also means that upgrading from file format version 11 and earlier formats will be much faster. (Core upgrade)

### Enhancements
* Add support for the `Guid` data type. It can be used as primary key and is indexable. (PR [#2120](https://github.com/realm/realm-dotnet/pull/2120))
* Add support for dictionaries. Currently only string keys are supported, while the value
  type may be any of the supported types (the primitive types, `RealmValue`, or custom types that inherit
  from RealmObject/EmbeddedObject). Lists, sets, or other dictionaries may not be used as
  the value type. To add a dictionary to your model, define a getter-only property of type
  `IDictionary<string, T>`:

  ```csharp
  public class MyObject : RealmObject
  {
      public IDictionary<string, decimal> Denominations { get; }
  }

  // Realm will automatically manage the underlying dictionary, so there's no need
  // to define a constructor  or assign it to some value.

  var obj = new MyObject();
  obj.Denominations.Add("quarter", 0.25d);
  ```
* Add support for `RealmValue` data type. This new type can represent any valid Realm data type, including objects. Collections
(lists, sets and dictionaries) of `RealmValue` are also supported, but `RealmValue` itself cannot contain collections. Please
note that a property of type `RealmValue` cannot be nullable, but can contain null, represented by the value `RealmValue.Null`.
(PR [#2252](https://github.com/realm/realm-dotnet/pull/2252))

  ```csharp
  public class MyObject : RealmObject
  {
      public RealmValue MyValue { get; set; }

      public IList<RealmValue> ValuesList { get; }

      public ISet<RealmValue> ValuesSet { get; }

      public IDictionary<string, RealmValue> ValuesDict { get; }
  }

  var obj = new MyObject();
  obj.MyValue = RealmValue.Null;
  obj.MyValue = 1;
  obj.MyValue = "abc";

  if (obj.MyValue.Type == RealmValueType.String)
  {
      var myString = obj.MyValue.AsString();
  }
  ```
* Add support for sets of objects or primitive values. Sets are unordered collections that ensure uniqueness of their elements. Realm uses its internal equality comparer
and it is not possible to customize its behavior by overriding `Equals` or `GetHashCode` on your custom classes. Objects will always be compared by db reference - i.e.
two distinct objects in the database will always be different, even if their contents are identical, and multiple references to the same database object will always be
equal.
  ```csharp
  public class MyObject : RealmObject
  {
      public ISet<string> UniqueStrings { get; }
  }

  // Realm will automatically manage the underlying set, so there's no need
  // to define a constructor  or assign it to some value.

  var obj = new MyObject();
  var didAdd = obj.UniqueStrings.Add("foo"); // true
  didAdd = obj.UniqueStrings.Add("foo"); // false
  ```
* Added support for value substitution in string based queries. This enables expressions following
[this syntax](https://docs.mongodb.com/realm/reference/realm-query-language/): `realm.All<T>().Filter("field1 = $0 && field2 = $1", 123, "some-string-value")`.
(Issue [#1822](https://github.com/realm/realm-dotnet/issues/1822))
* Reduced the size of the native binaries by ~5%. (PR [#2239](https://github.com/realm/realm-dotnet/pull/2239))
* Added a new class - `Logger`, which allows you to override the default logger implementation (previously writing to `stdout` or `stderr`) with a custom one by setting
`Logger.Default`. This replaces `AppConfiguration.CustomLogger` and `AppConfiguration.LogLevel` which will be removed in a future release. The built-in implementations are:
  * `Console` - uses the `System.Console` for most projects and `UnityEngine.Debug` for Unity projects: `Logger.Default = Logger.Console;`
  * `Null` - ignores all messages: `Logger.Default = Logger.Null;`
  * `Function` - proxies calls to a supplied function: `Logger.Default = Logger.Function(message => myExternalLogger.Log(message));`

  Custom loggers can derive from the `Logger` class and provide their own implementation for the `Log` method or use `Function` and provide an `Action<string>`. (PR [#2276](https://github.com/realm/realm-dotnet/pull/2276))
* `RealmObjectBase` now correctly overrides and implements `GetHashCode()`. (Issue [#1650](https://github.com/realm/realm-dotnet/issues/1650))
* Added an override of `RealmObject.ToString()` to output more meaningful information about the object content. It will output
the type of the object, the primary key (if one is defined), as well as information whether the object is managed or deleted.
(Issue [#2347](https://github.com/realm/realm-dotnet/pull/2347))
* Added new API for dynamically accessing object properties. These are designed to support
ahead-of-time compiled platforms, such as Xamarin.iOS and Unity with IL2CPP compilation. The
intention is to eventually make these the default API, while also supporting the legacy DLR-based
API. Example:
  ```csharp
  // Make sure to cast away the dynamic immediately on AOT platforms.
  var people = (IQueryable<RealmObject>)realm.DynamicApi.All("Person");
  foreach (var person in people)
  {
      var firstName = person.DynamicApi.Get<string>("FirstName");
      var address = person.DynamicApi.Get<EmbeddedObject>("Address");
      var city = address.DynamicApi.Get<string>("City");
  }

  // When casting a dynamic object, always cast first to object and then
  // to the actual object type to remove any callsites being generated.
  var newPerson = (RealmObject)(object)realm.DynamicApi.Create("Person", 123);
  newPerson.DynamicApi.Set("FirstName", "Peter");
  ```
* Added a Unity Editor option to enable weaving editor assemblies. This should be "off" unless your project has Editor assemblies
that reference Realm - for example, an EditMode test assembly that tests Realm-related functionality. Keeping it "on" may slow down
builds a little as more assemblies will need to be evaluated for weaving. (Issue [#2346](https://github.com/realm/realm-dotnet/issues/2346))
* We now make a backup of the realm file prior to any file format upgrade. The backup is retained for 3 months.
Backups from before a file format upgrade allows for better analysis of any upgrade failure. We also restore
a backup, if a) an attempt is made to open a realm file whith a "future" file format and b) a backup file exist
that fits the current file format. ([#4166](https://github.com/realm/realm-core/pull/4166))

### Compatibility
* Realm Studio: 11.0.0-alpha.0 or later.

### Internal
* Using Core 11.0.3.
* Enabled LTO builds for all platforms except Android. (PR [#2239](https://github.com/realm/realm-dotnet/pull/2239))
* Test projects updated to dotnetcore 3.1. This means that tests are no longer executed against dotnetcore 2.0.
* Removed Lambda compilation in ResultsVisitor when we encounter a conversion operator. This
  is needed because IL2CPP cannot comiple lambdas dynamically. Instead, we're now using
  `Operator.Convert<TTarget>(object)` which is slightly less efficient than `Operator.Convert<TSource, TTarget>`
  but still quite a bit faster than `Convert.ChangeType` and also doesn't suffer from the
  deficiencies around `Decimal128` conversion. The main downside is that we'll no longer
  support queries with an argument that is a custom user type with an implicit conversion
  operator defined.

## 10.1.4 (2021-05-12)
------------------

### Fixed
* Fixed a bug that could lead to crashes with a message similar to `Invalid ref translation entry [0, 78187493520]`. (Core upgrade)
* Fix assertion failures such as `!m_notifier_skip_version.version` or `m_notifier_sg->get_version() + 1 == new_version.version` when performing writes inside change notification callbacks. (Core upgrade)
* Fix collection notification reporting for modifications. This could be observed by receiving the wrong indices of modifications on sorted or distinct results, or notification blocks sometimes not being called when only modifications have occured. (Core upgrade)
* Proactively check the expiry time on the access token and refresh it before attempting to initiate a sync session. This prevents some error logs from appearing on the client such as: `ERROR: Connection[1]: Websocket: Expected HTTP response 101 Switching Protocols, but received: HTTP/1.1 401 Unauthorized`. (Core upgrade)
* Destruction of the TableRecycler at exit was unordered compared to other threads running. This could lead to crashes, some with the TableRecycler at the top of the stack. (Core upgrade)
* Fixed errors related to `uncaught exception in notifier thread: N5realm11KeyNotFoundE: No such object`. This could happen in a synchronized app when a linked object was deleted by another client. (Core upgrade)
* Opening a metadata realm with the wrong encryption key or different encryption configuration will remove that metadata realm and create a new metadata realm using the new key or configuration. (Core upgrade)
* Creting a `ThreadSafeReference` to a readonly Realm would result in a crash. (Core upgrade)

### Compatibility
* Realm Studio: 10.0.0 or later.

### Internal
* Using Core 10.7.2.

## 10.1.3 (2021-04-29)
------------------

### Fixed
* Fixed a compiler bug that would result in an `"Access violation"` error being thrown when using sync on Windows.

### Compatibility
* Realm Studio: 10.0.0 or later.

### Internal
* Using Core 10.5.6.

## 10.1.2 (2021-03-19)
------------------

### Fixed
* On 32bit devices you may get exception with "No such object" when upgrading to v10. (Core upgrade)
* The notification worker thread would rerun queries after every commit rather than only commits which modified tables which could affect the query results if the table had any outgoing links to tables not used in the query. (Core upgrade)
* Fix "Invalid ref translation entry [16045690984833335023, 78187493520]" assertion failure which could occur when using sync or multiple processes writing to a single Realm file. (Core upgrade)
* During integration of a large amount of data from the server, you may get `"Assertion failed: !fields.has_missing_parent_update()"`. (Core upgrade)
* Syncing large Decimal128 values will cause `"Assertion failed: cx.w[1] == 0"`. (Core upgrade)
* Avoid race condition leading to possible hangs on windows. (Core upgrade)

### Enhancements
* None

### Fixed
* None

### Compatibility
* Realm Studio: 10.0.0 or later.

### Internal
* Using Core 10.5.6.

## 10.1.1 (2021-02-25)
------------------

### Fixed
* Fixed an issue that would result in UWP apps being rejected from the Microsoft Store due to an unsupported API (`__C_specific_handler`) being used. (Issue [#2235](https://github.com/realm/realm-dotnet/issues/2235))
* The Realm notification listener thread could sometimes hit the assertion failure "!skip_version.version" if a write transaction was committed at a very specific time. (Core upgrade)

### Enhancements
* None

### Fixed
* None

### Compatibility
* Realm Studio: 10.0.0 or later.

### Internal
* Using Core 10.5.3.

## 10.1.0 (2021-02-09)

### Enhancements
* Sync client now logs error messages received from server rather than just the size of the error message. (Core upgrade)
* Errors returned from the server when sync WebSockets get closed are now captured and surfaced as a SyncError. (Core upgrade)
* Dramatically improved performance of sequential reads on a query without a filter. (Core upgrade)

### Fixed
* Fix an issue when using a frozen query across threads with different transaction versions which resulted in being able to access objects from a future version in the frozen collection. (Core upgrade)
* Fixed an issue where creating an object after file format upgrade may fail with assertion "Assertion failed: lo() <= std::numeric_limits<uint32_t>::max()" (Core upgrade)
* Fixed an issue where getting an element from a query result without a filter would give incorrect results if a new object was created at index zero in the source Table. (Core upgrade)
* Fixed an issue where during synchronization the app would crash with `Assertion failed: ref + size <= next->first`. (Core upgrade)

### Compatibility
* Realm Studio: 10.0.0 or later.

### Internal
* Using Core 10.5.0.
* Fixes the analytics version being sent.

## 10.0.1 (2021-02-02)

### Breaking Changes
* We no longer support Realm Cloud (legacy), but instead the new [MongoDB Realm Cloud](https://realm.mongodb.com). MongoDB Realm is a serverless platform that enables developers to quickly build applications without having to set up server infrastructure. MongoDB Realm is built on top of MongoDB Atlas, automatically integrating the connection to your database. ([#2011](https://github.com/realm/realm-dotnet/pull/2011))
* Remove support for Query-based sync, including the configuration parameters and the `SyncSubscription` types. ([#2011](https://github.com/realm/realm-dotnet/pull/2011))
* Remove everything related to sync permissions, including both the path-based permission system and the object-level privileges for query-based sync. [Permissions in MongoDB Realm](https://docs.mongodb.com/realm/sync/permissions/) are defined serverside. ([#2011](https://github.com/realm/realm-dotnet/pull/2011))
* Moved all API for dynamic access on the `Realm` class to `Realm.DynamicApi`:
  * `Realm.CreateObject(string className, object primaryKey)` is now `Realm.DynamicApi.CreateObject(string className, object primaryKey)`.
  * `Realm.All(string className)` is now `Realm.DynamicApi.All(string className)`.
  * `Realm.RemoveAll(string className)` is now `Realm.DynamicApi.RemoveAll(string className)`.
  * `Realm.Find(string className, long? primaryKey)` is now `Realm.DynamicApi.Find(string className, long? primaryKey)`.
  * `Realm.Find(string className, string primaryKey)` is now `Realm.DynamicApi.Find(string className, string primaryKey)`.
* It is now required that all top-level objects in a synchronized Realm have a primary key called `_id`. You can use the `MapTo("_id")` attribute to avoid using unidiomatic names for the model properties.
* Bumped the minimum target for Xamarin.iOS apps to iOS 9.
* Bumped the minimum API level for Xamarin.Android apps to 16 (Android 4.1).
* Renamed `FullSyncConfiguration` to `SyncConfiguration`.
* Removed `RealmObject.FreezeInPlace`. To freeze a realm object use the `Freeze` extension method. (Issue [#2180](https://github.com/realm/realm-dotnet/issues/2180))

### Enhancements
* Added support for syncing to MongoDB instead of Realm Object Server. Applications must be created at [realm.mongodb.com](https://realm.mongodb.com).
* Added an `App` class which is the entrypoint for synchronizing with a MongoDB Realm App.
* Added `User.CustomData` containing an unstructured document with additional information about the user. Custom data is configured in your MongoDB Realm App.
* Added `User.Functions`. This is the entry point for calling Remote MongoDB Realm functions. Functions allow you to define and execute server-side logic for your application. Functions are written in modern JavaScript (ES6+) and execute in a serverless manner. When you call a function, you can dynamically access components of the current application as well as information about the request to execute the function and the logged in user that sent the request.
* Added `User.GetMongoClient` exposing an API for CRUD operations on a Remote MongoDB Service.
* Added `User.GetPushClient` exposing an API for registering a device for push notifications.
* Change `SyncConfiguration` to accept partition value instead of a server Uri. Partition values can currently be of types `string`, `long`, or `ObjectId`. Opening a realm by partition value is the equivalent of previously opening a realm by URL. In this case, partitions are meant to be more closely associated with your data. E.g., if you are a large retailer with multiple locations, the partition key can be the store Id and you each Realm will only contain data related to the specified store.
* Add support for the Decimal128 data type. This is a 128-bit IEEE 754 decimal floating point number. Properties of this type can be declared either as `MongoDB.Bson.Decimal128` type or the built-in `decimal` type. Note that .NET's built-in decimal is 96-bit, so it cannot represent the full range of numbers, representable by `Decimal128`. (PR [#2014](https://github.com/realm/realm-dotnet/pull/2014))
* Add support for the `ObjectId` data type. This is a 12 byte unique identifier that is common as a document id in MongoDB databases. It can be used as primary key. (PR [#2035](https://github.com/realm/realm-dotnet/pull/2035))
* Add support for embedded objects. Embedded objects are objects which are owned by a single parent object, and are deleted when that parent object is deleted or their parent no longer references them. Embedded objects are declared by subclassing `EmbeddedObject` instead of `RealmObject`. Reassigning an embedded object is not allowed and neither is linking to it from multiple parents. Querying for embedded objects directly is also disallowed as they should be viewed as complex structures belonging to their parents as opposed to standalone objects. A trivial example is:

  ```csharp
  public class Address : EmbeddedObject
  {
      public string Street { get; set; }

      public string City { get; set; }
  }

  public class Person : RealmObject
  {
      public string Name { get; set; }

      // Address is an embedded object - you reference it as usual
      public Address Address { get; set; }
  }

  public class Company : RealmObject
  {
      public string PhoneNumber { get; set; }

      // Embedded objects can be contained in lists too
      public IList<Address> OfficeAddresses { get; }
  }
  ```

* Added new dynamic methods for instantiating embedded objects:
  * `Realm.DynamicApi.CreateEmbeddedObjectForProperty` should be used to create an embedded object and assign it to a parent's property. For example:

    ```csharp
    // static API
    var person = new Person();
    person.Address = new Address
    {
        City = "New York"
    };

    // dynamic API
    var dynamicPerson = realm.DynamicApi.CreateObject("Person");
    var address = realm.DynamicApi.CreateEmbeddedObjectForProperty(dynamicPerson, "Address")
    address.City = "New York";
    ```

  * `Realm.DynamicApi.AddEmbeddedObjectToList` should be used to create an embedded object and add it to a parent's list property.
  * `Realm.DynamicApi.InsertEmbeddedObjectInList` should be used to create an embedded object and insert it in a parent's list property at a specified index.
  * `Realm.DynamicApi.SetEmbeddedObjectInList` should be used to create an embedded object and set it at an index in a parent's list property.

    ```csharp
    // static API
    var company = new Company();
    company.OfficeAddresses.Add(new Address
    {
        City = "New York"
    });

    company.OfficeAddresses.Insert(0, new Address
    {
        City = "Palo Alto"
    });

    company.OfficeAddresses[1] = new Address
    {
        City = "New Jersey"
    };

    // dynamic API
    var dynamicCompany = realm.DynamicApi.CreateObject("Company");
    var officeToAdd = realm.DynamicApi.AddEmbeddedObjectToList(dynamicCompany.OfficeAddresses);
    officeToAdd.City = "New York";

    var officeToInsert = realm.DynamicApi.InsertEmbeddedObjectInList(dynamicCompany.OfficeAddresses, 0);
    officeToInsert.City = "Palo Alto";

    var officeToSet = realm.DynamicApi.SetEmbeddedObjectInList(dynamicCompany.OfficeAddresses, 1);
    officeToSet.City = "New Jersey";
    ```

* The memory mapping scheme for Realm files has changed to better support opening very large files.
* Replaced the implementation of the string query parser (the one used for [`realm.All().Filter("some-string-query")`](https://docs.mongodb.com/realm-sdks/dotnet/10.0.0-beta.3/reference/Realms.CollectionExtensions.html#Realms_CollectionExtensions_Filter__1_System_Linq_IQueryable___0__System_String_)). This results in ~5% reduction of the size of the native binary while keeping the query execution times on par with the old parser. (PR [#2185](https://github.com/realm/realm-dotnet/pull/2185), Core upgrade)
* Optimized the internal code that handles conversions between types. This should result in a minor performance increase
for most data operations that should be most noticeable on Ahead-of-Time compiled platforms, such as iOS/UWP. Due to the
nature of the change, it's possible that conversions that previously happened automatically when working with dynamic objects
no longer do. If you encounter a `NotSupportedException` with the message `No conversion exists from *type A* to *type B*`
and believe this is a bug, please open a Github Issue. (PR [#2149](https://github.com/realm/realm-dotnet/pull/2149))
* Added an extra compile-time check to detect erroneous List<T> declarations and suggest IList<T> for collection properties in Realm objects. (Issue [#2083](https://github.com/realm/realm-dotnet/pull/2083))
* Added overloads for `Realm.Write` and `Realm.WriteAsync` that can return a value. (Issue [#2081](https://github.com/realm/realm-dotnet/issues/2081))

### Fixed
* Worked around an issue with the .NET Native compiler (used in UWP projects) that would result in the following exception being thrown in Release: `Incompatible MarshalAs detected in parameter named 'value'. Please refer to MCG's warning message for more information.`. (Issue [#2169](https://github.com/realm/realm-dotnet/issues/2169))
* Fixed a bug that could cause incorrect property values to be read during a migration for apps running on .NET Core 3.0 or newer.
  The issue manifests itself when different classes have persisted properties with the same name and could result in
  the wrong property being accessed - e.g. `foo.Name` could return `foo.Bar`. This could only happen when using the
  dynamic API during a migration and does not affect apps that use the strongly typed API or run on platforms other
  than .NET Core 3.x/.NET 5.
* Fixed a bug that could cause a deadlock in a multiprocess scenario where multiple processes share the same Realm file and listen for notifications from the file. (Core upgrade)
* Fixed an issue with deleting and recreating objects with embedded objects. (Core upgrade)
* Fix a race condition which would lead to "uncaught exception in notifier thread: N5realm15InvalidTableRefE: transaction_ended" and a crash when the source Realm was closed or invalidated at a very specific time during the first run of a collection notifier (Core upgrade)
* Fix crash in case insensitive query on indexed string columns when nothing matches (Core upgrade)

### Compatibility
* Realm Studio: 10.0.0 or later.

### Internal
* Using Core 10.3.3.
* Migrated to bison parser.
* Submit Analytics to S3/Segment in addition to Mixpanel.
* Analytics now also reports if Sync functionality is in use.
* SDK is now also tested against .NET 5.
* This release uses monorepo releases that bundle Core, Sync, and OS.
* Replaced Expressions-based Operator with T4. (PR [#2149](https://github.com/realm/realm-dotnet/pull/2149))

## 5.1.3 (2021-02-10)

### Fixed
* If you make a case insensitive query on an indexed string column, it may fail in a way that results in a "No such key" exception. (Core upgrade)
* Fix crash in case insensitive query on indexed string columns when nothing matches. (Core upgrade)
* Files upgraded on 32-bit devices could end up being inconsistent resulting in "Key not found" exception to be thown. (Core upgrade)
* Fixed an issue where creating an object after file format upgrade may fail with assertion `Assertion failed: lo() <= std::numeric_limits<uint32_t>::max()`. (Core upgrade)

### Compatibility
* Realm Object Server: 3.23.1 or later.
* Realm Studio: 5.0.0 or later.

### Internal
* Using Sync 5.0.32 and Core 6.2.3.
* Updated the QuickJournal example to latest Realm and Xamarin.Forms versions. (PR [#2057](https://github.com/realm/realm-dotnet/pull/2057))

## 5.1.2 (2020-10-20)

### Fixed
* Fixed an issue that would result in `Realm accessed from incorrect thread` exception being thrown when accessing a Realm instance on the main thread in UWP apps. (Issue [#2045](https://github.com/realm/realm-dotnet/issues/2045))

### Compatibility
* Realm Object Server: 3.23.1 or later.
* Realm Studio: 5.0.0 or later.

### Internal
* Using Sync 5.0.28 and Core 6.1.3.
* Updated the QuickJournal example to latest Realm and Xamarin.Forms versions. (PR [#2057](https://github.com/realm/realm-dotnet/pull/2057))

## 5.1.1 (2020-10-02)

### Enhancements
* None

### Fixed
* Querying on an indexed property may give a “Key not found” exception. (Core upgrade)
* Fix queries for null on non-nullable indexed integer columns returning results for zero entries. (Core upgrade)

### Compatibility
* Realm Object Server: 3.23.1 or later.
* Realm Studio: 5.0.0 or later.

### Internal
* Using Sync 5.0.28 and Core 6.1.3.


## 5.1.0 (2020-09-30)

### Enhancements
* Greatly improve performance of NOT IN queries on indexed string or int columns. (Core upgrade)

### Fixed
* Fixed an issue that would cause using Realm on the main thread in WPF applications to throw an exception with a message "Realm accessed from the incorrect thread". (Issue [#2026](https://github.com/realm/realm-dotnet/issues/2026))
* Fixed an issue that could cause an exception with the message "Opening Realm files of format version 0 is not supported by this version of Realm" when opening an encrypted Realm. (Core upgrade)
* Slightly improve performance of most operations which read data from the Realm file. (Core upgrade)
* Rerunning an equals query on an indexed string column which previously had more than one match and now has one match would sometimes throw a "key not found" exception. (Core upgrade)
* When querying a table where links are part of the condition, the application may crash if objects has recently been added to the target table. (Core upgrade)

### Compatibility
* Realm Object Server: 3.23.1 or later.
* Realm Studio: 5.0.0 or later.

### Internal
* Using Sync 5.0.27 and Core 6.1.2.
* Added prerelease nuget feed via [GitHub packages](https://github.com/features/packages). (PR [#2028](https://github.com/realm/realm-dotnet/pull/2028))

## 5.0.1 (2020-09-10)

NOTE: This version bumps the Realm file format to version 11. It is not possible to downgrade to version 10 or earlier. Files created with older versions of Realm will be automatically upgraded. Only [Realm Studio 5.0.0](https://github.com/realm/realm-studio/releases/tag/v5.0.0) or later will be able to open the new file format.

### Enhancements
* Added the notion of "frozen objects" - these are objects, queries, lists, or Realms that have been "frozen" at a specific version. This allows you to access the data from any thread, but it will never change. All frozen objects can be accessed and queried as normal, but attempting to mutate them or add change listeners will throw an exception. (Issue [#1945](https://github.com/realm/realm-dotnet/issues/1945))
  * Added `Realm.Freeze()`, `RealmObject.Freeze()`, `RealmObject.FreezeInPlace()`, `IQueryable<RealmObject>.Freeze()`, `IList<T>.Freeze()`, and `IRealmCollection<T>.Freeze()`. These methods will produce the frozen version of the instance on which they are called.
  * Added `Realm.IsFrozen`, `RealmObject.IsFrozen`, and `IRealmCollection<T>.IsFrozen`, which returns whether or not the data is frozen.
  * Added `RealmConfigurationBase.MaxNumberOfActiveVersions`. Setting this will cause Realm to throw an exception if too many versions of the Realm data are live at the same time. Having too many versions can dramatically increase the filesize of the Realm.
* Add support for `SynchronizationContext`-confined Realms. Rather than being bound to a specific thread, queue-confined Realms are bound to a `SynchronizationContext`, regardless of whether it dispatches work on the same or a different thread. Opening a Realm when `SynchronizationContext.Current` is null - most notably `Task.Run(...)` - will still confine the Realm to the thread on which it was opened.
* Storing large binary blobs in Realm files no longer forces the file to be at least 8x the size of the largest blob.
* Reduce the size of transaction logs stored inside the Realm file, reducing file size growth from large transactions.
* String primary keys no longer require a separate index, improving insertion and deletion performance without hurting lookup performance.

### Fixed
* Fixed `Access to invalidated List object` being thrown when adding objects to a list while at the same time deleting the object containing the list. (Issue [#1971](https://github.com/realm/realm-dotnet/issues/1971))
* Fixed incorrect results being returned when using `.ElementAt()` on a query where a string filter with a sort clause was applied. (PR [#2002](https://github.com/realm/realm-dotnet/pull/2002))

### Compatibility
* Realm Object Server: 3.23.1 or later.
* Realm Studio: 5.0.0 or later.

### Internal
* Using Sync 5.0.22 and Core 6.0.25.

## 4.3.0 (2020-02-05)

### Enhancements
* Exposed an API to configure the `userId` and `isAdmin` of a user when creating credentials via `Credentials.CustomRefreshToken`. Previously these values would be inferred from the JWT itself but as there's no way to enforce the server configuration over which fields in the JWT payload represent the `userId` and the `isAdmin` field, it is now up to the consumer to determine the values for these.
* Improved logging and error handling for SSL issues on Apple platforms.

### Fixed
* Realm objects can now be correctly serialized with `System.Runtime.Serialization.Formatters` and `System.Xml.Serialization` serializers. (Issue [#1913](https://github.com/realm/realm-dotnet/issues/1913))
  The private state fields of the class have been decorated with `[NonSerialized]` and `[XmlIgnore]` attributes so that eager opt-out
  serializers do not attempt to serialize fields such as `Realm` and `ObjectSchema` which contain handles to unmanaged data.
* Fixed an issue that would result in a compile error when `[Required]` is applied on `IList<string>` property. (Contributed by [braudabaugh](https://github.com/braudabaugh))
* Fixed an issue that prevented projects that include the Realm NuGet package from being debugged. (PR [#1927](https://github.com/realm/realm-dotnet/pull/1927))
* The sync client would fail to reconnect after failing to integrate a changeset. The bug would lead to further corruption of the client’s Realm file. (since 3.0.0).
* The string-based query parser (`results.Filter(...)`) used to need the `class_` prefix for class names when querying over backlink properties. This has been fixed so that only the public `ObjectSchema` name is necessary. For example, `@links.class_Person.Siblings` becomes `@links.Person.Siblings`.
* Fixed an issue where `ClientResyncMode.DiscardLocalRealm` wouldn't reset the schema.

### Compatibility
* Realm Object Server: 3.23.1 or later.

### Internal
* Upgraded Sync from 4.7.5 to 4.9.5 and Core from 5.23.3 to 5.23.8.

## 4.2.0 (2019-10-07)

### Enhancements
* Added `int IndexOf(object)` and `bool Contains(object)` to the `IRealmCollection` interface. (PR [#1893](https://github.com/realm/realm-dotnet/issues/1893))
* Exposed an API - `SyncConfigurationBase.EnableSessionMultiplexing()` that allows toggling session multiplexing on the sync client. (PR [1896](https://github.com/realm/realm-dotnet/pull/1896))
* Added support for faster initial downloads when using `Realm.GetInstanceAsync`. (Issue [1847](https://github.com/realm/realm-dotnet/issues/1847))
* Added an optional `cancellationToken` argument to `Realm.GetInstanceAsync` enabling clean cancelation of the in-progress download. (PR [1859](https://github.com/realm/realm-dotnet/pull/1859))
* Added support for Client Resync which automatically will recover the local Realm in case the server is rolled back. This largely replaces the Client Reset mechanism for fully synchronized Realms. Can be configured using `FullSyncConfiguration.ClientResyncMode`. (PR [#1901](https://github.com/realm/realm-dotnet/pull/1901))
* Made the `createUser` argument in `Credentials.UsernamePassword` optional. If not specified, the user will be created or logged in if they already exist. (PR [#1901](https://github.com/realm/realm-dotnet/pull/1901))
* Uses Fody 6.0.0, which resolves some of the compatibility issues with newer versions of other Fody-based projects. (Issue [#1899](https://github.com/realm/realm-dotnet/issues/1899))

### Fixed
* Fixed an infinite recursion when calling `RealmCollectionBase<T>.IndexOf`. (Issue [#1892](https://github.com/realm/realm-dotnet/issues/1892))

### Compatibility
* Realm Object Server: 3.23.1 or later.

### Internal
* Upgraded Sync from 4.7.0 to 4.7.1.
* Implemented direct access to sync workers on Cloud, bypassing the Sync Proxy: the binding will override the sync session's url prefix if the token refresh response for a realm contains a sync worker path field.

## 4.1.0 (2019-08-06)

### Breaking Changes
* Removed the `isAdmin` parameter from `Credentials.Nickname`. It doesn't have any effect on new ROS versions anyway as logging in an admin nickname user is not supported - this change just makes it explicit. (Issue [#1879](https://github.com/realm/realm-dotnet/issues/1879))
* Marked the `Credentials.Nickname` method as deprecated - support for the Nickname auth provider is deprecated in ROS and will be removed in a future version. (Issue [#1879](https://github.com/realm/realm-dotnet/issues/1879))
* Removed the `deleteRealm` parameter from `PermissionDeniedException.DeleteRealmInfo` as passing `false` has no effect. Calling the method is now equivalent to calling it with `deleteRealm: true`. (PR [#1890](https://github.com/realm/realm-dotnet/pull/1890))

### Enhancements
* Added support for unicode characters in realm path and filenames for Windows. (Core upgrade)
* Added new credentials type: `Credentials.CustomRefreshToken` that can be used to create a user with a custom refresh token. This will then be validated by ROS against the configured `refreshTokenValidators` to obtain access tokens when opening a Realm. If creating a user like that, it's the developer's responsibility to ensure that the token is valid and refreshed as necessary to ensure that access tokens can be obtained. To that end, you can now set the refresh token of a user object by calling `User.RefreshToken = "my-new-token"`. This should only be used in combination with users obtained by calling `Credentials.CustomRefreshToken`. (PR [#1889](https://github.com/realm/realm-dotnet/pull/1889))

### Fixed
* Constructing an IncludeDescriptor made unnecessary table comparisons. This resulted in poor performance when creating a query-based subscription (`Subscription.Subscribe`) with `includedBacklinks`. (Core upgrade)
* Queries involving an indexed int column which were constrained by a LinkList with an order different from the table's order would give incorrect results. (Core upgrade)
* Queries involving an indexed int column had a memory leak if run multiple times. (Core upgrade)

### Compatibility
* Realm Object Server: 3.23.1 or later.

### Internal
* Upgraded Sync from 4.5.1 to 4.7.0 and Core 5.20.0 to 5.23.1.

## 4.0.1 (2019-06-27)

### Fixed
* Fixed an issue that would prevent iOS apps from being published to the app store with the following error:
  > This bundle Payload/.../Frameworks/realm-wrappers.framework is invalid. The Info.plist file is missing the required key: CFBundleVersion.

  ([Issue 1870](https://github.com/realm/realm-dotnet/issues/1870), since 4.0.0)
* Fixed an issue that would cause iOS apps to crash on device upon launching. ([Issue 1871](https://github.com/realm/realm-dotnet/issues/1871), since 4.0.0)

## 4.0.0 (2019-06-13)

### Breaking Changes
* The following deprecated methods and classes have been removed:
  * The `SyncConfiguration` class has been split into `FullSyncConfiguration` and `QueryBasedSyncConfiguration`. Use one of these classes to connect to the Realm Object Server.
  * The `TestingExtensions.SimulateProgress` method has been removed as it hasn't worked for some time.
  * The `Property.IsNullable` property has been removed. To check if a property is nullable, check `Property.Type` for the `PropertyType.Nullable` flag.
  * The `Credentials.Provider` class has been removed. Previously, it contained a few constants that were intended for internal use mostly.
  * The `User.ConfigurePersistance` method has been superseded by `SyncConfigurationBase.Initialize`.
  * `User.LogOut` has been removed in favor of `User.LogOutAsync`.
  * `User.GetManagementRealm` has been removed in favor of the `User.ApplyPermissionsAsync` set of wrapper API.
  * `User.GetPermissionRealm` has been removed in favor of the `User.GetGrantedPermissions` wrapper API.
* Deprecated the `IQueryable<T>.Subscribe(string name)` extension method in favor of `IQueryable<T>.Subscribe(SubscriptionOptions options)`.
* Reworked the internal implementation of the permission API. For the most part, the method signatures haven't changed or where they have changed, the API have remained close to the original (e.g. `IQueryable<T>` has changed to `IEnumerable<T>`). ([Issue #1863](https://github.com/realm/realm-dotnet/issues/1863))
  * Changed the return type of `User.GetGrantedPermissionsAsync` from `IQueryable<PathPermission>` to `IEnumerable<PathPermission>`. This means that the collection is no longer observable like regular Realm-backed collections. If you need to be notified for changes of this collection, you need to implement a polling-based mechanism yourself.
  * `PathPermission.MayRead/MayWrite/MayManage` have been deprecated in favor of a more-consistent `AccessLevel` API.
  * In `User.ApplyPermissionsAsync`, renamed the `realmUrl` parameter to `realmPath`.
  * In `User.OfferPermissionsAsync`, renamed the `realmUrl` parameter to `realmPath`.
  * Removed the `PermissionOfferResponse` and `PermissionChange` classes.
  * Removed the `IPermissionObject` interface.
  * Removed the `ManagementObjectStatus` enum.
  * Removed the `User.GetPermissionChanges` and `User.GetPermissionOfferResponses` methods.
  * The `millisecondTimeout` argument in `User.GetGrantedPermissionsAsync` has been removed.
  * The `PermissionException` class has been replaced by `HttpException`.
* The `AuthenticationException` class has been merged into the `HttpException` class.

### Enhancements
* Added `Session.Start()` and `Session.Stop()` methods that allow you to pause/resume synchronization with the Realm Object Server. ([Issue #138](https://github.com/realm/realm-dotnet-private/issues/138))
* Added an `IQueryable<T>.Subscribe(SubscriptionOptions, params Expression<Func<T, IQueryable>>[] includedBacklinks)` extension method that allows you to configure additional options for the subscription, such as the name, time to live, and whether it should update an existing subscription. The `includedBacklinks` argument allows you to specify which backlink properties should be included in the transitive closure when doing query-based sync. For example:

  ```csharp
  class Dog : RealmObject
  {
      public Person Owner { get; set; }
  }

  class Person : RealmObject
  {
      [Backlink(nameof(Dog.Owner))]
      public IQueryable<Dog> Dogs { get; }
  }

  var options = new SubscriptionOptions
  {
      Name = "adults",
      TimeToLive = TimeSpan.FromDays(1),
      ShouldUpdate = true
  };

  var people = realm.All<Person>()
                    .Where(p => p.Age > 18)
                    .Subscribe(options, p => p.Dogs);

  await people.WaitForSynchronzationAsync();
  // Dogs that have an owner set to a person that is over 18
  // will now be included in the objects synchronized locally.
  var firstPersonDogs = people.Results.First().Dogs;
  ```
  ([Issue #1838](https://github.com/realm/realm-dotnet/issues/1838) & [Issue #1834](https://github.com/realm/realm-dotnet/issues/1834))
* Added a `Realm.GetAllSubscriptions()` extension method that allows you to obtain a collection of all registered query-based sync subscriptions. ([Issue #1838](https://github.com/realm/realm-dotnet/issues/1838))
* Added `AccessLevel` property to `PathPermission` to replace the now deprecated `MayRead/MayWrite/MayManage`. ([Issue #1863](https://github.com/realm/realm-dotnet/issues/1863))
* Added `RealmOwnerId` property to `PathPermission` that indicates who the owner of the Realm is. ([Issue #1863](https://github.com/realm/realm-dotnet/issues/1863))
* Added support for building with `dotnet build` (previously only the `msbuild` command line was supported). ([PR #1849](https://github.com/realm/realm-dotnet/pull/1849))
* Improved query performance for unindexed string columns when the query has a long chain of OR conditions. (Core upgrade)
* Improved performance of encryption and decryption significantly by utilizing hardware optimized encryption functions. (Core upgrade)
* Compacting a realm into an encrypted file could take a really long time. The process is now optimized by adjusting the write buffer size relative to the used space in the realm. (Core upgrade)
* The string-based query parser (`results.Filter("...")`) now supports readable timestamps with a 'T' separator in addition to the originally supported "@" separator. For example: `startDate > 1981-11-01T23:59:59:1` (Core upgrade)

### Fixed
* Fixes an issue where using the `StringExtensions.Contains(string, string, StringComparison)` extension method inside a LINQ query would result in an exception being thrown on .NET Core 2.1+ or Xamarin.iOS/Android projects.([Issue #1848](https://github.com/realm/realm-dotnet/issues/1848))
* Creating an object after creating an object with the int primary key of "null" would hit an assertion failure. (Core upgrade)

### Compatibility
* Realm Object Server: 3.23.1 or later.

### Internal
* Upgraded Sync from 3.14.11 to 4.5.1 and Core 5.12.7 to 5.20.0.

## 3.4.0 (2019-01-09)

**NOTE!!! You will need to upgrade your Realm Object Server to at least version 3.11.0 or use Realm Cloud. If you try to connect to a ROS v3.10.x or previous, you will see an error like `Wrong protocol version in Sync HTTP request, client protocol version = 25, server protocol version = 24`.**

### Enhancements
* Download progress is now reported to the server, even when there are no local changes. This allows the server to do history compaction much more aggressively, especially when there are many clients that rarely or never make local changes. ([#1772](https://github.com/realm/realm-dotnet/pull/1772))
* Reduce memory usage when integrating synchronized changes sent by ROS.
* Added ability to supply a custom log function for handling logs emitted by Sync by specifying `SyncConfigurationBase.CustomLogger`. It must be set before opening a synchronized Realm. ([#1824](https://github.com/realm/realm-dotnet/pull/1824))
* Clients using protocol 25 now report download progress to the server, even when they make no local changes. This allows the server to do history compaction much more aggressively, especially when there are many clients that rarely or never make local changes. ([#1772](https://github.com/realm/realm-dotnet/pull/1772))
* Add a User-Agent header to HTTP requests made to the Realm Object Server. By default, this contains information about the Realm library version and .NET platform. Additional details may be provided (such as the application name/version) by setting `SyncConfigurationBase.UserAgent` prior to opening a synchronized Realm. If developing a Xamarin app, you can use the Xamarin.Essentials plugin to automate that: `SyncConfiguration.UserAgent = $"{AppInfo.Name} ({AppInfo.PackageName} {AppInfo.VersionString})"`.

### Fixed
* Fixed a bug that could lead to crashes with a message such as `Assertion failed: ndx < size() with (ndx, size()) = [742, 742]`.
* Fixed a bug that resulted in an incorrect `LogLevel` being sent to Sync when setting `SyncConfigurationBase.LogLevel`. ([#1824](https://github.com/realm/realm-dotnet/pull/1824), since 2.2.0)
* Fixed a bug that prevented `Realm.GetInstanceAsync` from working when used with `QueryBasedSyncConfiguration`. ([#1827](https://github.com/realm/realm-dotnet/pull/1827), since 3.1.0)

### Breaking Changes
* The deprecated method `realm.SubscribeToObjectsAsync` has been removed in this version. ([#1772](https://github.com/realm/realm-dotnet/pull/1772))
* `User.ConfigurePersistence` has been deprecated in favor of `SyncConfigurationBase.Initialize`.

### Compatibility
* Realm Object Server: 3.11.0 or later.
The sync protocol version has been bumped to version 25. The server is backwards-compatible with clients using protocol version 24 or below, but clients at version 25 are not backwards-compatible with a server at protocol version 24. The server must be upgraded before any clients are upgraded.

### Internal
* Upgraded Sync from 3.9.2 to 3.14.11 and Core from 5.8.0 to 5.12.7.


## 3.3.0 (2018-11-08)

### Enhancements
* Exposed an `OnProgress` property on `SyncConfigurationBase`. It allows you to specify a progress callback that will be invoked when using `Realm.GetInstanceAsync` to report the download progress. ([#1807](https://github.com/realm/realm-dotnet/pull/1807))

### Fixed
<!-- * <How to hit and notice issue? what was the impact?> ([#????](https://github.com/realm/realm-dotnet/issues/????), since v?.?.?) -->
* Trying to call `Subscription.WaitForSynchronizationAsync` on a background thread (without a `SynchronizationContext`) would previously hang indefinitely. Now a meaningful exception will be thrown to indicate that this is not supported and this method should be called on a thread with a synchronization context. ([dotnet-private#130](https://github.com/realm/realm-dotnet-private/issues/130), since v3.0.0)

### Compatibility
* Realm Object Server: 3.0.0 or later.
* APIs are backwards compatible with all previous releases in the 3.x.y series.
* File format: Generates Realms with format v9 (Reads and upgrades all previous formats)


## 3.2.1 (2018-09-27)

### Bug fixes
- Fixed a bug that would typically result in exceptions with a message like `An unknown error has occurred. State: *some-number-larger than 127*`
when subscribing to queries. ([dotnet-private#128](https://github.com/realm/realm-dotnet-private/issues/128), since `3.0.0`)

## 3.2.0 (2018-08-04)

### Enhancements
- `RealmObject` inheritors will now raise `PropertyChanged` after they have been removed from Realm.
The property name in the event arguments will be `IsValid`.
- Bundle some common certificate authorities on Linux so connecting to ROS instances over SSL should work out of the box
for most certificates. Notably, it will now work out of the box for Realm Cloud instances.

### Bug fixes
- When constructing queries that compare an invalid/unmanaged RealmObject (e.g. `realm.All<Foo>().Where(f => f.Bar == someBar)`),
a meaningful exception will now be thrown rather than an obscure ArgumentNullException.
- Added `ShouldCompactOnLaunch` to the PCL version of the library. ([dotnet-private#125](https://github.com/realm/realm-dotnet-private/issues/125))

## 3.1.0 (2018-07-04)

### Enhancements
- Exposed a `ChangeSet.NewModifiedIndices` collection that contains information about the
indices of the objects that changed in the new version of the collection (i.e. after
accounting for the insertions and deletions).
- Update Fody to 3.0.

### Bug fixes
- `WriteAsync` will no longer perform a synchronous `Refresh` on the main thread. ([#1729](https://github.com/realm/realm-dotnet/pull/1729))
- Trying to add a managed Realm Object to a different instance of the same on-disk Realm will no
longer throw an exception.
- Removed the `IList` compliance for Realm collections. This fixes an issue which would cause the app to hang
on Android when deselecting an item from a ListView bound to a Realm collection.

### Breaking Changes
- `SyncConfiguration` is now deprecated and will be removed in a future version. Two new configuration
classes have been exposed - [QueryBasedSyncConfiguration](https://docs.realm.io/platform/using-synced-realms/syncing-data#using-query-based-synchronization)
and [FullSyncConfiguration](https://docs.realm.io/platform/using-synced-realms/syncing-data#full-synchronization).
If you were using a `SyncConfiguration` with `IsPartial = true`, then change your code to use
`QueryBasedSyncConfiguration`. Similarly, if `IsPartial` was not set or was set to `false`, use
`FullSyncConfiguration`.
- Removed the `IList` compliance for Realm collections. This will prevent automatic updates of ListViews
databound to Realm collections in UWP projects.

## 3.0.0 (2018-04-16)

### Enhancements
- Allow `[MapTo]` to be applied on classes to change the name of the table corresponding to that class. ([#1712](https://github.com/realm/realm-dotnet/pull/1712))
- Added an improved API for adding subscriptions in partially-synchronized Realms. `IQueryable<T>.Subscribe` can be used
to subscribe to any query, and the returned `Subscription<T>` object can be used to observe the state of the subscription
and ultimately remove the subscription. See the [documentation](https://docs.realm.io/platform/v/3.x/using-synced-realms/syncing-data)
for more information. ([#1679](https://github.com/realm/realm-dotnet/pull/1679))
- Added a fine-grained permissions system for use with partially-synchronized Realms. This allows permissions to be
defined at the level of individual objects or classes. See the
[documentation](https://docs.realm.io/platform/v/3.x/using-synced-realms/access-control)
for more information. ([#1714](https://github.com/realm/realm-dotnet/pull/1714))
- Exposed a string-based `IQueryable<T>.Filter(predicate)` method to enable more advanced querying
scenarios such as:
  - Following links: `realm.All<Dog>().Filter("Owner.FirstName BEGINSWITH 'J'")`.
  - Queries on collections: `realm.All<Child>().Filter("Parents.FirstName BEGINSWITH 'J'")` - find all
  children who have a parent whose name begins with J or `realm.All<Child>().Filter("Parents.@avg.Age > 50")` -
  find all children whose parents' average age is more than 50.
  - Subqueries: `realm.All<Person>().Filter("SUBQUERY(Dogs, $dog, $dog.Vaccinated == false).@count > 3")` - find all
  people who have more than 3 unvaccinated dogs.
  - Sorting: `realm.All<Dog>().Filter("TRUEPREDICATE SORT(Owner.FirstName ASC, Age DESC)")` - find all dogs and
  sort them by their owner's first name in ascending order, then by the dog's age in descending.
  - Distinct: `realm.All<Dog>().Filter("TRUEPREDICATE DISTINCT(Age) SORT(Name)")` - find all dogs, sort them
  by their name and pick one dog for each age value.
  - For more examples, check out the
  [query language reference docs](https://docs.mongodb.com/realm/reference/realm-query-language/) or the [NSPredicate Cheatsheet](https://academy.realm.io/posts/nspredicate-cheatsheet/).
- The `SyncConfiguration` constructor now accepts relative Uris. ([#1720](https://github.com/realm/realm-dotnet/pull/1720))
- Added the following methods for resetting the user's password and confirming their email:
`RequestPasswordResetAsync`, `CompletePasswordResetAsync`, `RequestEmailConfirmationAsync`, and `ConfirmEmailAsync`.
These all apply only to users created via `Credentials.UsernamePassword` who have provided their email as
the username. ([#1721](https://github.com/realm/realm-dotnet/pull/1721))

### Bug fixes
- Fixed a bug that could cause deadlocks on Android devices when resolving thread safe references. ([#1708](https://github.com/realm/realm-dotnet/pull/1708))

### Breaking Changes
- Uses the Sync 3.0 client which is incompatible with ROS 2.x.
- `Permission` has been renamed to `PathPermission` to more closely reflect its purpose.
Furthermore, existing methods to modify permissions only work on full Realms. New methods
and classes are introduced to configure access to a partially synchronized Realm.
- The type of `RealmConfiguration.DefaultConfiguration` has changed to `RealmConfigurationBase` to allow
any subclass to be set as default. ([#1720](https://github.com/realm/realm-dotnet/pull/1720))
- The `SyncConfiguration` constructor arguments are now optional. The `user` value will default to the
currently logged in user and the `serverUri` value will default to `realm://MY-SERVER-URL/default` where
`MY-SERVER-URL` is the host the user authenticated against. ([#1720](https://github.com/realm/realm-dotnet/pull/1720))
- The `serverUrl` argument in `User.LoginAsync(credentials, serverUrl)` and `User.GetLoggedInUser(identity, serverUrl)`
has been renamed to `serverUri` for consistency. ([#1721](https://github.com/realm/realm-dotnet/pull/1721))


## 2.2.0 (2017-03-22)

### Enhancements
- Added an `IsDynamic` property to `RealmConfigurationBase`, allowing you to open a Realm file and read its schema from disk. ([#1637](https://github.com/realm/realm-dotnet/pull/1637))
- Added a new `InMemoryConfiguration` class that allows you to create an in-memory Realm instance. ([#1638](https://github.com/realm/realm-dotnet/pull/1638))
- Allow setting elements of a list directly - e.g. `foo.Bars[2] = new Bar()` or `foo.Integers[3] = 5`. ([#1641](https://github.com/realm/realm-dotnet/pull/1641))
- Added Json Web Token (JWT) credentials provider. ([#1655](https://github.com/realm/realm-dotnet/pull/1655))
- Added Anonymous and Nickname credentials providers. ([#1671](https://github.com/realm/realm-dotnet/pull/1671))

### Bug fixes
- Fixed an issue where initial collection change notification is not delivered to all subscribers. ([#1696](https://github.com/realm/realm-dotnet/pull/1696))
- Fixed a corner case where `RealmObject.Equals` would return `true` for objects that are no longer managed by Realm. ([#1698](https://github.com/realm/realm-dotnet/pull/1698))

### Breaking Changes
- `SyncConfiguration.SetFeatureToken` is deprecated and no longer necessary in order to use Sync on Linux or server-side features. ([#1703](https://github.com/realm/realm-dotnet/pull/1703))

## 2.1.0 (2017-11-13)

### Enhancements
- Added an `[Explicit]` attribute that can be applied to classes or assemblies. If a class is decorated with it, then it will not be included in the default schema for the Realm (i.e. you have to explicitly set `RealmConfiguration.ObjectClasses` to an array that contains that class). Similarly, if it is applied to an assembly, all classes in that assembly will be considered explicit. This is useful when developing a 3rd party library that depends on Realm to avoid your internal classes leaking into the user's schema. ([#1602](https://github.com/realm/realm-dotnet/pull/1602))

### Bug fixes
- Fixed a bug that would prevent writing queries that check if a related object is null, e.g. `realm.All<Dog>().Where(d => d.Owner == null)`. ([#1601](https://github.com/realm/realm-dotnet/pull/1601))
- Addressed an issue that would cause the debugger to report an unobserved exception being thrown when "Just My Code" is disabled. ([#1603](https://github.com/realm/realm-dotnet/pull/1603))
- Calling `Realm.DeleteRealm` on a synchronized Realm will now properly delete the `realm.management` folder. ([#1621](https://github.com/realm/realm-dotnet/pull/1621))
- Fixed a crash when accessing primitive list properties on objects in realms opened with a dynamic schema (e.g. in migrations). ([#1629](https://github.com/realm/realm-dotnet/pull/1629))

## 2.0.0 (2017-10-17)

### Enhancements
- Added support for collections of primitive values. You can now define properties as `IList<T>` where `T` can be any
type supported by Realm, except for another `IList`. As a result, a lot of methods that previously had constraints on
`RealmObject` now accept any type and may throw a runtime exception if used with an unsupported type argument.
([#1517](https://github.com/realm/realm-dotnet/pull/1517))
- Added `HelpLink` pointing to the relevant section of the documentation to most Realm exceptions. ([#1521](https://github.com/realm/realm-dotnet/pull/1521))
- Added `RealmObject.GetBacklinks` API to dynamically obtain all objects referencing the current one. ([#1533](https://github.com/realm/realm-dotnet/pull/1533))
- Added a new exception type, `PermissionDeniedException`, to denote permission denied errors when working with synchronized Realms that
exposes a method - `DeleteRealmUserInfo` - to inform the binding that the offending Realm's files should be kept or deleted immediately.
This allows recovering from permission denied errors in a more robust manner. ([#1543](https://github.com/realm/realm-dotnet/pull/1543))
- The keychain service name used by Realm to manage the encryption keys for sync-related metadata on Apple platforms is now set to the
bundle identifier. Keys that were previously stored within the Realm-specific keychain service will be transparently migrated to the
per-application keychain service. ([#1522](https://github.com/realm/realm-dotnet/pull/1522))
- Added a new exception type -  `IncompatibleSyncedFileException` - that allows you to handle and perform data migration from a legacy (1.x) Realm file
to the new 2.x format. It can be thrown when using `Realm.GetInstance` or `Realm.GetInstanceAsync` and exposes a `GetBackupRealmConfig` method
that allows you to open the old Realm file in a dynamic mode and migrate any required data. ([#1552](https://github.com/realm/realm-dotnet/pull/1552))
- Enable encryption on Windows. ([#1570](https://github.com/realm/realm-dotnet/pull/1570))
- Enable Realm compaction on Windows. ([#1571](https://github.com/realm/realm-dotnet/pull/1571))
- `UserInfo` has been significantly enhanced. It now contains metadata about a user stored on the Realm Object Server, as well as a list of all user
account data associated with that user. ([#1573](https://github.com/realm/realm-dotnet/pull/1573))
- Introduced a new method - `User.LogOutAsync` to replace the now-deprecated synchronous call. ([#1574](https://github.com/realm/realm-dotnet/pull/1574))
- Exposed `BacklinksCount` property on `RealmObject` that returns the number of objects that refer to the current object via a to-one or a to-many relationship. ([#1578](https://github.com/realm/realm-dotnet/pull/1578))
- String primary keys now support `null` as a value. ([#1579](https://github.com/realm/realm-dotnet/pull/1579))
- Add preview support for partial synchronization. Partial synchronization allows a synchronized Realm to be opened in such a way
that only objects requested by the user are synchronized to the device. You can use it by setting the `IsPartial` property on a
`SyncConfiguration`, opening the Realm, and then calling `Realm.SubscribeToObjectsAsync` with the type of object you're interested in,
a string containing a query determining which objects you want to subscribe to, and a callback which will report the results. You may
add as many subscriptions to a synced Realm as necessary. ([#1580](https://github.com/realm/realm-dotnet/pull/1580))
- Ensure that Realm collections (`IList<T>`, `IQueryable<T>`) will not change when iterating in a `foreach` loop. ([#1589](https://github.com/realm/realm-dotnet/pull/1589))

### Bug fixes
- `Realm.GetInstance` will now advance the Realm to the latest version, so you no longer have to call `Refresh` manually after that. ([#1523](https://github.com/realm/realm-dotnet/pull/1523))
- Fixed an issue that would prevent iOS Share Extension projects from working. ([#1535](https://github.com/realm/realm-dotnet/pull/1535))

### Breaking Changes
- `Realm.CreateObject(string className)` now has additional parameter `object primaryKey`. You *must* pass that when creating a new object using the dynamic API. If the object you're creating doesn't have primary key declared, pass `null`. ([#1381](https://github.com/realm/realm-dotnet/pull/1381))
- `AcceptPermissionOfferAsync` now returns the relative rather than the absolute url of the Realm the user has been granted permissions to. ([#1595](https://github.com/realm/realm-dotnet/pull/1595))

## 1.6.0 (2017-08-14)

### Enhancements
- Exposed `Realm.WriteCopy` API to copy a Realm file and optionally encrypt it with a different key. ([#1464](https://github.com/realm/realm-dotnet/pull/1464))
- The runtime representations of all Realm collections (`IQueryable<T>` and `IList<T>`) now implement the `IList` interface that is needed for data-binding to `ListView` in UWP applications. ([#1469](https://github.com/realm/realm-dotnet/pull/1469))
- Exposed `User.RetrieveInfoForUserAsync` API to allow admin users to lookup other users' identities in the Realm Object Server. This can be used, for example, to find a user by knowing their Facebook id. ([#1486](https://github.com/realm/realm-dotnet/pull/1486))
- Added a check to verify there are no duplicate object names when creating the schema. ([#1502](https://github.com/realm/realm-dotnet/pull/1502))
- Added more comprehensive error messages when passing an invalid url scheme to `SyncConfiguration` or `User.LoginAsync`. ([#1501](https://github.com/realm/realm-dotnet/pull/1501))
- Added more meaningful error information to exceptions thrown by `Realm.GetInstanceAsync`. ([#1503](https://github.com/realm/realm-dotnet/pull/1503))
- Added a new type - `RealmInteger<T>` to expose Realm-specific API over base integral types. It can be used to implement [counter functionality](https://docs.mongodb.com/realm-legacy/docs/dotnet/latest/index.html) in synced realms. ([#1466](https://github.com/realm/realm-dotnet/pull/1466))
- Added `PermissionCondition.Default` to apply default permissions for existing and new users. ([#1511](https://github.com/realm/realm-dotnet/pull/1511))

### Bug fixes
- Fix an exception being thrown when comparing non-constant character value in a query. ([#1471](https://github.com/realm/realm-dotnet/pull/1471))
- Fix an exception being thrown when comparing non-constant byte or short value in a query. ([#1472](https://github.com/realm/realm-dotnet/pull/1472))
- Fix a bug where calling the non-generic version of `IQueryProvider.CreateQuery` on Realm's IQueryable results, an exception would be thrown. ([#1487](https://github.com/realm/realm-dotnet/pull/1487))
- Trying to use an `IList` or `IQueryable` property in a LINQ query will now throw `NotSupportedException` rather than crash the app. ([#1505](https://github.com/realm/realm-dotnet/pull/1505))

### Breaking Changes

## 1.5.0 (2017-06-20)

### Enhancements
- Exposed new API on the `User` class for working with permissions: ([#1361](https://github.com/realm/realm-dotnet/pull/1361))
  - `ApplyPermissionsAsync`, `OfferPermissionsAsync`, and `AcceptPermissionOfferAsync` allow you to grant, revoke, offer, and accept permissions.
  - `GetPermissionOffers`, `GetPermissionOfferResponses`, and `GetPermissionChanges` allow you to review objects, added via the above mentioned methods.
  - `GetGrantedPermissionsAsync` allows you to inspect permissions granted to or by the current user.
- When used with `RealmConfiguration` (i.e. local Realm), `Realm.GetInstanceAsync` will perform potentially costly operation, such as executing migrations or compaction on a background thread. ([#1406](https://github.com/realm/realm-dotnet/pull/1406))
- Expose `User.ChangePasswordAsync(userId, password)` API to allow admin users to change other users' passwords. ([#1412](https://github.com/realm/realm-dotnet/pull/1412))
- Expose `SyncConfiguration.TrustedCAPath` API to allow providing a custom CA that will be used to validate SSL traffic to the Realm Object Server.  ([#1423](https://github.com/realm/realm-dotnet/pull/1423))
- Expose `Realm.IsInTransaction` API to check if there's an active transaction for that Realm. ([#1452](https://github.com/realm/realm-dotnet/pull/1452))

### Bug fixes
- Fix a crash when querying over properties that have `[MapTo]` applied. ([#1405](https://github.com/realm/realm-dotnet/pull/1405))
- Fix an issue where synchronized Realms did not connect to the remote server in certain situations, such as when an application was offline when the Realms were opened but later regained network connectivity. ([#1407](https://github.com/realm/realm-dotnet/pull/1407))
- Fix an issue where incorrect property name will be passed to `RealmObject.PropertyChanged` subscribers when the actual changed property is below a `Backlink` property. ([#1433](https://github.com/realm/realm-dotnet/pull/1433))
- Fix an exception being thrown when referencing Realm in a PCL test assembly without actually using it. ([#1434](https://github.com/realm/realm-dotnet/pull/1434))
- Fix a bug when `SyncConfiguration.EnableSSLValidation` would be ignored when passed to `Realm.GetInstanceAsync`. ([#1423](https://github.com/realm/realm-dotnet/pull/1423))

### Breaking Changes
- The constructors of `PermissionChange`, `PermissionOffer`, and `PermissionOfferResponse` are now private. Use the new `User.ApplyPermissionsAsync`, `User.OfferPermissionsAsync`, and `User.AcceptPermissionOfferAsync` API. ([#1361](https://github.com/realm/realm-dotnet/pull/1361))
- `User.GetManagementRealm` and `User.GetPermissionRealm` are now deprecated. Use the new permission related API on `User` to achieve the same results. ([#1361](https://github.com/realm/realm-dotnet/pull/1361))
- `User.ChangePassword(password)` has been renamed to `User.ChangePasswordAsync(password)`. ([#1412](https://github.com/realm/realm-dotnet/pull/1412))
- Removed the following obsolete API: ([#1425](https://github.com/realm/realm-dotnet/pull/1425))
  - `Realm.ObjectForPrimaryKey<T>(long id)`
  - `Realm.ObjectForPrimaryKey<T>(string id)`
  - `Realm.ObjectForPrimaryKey(string className, long id)`
  - `Realm.ObjectForPrimaryKey(string className, string id)`
  - `Realm.Manage<T>(T obj, bool update)`
  - `Realm.Close()`
  - `Realm.CreateObject<T>()`
  - `IOrderedQueryable<T>.ToNotifyCollectionChanged<T>(Action<Exception> errorCallback)`
  - `IOrderedQueryable<T>.ToNotifyCollectionChanged<T>(Action<Exception> errorCallback, bool coalesceMultipleChangesIntoReset)`
  - `IRealmCollection<T>.ObjectSchema`
- `Realm.DeleteRealm` now throws an exception if called while an instance of that Realm is still open.

## 1.4.0 (2017-05-19)

### Enhancements
- Expose `RealmObject.OnManaged` virtual method that can be used for init purposes, since the constructor is run before the object has knowledge of its Realm. (#1383)
- Expose `Realm.GetInstanceAsync` API to asynchronously open a synchronized Realm. It will download all remote content available at the time the operation began on a background thread and then return a usable Realm. It is also the only supported way of opening Realms for which the user has only read permissions.

## 1.3.0 (2017-05-16)

### Universal Windows Platform
Introducing Realm Mobile Database for Universal Windows Platform (UWP). With UWP support, you can now build mobile apps using Realm’s object database for the millions of mobile, PC, and Xbox devices powered by Windows 10. The addition of UWP support allows .NET developers to build apps for virtually any modern Windows Platform with Windows Desktop (Win32) or UWP as well as for iOS and Android via Xamarin. Note that sync support is not yet available for UWP, though we are working on it and you can expect it soon.

### Enhancements
- Case insensitive queries against a string property now use a new index based search. (#1380)
- Add `User.ChangePassword` API to change the current user's password if using Realm's 'password' authentication provider. Requires any edition of the Realm Object Server 1.4.0 or later. (#1386)
- `SyncConfiguration` now has an `EnableSSLValidation` property (default is `true`) to allow SSL validation to be specified on a per-server basis. (#1387)
- Add `RealmConfiguration.ShouldCompactOnLaunch` callback property when configuring a Realm to determine if it should be compacted before being returned. (#1389)
- Silence some benign linker warnings on iOS. (#1263)
- Use reachability API to minimize the reconnection delay if the network connection was lost. (#1380)

### Bug fixes
- Fixed a bug where `Session.Reconnect` would not reconnect all sessions. (#1380)
- Fixed a crash when subscribing for `PropertyChanged` multiple times. (#1380)
- Fixed a crash when reconnecting to Object Server (#1380)
- Fixed a crash on some Android 7.x devices when opening a realm (#1380)

## 1.2.1 (2017-05-01)

### Bug fixes
- Fixed an issue where `EntryPointNotFoundException` would be thrown on some Android devices. (#1336)

### Enhancements
- Expose `IRealmCollection.IsValid` to indicate whether the realm collection is valid to use. (#1344)
- Update the Fody reference which adds support for building with Mono 5. (#1364)

## 1.2.0 (2017-04-04)

Realm is now being distributed as a .NET Standard 1.4 library as this is a requirement for supporting UWP. While internally that is a rather big move, applications using it should not be affected. After the upgrade, you'll see a number of new NuGet dependencies being added - those are reference assemblies, already part of mscorlib, so will not affect your application's size or performance. Additionally, we're releasing a new platform specific DataBinding package that contains helper methods that enable two-way databinding scenarios by automatically creating transactions when setting a property.

If you encounter any issues after the upgrade, we recommend clearing the `bin` and `obj` folders and restarting Xamarin Studio. If this doesn't help, please file an issue explaining your solution setup and the type of problems you encounter.

Files written with this version cannot be read by earlier versions of Realm. This version is not compatible with versions of the Realm Object Server lower than 1.3.0.

### Bug fixes
- Fixes the `RemoveAll(string)` overload to work correctly. (#1288)
- Resolved an issue that would lead to crashes when refreshing the token for an invalid session. (#1289)
- The `IObservable` returned from `session.GetProgressObservable` will correctly call `OnComplete` when created with `mode: ProgressMode.ForCurrentlyOutstandingWork`. (#1292)
- Fixed a memory leak when accessing string properties. (#1318)
- Fixes an issue when using `EncryptionKey` with synchronized realms. (#1322)

### Enhancements
- Introduce APIs for safely passing objects between threads. Create a thread-safe reference to a thread-confined object by passing it to the `ThreadSafeReference.Create` factory method, which you can then safely pass to another thread to resolve in the new realm with `Realm.ResolveReference`. (#1300)
- Introduce API for attempting to reconnect all sessions. This could be used in conjunction with the [connectivity plugin](https://github.com/jamesmontemagno/ConnectivityPlugin) to monitor for connectivity changes and proactively request reconnecting, rather than rely on the built-in retry mechanism. (#1310)
- Enable sorting over to-one relationships, e.g. `realm.All<Parent>().OrderBy(p => p.Child.Age)`. (#1313)
- Introduce a `string.Like` extension method that can be used in LINQ queries against the underlying database engine. (#1311)
- Add an `User.IsAdmin` property that indicates whether a user is a Realm Object Server administrator. (#1320)

### Breaking Changes
- `DateTimeOffset` properties that are not set will now correctly default to `0001-1-1` instead of `1970-1-1` after the object is passed to `realm.Add`. (#1293)
- Attempting to get an item at index that is out of range should now correctly throw `ArgumentOutOfRangeException` for all `IRealmCollection` implementations. (#1295)
- The layout of the .lock file has changed, which may affect scenarios where different processes attempt to write to the same Realm file at the same time. (#1296)
- `PropertyChanged` notifications use a new, more reliable, mechanism, that behaves slightly differently from the old one. Notifications will be sent only after a transaction is committed (making it consistent with the way collection notifications are handled). To make sure that your UI is promptly updated, you should avoid keeping long lived transactions around. (#1316)

## 1.1.1 (2017-03-15)

### Bug fixes

- Resolved an issue that prevented compiling for iOS on Visual Studio. (#1277)

## 1.1.0 (2017-03-03)

### Enhancements
- Added Azure Active Directory (AzureAD) credentials provider. (#1254)

### Breaking Changes
This is a preparation release for adding UWP support. We have removed all platform-specific logic from the Realm assemblies, and instead weave them in compile time. While this has been tested in all common scenarios, it may create issues with very complex project graphs. If you encounter any of these issues with iOS projects:
- Compilation fails when running Task `WeaveRealmAssemblies`
- App crashes when first accessing a Realm

please file an issue and explain your solution setup.

## 1.0.4 (2017-02-21)

### Bug fixes

- The `Realm` NuGet package no longer clobbers the path to Win32 native binaries in `Realm.Database`. (#1239)
- Fixed a bug where garbage collecting an object with `PropertyChanged` subscribers would cause crashes. (#1237)

## 1.0.3 (2017-02-14)

### Out of Beta!
After about a year and a half of hard work, we are proud to call this a 1.0 release. There is still work to do, but Realm Xamarin is now being used by thousands of developers and has proven reliable.

### Sync
Realm Xamarin now works with the Realm Mobile Platform. This means that you can write Xamarin apps that synchronize seamlessly with a Realm Object Server, allowing you to write complex apps with Xamarin that are offline-first and automatically synchronised by adding just a few lines of code.
You can read about this in the [documentation](https://docs.mongodb.com/realm/sync/get-started/).

### Windows Desktop
Realm Xamarin is no longer iOS and Android only. You can now use it to write .NET programs for Windows Desktop. Add the NuGet package to your regular .NET project and start using Realm. Some features are not supported on Windows yet. Most notably, sync does not yet work for Windows, but also encryption and notifications across processes are missing. We are working on it and you can expect support soon.

### Breaking Changes
 - `IRealmCollection<T>.ObjectSchema` is deprecated and replaced with `ISchemaSource.ObjectSchema`. (#1216)

### Bug fixes
 - `[MapTo]` attribute is now respected in queries. (#1219)
 - Letting a Realm instance be garbage collected instead of disposing it will no longer lead to crashes. (#1212)
 - Unsubscribing from `RealmObject.PropertyChanged` in a `PropertyChanged` callback should no longer lead to crashes. (#1207)
 - `WriteAsync` now advances the read transaction so the changes made asynchronously are available immediately in the original thread. (#1192)
 - Queries on backlink properties should no longer produce unexpected results. (#1177)


## 0.82.1 (2017-01-27)

### Bug fixes
- Addressed an issue where obtaining a Realm instance, reading an object, then obtaining another instance on the same thread would cause the object to become invalid and crash the application upon accessing any of its members.

## 0.82.0 (2017-01-23)

### Breaking Changes
- Moved all exceptions under the `Realms.Exceptions` namespace. (#1075)
- Moved `RealmSchema` to `Realms.Schema` namespace. (#1075)
- Made the `ErrorEventArgs` constructor internal. (#1075)
- Made `ObjectSchema.Builder` and `RealmSchema.Builder` internal. (#1075)
- Passing an object that has `IList` properties to `Add(obj, update: true)` will no longer merge the lists. Instead, the `IList` property will contain only the items in the object. (#1040)

### Enhancements
- Added virtual `OnPropertyChanged` method in `RealmObject` that you can override to be notified of changes to the current object. (#1047)
- Added compile time checks that `[Required]` is applied on correct property types. (#1072)
- `Realm.Add(RealmObject obj)` will now return the passed in object, similarly to `Realm.Add<T>(T obj)`. (#1162)
- Added an extension method for `string.Contains` that accepts `StringComparison` argument and can be used in queries. When querying, only `StringComparison.Ordinal` and `StringComparison.OrdinalIgnoreCase` can be used. When not used in queries, all values for `StringComparison` are valid. (#1141)

### Bug fixes
- Adding a standalone object, that has an `IList<T>` property that has never been accessed, to the Realm will no longer throw a `NullReferenceException`. (#1040)
- `IList<T>` properties will now correctly return `IsReadOnly = true` when managed by a readonly Realm. (#1070)
- The weaver should now correctly resolve references in PCL and netstandard assemblies. (#1117)
- Add some missing methods to the PCL reference assembly. (#1093)
- Disposed realms will not throw `ObjectDisposedException` when trying to access their members. Additionally, disposing a realm will not invalidate other instances on the same thread. (#1063)

## 0.81.0 (2016-12-14)

### Breaking Changes
* The `IQueryable<T>.ToNotifyCollectionChanged` extension methods that accept parameters are now deprecated. There is a new parameterless one that you should use instead. If you want to handle errors, you can do so by subscribing to the `Realm.OnError` event. (#938)
* `RealmResults<T>` is now marked `internal` and `Realm.All<T>()` will instead return `IQueryable<T>`. We've added a new extension method `IQueryable<T>.SubscribeForNotifications(NotificationCallbackDelegate<T>)` that allows subscribing for notifications. (#942)
* `Realm.CreateObject<T>` has been deprecated and will be removed in the next major release. (It could cause a dangerous data loss when using the synchronised realms coming soon, if a class has a PrimaryKey). (#998)
* `RealmConfiguration.ReadOnly` has been renamed to `RealmConfiguration.IsReadOnly` and is now a property instead of a field. (#858)
* `Realm.All` has been renamed to `Realm.GetAll` and the former has been obsoleted. (#858)
* `Realm.ObjectForPrimaryKey` has been renamed to `Realm.Find` and the former has been obsoleted. (#858)
* `Realm.Manage` has been renamed to `Realm.Add` and the former has been obsoleted. (#858)
* `RealmConfiguration.PathToRealm` has been renamed to `Realm.GetPathToRealm` and the former has been obsoleted. (#858)
* `RealmResults.NotificationCallback` has been extracted as a non-nested class and has been renamed to `NotificationCallbackDelegate`. (#858)
* `Realm.Close` has been removed in favor of `Realm.Dispose`. (#858)
* `RealmList<T>` is now marked `internal`. You should use `IList<T>` to define collection relationships. (#858)

### Enhancements
* In data-binding scenarios, if a setter is invoked by the binding outside of write transaction, we'll create an implicit one and commit it. This enables two-way data bindings without keeping around long-lived transactions. (#901)
* The Realm schema can now express non-nullable reference type properties with the new `[Required]` attribute. (#349)
* Exposed a new `Realm.Error` event that you can subscribe for to get notified for exceptions that occur outside user code. (#938)
* The runtime types of the collection, returned from `Realm.All` and the collection created for `IList<T>` properties on `RealmObject` now implement `INotifyCollectionChanged` so you can pass them for data-binding without any additional casting. (#938, #909)
* All RealmObjects implement `INotifyPropertyChanged`. This allows you to pass them directly for data-binding.
* Added `Realm.Compact` method that allows you to reclaim the space used by the Realm. (#968)
* `Realm.Add` returns the added object. (#931)
* Support for backlinks aka `LinkingObjects`. (#219)
* Added an `IList<T>.Move` extension method that allows you to reorder elements within the collection. For managed Lists, it calls a native method, so it is slightly more efficient than removing and inserting an item, but more importantly, it will raise the `CollectionChanged` with `NotifyCollectionChangedAction.Move` which will result in a nice move animation, rather than a reload of a ListView. (#995)

### Bug fixes
* Subscribing to `PropertyChanged` on a RealmObject and modifying an instance of the same object on a different thread will now properly raise the event. (#909)
* Using `Insert` to insert items at the end of an `IList` property will no longer throw an exception. (#978)

## 0.80.0 (2016-10-27)

### Breaking Changes
* This version updates the file format. Older versions will not be able to open files created with this version. (#846)
* `RealmList<T>` is now marked as internal. If you were using it anywhere, you should migrate to `IList<T>`. (#880)

### Enhancements
* iOS Linking all should work - we now add a [Preserve] attribue to all woven members of your `RealmObject` subclasses so you do not need to manually add `[Preserve(allMembers=true)]`  (#822)
* `Realm.Manage` calls are now much faster. You should prefer that to `Realm.CreateObject` unless you are setting only a few properties, while leaving the rest with default values. (#857)
* Added `bool update` argument to `Realm.Manage`. When `update: true` is passed, Realm will try to find and update a persisted object with the same PrimaryKey. If an object with the same PrimaryKey is not found, the umnamaged object is added. If the passed in object does not have a PrimaryKey, it will be added. Any related objects will be added or updated depending on whether they have PrimaryKeys. (#871)

    **NOTE**: cyclic relationships, where object references are not identical, will not be reconciled. E.g. this will work as expected:
    ```csharp
    var person = new Person { Name = "Peter", Id = 1 };
    person.Dog = new Dog();
    person.Dog.Owner = person;
    ```
    However this will not - it will set the Person's properties to the ones from the last instance it sees:
    ```csharp
    var person = new Person { Name = "Peter", Id = 1 };
    person.Dog = new Dog();
    person.Dog.Owner = new Person { Id = 1 };
    ```
    This is important when deserializing data from json, where you may have multiple instances of object with the same Id, but with different properties.

* `Realm.Manage` will no longer throw an exception if a managed object is passed. Instead, it will immediately return. (#871)
* Added non-generic version of `Realm.Manage`. (#871)
* Added support for nullable integer PrimaryKeys. Now you can have `long?` PrimaryKey property where `null` is a valid unique value. (#877)
* Added a weaver warning when applying Realm attributes (e.g. `[Indexed]` or `[PrimaryKey]`) on non-persisted properties. (#882)
* Added support for `==` and `!=` comparisons to realm objects in LINQ (#896), e.g.:
    ```csharp
    var peter = realm.All<Person>().FirstOrDefault(d => d.Name == "Peter");
    var petersDogs = realm.All<Dog>().Where(d => d.Owner == peter);
    ```
* Added support for `StartsWith(string, StringComparison)`, `EndsWith(string, StringComparison)`, and `Equals(string, StringComparison)` filtering in LINQ. (#893)

    **NOTE**: Currently only `Ordinal` and `OrdinalIgnoreCase` comparisons are supported. Trying to pass in a different one will result in runtime error. If no argument is supplied, `Ordinal` will be used.

## 0.78.1 (2016-09-15)

### Bug fixes
* `Realm.ObjectForPrimaryKey()` now returns null if it failed to find an object (#833).
* Querying anything but persisted properties now throws instead of causing a crash (#251 and #723)

Uses core 1.5.1

## 0.78.0 (2016-09-09)

### Breaking Changes
* The term `ObjectId` has been replaced with `PrimaryKey` in order to align with the other SDKs. This affects the `[ObjectId]` attribute used to decorate a property.

### Enhancements
* You can retrieve single objects quickly using `Realm.ObjectForPrimaryKey()` if they have a `[PrimaryKey]` property specified. (#402)
* Manual migrations are now supported. You can specify exactly how your data should be migrated when updating your data model. (#545)
* LINQ searches no longer throw a `NotSupportedException` if your integer type on the other side of an expression fails to exactly match your property's integer type.
* Additional LINQ methods now supported: (#802)
    * Last
    * LastOrDefault
    * FirstOrDefault
    * SingleOrDefault
    * ElementAt
    * ElementAtOrDefault

### Bug fixes
* Searching char field types now works. (#708)
* Now throws a RealmMigrationSchemaNeededException if you have changed a `RealmObject` subclass declaration and not incremented the `SchemaVersion` (#518)
* Fixed a bug where disposing a `Transaction` would throw an `ObjectDisposedException` if its `Realm` was garbage-collected (#779)
* Corrected the exception being thrown `IndexOutOfRangeException` to be  `ArgumentOutOfRangeException`

Uses core 1.5.1


## 0.77.2 (2016-08-11)

### Enhancements
* Setting your **Build Verbosity** to `Detailed` or `Normal` will now display a message for every property woven, which can be useful if you suspect errors with Fody weaving.
* Better exception messages will helo diagnose _EmptySchema_ problems (#739)
* Partial evaluation of LINQ expressions means more expressions types are supported as operands in binary expressions (#755)
* Support for LINQ queries that check for `null` against `string`, `byte[]` and `Nullable<T>` properties.
* Support for `string.IsNullOrEmpty` on persisted properties in LINQ queries.
* Schema construction has been streamlined to reduce overhead when opening a Realm
* Schema version numbers now start at 0 rather than UInt64.MaxValue

### Bug fixes
* `RealmResults<T>` should implement `IQueryable.Provider` implicitly (#752)
* Realms that close implicitly will no longer invalidate other instances (#746)

Uses core 1.4.2


## 0.77.1 (2016-07-25)

### Minor Changes
* Fixed a bug weaving pure PCL projects, released in v0.77.0 (#715)
* Exception messages caused by using incompatible arguments in LINQ now include the offending argument (#719)
* PCL projects using ToNotifyCollectionChanged may have crashed due to mismatch between PCL signatures and platform builds.

Uses core 1.4.0


## 0.77.0 (2016-07-18)

**Broken Version** - will not build PCL projects

### Breaking Changes
* Sort order change in previous version was reverted.

### Major Changes
* It is now possible to introspect the schema of a Realm. (#645)
* The Realm class received overloads for `Realm.CreateObject` and `Realm.All` that accept string arguments instead of generic parameters, enabling use of the `dynamic` keyword with objects whose exact type is not known at compile time. (#646)
* _To Many_ relationships can now be declared with an `IList<DestClass>` rather than requiring `RealmList<DestClass>`. This is **significantly faster** than using `RealmList` due to caching the list.   (Issue #287)
* Creating standalone objects with lists of related objects is now possible. Passing such an object into `Realm.Manage` will cause the entire object graph from that object down to become managed.

### Minor Changes
* Fixed a crash on iOS when creating many short-lived realms very rapidly in parallel (Issue #653)
* `RealmObject.IsValid` can be called to check if a managed object has been deleted
* Accessing properties on invalid objects will throw an exception rather than crash with a segfault (#662)
* Exceptions thrown when creating a Realm no longer leave a leaking handle (Issue #503)

Uses core 1.4.0


## 0.76.1 (2016-06-15)

### Minor Changes
* The `Realm` static constructor will no longer throw a `TypeLoadException` when there is an active `System.Reflection.Emit.AssemblyBuilder` in the current `AppDomain`.
* Fixed `Attempting to JIT compile` exception when using the Notifications API on iOS devices. (Issue #620)

### Breaking Changes
No API change but sort order changes slightly with accented characters grouped together and some special characters sorting differently. "One third" now sorts ahead of "one-third".

It uses the table at ftp://ftp.unicode.org/Public/UCA/latest/allkeys.txt

It groups all characters that look visually identical, that is, it puts a, à, å together and before ø, o, ö even. This is a flaw because, for example, å should come last in Denmark. But it's the best we can do now, until we get more locale aware.

Uses core 1.1.2

## 0.76.0 (2016-06-09)

### Major Changes
* `RealmObject` classes will now implicitly implement `INotifyPropertyChanged` if you specify the interface on your class. Thanks to [Joe Brock](https://github.com/jdbrock) for this contribution!

### Minor Changes
* `long` is supported in queries (Issue #607)
* Linker error looking for `System.String System.String::Format(System.IFormatProvider,System.String,System.Object)` fixed (Issue #591)
* Second-level descendants of `RealmObject` and static properties in `RealmObject` classes now cause the weaver to properly report errors as we don't (yet) support those. (Issue #603)
* Calling `.Equals()` on standalone objects no longer throws. (Issue #587)


## 0.75.0 (2016-06-02)

### Breaking Changes
* File format of Realm files is changed. Files will be automatically upgraded but opening a Realm file with older versions of Realm is not possible. NOTE: If you were using the Realm Browser specified for the old format you need to upgrade. Pick up the newest version [here](https://itunes.apple.com/app/realm-browser/id1007457278).
* `RealmResults<T>` no longer implicitly implements `INotifyCollectionChanged`. Use the new `ToNotifyCollectionChanged` method instead.

### Major Changes
* `RealmResults<T>` can be observed for granular changes via the new `SubscribeForNotifications` method.
* `Realm` gained the `WriteAsync` method which allows a write transaction to be executed on a background thread.
* Realm models can now use `byte[]` properties to store binary data.
* `RealmResults<T>` received a new `ToNotifyCollectionChanged` extension method which produces an `ObservableCollection<T>`-like wrapper suitable for MVVM data binding.

### Minor Fixes
* Nullable `DateTimeOffset` properties are supported now.
* Setting `null` to a string property will now correctly return `null`
* Failure to install Fody will now cause an exception like "Realms.RealmException: Fody not properly installed. RDB2_with_full_Realm.Dog is a RealmObject but has not been woven." instead of a `NullReferenceException`
* The PCL `RealmConfiguration` was missing some members.
* The Fody weaver is now discoverable at non-default nuget repository paths.


## 0.74.1 Released (2016-05-10)

### Minor Fixes
* Realms now refresh properly on Android when modified in other threads/processes.
* Fixes crashes under heavy combinations of threaded reads and writes.

### Minor Changes
* The two `Realm` and `RealmWeaver` NuGet packages have been combined into a single `Realm` package.
* The `String.Contains(String)`, `String.StartsWith(String)`, and `String.EndsWith(String)` methods now support variable expressions. Previously they only worked with literal strings.
* `RealmResults<T>` now implements `INotifyCollectionChanged` by raising the `CollectionChanged` event with `NotifyCollectionChangedAction.Reset` when its underlying table or query result is changed by a write transaction.

## 0.74.0 Private Beta (2016-04-02)

### Major Changes
* The Realm assembly weaver now submits anonymous usage data during each build, so we can track statistics for unique builders, as done with the Java, Swift and Objective-C products (issue #182)
* `Realm.RemoveRange<>()` and `Realm.RemoveAll<>()` methods added to allow you to delete objects from a realm.
* `Realm.Write()` method added for executing code within an implicitly committed transaction
* You can now restrict the classes allowed in a given Realm using `RealmConfiguration.ObjectClasses`.
* LINQ improvements:
  * Simple bool searches work without having to use `== true` (issue #362)
  * ! operator works to negate either simple bool properties or complex expressions (issue #77)
  * Count, Single and First can now be used after a Where expression,  (#369) eg <br />
    `realm.All<Owner>().Where(p => p.Name == "Dani").First();` as well as with a lambda expression <br />
    `realm.All<Owner>().Single( p => p.Name == "Tim");`
  * Sorting is now provided using the `OrderBy`, `OrderByDescending`, `ThenBy` and `ThenByDescending` clauses. Sorts can be applied to results of a query from a `Where` clause or sorting the entire class by applying after `All<>`.
  * The `String.Contains(String)`, `String.StartsWith(String)`, and `String.EndsWith(String)` methods can now be used in Where clauses.
  * DateTimeOffset properties can be compared in queries.
* Support for `armeabi` builds on old ARM V5 and V6 devices has been removed.

### Minor Changes
* Finish `RealmList.CopyTo` so you can apply `ToList` to related lists (issue #299)
* NuGet now inserts `libwrappers.so` for Android targets using `$(SolutionDir)packages` so it copes with the different relative paths in cross-platform (Xamarin Forms) app templates vs pure Android templates.
* `Realm.RealmChanged` event notifies you of changes made to the realm
* `Realm.Refresh()` makes sure the realm is updated with changes from other threads.


## 0.73.0 Private Beta (2016-02-26)

### Major Changes
* `RealmConfiguration.EncryptionKey` added so files can be encrypted and existing encrypted files from other Realm sources opened (assuming you have the key)


### Minor Fixes
* For PCL users, if you use `RealmConfiguration.DefaultConfiguration` without having linked a platform-specific dll, you will now get the warning message with a `PlatformNotSupportedException`. Previously threw a `TypeInitExepction`.
* Update to Core v0.96.2 and matching ObjectStore (issue #393)


## 0.72.1 Private Beta (2016-02-15)

No functional changes. Just added library builds for Android 64bit targets `x86_64` and `arm64-v8a`.


## 0.72.0 Private Beta (2016-02-13)
-
Uses Realm core 0.96.0

### Major Changes

* Added support for PCL so you can now use the NuGet in your PCL GUI or viewmodel libraries.

## 0.71.1 Private Beta (2016-01-29)

### Minor Fixes

Building IOS apps targeting the simulator sometimes got an error like:

    Error MT5209: Native linking error...building for iOS simulator,
    but linking in object file built for OSX, for architecture i386 (MT5209)

This was fixed by removing a redundant simulator library included in NuGet


## 0.71.0 Private Beta (2016-01-25)

Uses Realm core 0.95.6.

### Platform Changes
Now supporting:

* Xamarin Studio on Mac - IOS and Android
* Xamarin Studio on Windows -  Android
* Visual Studio on Windows -  IOS and Android


### Major Changes

* Added Android support as listed above.
* Added `RealmConfiguration` to provide reusable way to specify path and other settings.
* Added `Realm.Equals`, `Realm.GetHashCode` and `Realm.IsSameInstance` to provide equality checking so you can confirm realms opened in the same thread are equal (shared internal instance).
* Added `Realm.DeleteFiles(RealmConfiguration)` to aid in cleaning up related files.
* Added nullable basic types such as `int?`.
* Optimised `Realm.All<userclass>().Count()` to get rapid count of all objects of given class.
* Related lists are now supported in standalone objects.

#### LINQ
* `Count()` on `Where()` implemented.
* `Any()` on `Where()` implemented.
* `First( lambda )` and `Single( lambda )` implemented.
* Significant optimisation of `Where()` to be properly lazy, was instantiating all objects internally.


### API-Breaking Changes

* `[PrimaryKey]` attribute renamed `[ObjectId]`.
* `Realm.Attach(object)` renamed `Manage(object)`.
* Lists of related objects are now declared with `IList<otherClass>` instead of `RealmList`.

### Bug fixes

* Bug that caused a linker error for iPhone simulator fixed (#375)


## 0.70.0 First Private Beta (2015-12-08)

Requires installation from private copy of NuGet download.

### State

* Supported IOS with Xamarin Studio only.
* Basic model and read/write operations with simple LINQ `Where` searches.
* NuGet hosted as downloads from private realm/realm-dotnet repo.<|MERGE_RESOLUTION|>--- conflicted
+++ resolved
@@ -35,11 +35,8 @@
 * Avoid calling the setter on UI-bound properties in case the new value of the property is the same as the current one. This avoids some issue with MAUI, that seems to be calling the setter of bound properties unnecessarily when CollectionView/ListView are shown on screen. This is problematic if the object does not belong to the current user's permissions, as it will cause a compensanting write. In some limited cases this could cause an error loop (verified on iOS) when recycling of cells is involved. (Issue [#3128](https://github.com/realm/realm-dotnet/issues/3128))
 * Fixes an issue with where the source generator will not add the namespace for types used in properties' initializers. (Issue [#3135](https://github.com/realm/realm-dotnet/issues/3135))
 * Fixed an issue that would prevent Realm from working correctly in Unity applications that have [Domain Reloading](https://docs.unity3d.com/Manual/DomainReloading.html) turned off. (Issue [#2898](https://github.com/realm/realm-dotnet/issues/2898))
-<<<<<<< HEAD
+* Fixed a bug when using `string.Contains` in .NET 2.1 or later where the search string is not a literal. (Issue [#3134](https://github.com/realm/realm-dotnet/issues/3134))
 * Added `[Obsolete]` notice for a few `ErrorCode` enum members that are no longer in use. (Issue [#3155](https://github.com/realm/realm-dotnet/issues/3155)
-=======
-* Fixed a bug when using `string.Contains` in .NET 2.1 or later where the search string is not a literal. (Issue [#3134](https://github.com/realm/realm-dotnet/issues/3134))
->>>>>>> a656d96d
 
 ### Compatibility
 * Realm Studio: 12.0.0 or later.
