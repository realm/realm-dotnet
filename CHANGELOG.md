3.5.0 (TBD)
------------------

### Enhancements
* Added `Session.Start()` and `Session.Stop()` methods that allow you to pause/resume synchronization with the Realm Object Server. ([Issue #138](https://github.com/realm/realm-dotnet-private/issues/138))

### Fixed
* None

### Compatibility
* Realm Object Server: 3.11.0 or later.

3.4.0 (2019-01-09)
------------------

**NOTE!!! You will need to upgrade your Realm Object Server to at least version 3.11.0 or use Realm Cloud. If you try to connect to a ROS v3.10.x or previous, you will see an error like `Wrong protocol version in Sync HTTP request, client protocol version = 25, server protocol version = 24`.**

### Enhancements
* Download progress is now reported to the server, even when there are no local changes. This allows the server to do history compaction much more aggressively, especially when there are many clients that rarely or never make local changes. ([#1772](https://github.com/realm/realm-dotnet/pull/1772))
* Reduce memory usage when integrating synchronized changes sent by ROS.
* Added ability to supply a custom log function for handling logs emitted by Sync by specifying `SyncConfigurationBase.CustomLogger`. It must be set before opening a synchronized Realm. ([#1824](https://github.com/realm/realm-dotnet/pull/1824))
* Clients using protocol 25 now report download progress to the server, even when they make no local changes. This allows the server to do history compaction much more aggressively, especially when there are many clients that rarely or never make local changes. ([#1772](https://github.com/realm/realm-dotnet/pull/1772))
* Add a User-Agent header to HTTP requests made to the Realm Object Server. By default, this contains information about the Realm library version and .NET platform. Additional details may be provided (such as the application name/version) by setting `SyncConfigurationBase.UserAgent` prior to opening a synchronized Realm. If developing a Xamarin app, you can use the Xamarin.Essentials plugin to automate that: `SyncConfiguration.UserAgent = $"{AppInfo.Name} ({AppInfo.PackageName} {AppInfo.VersionString})"`.

### Fixed
* Fixed a bug that could lead to crashes with a message such as `Assertion failed: ndx < size() with (ndx, size()) = [742, 742]`.
* Fixed a bug that resulted in an incorrect `LogLevel` being sent to Sync when setting `SyncConfigurationBase.LogLevel`. ([#1824](https://github.com/realm/realm-dotnet/pull/1824), since 2.2.0)
* Fixed a bug that prevented `Realm.GetInstanceAsync` from working when used with `QueryBasedSyncConfiguration`. ([#1827](https://github.com/realm/realm-dotnet/pull/1827), since 3.1.0)

<<<<<<< HEAD
=======
### Compatibility
* Realm Object Server: 3.11.0 or later.
The sync protocol version has been bumped to version 25. The server is backwards-compatible with clients using protocol version 24 or below, but clients at version 25 are not backwards-compatible with a server at protocol version 24. The server must be upgraded before any clients are upgraded.


### Fixed
<!-- * <How to hit and notice issue? what was the impact?> ([#????](https://github.com/realm/realm-dotnet/issues/????), since v?.?.?) -->
* None.

### Compatibility
* Realm Object Server: 3.0.0 or later.
* APIs are backwards compatible with all previous releases in the 3.x.y series.
* File format: Generates Realms with format v9 (Reads and upgrades all previous formats)

>>>>>>> f8be6faa
### Breaking Changes
* The deprecated method `realm.SubscribeToObjectsAsync` has been removed in this version. ([#1772](https://github.com/realm/realm-dotnet/pull/1772))
* `User.ConfigurePersistence` has been deprecated in favor of `SyncConfigurationBase.Initialize`.

### Compatibility
* Realm Object Server: 3.11.0 or later.
The sync protocol version has been bumped to version 25. The server is backwards-compatible with clients using protocol version 24 or below, but clients at version 25 are not backwards-compatible with a server at protocol version 24. The server must be upgraded before any clients are upgraded.

 ### Internal
* Upgraded Sync from 3.9.2 to 3.14.11 and Core from 5.8.0 to 5.12.7.


3.3.0 (2018-11-08)
------------------

### Enhancements
* Exposed an `OnProgress` property on `SyncConfigurationBase`. It allows you to specify a progress callback that will be invoked when using `Realm.GetInstanceAsync` to report the download progress. ([#1807](https://github.com/realm/realm-dotnet/pull/1807))

### Fixed
<!-- * <How to hit and notice issue? what was the impact?> ([#????](https://github.com/realm/realm-dotnet/issues/????), since v?.?.?) -->
* Trying to call `Subscription.WaitForSynchronizationAsync` on a background thread (without a `SynchronizationContext`) would previously hang indefinitely. Now a meaningful exception will be thrown to indicate that this is not supported and this method should be called on a thread with a synchronization context. ([dotnet-private#130](https://github.com/realm/realm-dotnet-private/issues/130), since v3.0.0)

### Compatibility
* Realm Object Server: 3.0.0 or later.
* APIs are backwards compatible with all previous releases in the 3.x.y series.
* File format: Generates Realms with format v9 (Reads and upgrades all previous formats)


3.2.1 (2018-09-27)
------------------

### Bug fixes
- Fixed a bug that would typically result in exceptions with a message like `An unknown error has occurred. State: *some-number-larger than 127*`
when subscribing to queries. ([dotnet-private#128](https://github.com/realm/realm-dotnet-private/issues/128), since `3.0.0`)

3.2.0 (2018-08-04)
------------------

### Enhancements
- `RealmObject` inheritors will now raise `PropertyChanged` after they have been removed from Realm.
The property name in the event arguments will be `IsValid`.
- Bundle some common certificate authorities on Linux so connecting to ROS instances over SSL should work out of the box
for most certificates. Notably, it will now work out of the box for Realm Cloud instances.

### Bug fixes
- When constructing queries that compare an invalid/unmanaged RealmObject (e.g. `realm.All<Foo>().Where(f => f.Bar == someBar)`),
a meaningful exception will now be thrown rather than an obscure ArgumentNullException.
- Added `ShouldCompactOnLaunch` to the PCL version of the library. ([dotnet-private#125](https://github.com/realm/realm-dotnet-private/issues/125))

3.1.0 (2018-07-04)
------------------

### Enhancements
- Exposed a `ChangeSet.NewModifiedIndices` collection that contains information about the
indices of the objects that changed in the new version of the collection (i.e. after
accounting for the insertions and deletions).
- Update Fody to 3.0.

### Bug fixes
- `WriteAsync` will no longer perform a synchronous `Refresh` on the main thread. ([#1729](https://github.com/realm/realm-dotnet/pull/1729))
- Trying to add a managed Realm Object to a different instance of the same on-disk Realm will no
longer throw an exception.
- Removed the `IList` compliance for Realm collections. This fixes an issue which would cause the app to hang
on Android when deselecting an item from a ListView bound to a Realm collection.

### Breaking Changes
- `SyncConfiguration` is now deprecated and will be removed in a future version. Two new configuration
classes have been exposed - [QueryBasedSyncConfiguration](https://docs.realm.io/platform/using-synced-realms/syncing-data#using-query-based-synchronization)
and [FullSyncConfiguration](https://docs.realm.io/platform/using-synced-realms/syncing-data#full-synchronization).
If you were using a `SyncConfiguration` with `IsPartial = true`, then change your code to use
`QueryBasedSyncConfiguration`. Similarly, if `IsPartial` was not set or was set to `false`, use
`FullSyncConfiguration`.
- Removed the `IList` compliance for Realm collections. This will prevent automatic updates of ListViews
databound to Realm collections in UWP projects.

3.0.0 (2018-04-16)
------------------

### Enhancements
- Allow `[MapTo]` to be applied on classes to change the name of the table corresponding to that class. ([#1712](https://github.com/realm/realm-dotnet/pull/1712))
- Added an improved API for adding subscriptions in partially-synchronized Realms. `IQueryable<T>.Subscribe` can be used
to subscribe to any query, and the returned `Subscription<T>` object can be used to observe the state of the subscription
and ultimately remove the subscription. See the [documentation](https://docs.realm.io/platform/v/3.x/using-synced-realms/syncing-data)
for more information. ([#1679](https://github.com/realm/realm-dotnet/pull/1679))
- Added a fine-grained permissions system for use with partially-synchronized Realms. This allows permissions to be
defined at the level of individual objects or classes. See the
[documentation](https://docs.realm.io/platform/v/3.x/using-synced-realms/access-control)
for more information. ([#1714](https://github.com/realm/realm-dotnet/pull/1714))
- Exposed a string-based `IQueryable<T>.Filter(predicate)` method to enable more advanced querying
scenarios such as:
  - Following links: `realm.All<Dog>().Filter("Owner.FirstName BEGINSWITH 'J'")`.
  - Queries on collections: `realm.All<Child>().Filter("Parents.FirstName BEGINSWITH 'J'")` - find all
  children who have a parent whose name begins with J or `realm.All<Child>().Filter("Parents.@avg.Age > 50")` -
  find all children whose parents' average age is more than 50.
  - Subqueries: `realm.All<Person>().Filter("SUBQUERY(Dogs, $dog, $dog.Vaccinated == false).@count > 3")` - find all
  people who have more than 3 unvaccinated dogs.
  - Sorting: `realm.All<Dog>().Filter("TRUEPREDICATE SORT(Owner.FirstName ASC, Age DESC)")` - find all dogs and
  sort them by their owner's first name in ascending order, then by the dog's age in descending.
  - Distinct: `realm.All<Dog>().Filter("TRUEPREDICATE DISTINCT(Age) SORT(Name)")` - find all dogs, sort them
  by their name and pick one dog for each age value.
  - For more examples, check out the
  [javascript query language docs](https://github.com/realm/realm-js/blob/master/docs/tutorials/query-language.md) -
  the query syntax is identical - or the [NSPredicate Cheatsheet](https://academy.realm.io/posts/nspredicate-cheatsheet/).
- The `SyncConfiguration` constructor now accepts relative Uris. ([#1720](https://github.com/realm/realm-dotnet/pull/1720))
- Added the following methods for resetting the user's password and confirming their email:
`RequestPasswordResetAsync`, `CompletePasswordResetAsync`, `RequestEmailConfirmationAsync`, and `ConfirmEmailAsync`.
These all apply only to users created via `Credentials.UsernamePassword` who have provided their email as
the username. ([#1721](https://github.com/realm/realm-dotnet/pull/1721))

### Bug fixes
- Fixed a bug that could cause deadlocks on Android devices when resolving thread safe references. ([#1708](https://github.com/realm/realm-dotnet/pull/1708))

### Breaking Changes
- Uses the Sync 3.0 client which is incompatible with ROS 2.x.
- `Permission` has been renamed to `PathPermission` to more closely reflect its purpose.
Furthermore, existing methods to modify permissions only work on full Realms. New methods
and classes are introduced to configure access to a partially synchronized Realm.
- The type of `RealmConfiguration.DefaultConfiguration` has changed to `RealmConfigurationBase` to allow
any subclass to be set as default. ([#1720](https://github.com/realm/realm-dotnet/pull/1720))
- The `SyncConfiguration` constructor arguments are now optional. The `user` value will default to the
currently logged in user and the `serverUri` value will default to `realm://MY-SERVER-URL/default` where
`MY-SERVER-URL` is the host the user authenticated against. ([#1720](https://github.com/realm/realm-dotnet/pull/1720))
- The `serverUrl` argument in `User.LoginAsync(credentials, serverUrl)` and `User.GetLoggedInUser(identity, serverUrl)`
has been renamed to `serverUri` for consistency. ([#1721](https://github.com/realm/realm-dotnet/pull/1721))


2.2.0 (2017-03-22)
------------------

### Enhancements
- Added an `IsDynamic` property to `RealmConfigurationBase`, allowing you to open a Realm file and read its schema from disk. ([#1637](https://github.com/realm/realm-dotnet/pull/1637))
- Added a new `InMemoryConfiguration` class that allows you to create an in-memory Realm instance. ([#1638](https://github.com/realm/realm-dotnet/pull/1638))
- Allow setting elements of a list directly - e.g. `foo.Bars[2] = new Bar()` or `foo.Integers[3] = 5`. ([#1641](https://github.com/realm/realm-dotnet/pull/1641))
- Added Json Web Token (JWT) credentials provider. ([#1655](https://github.com/realm/realm-dotnet/pull/1655))
- Added Anonymous and Nickname credentials providers. ([#1671](https://github.com/realm/realm-dotnet/pull/1671))

### Bug fixes
- Fixed an issue where initial collection change notification is not delivered to all subscribers. ([#1696](https://github.com/realm/realm-dotnet/pull/1696))
- Fixed a corner case where `RealmObject.Equals` would return `true` for objects that are no longer managed by Realm. ([#1698](https://github.com/realm/realm-dotnet/pull/1698))

### Breaking Changes
- `SyncConfiguration.SetFeatureToken` is deprecated and no longer necessary in order to use Sync on Linux or server-side features. ([#1703](https://github.com/realm/realm-dotnet/pull/1703))

2.1.0 (2017-11-13)
------------------

### Enhancements
- Added an `[Explicit]` attribute that can be applied to classes or assemblies. If a class is decorated with it, then it will not be included in the default schema for the Realm (i.e. you have to explicitly set `RealmConfiguration.ObjectClasses` to an array that contains that class). Similarly, if it is applied to an assembly, all classes in that assembly will be considered explicit. This is useful when developing a 3rd party library that depends on Realm to avoid your internal classes leaking into the user's schema. ([#1602](https://github.com/realm/realm-dotnet/pull/1602))

### Bug fixes
- Fixed a bug that would prevent writing queries that check if a related object is null, e.g. `realm.All<Dog>().Where(d => d.Owner == null)`. ([#1601](https://github.com/realm/realm-dotnet/pull/1601))
- Addressed an issue that would cause the debugger to report an unobserved exception being thrown when "Just My Code" is disabled. ([#1603](https://github.com/realm/realm-dotnet/pull/1603))
- Calling `Realm.DeleteRealm` on a synchronized Realm will now properly delete the `realm.management` folder. ([#1621](https://github.com/realm/realm-dotnet/pull/1621))
- Fixed a crash when accessing primitive list properties on objects in realms opened with a dynamic schema (e.g. in migrations). ([#1629](https://github.com/realm/realm-dotnet/pull/1629))

2.0.0 (2017-10-17)
------------------

### Enhancements
- Added support for collections of primitive values. You can now define properties as `IList<T>` where `T` can be any
type supported by Realm, except for another `IList`. As a result, a lot of methods that previously had constraints on
`RealmObject` now accept any type and may throw a runtime exception if used with an unsupported type argument.
([#1517](https://github.com/realm/realm-dotnet/pull/1517))
- Added `HelpLink` pointing to the relevant section of the documentation to most Realm exceptions. ([#1521](https://github.com/realm/realm-dotnet/pull/1521))
- Added `RealmObject.GetBacklinks` API to dynamically obtain all objects referencing the current one. ([#1533](https://github.com/realm/realm-dotnet/pull/1533))
- Added a new exception type, `PermissionDeniedException`, to denote permission denied errors when working with synchronized Realms that
exposes a method - `DeleteRealmUserInfo` - to inform the binding that the offending Realm's files should be kept or deleted immediately.
This allows recovering from permission denied errors in a more robust manner. ([#1543](https://github.com/realm/realm-dotnet/pull/1543))
- The keychain service name used by Realm to manage the encryption keys for sync-related metadata on Apple platforms is now set to the
bundle identifier. Keys that were previously stored within the Realm-specific keychain service will be transparently migrated to the
per-application keychain service. ([#1522](https://github.com/realm/realm-dotnet/pull/1522))
- Added a new exception type -  `IncompatibleSyncedFileException` - that allows you to handle and perform data migration from a legacy (1.x) Realm file
to the new 2.x format. It can be thrown when using `Realm.GetInstance` or `Realm.GetInstanceAsync` and exposes a `GetBackupRealmConfig` method
that allows you to open the old Realm file in a dynamic mode and migrate any required data. ([#1552](https://github.com/realm/realm-dotnet/pull/1552))
- Enable encryption on Windows. ([#1570](https://github.com/realm/realm-dotnet/pull/1570))
- Enable Realm compaction on Windows. ([#1571](https://github.com/realm/realm-dotnet/pull/1571))
- `UserInfo` has been significantly enhanced. It now contains metadata about a user stored on the Realm Object Server, as well as a list of all user
account data associated with that user. ([#1573](https://github.com/realm/realm-dotnet/pull/1573))
- Introduced a new method - `User.LogOutAsync` to replace the now-deprecated synchronous call. ([#1574](https://github.com/realm/realm-dotnet/pull/1574))
- Exposed `BacklinksCount` property on `RealmObject` that returns the number of objects that refer to the current object via a to-one or a to-many relationship. ([#1578](https://github.com/realm/realm-dotnet/pull/1578))
- String primary keys now support `null` as a value. ([#1579](https://github.com/realm/realm-dotnet/pull/1579))
- Add preview support for partial synchronization. Partial synchronization allows a synchronized Realm to be opened in such a way
that only objects requested by the user are synchronized to the device. You can use it by setting the `IsPartial` property on a
`SyncConfiguration`, opening the Realm, and then calling `Realm.SubscribeToObjectsAsync` with the type of object you're interested in,
a string containing a query determining which objects you want to subscribe to, and a callback which will report the results. You may
add as many subscriptions to a synced Realm as necessary. ([#1580](https://github.com/realm/realm-dotnet/pull/1580))
- Ensure that Realm collections (`IList<T>`, `IQueryable<T>`) will not change when iterating in a `foreach` loop. ([#1589](https://github.com/realm/realm-dotnet/pull/1589))

### Bug fixes
- `Realm.GetInstance` will now advance the Realm to the latest version, so you no longer have to call `Refresh` manually after that. ([#1523](https://github.com/realm/realm-dotnet/pull/1523))
- Fixed an issue that would prevent iOS Share Extension projects from working. ([#1535](https://github.com/realm/realm-dotnet/pull/1535))

### Breaking Changes
- `Realm.CreateObject(string className)` now has additional parameter `object primaryKey`. You *must* pass that when creating a new object using the dynamic API. If the object you're creating doesn't have primary key declared, pass `null`. ([#1381](https://github.com/realm/realm-dotnet/pull/1381))
- `AcceptPermissionOfferAsync` now returns the relative rather than the absolute url of the Realm the user has been granted permissions to. ([#1595](https://github.com/realm/realm-dotnet/pull/1595))

1.6.0 (2017-08-14)
------------------

### Enhancements
- Exposed `Realm.WriteCopy` API to copy a Realm file and optionally encrypt it with a different key. ([#1464](https://github.com/realm/realm-dotnet/pull/1464))
- The runtime representations of all Realm collections (`IQueryable<T>` and `IList<T>`) now implement the `IList` interface that is needed for data-binding to `ListView` in UWP applications. ([#1469](https://github.com/realm/realm-dotnet/pull/1469))
- Exposed `User.RetrieveInfoForUserAsync` API to allow admin users to lookup other users' identities in the Realm Object Server. This can be used, for example, to find a user by knowing their Facebook id. ([#1486](https://github.com/realm/realm-dotnet/pull/1486))
- Added a check to verify there are no duplicate object names when creating the schema. ([#1502](https://github.com/realm/realm-dotnet/pull/1502))
- Added more comprehensive error messages when passing an invalid url scheme to `SyncConfiguration` or `User.LoginAsync`. ([#1501](https://github.com/realm/realm-dotnet/pull/1501))
- Added more meaningful error information to exceptions thrown by `Realm.GetInstanceAsync`. ([#1503](https://github.com/realm/realm-dotnet/pull/1503))
- Added a new type - `RealmInteger<T>` to expose Realm-specific API over base integral types. It can be used to implement [counter functionality](https://realm.io/docs/realm-object-server/#counters) in synced realms. ([#1466](https://github.com/realm/realm-dotnet/pull/1466))
- Added `PermissionCondition.Default` to apply default permissions for existing and new users. ([#1511](https://github.com/realm/realm-dotnet/pull/1511))

### Bug fixes
- Fix an exception being thrown when comparing non-constant character value in a query. ([#1471](https://github.com/realm/realm-dotnet/pull/1471))
- Fix an exception being thrown when comparing non-constant byte or short value in a query. ([#1472](https://github.com/realm/realm-dotnet/pull/1472))
- Fix a bug where calling the non-generic version of `IQueryProvider.CreateQuery` on Realm's IQueryable results, an exception would be thrown. ([#1487](https://github.com/realm/realm-dotnet/pull/1487))
- Trying to use an `IList` or `IQueryable` property in a LINQ query will now throw `NotSupportedException` rather than crash the app. ([#1505](https://github.com/realm/realm-dotnet/pull/1505))

### Breaking Changes

1.5.0 (2017-06-20)
------------------

### Enhancements
- Exposed new API on the `User` class for working with permissions: ([#1361](https://github.com/realm/realm-dotnet/pull/1361))
  - `ApplyPermissionsAsync`, `OfferPermissionsAsync`, and `AcceptPermissionOfferAsync` allow you to grant, revoke, offer, and accept permissions.
  - `GetPermissionOffers`, `GetPermissionOfferResponses`, and `GetPermissionChanges` allow you to review objects, added via the above mentioned methods.
  - `GetGrantedPermissionsAsync` allows you to inspect permissions granted to or by the current user.
- When used with `RealmConfiguration` (i.e. local Realm), `Realm.GetInstanceAsync` will perform potentially costly operation, such as executing migrations or compaction on a background thread. ([#1406](https://github.com/realm/realm-dotnet/pull/1406))
- Expose `User.ChangePasswordAsync(userId, password)` API to allow admin users to change other users' passwords. ([#1412](https://github.com/realm/realm-dotnet/pull/1412))
- Expose `SyncConfiguration.TrustedCAPath` API to allow providing a custom CA that will be used to validate SSL traffic to the Realm Object Server.  ([#1423](https://github.com/realm/realm-dotnet/pull/1423))
- Expose `Realm.IsInTransaction` API to check if there's an active transaction for that Realm. ([#1452](https://github.com/realm/realm-dotnet/pull/1452))

### Bug fixes
- Fix a crash when querying over properties that have `[MapTo]` applied. ([#1405](https://github.com/realm/realm-dotnet/pull/1405))
- Fix an issue where synchronized Realms did not connect to the remote server in certain situations, such as when an application was offline when the Realms were opened but later regained network connectivity. ([#1407](https://github.com/realm/realm-dotnet/pull/1407))
- Fix an issue where incorrect property name will be passed to `RealmObject.PropertyChanged` subscribers when the actual changed property is below a `Backlink` property. ([#1433](https://github.com/realm/realm-dotnet/pull/1433))
- Fix an exception being thrown when referencing Realm in a PCL test assembly without actually using it. ([#1434](https://github.com/realm/realm-dotnet/pull/1434))
- Fix a bug when `SyncConfiguration.EnableSSLValidation` would be ignored when passed to `Realm.GetInstanceAsync`. ([#1423](https://github.com/realm/realm-dotnet/pull/1423))

### Breaking Changes
- The constructors of `PermissionChange`, `PermissionOffer`, and `PermissionOfferResponse` are now private. Use the new `User.ApplyPermissionsAsync`, `User.OfferPermissionsAsync`, and `User.AcceptPermissionOfferAsync` API. ([#1361](https://github.com/realm/realm-dotnet/pull/1361))
- `User.GetManagementRealm` and `User.GetPermissionRealm` are now deprecated. Use the new permission related API on `User` to achieve the same results. ([#1361](https://github.com/realm/realm-dotnet/pull/1361))
- `User.ChangePassword(password)` has been renamed to `User.ChangePasswordAsync(password)`. ([#1412](https://github.com/realm/realm-dotnet/pull/1412))
- Removed the following obsolete API: ([#1425](https://github.com/realm/realm-dotnet/pull/1425))
  - `Realm.ObjectForPrimaryKey<T>(long id)`
  - `Realm.ObjectForPrimaryKey<T>(string id)`
  - `Realm.ObjectForPrimaryKey(string className, long id)`
  - `Realm.ObjectForPrimaryKey(string className, string id)`
  - `Realm.Manage<T>(T obj, bool update)`
  - `Realm.Close()`
  - `Realm.CreateObject<T>()`
  - `IOrderedQueryable<T>.ToNotifyCollectionChanged<T>(Action<Exception> errorCallback)`
  - `IOrderedQueryable<T>.ToNotifyCollectionChanged<T>(Action<Exception> errorCallback, bool coalesceMultipleChangesIntoReset)`
  - `IRealmCollection<T>.ObjectSchema`
- `Realm.DeleteRealm` now throws an exception if called while an instance of that Realm is still open.

1.4.0 (2017-05-19)
------------------

### Enhancements
- Expose `RealmObject.OnManaged` virtual method that can be used for init purposes, since the constructor is run before the object has knowledge of its Realm. (#1383)
- Expose `Realm.GetInstanceAsync` API to asynchronously open a synchronized Realm. It will download all remote content available at the time the operation began on a background thread and then return a usable Realm. It is also the only supported way of opening Realms for which the user has only read permissions.

1.3.0 (2017-05-16)
------------------

### Universal Windows Platform
Introducing Realm Mobile Database for Universal Windows Platform (UWP). With UWP support, you can now build mobile apps using Realm’s object database for the millions of mobile, PC, and Xbox devices powered by Windows 10. The addition of UWP support allows .NET developers to build apps for virtually any modern Windows Platform with Windows Desktop (Win32) or UWP as well as for iOS and Android via Xamarin. Note that sync support is not yet available for UWP, though we are working on it and you can expect it soon.

### Enhancements
- Case insensitive queries against a string property now use a new index based search. (#1380)
- Add `User.ChangePassword` API to change the current user's password if using Realm's 'password' authentication provider. Requires any edition of the Realm Object Server 1.4.0 or later. (#1386)
- `SyncConfiguration` now has an `EnableSSLValidation` property (default is `true`) to allow SSL validation to be specified on a per-server basis. (#1387)
- Add `RealmConfiguration.ShouldCompactOnLaunch` callback property when configuring a Realm to determine if it should be compacted before being returned. (#1389)
- Silence some benign linker warnings on iOS. (#1263)
- Use reachability API to minimize the reconnection delay if the network connection was lost. (#1380)

### Bug fixes
- Fixed a bug where `Session.Reconnect` would not reconnect all sessions. (#1380)
- Fixed a crash when subscribing for `PropertyChanged` multiple times. (#1380)
- Fixed a crash when reconnecting to Object Server (#1380)
- Fixed a crash on some Android 7.x devices when opening a realm (#1380)

1.2.1 (2017-05-01)
------------------

### Bug fixes
- Fixed an issue where `EntryPointNotFoundException` would be thrown on some Android devices. (#1336)

### Enhancements
- Expose `IRealmCollection.IsValid` to indicate whether the realm collection is valid to use. (#1344)
- Update the Fody reference which adds support for building with Mono 5. (#1364)

1.2.0 (2017-04-04)
------------------

Realm is now being distributed as a .NET Standard 1.4 library as this is a requirement for supporting UWP. While internally that is a rather big move, applications using it should not be affected. After the upgrade, you'll see a number of new NuGet dependencies being added - those are reference assemblies, already part of mscorlib, so will not affect your application's size or performance. Additionally, we're releasing a new platform specific DataBinding package that contains helper methods that enable two-way databinding scenarios by automatically creating transactions when setting a property.

If you encounter any issues after the upgrade, we recommend clearing the `bin` and `obj` folders and restarting Xamarin Studio. If this doesn't help, please file an issue explaining your solution setup and the type of problems you encounter.

Files written with this version cannot be read by earlier versions of Realm. This version is not compatible with versions of the Realm Object Server lower than 1.3.0.

### Bug fixes
- Fixes the `RemoveAll(string)` overload to work correctly. (#1288)
- Resolved an issue that would lead to crashes when refreshing the token for an invalid session. (#1289)
- The `IObservable` returned from `session.GetProgressObservable` will correctly call `OnComplete` when created with `mode: ProgressMode.ForCurrentlyOutstandingWork`. (#1292)
- Fixed a memory leak when accessing string properties. (#1318)
- Fixes an issue when using `EncryptionKey` with synchronized realms. (#1322)

### Enhancements
- Introduce APIs for safely passing objects between threads. Create a thread-safe reference to a thread-confined object by passing it to the `ThreadSafeReference.Create` factory method, which you can then safely pass to another thread to resolve in the new realm with `Realm.ResolveReference`. (#1300)
- Introduce API for attempting to reconnect all sessions. This could be used in conjunction with the [connectivity plugin](https://github.com/jamesmontemagno/ConnectivityPlugin) to monitor for connectivity changes and proactively request reconnecting, rather than rely on the built-in retry mechanism. (#1310)
- Enable sorting over to-one relationships, e.g. `realm.All<Parent>().OrderBy(p => p.Child.Age)`. (#1313)
- Introduce a `string.Like` extension method that can be used in LINQ queries against the underlying database engine. (#1311)
- Add an `User.IsAdmin` property that indicates whether a user is a Realm Object Server administrator. (#1320)

### Breaking Changes
- `DateTimeOffset` properties that are not set will now correctly default to `0001-1-1` instead of `1970-1-1` after the object is passed to `realm.Add`. (#1293)
- Attempting to get an item at index that is out of range should now correctly throw `ArgumentOutOfRangeException` for all `IRealmCollection` implementations. (#1295)
- The layout of the .lock file has changed, which may affect scenarios where different processes attempt to write to the same Realm file at the same time. (#1296)
- `PropertyChanged` notifications use a new, more reliable, mechanism, that behaves slightly differently from the old one. Notifications will be sent only after a transaction is committed (making it consistent with the way collection notifications are handled). To make sure that your UI is promptly updated, you should avoid keeping long lived transactions around. (#1316)

1.1.1 (2017-03-15)
------------------

### Bug fixes

- Resolved an issue that prevented compiling for iOS on Visual Studio. (#1277)

1.1.0 (2017-03-03)
------------------

### Enhancements
- Added Azure Active Directory (AzureAD) credentials provider. (#1254)

### Breaking Changes
This is a preparation release for adding UWP support. We have removed all platform-specific logic from the Realm assemblies, and instead weave them in compile time. While this has been tested in all common scenarios, it may create issues with very complex project graphs. If you encounter any of these issues with iOS projects:
- Compilation fails when running Task `WeaveRealmAssemblies`
- App crashes when first accessing a Realm

please file an issue and explain your solution setup.

1.0.4 (2017-02-21)
------------------

### Bug fixes

- The `Realm` NuGet package no longer clobbers the path to Win32 native binaries in `Realm.Database`. (#1239)
- Fixed a bug where garbage collecting an object with `PropertyChanged` subscribers would cause crashes. (#1237)

1.0.3 (2017-02-14)
------------------
### Out of Beta!
After about a year and a half of hard work, we are proud to call this a 1.0 release. There is still work to do, but Realm Xamarin is now being used by thousands of developers and has proven reliable.

### Sync
Realm Xamarin now works with the Realm Mobile Platform. This means that you can write Xamarin apps that synchronize seamlessly with a Realm Object Server, allowing you to write complex apps with Xamarin that are offline-first and automatically synchronised by adding just a few lines of code.
You can read about this in the [documentation](https://realm.io/docs/xamarin/latest/#sync).

### Windows Desktop
Realm Xamarin is no longer iOS and Android only. You can now use it to write .NET programs for Windows Desktop. Add the NuGet package to your regular .NET project and start using Realm. Some features are not supported on Windows yet. Most notably, sync does not yet work for Windows, but also encryption and notifications across processes are missing. We are working on it and you can expect support soon.

### Breaking Changes
 - `IRealmCollection<T>.ObjectSchema` is deprecated and replaced with `ISchemaSource.ObjectSchema`. (#1216)

### Bug fixes
 - `[MapTo]` attribute is now respected in queries. (#1219)
 - Letting a Realm instance be garbage collected instead of disposing it will no longer lead to crashes. (#1212)
 - Unsubscribing from `RealmObject.PropertyChanged` in a `PropertyChanged` callback should no longer lead to crashes. (#1207)
 - `WriteAsync` now advances the read transaction so the changes made asynchronously are available immediately in the original thread. (#1192)
 - Queries on backlink properties should no longer produce unexpected results. (#1177)


0.82.1 (2017-01-27)
-------------------
### Bug fixes
- Addressed an issue where obtaining a Realm instance, reading an object, then obtaining another instance on the same thread would cause the object to become invalid and crash the application upon accessing any of its members.

0.82.0 (2017-01-23)
-------------------
### Breaking Changes
- Moved all exceptions under the `Realms.Exceptions` namespace. (#1075)
- Moved `RealmSchema` to `Realms.Schema` namespace. (#1075)
- Made the `ErrorEventArgs` constructor internal. (#1075)
- Made `ObjectSchema.Builder` and `RealmSchema.Builder` internal. (#1075)
- Passing an object that has `IList` properties to `Add(obj, update: true)` will no longer merge the lists. Instead, the `IList` property will contain only the items in the object. (#1040)

### Enhancements
- Added virtual `OnPropertyChanged` method in `RealmObject` that you can override to be notified of changes to the current object. (#1047)
- Added compile time checks that `[Required]` is applied on correct property types. (#1072)
- `Realm.Add(RealmObject obj)` will now return the passed in object, similarly to `Realm.Add<T>(T obj)`. (#1162)
- Added an extension method for `string.Contains` that accepts `StringComparison` argument and can be used in queries. When querying, only `StringComparison.Ordinal` and `StringComparison.OrdinalIgnoreCase` can be used. When not used in queries, all values for `StringComparison` are valid. (#1141)

### Bug fixes
- Adding a standalone object, that has an `IList<T>` property that has never been accessed, to the Realm will no longer throw a `NullReferenceException`. (#1040)
- `IList<T>` properties will now correctly return `IsReadOnly = true` when managed by a readonly Realm. (#1070)
- The weaver should now correctly resolve references in PCL and netstandard assemblies. (#1117)
- Add some missing methods to the PCL reference assembly. (#1093)
- Disposed realms will not throw `ObjectDisposedException` when trying to access their members. Additionally, disposing a realm will not invalidate other instances on the same thread. (#1063)

0.81.0 (2016-12-14)
-------------------
### Breaking Changes
* The `IQueryable<T>.ToNotifyCollectionChanged` extension methods that accept parameters are now deprecated. There is a new parameterless one that you should use instead. If you want to handle errors, you can do so by subscribing to the `Realm.OnError` event. (#938)
* `RealmResults<T>` is now marked `internal` and `Realm.All<T>()` will instead return `IQueryable<T>`. We've added a new extension method `IQueryable<T>.SubscribeForNotifications(NotificationCallbackDelegate<T>)` that allows subscribing for notifications. (#942)
* `Realm.CreateObject<T>` has been deprecated and will be removed in the next major release. (It could cause a dangerous data loss when using the synchronised realms coming soon, if a class has a PrimaryKey). (#998)
* `RealmConfiguration.ReadOnly` has been renamed to `RealmConfiguration.IsReadOnly` and is now a property instead of a field. (#858)
* `Realm.All` has been renamed to `Realm.GetAll` and the former has been obsoleted. (#858)
* `Realm.ObjectForPrimaryKey` has been renamed to `Realm.Find` and the former has been obsoleted. (#858)
* `Realm.Manage` has been renamed to `Realm.Add` and the former has been obsoleted. (#858)
* `RealmConfiguration.PathToRealm` has been renamed to `Realm.GetPathToRealm` and the former has been obsoleted. (#858)
* `RealmResults.NotificationCallback` has been extracted as a non-nested class and has been renamed to `NotificationCallbackDelegate`. (#858)
* `Realm.Close` has been removed in favor of `Realm.Dispose`. (#858)
* `RealmList<T>` is now marked `internal`. You should use `IList<T>` to define collection relationships. (#858)

### Enhancements
* In data-binding scenarios, if a setter is invoked by the binding outside of write transaction, we'll create an implicit one and commit it. This enables two-way data bindings without keeping around long-lived transactions. (#901)
* The Realm schema can now express non-nullable reference type properties with the new `[Required]` attribute. (#349)
* Exposed a new `Realm.Error` event that you can subscribe for to get notified for exceptions that occur outside user code. (#938)
* The runtime types of the collection, returned from `Realm.All` and the collection created for `IList<T>` properties on `RealmObject` now implement `INotifyCollectionChanged` so you can pass them for data-binding without any additional casting. (#938, #909)
* All RealmObjects implement `INotifyPropertyChanged`. This allows you to pass them directly for data-binding.
* Added `Realm.Compact` method that allows you to reclaim the space used by the Realm. (#968)
* `Realm.Add` returns the added object. (#931)
* Support for backlinks aka `LinkingObjects`. (#219)
* Added an `IList<T>.Move` extension method that allows you to reorder elements within the collection. For managed Lists, it calls a native method, so it is slightly more efficient than removing and inserting an item, but more importantly, it will raise the `CollectionChanged` with `NotifyCollectionChangedAction.Move` which will result in a nice move animation, rather than a reload of a ListView. (#995)

### Bug fixes
* Subscribing to `PropertyChanged` on a RealmObject and modifying an instance of the same object on a different thread will now properly raise the event. (#909)
* Using `Insert` to insert items at the end of an `IList` property will no longer throw an exception. (#978)

0.80.0 (2016-10-27)
-------------------
### Breaking Changes
* This version updates the file format. Older versions will not be able to open files created with this version. (#846)
* `RealmList<T>` is now marked as internal. If you were using it anywhere, you should migrate to `IList<T>`. (#880)

### Enhancements
* iOS Linking all should work - we now add a [Preserve] attribue to all woven members of your `RealmObject` subclasses so you do not need to manually add `[Preserve(allMembers=true)]`  (#822)
* `Realm.Manage` calls are now much faster. You should prefer that to `Realm.CreateObject` unless you are setting only a few properties, while leaving the rest with default values. (#857)
* Added `bool update` argument to `Realm.Manage`. When `update: true` is passed, Realm will try to find and update a persisted object with the same PrimaryKey. If an object with the same PrimaryKey is not found, the umnamaged object is added. If the passed in object does not have a PrimaryKey, it will be added. Any related objects will be added or updated depending on whether they have PrimaryKeys. (#871)

    **NOTE**: cyclic relationships, where object references are not identical, will not be reconciled. E.g. this will work as expected:
    ```csharp
    var person = new Person { Name = "Peter", Id = 1 };
    person.Dog = new Dog();
    person.Dog.Owner = person;
    ```
    However this will not - it will set the Person's properties to the ones from the last instance it sees:
    ```csharp
    var person = new Person { Name = "Peter", Id = 1 };
    person.Dog = new Dog();
    person.Dog.Owner = new Person { Id = 1 };
    ```
    This is important when deserializing data from json, where you may have multiple instances of object with the same Id, but with different properties.

* `Realm.Manage` will no longer throw an exception if a managed object is passed. Instead, it will immediately return. (#871)
* Added non-generic version of `Realm.Manage`. (#871)
* Added support for nullable integer PrimaryKeys. Now you can have `long?` PrimaryKey property where `null` is a valid unique value. (#877)
* Added a weaver warning when applying Realm attributes (e.g. `[Indexed]` or `[PrimaryKey]`) on non-persisted properties. (#882)
* Added support for `==` and `!=` comparisons to realm objects in LINQ (#896), e.g.:
    ```csharp
    var peter = realm.All<Person>().FirstOrDefault(d => d.Name == "Peter");
    var petersDogs = realm.All<Dog>().Where(d => d.Owner == peter);
    ```
* Added support for `StartsWith(string, StringComparison)`, `EndsWith(string, StringComparison)`, and `Equals(string, StringComparison)` filtering in LINQ. (#893)

    **NOTE**: Currently only `Ordinal` and `OrdinalIgnoreCase` comparisons are supported. Trying to pass in a different one will result in runtime error. If no argument is supplied, `Ordinal` will be used.

0.78.1 (2016-09-15)
-------------------
### Bug fixes
* `Realm.ObjectForPrimaryKey()` now returns null if it failed to find an object (#833).
* Querying anything but persisted properties now throws instead of causing a crash (#251 and #723)

Uses core 1.5.1


0.78.0 (2016-09-09)
-------------------
### Breaking Changes
* The term `ObjectId` has been replaced with `PrimaryKey` in order to align with the other SDKs. This affects the `[ObjectId]` attribute used to decorate a property.

### Enhancements
* You can retrieve single objects quickly using `Realm.ObjectForPrimaryKey()` if they have a `[PrimaryKey]` property specified. (#402)
* Manual migrations are now supported. You can specify exactly how your data should be migrated when updating your data model. (#545)
* LINQ searches no longer throw a `NotSupportedException` if your integer type on the other side of an expression fails to exactly match your property's integer type.
* Additional LINQ methods now supported: (#802)
    * Last
    * LastOrDefault
    * FirstOrDefault
    * SingleOrDefault
    * ElementAt
    * ElementAtOrDefault

### Bug fixes
* Searching char field types now works. (#708)
* Now throws a RealmMigrationSchemaNeededException if you have changed a `RealmObject` subclass declaration and not incremented the `SchemaVersion` (#518)
* Fixed a bug where disposing a `Transaction` would throw an `ObjectDisposedException` if its `Realm` was garbage-collected (#779)
* Corrected the exception being thrown `IndexOutOfRangeException` to be  `ArgumentOutOfRangeException`

Uses core 1.5.1


0.77.2 (2016-08-11)
-------------------
### Enhancements
* Setting your **Build Verbosity** to `Detailed` or `Normal` will now display a message for every property woven, which can be useful if you suspect errors with Fody weaving.
* Better exception messages will helo diagnose _EmptySchema_ problems (#739)
* Partial evaluation of LINQ expressions means more expressions types are supported as operands in binary expressions (#755)
* Support for LINQ queries that check for `null` against `string`, `byte[]` and `Nullable<T>` properties.
* Support for `string.IsNullOrEmpty` on persisted properties in LINQ queries.
* Schema construction has been streamlined to reduce overhead when opening a Realm
* Schema version numbers now start at 0 rather than UInt64.MaxValue

### Bug fixes
* `RealmResults<T>` should implement `IQueryable.Provider` implicitly (#752)
* Realms that close implicitly will no longer invalidate other instances (#746)

Uses core 1.4.2


0.77.1 (2016-07-25)
-------------------
### Minor Changes
* Fixed a bug weaving pure PCL projects, released in v0.77.0 (#715)
* Exception messages caused by using incompatible arguments in LINQ now include the offending argument (#719)
* PCL projects using ToNotifyCollectionChanged may have crashed due to mismatch between PCL signatures and platform builds.

Uses core 1.4.0


0.77.0 (2016-07-18)
-------------------
**Broken Version** - will not build PCL projects

### Breaking Changes
* Sort order change in previous version was reverted.

### Major Changes
* It is now possible to introspect the schema of a Realm. (#645)
* The Realm class received overloads for `Realm.CreateObject` and `Realm.All` that accept string arguments instead of generic parameters, enabling use of the `dynamic` keyword with objects whose exact type is not known at compile time. (#646)
* _To Many_ relationships can now be declared with an `IList<DestClass>` rather than requiring `RealmList<DestClass>`. This is **significantly faster** than using `RealmList` due to caching the list.   (Issue #287)
* Creating standalone objects with lists of related objects is now possible. Passing such an object into `Realm.Manage` will cause the entire object graph from that object down to become managed.

### Minor Changes
* Fixed a crash on iOS when creating many short-lived realms very rapidly in parallel (Issue #653)
* `RealmObject.IsValid` can be called to check if a managed object has been deleted
* Accessing properties on invalid objects will throw an exception rather than crash with a segfault (#662)
* Exceptions thrown when creating a Realm no longer leave a leaking handle (Issue #503)

Uses core 1.4.0


0.76.1 (2016-06-15)
-------------------

### Minor Changes
* The `Realm` static constructor will no longer throw a `TypeLoadException` when there is an active `System.Reflection.Emit.AssemblyBuilder` in the current `AppDomain`.
* Fixed `Attempting to JIT compile` exception when using the Notifications API on iOS devices. (Issue #620)

### Breaking Changes
No API change but sort order changes slightly with accented characters grouped together and some special characters sorting differently. "One third" now sorts ahead of "one-third".

It uses the table at ftp://ftp.unicode.org/Public/UCA/latest/allkeys.txt

It groups all characters that look visually identical, that is, it puts a, à, å together and before ø, o, ö even. This is a flaw because, for example, å should come last in Denmark. But it's the best we can do now, until we get more locale aware.

Uses core 1.1.2

0.76.0 (2016-06-09)
-------------------

### Major Changes
* `RealmObject` classes will now implicitly implement `INotifyPropertyChanged` if you specify the interface on your class. Thanks to [Joe Brock](https://github.com/jdbrock) for this contribution!

### Minor Changes
* `long` is supported in queries (Issue #607)
* Linker error looking for `System.String System.String::Format(System.IFormatProvider,System.String,System.Object)` fixed (Issue #591)
* Second-level descendants of `RealmObject` and static properties in `RealmObject` classes now cause the weaver to properly report errors as we don't (yet) support those. (Issue #603)
* Calling `.Equals()` on standalone objects no longer throws. (Issue #587)


0.75.0 (2016-06-02)
-------------------

### Breaking Changes
* File format of Realm files is changed. Files will be automatically upgraded but opening a Realm file with older versions of Realm is not possible. NOTE: If you were using the Realm Browser specified for the old format you need to upgrade. Pick up the newest version [here](https://itunes.apple.com/app/realm-browser/id1007457278).
* `RealmResults<T>` no longer implicitly implements `INotifyCollectionChanged`. Use the new `ToNotifyCollectionChanged` method instead.

### Major Changes
* `RealmResults<T>` can be observed for granular changes via the new `SubscribeForNotifications` method.
* `Realm` gained the `WriteAsync` method which allows a write transaction to be executed on a background thread.
* Realm models can now use `byte[]` properties to store binary data.
* `RealmResults<T>` received a new `ToNotifyCollectionChanged` extension method which produces an `ObservableCollection<T>`-like wrapper suitable for MVVM data binding.

### Minor Fixes
* Nullable `DateTimeOffset` properties are supported now.
* Setting `null` to a string property will now correctly return `null`
* Failure to install Fody will now cause an exception like "Realms.RealmException: Fody not properly installed. RDB2_with_full_Realm.Dog is a RealmObject but has not been woven." instead of a `NullReferenceException`
* The PCL `RealmConfiguration` was missing some members.
* The Fody weaver is now discoverable at non-default nuget repository paths.


0.74.1 Released (2016-05-10)
-------------------
### Minor Fixes
* Realms now refresh properly on Android when modified in other threads/processes.
* Fixes crashes under heavy combinations of threaded reads and writes.

### Minor Changes
* The two `Realm` and `RealmWeaver` NuGet packages have been combined into a single `Realm` package.
* The `String.Contains(String)`, `String.StartsWith(String)`, and `String.EndsWith(String)` methods now support variable expressions. Previously they only worked with literal strings.
* `RealmResults<T>` now implements `INotifyCollectionChanged` by raising the `CollectionChanged` event with `NotifyCollectionChangedAction.Reset` when its underlying table or query result is changed by a write transaction.

0.74.0 Private Beta (2016-04-02)
-------------------

### Major Changes
* The Realm assembly weaver now submits anonymous usage data during each build, so we can track statistics for unique builders, as done with the Java, Swift and Objective-C products (issue #182)
* `Realm.RemoveRange<>()` and `Realm.RemoveAll<>()` methods added to allow you to delete objects from a realm.
* `Realm.Write()` method added for executing code within an implicitly committed transaction
* You can now restrict the classes allowed in a given Realm using `RealmConfiguration.ObjectClasses`.
* LINQ improvements:
  * Simple bool searches work without having to use `== true` (issue #362)
  * ! operator works to negate either simple bool properties or complex expressions (issue #77)
  * Count, Single and First can now be used after a Where expression,  (#369) eg <br />
    `realm.All<Owner>().Where(p => p.Name == "Dani").First();` as well as with a lambda expression <br />
    `realm.All<Owner>().Single( p => p.Name == "Tim");`
  * Sorting is now provided using the `OrderBy`, `OrderByDescending`, `ThenBy` and `ThenByDescending` clauses. Sorts can be applied to results of a query from a `Where` clause or sorting the entire class by applying after `All<>`.
  * The `String.Contains(String)`, `String.StartsWith(String)`, and `String.EndsWith(String)` methods can now be used in Where clauses.
  * DateTimeOffset properties can be compared in queries.
* Support for `armeabi` builds on old ARM V5 and V6 devices has been removed.

### Minor Changes
* Finish `RealmList.CopyTo` so you can apply `ToList` to related lists (issue #299)
* NuGet now inserts `libwrappers.so` for Android targets using `$(SolutionDir)packages` so it copes with the different relative paths in cross-platform (Xamarin Forms) app templates vs pure Android templates.
* `Realm.RealmChanged` event notifies you of changes made to the realm
* `Realm.Refresh()` makes sure the realm is updated with changes from other threads.


0.73.0 Private Beta (2016-02-26)
-------------------
### Major Changes
* `RealmConfiguration.EncryptionKey` added so files can be encrypted and existing encrypted files from other Realm sources opened (assuming you have the key)


### Minor Fixes
* For PCL users, if you use `RealmConfiguration.DefaultConfiguration` without having linked a platform-specific dll, you will now get the warning message with a `PlatformNotSupportedException`. Previously threw a `TypeInitExepction`.
* Update to Core v0.96.2 and matching ObjectStore (issue #393)


0.72.1 Private Beta (2016-02-15)
-------------------
No functional changes. Just added library builds for Android 64bit targets `x86_64` and `arm64-v8a`.


0.72.0 Private Beta (2016-02-13)
-------------------

Uses Realm core 0.96.0

### Major Changes

* Added support for PCL so you can now use the NuGet in your PCL GUI or viewmodel libraries.

0.71.1 Private Beta (2016-01-29)
-------------------
### Minor Fixes

Building IOS apps targeting the simulator sometimes got an error like:

    Error MT5209: Native linking error...building for iOS simulator,
    but linking in object file built for OSX, for architecture i386 (MT5209)

This was fixed by removing a redundant simulator library included in NuGet


0.71.0 Private Beta (2016-01-25)
-------------------

Uses Realm core 0.95.6.

### Platform Changes
Now supporting:

* Xamarin Studio on Mac - IOS and Android
* Xamarin Studio on Windows -  Android
* Visual Studio on Windows -  IOS and Android


### Major Changes

* Added Android support as listed above.
* Added `RealmConfiguration` to provide reusable way to specify path and other settings.
* Added `Realm.Equals`, `Realm.GetHashCode` and `Realm.IsSameInstance` to provide equality checking so you can confirm realms opened in the same thread are equal (shared internal instance).
* Added `Realm.DeleteFiles(RealmConfiguration)` to aid in cleaning up related files.
* Added nullable basic types such as `int?`.
* Optimised `Realm.All<userclass>().Count()` to get rapid count of all objects of given class.
* Related lists are now supported in standalone objects.

#### LINQ
* `Count()` on `Where()` implemented.
* `Any()` on `Where()` implemented.
* `First( lambda )` and `Single( lambda )` implemented.
* Significant optimisation of `Where()` to be properly lazy, was instantiating all objects internally.


### API-Breaking Changes

* `[PrimaryKey]` attribute renamed `[ObjectId]`.
* `Realm.Attach(object)` renamed `Manage(object)`.
* Lists of related objects are now declared with `IList<otherClass>` instead of `RealmList`.

### Bug fixes

* Bug that caused a linker error for iPhone simulator fixed (#375)


0.70.0 First Private Beta (2015-12-08)
--------------------------
Requires installation from private copy of NuGet download.

### State

* Supported IOS with Xamarin Studio only.
* Basic model and read/write operations with simple LINQ `Where` searches.
* NuGet hosted as downloads from private realm/realm-dotnet repo.<|MERGE_RESOLUTION|>--- conflicted
+++ resolved
@@ -27,23 +27,6 @@
 * Fixed a bug that resulted in an incorrect `LogLevel` being sent to Sync when setting `SyncConfigurationBase.LogLevel`. ([#1824](https://github.com/realm/realm-dotnet/pull/1824), since 2.2.0)
 * Fixed a bug that prevented `Realm.GetInstanceAsync` from working when used with `QueryBasedSyncConfiguration`. ([#1827](https://github.com/realm/realm-dotnet/pull/1827), since 3.1.0)
 
-<<<<<<< HEAD
-=======
-### Compatibility
-* Realm Object Server: 3.11.0 or later.
-The sync protocol version has been bumped to version 25. The server is backwards-compatible with clients using protocol version 24 or below, but clients at version 25 are not backwards-compatible with a server at protocol version 24. The server must be upgraded before any clients are upgraded.
-
-
-### Fixed
-<!-- * <How to hit and notice issue? what was the impact?> ([#????](https://github.com/realm/realm-dotnet/issues/????), since v?.?.?) -->
-* None.
-
-### Compatibility
-* Realm Object Server: 3.0.0 or later.
-* APIs are backwards compatible with all previous releases in the 3.x.y series.
-* File format: Generates Realms with format v9 (Reads and upgrades all previous formats)
-
->>>>>>> f8be6faa
 ### Breaking Changes
 * The deprecated method `realm.SubscribeToObjectsAsync` has been removed in this version. ([#1772](https://github.com/realm/realm-dotnet/pull/1772))
 * `User.ConfigurePersistence` has been deprecated in favor of `SyncConfigurationBase.Initialize`.
