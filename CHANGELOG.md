--- conflicted
+++ resolved
@@ -106,11 +106,7 @@
 * Realm Studio: 15.0.0 or later.
 
 ### Internal
-<<<<<<< HEAD
-* Using Core 14.4.1.
-=======
 * Using Core 14.5.0.
->>>>>>> 46fa89ba
 
 ## 11.7.0 (2024-02-05)
 
