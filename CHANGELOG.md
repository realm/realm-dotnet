--- conflicted
+++ resolved
@@ -4,16 +4,12 @@
 
 ### Minor Changes
 * Realms now refresh properly on Android when modified in other threads/processes.
-<<<<<<< HEAD
 * The `String.Contains(String)`, `String.StartsWith(String)`, and `String.EndsWith(String)` methods now support variable expressions. Previously they only worked with literal strings.  
-* Fixes to crashes under heavy combinations of threaded reads and writes.
+* Fixes crashes under heavy combinations of threaded reads and writes.
+* `RealmResults<T>` now implements `INotifyCollectionChanged` by raising the `CollectionChanged` event with `NotifyCollectionChangedAction.Reset` when its underlying table or query result is changed by a write transaction.
 
 ### Minor Changes
 * NuGet packages have been combined into a single Realm package.
-=======
-* The `String.Contains(String)`, `String.StartsWith(String)`, and `String.EndsWith(String)` methods now support variable expressions. Previously they only worked with literal strings.
-* `RealmResults<T>` now implements `INotifyCollectionChanged` by raising the `CollectionChanged` event with `NotifyCollectionChangedAction.Reset` when its underlying table or query result is changed by a write transaction.
->>>>>>> b90d8310
 
 0.74.0 Private Beta (2016-04-02)
 -------------------
