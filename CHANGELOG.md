## vNext (TBD)

### Enhancements
* Realm now supports running on Windows ARM64 for .NET Framework, .NET Core, and UWP apps. (Issues [#2704](https://github.com/realm/realm-dotnet/issues/2704) and [#2817](https://github.com/realm/realm-dotnet/issues/2817))

### Fixed
* [Unity] Fixed an issue that caused the weaver to fail when invoked via the `Tools->Realm->Weave Assemblies` editor menu with the error `UnityEngine.UnityException: get_dataPath can only be called from the main thread`. (Issue [#2836](https://github.com/realm/realm-dotnet/issues/2836))
* Fixed an issue that caused `RealmInvalidObjectException` to be caused when enumerating an invalid Realm collection (e.g. a list belonging to a deleted object). (Issue [#2840](https://github.com/realm/realm-dotnet/issues/2840))

### Compatibility
* Realm Studio: 11.0.0 or later.

### Internal
<<<<<<< HEAD
* Using Core 11.10.0.
* Refactored async and baas tests to use custom NUnit attributes instead of `TestHelpers.RunAsyncTest` and `SyncTestHelpers.RunBaasTestAsync` calls.
=======
* Using Core 11.11.0.
* Enabled running Benchmarks on iOS devices by turning on the interpreter for some windows assemblies.
>>>>>>> bb9c861a

## 10.10.0 (2022-02-28)

### Guid representation issue

This release fixes a major bug in the way Guid values are stored in the database. It provides an automatic migration for local (non-synchronized) databases, but extra caution is needed when upgrading an app that uses Sync.

#### **Context**

A Guid is represented by 4 components - `int`, `short`, `short`, and a `byte[8]`. Microsoft's Guids diverge from the UUID spec in that they encode the first three components with the endianness of the system (little-endian for all modern CPUs), while UUIDs encode their components as big-endian. The end result is that the same bytes have a different string representations when interpreted as a `Guid` by the .NET SDK vs when interpreted as a `UUID` by the Realm Database - e.g. `f2952191-a847-41c3-8362-497f92cb7d24` vs `912195f2-47a8-c341-8362-497f92cb7d24` (note the swapping of bytes in the first three components). You can see the issue by opening a database created by the .NET SDK in Realm Studio and inspecting the values for Guid properties.

#### **Fix**

The fix we're providing is to adjust the behavior of the .NET SDK to read/write Guids to the database with big-endian representation. This means that the SDK and the database will consistently display the same values. This has some implications which are described in the Local- and Synchronized Realms sections.

#### **Local Realms**

For local Realms, we're executing a one-time migration the first time the Realm is opened with the new SDK. During this migration, we'll update all Guid fields to big-endian format. This means that their string representation will remain the same, but the value in the database will change to match it. This means that the upgrade process should be seamless, but if you decide to downgrade to an older version of the SDK, you'll see the byte order get flipped. The migration will not execute multiple times, even if you downgrade.

#### **Synchronized Realms**

There's no client migration provided for synchronized Realms. This is because the distributed nature of the system would mean that there will inevitably be a period of inconsistent state. Instead, the values of the `Guid` properties are read as they're already stored in the database, meaning the string representation will be flipped compared to previous versions of the SDK but it will now match the representation in Atlas/Compass/Realm Studio. There are three general groups your app will fall under:
* If you don't care about the string values of Guid properties on the client, then you don't need to do anything. The values will still be unique and valid Guids.
* If you do use the string guid values from the client app - e.g. to correlate user ids with a CMS, but have complete control over your client devices - e.g. because this an internal company app, then it's advised that you execute a one-time migration of the data in Atlas and force all users to upgrade to the latest version of the app.
* If you can't force all users to update at the same time, you can do a live migration by adding an extra property for each Guid property that you have and write a trigger function that will migrate the data between the two. The old version of the app will write to the original property, while the new version will write to the new property and the trigger will convert between the two.

If you are using sync and need to update to the latest version of the SDK but are not ready to migrate your data yet, see the `Opting out` section.

#### **Opting out**

If for some reason, you want to opt out of the fixed behavior, you can temporarily opt out of it by setting the `Realm.UseLegacyGuidRepresentation` property to `true`. This is not recommended but can be used when you need more time to test out the migration while still getting bugfixes and other improvements. Setting it to `true` does two things:
1. It brings back the pre-10.10.0 behavior of reading/writing Guid values with little-endian representation.
1. It disables the migration code for local Realms. Note that it will not revert the migration if you already opened the Realm file when `UseLegacyGuidRepresentation` was set to `false`.

### Enhancements
* Lifted a limitation that would prevent you from changing the primary key of objects during a migration. It is now possible to do it with both the dynamic and the strongly-typed API:
  ```csharp
  var config = new RealmConfiguration
  {
    SchemaVersion = 5,
    MigrationCallback = (migration, oldVersion) =>
    {
      // Increment the primary key value of all Foos
      foreach (var obj in migration.NewRealm.All<Foo>())
      {
        obj.Id = obj.Id + 1000;
      }
    }
  }
  ```
* [Unity] The Realm menu item in the Unity Editor was moved to `Tools/Realm` to reduce clutter and align with other 3rd party editor plugins. (Issue [#2807](https://github.com/realm/realm-dotnet/issues/2807))

### Fixed
* Fixed an issue with xUnit tests that would cause `System.Runtime.InteropServices.SEHException` to be thrown whenever Realm was accessed in a non-async test. (Issue [#1865](https://github.com/realm/realm-dotnet/issues/1865))
* Fixed a bug that would lead to unnecessary metadata allocation when freezing a realm. (Issue [#2789](https://github.com/realm/realm-dotnet/issues/2789))
* Fixed an issue that would cause Realm-managed objects (e.g. `RealmObject`, list, results, and so on) allocated during a migration block to keep the Realm open until they are garbage collected. This had subtle implications, such as being unable to delete the Realm shortly after a migration or being unable to open the Realm with a different configuration. (PR [#2795](https://github.com/realm/realm-dotnet/pull/2795))
* Fixed an issue that prevented Unity3D's IL2CPP compiler to correctly process one of Realm's dependencies. (Issue [#2666](https://github.com/realm/realm-dotnet/issues/2666))
* Fixed the osx runtime path in the Realm NuGet package to also apply to Apple Silicon (universal) architectures (Issue [#2732](https://github.com/realm/realm-dotnet/issues/2732))

### Compatibility
* Realm Studio: 11.0.0 or later.

### Internal
* Using Core 11.10.0

## 10.9.0 (2022-01-21)

### Enhancements
* Added support for a new mode of synchronization with MongoDB Realm, called ["Flexible Sync"](https://docs.mongodb.com/realm/sync/data-access-patterns/flexible-sync/). When using Flexible Sync, the client decides which queries it's interested in and asks the server for all objects matching these queries. The matching objects will be stored in a local Realm, just like before and can be queried and accessed while offline. This feature is in beta, so feedback - both positive and negative - is greatly appreciated and, as usual, we don't recommend using it for production workloads yet.
  * Added a new configuration type, called `FlexibleSyncConfiguration`. Use this type to get a `Realm` instance that uses the new synchronization mode with the server.
  * Deprecated the `SyncConfiguration` class in favor of `PartitionSyncConfiguration`. The two classes are equivalent and the new type is introduced to better contrast with `FlexibleSyncConfiguration`. The two types are equivalent and allow you to open a `Realm` instance that is using the old "Partition Sync" mode.
  * Added a new type, called `SubscriptionSet`. It is a collection, holding the various active query subscriptions that have been created for this Realm. This collection can be accessed via the `Realm.Subscriptions` property. It will be `null` for local and partition sync Realms and non-null for flexible sync Realms.

  A minimal example would look like this:
  ```csharp
  var config = new FlexibleSyncConfiguration(user);
  var realm = Realm.GetInstance(config);

  // Add a new subscription
  realm.Subscriptions.Update(() =>
  {
    var year2022 = new DateTimeOffset(2022, 1, 1);
    var saleOrders = realm.All<SaleOrder>().Where(o => o.Created > year2022);
    realm.Subscriptions.Add(saleOrders);
  });

  // Wait for the server to acknowledge the subscription and return all objects
  // matching the query
  await realm.Subscriptions.WaitForSynchronizationAsync();

  // Now we have all orders that existed on the server at the time of
  // subscribing. From now on, the server will send us updates as new
  // orders get created.
  var orderCount = realm.All<SaleOrder>().Count();
  ```
  * Multiple subscriptions can be created for queries on the same class, in which case they'll be combined with a logical `OR`. For example, if you create a subscription for all orders created in 2022 and another for all orders created by the current user, your local Realm will contain the union of the two result sets.
  * Subscriptions can be named (which makes it easier to unsubscribe) or unnamed. Adding multiple unnamed subscriptions with the same query is a no-op.
  * Modifying the set of active subscriptions is an expensive operation server-side, even if the resulting diff is not large. This is why we recommend batching subscription updates as much as possible to avoid overloading the server instance. A good practice is to declare the user subscriptions upfront - usually the first time the Realm is opened, and only update them when absolutely necessary.
  * Find more information about the API and current limitations in the [docs](https://docs.mongodb.com/realm/sdk/dotnet/fundamentals/realm-sync/).

### Compatibility
* Realm Studio: 11.0.0 or later.

### Internal
* Using Core 11.8.0.
* Release tests are executed against realm-qa instead of realm-dev. (PR [#2771](https://github.com/realm/realm-dotnet/pull/2771))

## 10.8.0 (2022-01-17)

### Enhancements
* Added the `RealmConfigurationBase.FallbackPipePath` property. In the majority of cases this property can be left null, but it should be used when a realm is opened on a filesystem where named pipes cannot be created, such as external storage on Android that uses FAT32. In this case the path needs to point to a location on another filesystem where named pipes can be created. (PR [#2766](https://github.com/realm/realm-dotnet/pull/2766))
* Added support arithmetric operations (+, -, *, /) in the string-based query syntax (`realm.All<Foo>().Filter("some-query")`). Operands can be properties and/or constants of numeric types (integer, float, double or Decimal128). You can now write a query like `"(age + 5) * 2 > child.age"`. (Core upgrade)

### Fixed
* Fixed a race condition that could result in `Sharing violation on path ...` error when opening a Unity project on macOS. (Issue [#2720](https://github.com/realm/realm-dotnet/issues/2720), fix by [@tomkrikorian](https://github.com/tomkrikorian))
* Fixed an error being thrown when `Realm.GetInstance` is called multiple times on a readonly Realm. (Issue [#2731](https://github.com/realm/realm-dotnet/pull/2731))
* Fixed a bug that would result in the `LIMIT` clause being ignored when `Count()` is invoked on a `IQueryable` - e.g. expressions like `realm.All<Foo>().Filter("Bar > 5 LIMIT(1)).Count()` would ignore the limit in the string-based predicate and return the count of all matches. (Issue [#2755](https://github.com/realm/realm-dotnet/issues/2755))
* Fixed the logic in `RealmResultsVisitor.TraverseSort` to allow sorting on interface properties. (Issue [#1373](https://github.com/realm/realm-dotnet/issues/1373), contribution by @daawaan)

### Compatibility
* Realm Studio: 11.0.0 or later.

### Internal
* Using Core 11.8.0.
* Updated naming of prerelease packages to use lowercase "pr" - e.g. `10.7.1-pr-2695.1703` instead of `10.7.1-PR-2695.1703`. (PR [#2765](https://github.com/realm/realm-dotnet/pull/2765))
* Migrated from using the cli to import/export applications to configuring them via the admin API. (PR [#2768](https://github.com/realm/realm-dotnet/pull/2768))

## 10.7.1 (2021-11-19)

### Fixed
* A sync user's Realm was not deleted when the user was removed if the Realm path was too long such that it triggered the fallback hashed name (this is OS dependant but is 300 characters on linux). (Core upgrade)
* Don't keep trying to refresh the access token if the client's clock is more than 30 minutes ahead. (Core upgrade)
* Don't sleep the sync thread artificially if an auth request fails. This could be observed as a UI hang on applications when sync tries to connect after being offline for more than 30 minutes. (Core upgrade)

### Compatibility
* Realm Studio: 11.0.0 or later.

### Internal
* Using Core 11.6.1.

## 10.7.0 (2021-11-09)

### Enhancements
* Added the `Realm.SyncSession` property which will return the sync session for this Realm if the Realm is a synchronized one or `null` for local Realms. This is replacing the `GetSession(this Realm)` extension method which is now deprecated. (PR [#2711](https://github.com/realm/realm-dotnet/pull/2711))

### Fixed
* Fixed a bug that would result in a `RealmException` being thrown when opening a readonly Realm with schema that is a superset of the schema on disk. Now the code will just work and treat any classes not present in the on-disk schema to be treated as empty collections - e.g. `realm.All<ThisIsNotInOnDiskSchema>().Count == 0`. (Issue [#2619](https://github.com/realm/realm-dotnet/issues/2619))
* Fixed a bug that would create a "Documents" folder in the binary app folder when the ransomware protection in Windows is turned on. (Issue [#2685](https://github.com/realm/realm-dotnet/pull/2685))
* Fixed an issue that would cause incorrect property implementation to be generated if `PropertyChanged.Fody` runs after the Realm weaver. (Issue [#1873](https://github.com/realm/realm-dotnet/issues/1873))
* [Unity] Preserved additional constructors necessary to serialize and deserialize Custom User Data. (PR [#2519](https://github.com/realm/realm-dotnet/pull/2519))
* Fixed an issue that would result in `InvalidOperationException` when concurrently creating a `RealmConfiguration` with an explicitly set `Schema` property. (Issue [#2701](https://github.com/realm/realm-dotnet/issues/2701))
* [Unity] Fixed an issue that would result in `NullReferenceException` when building for iOS when the Realm package hasn't been installed via the Unity Package Manager. (Issue [#2698](https://github.com/realm/realm-dotnet/issues/2698))
* Fixed a bug that could cause properties of frozen objects to return incorrect value/throw an exception if the provided Realm schema didn't match the schema on disk. (Issue [#2670](https://github.com/realm/realm-dotnet/issues/2670))
* Fixed a rare assertion failure or deadlock when a sync session is racing to close at the same time that external reference to the Realm is being released. (Core upgrade)
* Fixed an assertion failure when opening a sync Realm with a user who had been removed. Instead an exception will be thrown. (Core upgrade)
* Fixed a rare segfault which could trigger if a user was being logged out while the access token refresh response comes in. (Core upgrade)
* Fixed a bug where progress notifiers continue to be called after the download of a synced realm is complete. (Core upgrade)
* Allow for EPERM to be returned from fallocate(). This improves support for running on Linux environments with interesting filesystems, like AWS Lambda. Thanks to [@ztane](https://github.com/ztane) for reporting and suggesting a fix. (Core upgrade)
* Fixed a user being left in the logged in state when the user's refresh token expires. (Core upgrade)
* SyncManager had some inconsistent locking which could result in data races and/or deadlocks, mostly in ways that would never be hit outside of tests doing very strange things. (Core upgrade)

### Compatibility
* Realm Studio: 11.0.0 or later.

### Internal
* Using Core 11.6.0.
* iOS wrappers are now built with the "new build system" introduced by Xcode 10 and used as default by Xcode 12. More info can be found in cmake's [docs](https://cmake.org/cmake/help/git-stage/variable/CMAKE_XCODE_BUILD_SYSTEM.html#variable:CMAKE_XCODE_BUILD_SYSTEM).
* We now refresh the resulting Realm instance when opening a synchronized Realm with `GetInstanceAsync`. (Issue [#2256](https://github.com/realm/realm-dotnet/issues/2256))
* Added Sync tests for all platforms running on cloud-dev. (Issue [#2049](https://github.com/realm/realm-dotnet/issues/2049))
* Added Android tests running on the emulator. (Issue [#2680](https://github.com/realm/realm-dotnet/pull/2680))
* Started publishing prerelease packages to S3 using Sleet ([feed url](https://s3.amazonaws.com/realm.nugetpackages/index.json)). (Issue [#2708](https://github.com/realm/realm-dotnet/issues/2708))
* Enable LTO for all builds. (PR [#2714](https://github.com/realm/realm-dotnet/pull/2714))

## 10.6.0 (2021-09-30)

### Enhancements
* Added two extension methods on `ISet` to get an `IQueryable` collection wrapping the set:
  * `set.AsRealmQueryable()` allows you to get a `IQueryable<T>` from `ISet<T>` that can be then treated as a regular queryable collection and filtered/ordered with LINQ or `Filter(string)`.
  * `set.Filter(query, arguments)` will filter the set and return the filtered collection. It is roughly equivalent to `set.AsRealmQueryable().Filter(query, arguments)`.

  The resulting queryable collection will behave identically to the results obtained by calling `realm.All<T>()`, i.e. it will emit notifications when it changes and automatically update itself. (Issue [#2555](https://github.com/realm/realm-dotnet/issues/2555))
* Added two new methods on `Migration` (Issue [#2543](https://github.com/realm/realm-dotnet/issues/2543)):
  * `RemoveType(typeName)` allows to completely remove a type and its schema from a realm during a migration.
  * `RenameProperty(typeName, oldPropertyName, newPropertyName)` allows to rename a property during a migration.
* A Realm Schema can now be constructed at runtime as opposed to generated automatically from the model classes. The automatic generation continues to work and should cover the needs of the vast majority of Realm users. Manually constructing the schema may be required when the shape of the objects depends on some information only known at runtime or in very rare cases where it may provide performance benefits by representing a collection of known size as properties on the class. (Issue [#824](https://github.com/realm/realm-dotnet/issues/824))
  * `RealmConfiguration.ObjectClasses` has now been deprecated in favor of `RealmConfiguration.Schema`. `RealmSchema` has an implicit conversion operator from `Type[]` so code that previously looked like `ObjectClasses = new[] { typeof(Foo), typeof(Bar) }` can be trivially updated to `Schema = new[] { typeof(Foo), typeof(Bar) }`.
  * `Property` has been converted to a read-only struct by removing the setters from its properties. Those didn't do anything previously, so we don't expect anyone was using them.
  * Added several factory methods on `Property` to simplify declaration of Realm properties by being explicit about the range of valid options - e.g. `Property.FromType<int>("IntProperty")` or `Property.Object("MyPersonProp", "Person")`. The constructor of `Property` is now public to support advanced scenarios, but we recommend using the factory methods.
  * Made `ObjectSchema.Builder` public and streamlined its API. It allows you to construct a mutable representation of the schema of a single object and add/remove properties to it. You can either get an empty builder or you can see it with the information from an existing model class (i.e. inheriting from `RealmObject` or `EmbeddedObject`).
  * Made `RealmSchema.Builder` public and streamlined its API. It allows you to construct a mutable representation of the schema of an entire Realm and add/remove object schemas to it.
  * A simple example for how to use the new API would look like:
  ```csharp
  public class Person : RealmObject
  {
    public string Name { get; set; }
    public Address Address { get; set; }
  }

  // Declare schema from existing model classes
  var config = new RealmConfiguration
  {
    Schema = new[] { typeof(Person), typeof(Address) }
  };

  // Manually construct a schema - we don't need to call .Build() on the builders
  // because we have implicit conversion operators defined that will call it for us.
  // Explicitly calling .Build() is also perfectly fine, if a little more verbose.
  var config = new RealmConfiguration
  {
    Schema = new RealmSchema.Builder
    {
      new ObjectSchema.Builder("MyClass", isEmbedded: false)
      {
        Property.FromType<int>("Id", isPrimaryKey: true),
        Property.PrimitiveDictionary("Tags", RealmValueType.String)
      },
      new ObjectSchema.Builder("EmbeddedClass", isEmbedded: true)
      {
        Property.Primitive("DateProp", RealmValueType.Date, isNullable: true)
      }
    }
  };

  // Enhance an existing model with new properties that will be accessible via
  // the dynamic API.
  var personSchema = new ObjectSchema.Builder(typeof(Person))
  {
    Property.FromType<string>("NewStringProp")
  };

  var config = new RealmConfiguration
  {
    Schema = new RealmSchema.Builder
    {
      personSchema,
      new ObjectSchema.Builder(typeof(Address))
    }
  };

  // Regular Person properties can be accessed as usual while runtime defined ones
  // need to go through the dynamic API.
  var person = realm.All<Person>().First();
  var name = person.Name;
  var stringPropValue = person.DynamicApi.Get<string>("NewStringProp");
  ```
* Fixed an issue that would result in SIGABORT on macOS/Linux when opening a Realm in dynamic mode (i.e. read the schema from disk) and the schema contains an object with no properties. (Issue [#1978](https://github.com/realm/realm-dotnet/issues/1978))

### Compatibility
* Realm Studio: 11.0.0 or later.

### Internal
* Using Core 11.4.1.
* Moved perf tests to run on a self-hosted runner. (PR [#2638](https://github.com/realm/realm-dotnet/pull/2638))

## 10.5.1 (2021-09-22)

### Fixed
* Fixed a bug that would cause a `NullReferenceException` to be reported during compilation of a class containing a getter-only `RealmObject` property. (Issue [#2576](https://github.com/realm/realm-dotnet/issues/2576))
* Fixed an issue that would result in `Unable to load DLL 'realm-wrappers'` when deploying a WPF .NET Framework application with ClickOnce. This was due to the incorrect BuildAction type being applied to the native libraries that Realm depends on. (Issue [#1877](https://github.com/realm/realm-dotnet/issues/1877))
* \[Unity] Fixed an issue that would fail Unity builds with `Multiple precompiled assemblies with the same name Mono.Cecil.dll` if importing the Realm package into a project that already references `Mono.Cecil`. (Issue [#2630](https://github.com/realm/realm-dotnet/issues/2630))
* Fixed a bug that would sometimes result in assemblies not found at runtime in a very specific edge scenario. More details about such a scenario can be found in its [PR](https://github.com/realm/realm-dotnet/pull/2639)'s description. (Issue [#1568](https://github.com/realm/realm-dotnet/issues/1568))

### Compatibility
* Realm Studio: 11.0.0 or later.

### Internal
* Using Core 11.4.1.

## 10.5.0 (2021-09-09)

### Enhancements
* ThreadSafeReference no longer pins the source transaction version for anything other than a Results backed by a Query. (Core upgrade)
* A ThreadSafeReference to a Results backed by a collection can now be created inside a write transaction as long as the collection was not created in the current write transaction. (Core upgrade)
* Synchronized Realms are no longer opened twice, cutting the address space and file descriptors used in half. (Core upgrade)

### Fixed
* If an object with a null primary key was deleted by another sync client, the exception `KeyNotFound: No such object` could be triggered. (Core upgrade)
* Fixed a race condition that could result in an assertion `m_state == SyncUser::State::LoggedIn` if the app previously crashed during user logout. (Core upgrade)

### Compatibility
* Realm Studio: 11.0.0 or later.

### Internal
* Using Core 11.4.1.
* Added an action to post releases to Slack. (Issue [#2501](https://github.com/realm/realm-dotnet/issues/2501))
* Added MSBuild inline task to extract the changelog of the latest version. (Issue [#2558](https://github.com/realm/realm-dotnet/pull/2558))
* When a release succeeds, merge the original PR, tag the release, then update changelog. (PR [#2609](https://github.com/realm/realm-dotnet/pull/2609))

## 10.4.1 (2021-09-03)

### Fixed
* Fixed a regression that would prevent the SDK from working on older Linux versions. (Issue [#2602](https://github.com/realm/realm-dotnet/issues/2602))
* Fixed an issue that manifested in circumventing the check for changing a primary key when using the dynamic API - i.e. `myObj.DynamicApi.Set("Id", "some-new-value")` will now correctly throw a `NotSupportedException` if `"some-new-value"` is different from `myObj`'s primary key value. (PR [#2601](https://github.com/realm/realm-dotnet/pull/2601))

### Compatibility
* Realm Studio: 11.0.0 or later.

### Internal
* Using Core 11.3.1.
* Started uploading code coverage to coveralls. (Issue [#2586](https://github.com/realm/realm-dotnet/issues/2586))
* Removed the `[Serializable]` attribute from RealmObjectBase inheritors. (PR [#2600](https://github.com/realm/realm-dotnet/pull/2600))

## 10.4.0 (2021-08-31)

### Fixed
* Fixed an issue that would cause `Logger.Default` on Unity to always revert to `Debug.Log`, even when a custom logger was set. (Issue [#2481](https://github.com/realm/realm-dotnet/issues/2481))
* Fixed an issue where `Logger.Console` on Unity would still use `Console.WriteLine` instead of `Debug.Log`. (Issue [#2481](https://github.com/realm/realm-dotnet/issues/2481))
* Added serialization annotations to RealmObjectBase to prevent Newtonsoft.Json and similar serializers from attempting to serialize the base properties. (Issue [#2579](https://github.com/realm/realm-dotnet/issues/2579))
* Fixed an issue that would cause an `InvalidOperationException` when removing an element from an UI-bound collection in WPF. (Issue [#1903](https://github.com/realm/realm-dotnet/issues/1903))
* User profile now correctly persists between runs. (Core upgrade)
* Fixed a crash when delivering notifications over a nested hierarchy of lists of RealmValue that contain RealmObject inheritors. (Core upgrade)
* Fixed a crash when an object which is linked to by a RealmValue property is invalidated (sync only). (Core upgrade)
* Fixes prior_size history corruption when replacing an embedded object in a list. (Core upgrade)
* Fixed an assertion failure in the sync client when applying an AddColumn instruction for a RealmValue property when that property already exists locally. (Core upgrade)
* Fixed an `Invalid data type` assertion failure in the sync client when applying an `AddColumn` instruction for a `RealmValue` property when that property already exists locally. (Core upgrade)

### Enhancements
* Added two extension methods on `IList` to get an `IQueryable` collection wrapping the list:
  * `list.AsRealmQueryable()` allows you to get a `IQueryable<T>` from `IList<T>` that can be then treated as a regular queryable collection and filtered/ordered with LINQ or `Filter(string)`.
  * `list.Filter(query, arguments)` will filter the list and return the filtered collection. It is roughly equivalent to `list.AsRealmQueryable().Filter(query, arguments)`.

  The resulting queryable collection will behave identically to the results obtained by calling `realm.All<T>()`, i.e. it will emit notifications when it changes and automatically update itself. (Issue [#1499](https://github.com/realm/realm-dotnet/issues/1499))
* Added a cache for the Realm schema. This will speed up `Realm.GetInstance` invocations where `RealmConfiguration.ObjectClasses` is explicitly set. The speed gains will depend on the number and complexity of your model classes. A reference benchmark that tests a schema containing all valid Realm property types showed a 25% speed increase of Realm.GetInstance. (Issue [#2194](https://github.com/realm/realm-dotnet/issues/2194))
* Improve performance of creating collection notifiers for Realms with a complex schema. In the SDKs this means that the first run of a synchronous query, first call to subscribe for notifications will do significantly less work on the calling thread.
* Improve performance of calculating changesets for notifications, particularly for deeply nested object graphs and objects which have List or Set properties with small numbers of objects in the collection.
* Query parser now accepts `BETWEEN` operator. Can be used like `realm.All<Person>().Filter("Age BETWEEN {20, 60}")` which means "'Age' must be in the open interval ]20;60[". (Core upgrade)

### Compatibility
* Realm Studio: 11.0.0 or later.

### Internal
* Using Core 11.3.1.
* Removed the RealmStates dictionary that used to hold a threadlocal dictionary of all the states for the opened Realms. It was only used for detecting open Realms during deletion and that is now handled by the native `delete_realm_files` method. (PR [#2251](https://github.com/realm/realm-dotnet/pull/2251))
* Stopped sending analytics to mixpanel.
* Started uploading benchmark results to [MongoDB Charts](https://charts.mongodb.com/charts-realm-sdk-metrics-yxjvt/public/dashboards/6115babd-c7fe-47ee-836f-efffd92ffae3). (Issue [#2226](https://github.com/realm/realm-dotnet/issues/2226))
* Removed the dedicated benchmark workflows from GHA. (Issue [#2562](https://github.com/realm/realm-dotnet/issues/2562))
* Use the Win81 SDK when building the Windows wrappers on Github Actions. (Issue [#2530](https://github.com/realm/realm-dotnet/issues/2530))
* Added CodeQL workflow. (Issue [#2155](https://github.com/realm/realm-dotnet/issues/2155))
* Started tracking package and wrapper sizes over time. (Issue [#2225](https://github.com/realm/realm-dotnet/issues/2225))
* Removed the `[Serializable]` attribute from RealmObjectBase as `BinarySerializer` is now obsolete. (PR [#2578](https://github.com/realm/realm-dotnet/pull/2578))
* Added code coverage job to Github Actions. (PR [#2581](https://github.com/realm/realm-dotnet/pull/2581))
* Added CI tests running on Windows 8.1 . (PR [#2580](https://github.com/realm/realm-dotnet/pull/2580))

## 10.3.0 (2021-07-07)

**Note**: This release uses xcframework and enables bitcode for the iOS native libraries. This significantly increases the package size and may appear to increase the .ipa size when compiling for iOS. However, the bitcode portion, as well as the unnecessary architectures, will be trimmed by the App Store, so the size of the actual download sent to users will be unchanged or smaller than before.

### Fixed
* Fixed an issue that would prevent `realm-wrappers.dll` from being loaded on Windows 8.1. (Issue [#2298](https://github.com/realm/realm-dotnet/issues/2298))
* Fixed an assertion failure when listening for changes to a list of primitive Mixed which contains links. (Core upgrade)
* Fixed an assertion failure when listening for changes to a dictionary or set which contains an invalidated link. (Core upgrade)
* Fixed an endless recursive loop that could cause a stack overflow when computing changes on a set of objects which contained cycles. (Core upgrade)
* Add collision handling to Dictionary implementation. (Core upgrade)
* Fixed a crash after clearing a list or set of Mixed containing links to objects. (Core upgrade)
* Fixed a recursive loop which would eventually crash trying to refresh a user app token when it had been revoked by an admin. Now this situation logs the user out and reports an error. (Core upgrade)
* Fixed a race between calling `Realm.DeleteRealm` and concurrent opening of the realm file. (Core upgrade)
* \[Unity\] Added code to preserve the constructors of several base serializers to ensure that most of the basic serialization/deserialization workloads work out of the box. (PR [#2489](https://github.com/realm/realm-dotnet/pull/2489))

### Enhancements
* Changed the native iOS library to use xcframework. This means that running in the simulator on M1 macs is now supported. (Issue [#2240](https://github.com/realm/realm-dotnet/issues/2240))
* Added bitcode to the native iOS library. This has no effect on Xamarin.iOS, but allows Unity applications to take advantage of optimizations performed by the App Store servers and eventually support new architectures as they are released. (Issue [#2240](https://github.com/realm/realm-dotnet/issues/2240))

### Compatibility
* Realm Studio: 11.0.0 or later.
* This release uses xcframework for the iOS native libraries, which requires Xamarin.iOS 14.14.2.5 or later.

### Internal
* Using Core 11.0.4.

## 10.2.1 (2021-06-30)

This release changes the way Unity binaries are packaged and obviates the need to have an extra Unity package that contains the dependencies as standalone modules. If you were using the `io.realm.unity-bundled` package, please remove it and add the newly released `io.realm.unity` one.

### Fixed
* \[Unity\] Fixed an issue where failing to weave an assembly due to modeling errors, would only show an error in the logs once and then fail opening a Realm with `No RealmObjects. Has linker stripped them?`. Now, the weaving errors will show up on every code change/weave attempt and the runtime error will explicitly suggest manually re-running the weaver. (Issue [#2310](https://github.com/realm/realm-dotnet/issues/2310))
* \[Unity\] Fixed an issue that would cause the app to hang on exit when using Sync. (PR [#2467](https://github.com/realm/realm-dotnet/pull/2467))
* \[Unity\] Fixed an issue that would cause the Unity editor on macOS to hang after assembly reload if the app uses Sync. (Issue [#2482](https://github.com/realm/realm-dotnet/issues/2482))
* Fixed an issue where a crash could happen on Android x86 due to converting UInt32 into TableKey and Int64 into ObjKey incorrectly. (Issue [#2456](https://github.com/realm/realm-dotnet/issues/2456))

### Enhancements
* None

### Compatibility
* Realm Studio: 11.0.0 or later.

### Internal
* Using Core 11.0.3.
* GetHashCode() on objects now uses the table key in addition to the object key. (Issue [#2473](https://github.com/realm/realm-dotnet/issues/2473))

## 10.2.0 (2021-06-15)

### Fixed
* Fixed a bug where applying multiple `OrderBy` clauses on a query would result in the clauses being appended to each other as if they
were `.ThenBy` rather than the last clause replacing the preceding ones. (PR [#2255](https://github.com/realm/realm-dotnet/issues/2255))
* When explicitly specifying `SyncConfiguration.ObjectTypes`, added a check to validate the schema and ensure all `EmbeddedObject` classes
are reachable from a class inheriting from `RealmObject`. More info about this subject can be found
[here](https://docs.mongodb.com/realm/dotnet/objects/#provide-a-subset-of-classes-to-your-realm-schema). (PR [#2259](https://github.com/realm/realm-dotnet/pull/2259))
* Fixed a bug that would result in an error similar to `Undefined symbols for architecture xxx: "_realm_thread_safe_reference_destroy"`
when building a Unity project for iOS. (Issue [#2318](https://github.com/realm/realm-dotnet/issues/2318))
* The weaver will now emit an error if you try to define a collection of `RealmInteger` values. This has never been supported, but
previously it would fail silently whereas now it'll be a compile time error. (Issue [#2308](https://github.com/realm/realm-dotnet/issues/2308))
* Fixed an issue where using collections of managed objects (lists or results) in a Unity project would result in an invalid compiled binary. (PR [#2340](https://github.com/realm/realm-dotnet/pull/2340))
* Fixed a memory leak when a migration callback is defined, but the Realm didn't actually need to run it (PR [#2331](https://github.com/realm/realm-dotnet/pull/2331))
* Added back 32bit support for iOS builds. (Issue [#2429](https://github.com/realm/realm-dotnet/issues/2429))
* Removed redundant warnings when building a Unity project for device that mentioned that the schema for Realm and Realm.UnityUtils
is empty. (Issue [#2320](https://github.com/realm/realm-dotnet/issues/2320))
* Fixed an issue that could cause `NullReferenceException` to be thrown if you set `SyncConfiguration.OnProgress` to `null` shortly
after calling `Realm.GetInstanceAsync(syncConfig)`. (Issue [#2400](https://github.com/realm/realm-dotnet/issues/2400))
* When replacing an embedded object, emit a sync instruction that sets the link to the embedded object to null so that it is properly cleared.
This resolves an issue that would have manifested itself as `Failed to parse, or apply received changeset: ERROR: ArrayInsert: Invalid prior_size (list size = 4, prior_size = 0)`
([#4740](https://github.com/realm/realm-core/issues/4740)
* Made Linux implementation of ExternalCommitHelper work with new versions of Linux that
[changed epoll behavior](https://git.kernel.org/pub/scm/linux/kernel/git/torvalds/linux.git/commit/?id=6a965666b7e7475c2f8c8e724703db58b8a8a445),
including Android 12 (Issue [#4666](https://github.com/realm/realm-core/issues/4666))
* The file format is changed in the way that we now - again - have search indexes on primary key columns. This is required as we now stop deriving the
ObjKeys from the primary key values, but just use an increasing counter value. This has the effect that all new objects will be created in the same
cluster and not be spread out as they would have been before. It also means that upgrading from file format version 11 and earlier formats will be much faster. (Core upgrade)

### Enhancements
* Add support for the `Guid` data type. It can be used as primary key and is indexable. (PR [#2120](https://github.com/realm/realm-dotnet/pull/2120))
* Add support for dictionaries. Currently only string keys are supported, while the value
  type may be any of the supported types (the primitive types, `RealmValue`, or custom types that inherit
  from RealmObject/EmbeddedObject). Lists, sets, or other dictionaries may not be used as
  the value type. To add a dictionary to your model, define a getter-only property of type
  `IDictionary<string, T>`:

  ```csharp
  public class MyObject : RealmObject
  {
      public IDictionary<string, decimal> Denominations { get; }
  }

  // Realm will automatically manage the underlying dictionary, so there's no need
  // to define a constructor  or assign it to some value.

  var obj = new MyObject();
  obj.Denominations.Add("quarter", 0.25d);
  ```
* Add support for `RealmValue` data type. This new type can represent any valid Realm data type, including objects. Collections
(lists, sets and dictionaries) of `RealmValue` are also supported, but `RealmValue` itself cannot contain collections. Please
note that a property of type `RealmValue` cannot be nullable, but can contain null, represented by the value `RealmValue.Null`.
(PR [#2252](https://github.com/realm/realm-dotnet/pull/2252))

  ```csharp
  public class MyObject : RealmObject
  {
      public RealmValue MyValue { get; set; }

      public IList<RealmValue> ValuesList { get; }

      public ISet<RealmValue> ValuesSet { get; }

      public IDictionary<string, RealmValue> ValuesDict { get; }
  }

  var obj = new MyObject();
  obj.MyValue = RealmValue.Null;
  obj.MyValue = 1;
  obj.MyValue = "abc";

  if (obj.MyValue.Type == RealmValueType.String)
  {
      var myString = obj.MyValue.AsString();
  }
  ```
* Add support for sets of objects or primitive values. Sets are unordered collections that ensure uniqueness of their elements. Realm uses its internal equality comparer
and it is not possible to customize its behavior by overriding `Equals` or `GetHashCode` on your custom classes. Objects will always be compared by db reference - i.e.
two distinct objects in the database will always be different, even if their contents are identical, and multiple references to the same database object will always be
equal.
  ```csharp
  public class MyObject : RealmObject
  {
      public ISet<string> UniqueStrings { get; }
  }

  // Realm will automatically manage the underlying set, so there's no need
  // to define a constructor  or assign it to some value.

  var obj = new MyObject();
  var didAdd = obj.UniqueStrings.Add("foo"); // true
  didAdd = obj.UniqueStrings.Add("foo"); // false
  ```
* Added support for value substitution in string based queries. This enables expressions following
[this syntax](https://docs.mongodb.com/realm/reference/realm-query-language/): `realm.All<T>().Filter("field1 = $0 && field2 = $1", 123, "some-string-value")`.
(Issue [#1822](https://github.com/realm/realm-dotnet/issues/1822))
* Reduced the size of the native binaries by ~5%. (PR [#2239](https://github.com/realm/realm-dotnet/pull/2239))
* Added a new class - `Logger`, which allows you to override the default logger implementation (previously writing to `stdout` or `stderr`) with a custom one by setting
`Logger.Default`. This replaces `AppConfiguration.CustomLogger` and `AppConfiguration.LogLevel` which will be removed in a future release. The built-in implementations are:
  * `Console` - uses the `System.Console` for most projects and `UnityEngine.Debug` for Unity projects: `Logger.Default = Logger.Console;`
  * `Null` - ignores all messages: `Logger.Default = Logger.Null;`
  * `Function` - proxies calls to a supplied function: `Logger.Default = Logger.Function(message => myExternalLogger.Log(message));`

  Custom loggers can derive from the `Logger` class and provide their own implementation for the `Log` method or use `Function` and provide an `Action<string>`. (PR [#2276](https://github.com/realm/realm-dotnet/pull/2276))
* `RealmObjectBase` now correctly overrides and implements `GetHashCode()`. (Issue [#1650](https://github.com/realm/realm-dotnet/issues/1650))
* Added an override of `RealmObject.ToString()` to output more meaningful information about the object content. It will output
the type of the object, the primary key (if one is defined), as well as information whether the object is managed or deleted.
(Issue [#2347](https://github.com/realm/realm-dotnet/pull/2347))
* Added new API for dynamically accessing object properties. These are designed to support
ahead-of-time compiled platforms, such as Xamarin.iOS and Unity with IL2CPP compilation. The
intention is to eventually make these the default API, while also supporting the legacy DLR-based
API. Example:
  ```csharp
  // Make sure to cast away the dynamic immediately on AOT platforms.
  var people = (IQueryable<RealmObject>)realm.DynamicApi.All("Person");
  foreach (var person in people)
  {
      var firstName = person.DynamicApi.Get<string>("FirstName");
      var address = person.DynamicApi.Get<EmbeddedObject>("Address");
      var city = address.DynamicApi.Get<string>("City");
  }

  // When casting a dynamic object, always cast first to object and then
  // to the actual object type to remove any callsites being generated.
  var newPerson = (RealmObject)(object)realm.DynamicApi.Create("Person", 123);
  newPerson.DynamicApi.Set("FirstName", "Peter");
  ```
* Added a Unity Editor option to enable weaving editor assemblies. This should be "off" unless your project has Editor assemblies
that reference Realm - for example, an EditMode test assembly that tests Realm-related functionality. Keeping it "on" may slow down
builds a little as more assemblies will need to be evaluated for weaving. (Issue [#2346](https://github.com/realm/realm-dotnet/issues/2346))
* We now make a backup of the realm file prior to any file format upgrade. The backup is retained for 3 months.
Backups from before a file format upgrade allows for better analysis of any upgrade failure. We also restore
a backup, if a) an attempt is made to open a realm file whith a "future" file format and b) a backup file exist
that fits the current file format. ([#4166](https://github.com/realm/realm-core/pull/4166))

### Compatibility
* Realm Studio: 11.0.0-alpha.0 or later.

### Internal
* Using Core 11.0.3.
* Enabled LTO builds for all platforms except Android. (PR [#2239](https://github.com/realm/realm-dotnet/pull/2239))
* Test projects updated to dotnetcore 3.1. This means that tests are no longer executed against dotnetcore 2.0.
* Removed Lambda compilation in ResultsVisitor when we encounter a conversion operator. This
  is needed because IL2CPP cannot comiple lambdas dynamically. Instead, we're now using
  `Operator.Convert<TTarget>(object)` which is slightly less efficient than `Operator.Convert<TSource, TTarget>`
  but still quite a bit faster than `Convert.ChangeType` and also doesn't suffer from the
  deficiencies around `Decimal128` conversion. The main downside is that we'll no longer
  support queries with an argument that is a custom user type with an implicit conversion
  operator defined.

## 10.1.4 (2021-05-12)
------------------

### Fixed
* Fixed a bug that could lead to crashes with a message similar to `Invalid ref translation entry [0, 78187493520]`. (Core upgrade)
* Fix assertion failures such as `!m_notifier_skip_version.version` or `m_notifier_sg->get_version() + 1 == new_version.version` when performing writes inside change notification callbacks. (Core upgrade)
* Fix collection notification reporting for modifications. This could be observed by receiving the wrong indices of modifications on sorted or distinct results, or notification blocks sometimes not being called when only modifications have occured. (Core upgrade)
* Proactively check the expiry time on the access token and refresh it before attempting to initiate a sync session. This prevents some error logs from appearing on the client such as: `ERROR: Connection[1]: Websocket: Expected HTTP response 101 Switching Protocols, but received: HTTP/1.1 401 Unauthorized`. (Core upgrade)
* Destruction of the TableRecycler at exit was unordered compared to other threads running. This could lead to crashes, some with the TableRecycler at the top of the stack. (Core upgrade)
* Fixed errors related to `uncaught exception in notifier thread: N5realm11KeyNotFoundE: No such object`. This could happen in a synchronized app when a linked object was deleted by another client. (Core upgrade)
* Opening a metadata realm with the wrong encryption key or different encryption configuration will remove that metadata realm and create a new metadata realm using the new key or configuration. (Core upgrade)
* Creting a `ThreadSafeReference` to a readonly Realm would result in a crash. (Core upgrade)

### Compatibility
* Realm Studio: 10.0.0 or later.

### Internal
* Using Core 10.7.2.

## 10.1.3 (2021-04-29)
------------------

### Fixed
* Fixed a compiler bug that would result in an `"Access violation"` error being thrown when using sync on Windows.

### Compatibility
* Realm Studio: 10.0.0 or later.

### Internal
* Using Core 10.5.6.

## 10.1.2 (2021-03-19)
------------------

### Fixed
* On 32bit devices you may get exception with "No such object" when upgrading to v10. (Core upgrade)
* The notification worker thread would rerun queries after every commit rather than only commits which modified tables which could affect the query results if the table had any outgoing links to tables not used in the query. (Core upgrade)
* Fix "Invalid ref translation entry [16045690984833335023, 78187493520]" assertion failure which could occur when using sync or multiple processes writing to a single Realm file. (Core upgrade)
* During integration of a large amount of data from the server, you may get `"Assertion failed: !fields.has_missing_parent_update()"`. (Core upgrade)
* Syncing large Decimal128 values will cause `"Assertion failed: cx.w[1] == 0"`. (Core upgrade)
* Avoid race condition leading to possible hangs on windows. (Core upgrade)

### Enhancements
* None

### Fixed
* None

### Compatibility
* Realm Studio: 10.0.0 or later.

### Internal
* Using Core 10.5.6.

## 10.1.1 (2021-02-25)
------------------

### Fixed
* Fixed an issue that would result in UWP apps being rejected from the Microsoft Store due to an unsupported API (`__C_specific_handler`) being used. (Issue [#2235](https://github.com/realm/realm-dotnet/issues/2235))
* The Realm notification listener thread could sometimes hit the assertion failure "!skip_version.version" if a write transaction was committed at a very specific time. (Core upgrade)

### Enhancements
* None

### Fixed
* None

### Compatibility
* Realm Studio: 10.0.0 or later.

### Internal
* Using Core 10.5.3.

## 10.1.0 (2021-02-09)

### Enhancements
* Sync client now logs error messages received from server rather than just the size of the error message. (Core upgrade)
* Errors returned from the server when sync WebSockets get closed are now captured and surfaced as a SyncError. (Core upgrade)
* Dramatically improved performance of sequential reads on a query without a filter. (Core upgrade)

### Fixed
* Fix an issue when using a frozen query across threads with different transaction versions which resulted in being able to access objects from a future version in the frozen collection. (Core upgrade)
* Fixed an issue where creating an object after file format upgrade may fail with assertion "Assertion failed: lo() <= std::numeric_limits<uint32_t>::max()" (Core upgrade)
* Fixed an issue where getting an element from a query result without a filter would give incorrect results if a new object was created at index zero in the source Table. (Core upgrade)
* Fixed an issue where during synchronization the app would crash with `Assertion failed: ref + size <= next->first`. (Core upgrade)

### Compatibility
* Realm Studio: 10.0.0 or later.

### Internal
* Using Core 10.5.0.
* Fixes the analytics version being sent.

## 10.0.1 (2021-02-02)

### Breaking Changes
* We no longer support Realm Cloud (legacy), but instead the new [MongoDB Realm Cloud](https://realm.mongodb.com). MongoDB Realm is a serverless platform that enables developers to quickly build applications without having to set up server infrastructure. MongoDB Realm is built on top of MongoDB Atlas, automatically integrating the connection to your database. ([#2011](https://github.com/realm/realm-dotnet/pull/2011))
* Remove support for Query-based sync, including the configuration parameters and the `SyncSubscription` types. ([#2011](https://github.com/realm/realm-dotnet/pull/2011))
* Remove everything related to sync permissions, including both the path-based permission system and the object-level privileges for query-based sync. [Permissions in MongoDB Realm](https://docs.mongodb.com/realm/sync/permissions/) are defined serverside. ([#2011](https://github.com/realm/realm-dotnet/pull/2011))
* Moved all API for dynamic access on the `Realm` class to `Realm.DynamicApi`:
  * `Realm.CreateObject(string className, object primaryKey)` is now `Realm.DynamicApi.CreateObject(string className, object primaryKey)`.
  * `Realm.All(string className)` is now `Realm.DynamicApi.All(string className)`.
  * `Realm.RemoveAll(string className)` is now `Realm.DynamicApi.RemoveAll(string className)`.
  * `Realm.Find(string className, long? primaryKey)` is now `Realm.DynamicApi.Find(string className, long? primaryKey)`.
  * `Realm.Find(string className, string primaryKey)` is now `Realm.DynamicApi.Find(string className, string primaryKey)`.
* It is now required that all top-level objects in a synchronized Realm have a primary key called `_id`. You can use the `MapTo("_id")` attribute to avoid using unidiomatic names for the model properties.
* Bumped the minimum target for Xamarin.iOS apps to iOS 9.
* Bumped the minimum API level for Xamarin.Android apps to 16 (Android 4.1).
* Renamed `FullSyncConfiguration` to `SyncConfiguration`.
* Removed `RealmObject.FreezeInPlace`. To freeze a realm object use the `Freeze` extension method. (Issue [#2180](https://github.com/realm/realm-dotnet/issues/2180))

### Enhancements
* Added support for syncing to MongoDB instead of Realm Object Server. Applications must be created at [realm.mongodb.com](https://realm.mongodb.com).
* Added an `App` class which is the entrypoint for synchronizing with a MongoDB Realm App.
* Added `User.CustomData` containing an unstructured document with additional information about the user. Custom data is configured in your MongoDB Realm App.
* Added `User.Functions`. This is the entry point for calling Remote MongoDB Realm functions. Functions allow you to define and execute server-side logic for your application. Functions are written in modern JavaScript (ES6+) and execute in a serverless manner. When you call a function, you can dynamically access components of the current application as well as information about the request to execute the function and the logged in user that sent the request.
* Added `User.GetMongoClient` exposing an API for CRUD operations on a Remote MongoDB Service.
* Added `User.GetPushClient` exposing an API for registering a device for push notifications.
* Change `SyncConfiguration` to accept partition value instead of a server Uri. Partition values can currently be of types `string`, `long`, or `ObjectId`. Opening a realm by partition value is the equivalent of previously opening a realm by URL. In this case, partitions are meant to be more closely associated with your data. E.g., if you are a large retailer with multiple locations, the partition key can be the store Id and you each Realm will only contain data related to the specified store.
* Add support for the Decimal128 data type. This is a 128-bit IEEE 754 decimal floating point number. Properties of this type can be declared either as `MongoDB.Bson.Decimal128` type or the built-in `decimal` type. Note that .NET's built-in decimal is 96-bit, so it cannot represent the full range of numbers, representable by `Decimal128`. (PR [#2014](https://github.com/realm/realm-dotnet/pull/2014))
* Add support for the `ObjectId` data type. This is a 12 byte unique identifier that is common as a document id in MongoDB databases. It can be used as primary key. (PR [#2035](https://github.com/realm/realm-dotnet/pull/2035))
* Add support for embedded objects. Embedded objects are objects which are owned by a single parent object, and are deleted when that parent object is deleted or their parent no longer references them. Embedded objects are declared by subclassing `EmbeddedObject` instead of `RealmObject`. Reassigning an embedded object is not allowed and neither is linking to it from multiple parents. Querying for embedded objects directly is also disallowed as they should be viewed as complex structures belonging to their parents as opposed to standalone objects. A trivial example is:

  ```csharp
  public class Address : EmbeddedObject
  {
      public string Street { get; set; }

      public string City { get; set; }
  }

  public class Person : RealmObject
  {
      public string Name { get; set; }

      // Address is an embedded object - you reference it as usual
      public Address Address { get; set; }
  }

  public class Company : RealmObject
  {
      public string PhoneNumber { get; set; }

      // Embedded objects can be contained in lists too
      public IList<Address> OfficeAddresses { get; }
  }
  ```

* Added new dynamic methods for instantiating embedded objects:
  * `Realm.DynamicApi.CreateEmbeddedObjectForProperty` should be used to create an embedded object and assign it to a parent's property. For example:

    ```csharp
    // static API
    var person = new Person();
    person.Address = new Address
    {
        City = "New York"
    };

    // dynamic API
    var dynamicPerson = realm.DynamicApi.CreateObject("Person");
    var address = realm.DynamicApi.CreateEmbeddedObjectForProperty(dynamicPerson, "Address")
    address.City = "New York";
    ```

  * `Realm.DynamicApi.AddEmbeddedObjectToList` should be used to create an embedded object and add it to a parent's list property.
  * `Realm.DynamicApi.InsertEmbeddedObjectInList` should be used to create an embedded object and insert it in a parent's list property at a specified index.
  * `Realm.DynamicApi.SetEmbeddedObjectInList` should be used to create an embedded object and set it at an index in a parent's list property.

    ```csharp
    // static API
    var company = new Company();
    company.OfficeAddresses.Add(new Address
    {
        City = "New York"
    });

    company.OfficeAddresses.Insert(0, new Address
    {
        City = "Palo Alto"
    });

    company.OfficeAddresses[1] = new Address
    {
        City = "New Jersey"
    };

    // dynamic API
    var dynamicCompany = realm.DynamicApi.CreateObject("Company");
    var officeToAdd = realm.DynamicApi.AddEmbeddedObjectToList(dynamicCompany.OfficeAddresses);
    officeToAdd.City = "New York";

    var officeToInsert = realm.DynamicApi.InsertEmbeddedObjectInList(dynamicCompany.OfficeAddresses, 0);
    officeToInsert.City = "Palo Alto";

    var officeToSet = realm.DynamicApi.SetEmbeddedObjectInList(dynamicCompany.OfficeAddresses, 1);
    officeToSet.City = "New Jersey";
    ```

* The memory mapping scheme for Realm files has changed to better support opening very large files.
* Replaced the implementation of the string query parser (the one used for [`realm.All().Filter("some-string-query")`](https://docs.mongodb.com/realm-sdks/dotnet/10.0.0-beta.3/reference/Realms.CollectionExtensions.html#Realms_CollectionExtensions_Filter__1_System_Linq_IQueryable___0__System_String_)). This results in ~5% reduction of the size of the native binary while keeping the query execution times on par with the old parser. (PR [#2185](https://github.com/realm/realm-dotnet/pull/2185), Core upgrade)
* Optimized the internal code that handles conversions between types. This should result in a minor performance increase
for most data operations that should be most noticeable on Ahead-of-Time compiled platforms, such as iOS/UWP. Due to the
nature of the change, it's possible that conversions that previously happened automatically when working with dynamic objects
no longer do. If you encounter a `NotSupportedException` with the message `No conversion exists from *type A* to *type B*`
and believe this is a bug, please open a Github Issue. (PR [#2149](https://github.com/realm/realm-dotnet/pull/2149))
* Added an extra compile-time check to detect erroneous List<T> declarations and suggest IList<T> for collection properties in Realm objects. (Issue [#2083](https://github.com/realm/realm-dotnet/pull/2083))
* Added overloads for `Realm.Write` and `Realm.WriteAsync` that can return a value. (Issue [#2081](https://github.com/realm/realm-dotnet/issues/2081))

### Fixed
* Worked around an issue with the .NET Native compiler (used in UWP projects) that would result in the following exception being thrown in Release: `Incompatible MarshalAs detected in parameter named 'value'. Please refer to MCG's warning message for more information.`. (Issue [#2169](https://github.com/realm/realm-dotnet/issues/2169))
* Fixed a bug that could cause incorrect property values to be read during a migration for apps running on .NET Core 3.0 or newer.
  The issue manifests itself when different classes have persisted properties with the same name and could result in
  the wrong property being accessed - e.g. `foo.Name` could return `foo.Bar`. This could only happen when using the
  dynamic API during a migration and does not affect apps that use the strongly typed API or run on platforms other
  than .NET Core 3.x/.NET 5.
* Fixed a bug that could cause a deadlock in a multiprocess scenario where multiple processes share the same Realm file and listen for notifications from the file. (Core upgrade)
* Fixed an issue with deleting and recreating objects with embedded objects. (Core upgrade)
* Fix a race condition which would lead to "uncaught exception in notifier thread: N5realm15InvalidTableRefE: transaction_ended" and a crash when the source Realm was closed or invalidated at a very specific time during the first run of a collection notifier (Core upgrade)
* Fix crash in case insensitive query on indexed string columns when nothing matches (Core upgrade)

### Compatibility
* Realm Studio: 10.0.0 or later.

### Internal
* Using Core 10.3.3.
* Migrated to bison parser.
* Submit Analytics to S3/Segment in addition to Mixpanel.
* Analytics now also reports if Sync functionality is in use.
* SDK is now also tested against .NET 5.
* This release uses monorepo releases that bundle Core, Sync, and OS.
* Replaced Expressions-based Operator with T4. (PR [#2149](https://github.com/realm/realm-dotnet/pull/2149))

## 5.1.3 (2021-02-10)

### Fixed
* If you make a case insensitive query on an indexed string column, it may fail in a way that results in a "No such key" exception. (Core upgrade)
* Fix crash in case insensitive query on indexed string columns when nothing matches. (Core upgrade)
* Files upgraded on 32-bit devices could end up being inconsistent resulting in "Key not found" exception to be thown. (Core upgrade)
* Fixed an issue where creating an object after file format upgrade may fail with assertion `Assertion failed: lo() <= std::numeric_limits<uint32_t>::max()`. (Core upgrade)

### Compatibility
* Realm Object Server: 3.23.1 or later.
* Realm Studio: 5.0.0 or later.

### Internal
* Using Sync 5.0.32 and Core 6.2.3.
* Updated the QuickJournal example to latest Realm and Xamarin.Forms versions. (PR [#2057](https://github.com/realm/realm-dotnet/pull/2057))

## 5.1.2 (2020-10-20)

### Fixed
* Fixed an issue that would result in `Realm accessed from incorrect thread` exception being thrown when accessing a Realm instance on the main thread in UWP apps. (Issue [#2045](https://github.com/realm/realm-dotnet/issues/2045))

### Compatibility
* Realm Object Server: 3.23.1 or later.
* Realm Studio: 5.0.0 or later.

### Internal
* Using Sync 5.0.28 and Core 6.1.3.
* Updated the QuickJournal example to latest Realm and Xamarin.Forms versions. (PR [#2057](https://github.com/realm/realm-dotnet/pull/2057))

## 5.1.1 (2020-10-02)

### Enhancements
* None

### Fixed
* Querying on an indexed property may give a “Key not found” exception. (Core upgrade)
* Fix queries for null on non-nullable indexed integer columns returning results for zero entries. (Core upgrade)

### Compatibility
* Realm Object Server: 3.23.1 or later.
* Realm Studio: 5.0.0 or later.

### Internal
* Using Sync 5.0.28 and Core 6.1.3.


## 5.1.0 (2020-09-30)

### Enhancements
* Greatly improve performance of NOT IN queries on indexed string or int columns. (Core upgrade)

### Fixed
* Fixed an issue that would cause using Realm on the main thread in WPF applications to throw an exception with a message "Realm accessed from the incorrect thread". (Issue [#2026](https://github.com/realm/realm-dotnet/issues/2026))
* Fixed an issue that could cause an exception with the message "Opening Realm files of format version 0 is not supported by this version of Realm" when opening an encrypted Realm. (Core upgrade)
* Slightly improve performance of most operations which read data from the Realm file. (Core upgrade)
* Rerunning an equals query on an indexed string column which previously had more than one match and now has one match would sometimes throw a "key not found" exception. (Core upgrade)
* When querying a table where links are part of the condition, the application may crash if objects has recently been added to the target table. (Core upgrade)

### Compatibility
* Realm Object Server: 3.23.1 or later.
* Realm Studio: 5.0.0 or later.

### Internal
* Using Sync 5.0.27 and Core 6.1.2.
* Added prerelease nuget feed via [GitHub packages](https://github.com/features/packages). (PR [#2028](https://github.com/realm/realm-dotnet/pull/2028))

## 5.0.1 (2020-09-10)

NOTE: This version bumps the Realm file format to version 11. It is not possible to downgrade to version 10 or earlier. Files created with older versions of Realm will be automatically upgraded. Only [Realm Studio 5.0.0](https://github.com/realm/realm-studio/releases/tag/v5.0.0) or later will be able to open the new file format.

### Enhancements
* Added the notion of "frozen objects" - these are objects, queries, lists, or Realms that have been "frozen" at a specific version. This allows you to access the data from any thread, but it will never change. All frozen objects can be accessed and queried as normal, but attempting to mutate them or add change listeners will throw an exception. (Issue [#1945](https://github.com/realm/realm-dotnet/issues/1945))
  * Added `Realm.Freeze()`, `RealmObject.Freeze()`, `RealmObject.FreezeInPlace()`, `IQueryable<RealmObject>.Freeze()`, `IList<T>.Freeze()`, and `IRealmCollection<T>.Freeze()`. These methods will produce the frozen version of the instance on which they are called.
  * Added `Realm.IsFrozen`, `RealmObject.IsFrozen`, and `IRealmCollection<T>.IsFrozen`, which returns whether or not the data is frozen.
  * Added `RealmConfigurationBase.MaxNumberOfActiveVersions`. Setting this will cause Realm to throw an exception if too many versions of the Realm data are live at the same time. Having too many versions can dramatically increase the filesize of the Realm.
* Add support for `SynchronizationContext`-confined Realms. Rather than being bound to a specific thread, queue-confined Realms are bound to a `SynchronizationContext`, regardless of whether it dispatches work on the same or a different thread. Opening a Realm when `SynchronizationContext.Current` is null - most notably `Task.Run(...)` - will still confine the Realm to the thread on which it was opened.
* Storing large binary blobs in Realm files no longer forces the file to be at least 8x the size of the largest blob.
* Reduce the size of transaction logs stored inside the Realm file, reducing file size growth from large transactions.
* String primary keys no longer require a separate index, improving insertion and deletion performance without hurting lookup performance.

### Fixed
* Fixed `Access to invalidated List object` being thrown when adding objects to a list while at the same time deleting the object containing the list. (Issue [#1971](https://github.com/realm/realm-dotnet/issues/1971))
* Fixed incorrect results being returned when using `.ElementAt()` on a query where a string filter with a sort clause was applied. (PR [#2002](https://github.com/realm/realm-dotnet/pull/2002))

### Compatibility
* Realm Object Server: 3.23.1 or later.
* Realm Studio: 5.0.0 or later.

### Internal
* Using Sync 5.0.22 and Core 6.0.25.

## 4.3.0 (2020-02-05)

### Enhancements
* Exposed an API to configure the `userId` and `isAdmin` of a user when creating credentials via `Credentials.CustomRefreshToken`. Previously these values would be inferred from the JWT itself but as there's no way to enforce the server configuration over which fields in the JWT payload represent the `userId` and the `isAdmin` field, it is now up to the consumer to determine the values for these.
* Improved logging and error handling for SSL issues on Apple platforms.

### Fixed
* Realm objects can now be correctly serialized with `System.Runtime.Serialization.Formatters` and `System.Xml.Serialization` serializers. (Issue [#1913](https://github.com/realm/realm-dotnet/issues/1913))
  The private state fields of the class have been decorated with `[NonSerialized]` and `[XmlIgnore]` attributes so that eager opt-out
  serializers do not attempt to serialize fields such as `Realm` and `ObjectSchema` which contain handles to unmanaged data.
* Fixed an issue that would result in a compile error when `[Required]` is applied on `IList<string>` property. (Contributed by [braudabaugh](https://github.com/braudabaugh))
* Fixed an issue that prevented projects that include the Realm NuGet package from being debugged. (PR [#1927](https://github.com/realm/realm-dotnet/pull/1927))
* The sync client would fail to reconnect after failing to integrate a changeset. The bug would lead to further corruption of the client’s Realm file. (since 3.0.0).
* The string-based query parser (`results.Filter(...)`) used to need the `class_` prefix for class names when querying over backlink properties. This has been fixed so that only the public `ObjectSchema` name is necessary. For example, `@links.class_Person.Siblings` becomes `@links.Person.Siblings`.
* Fixed an issue where `ClientResyncMode.DiscardLocalRealm` wouldn't reset the schema.

### Compatibility
* Realm Object Server: 3.23.1 or later.

### Internal
* Upgraded Sync from 4.7.5 to 4.9.5 and Core from 5.23.3 to 5.23.8.

## 4.2.0 (2019-10-07)

### Enhancements
* Added `int IndexOf(object)` and `bool Contains(object)` to the `IRealmCollection` interface. (PR [#1893](https://github.com/realm/realm-dotnet/issues/1893))
* Exposed an API - `SyncConfigurationBase.EnableSessionMultiplexing()` that allows toggling session multiplexing on the sync client. (PR [1896](https://github.com/realm/realm-dotnet/pull/1896))
* Added support for faster initial downloads when using `Realm.GetInstanceAsync`. (Issue [1847](https://github.com/realm/realm-dotnet/issues/1847))
* Added an optional `cancellationToken` argument to `Realm.GetInstanceAsync` enabling clean cancelation of the in-progress download. (PR [1859](https://github.com/realm/realm-dotnet/pull/1859))
* Added support for Client Resync which automatically will recover the local Realm in case the server is rolled back. This largely replaces the Client Reset mechanism for fully synchronized Realms. Can be configured using `FullSyncConfiguration.ClientResyncMode`. (PR [#1901](https://github.com/realm/realm-dotnet/pull/1901))
* Made the `createUser` argument in `Credentials.UsernamePassword` optional. If not specified, the user will be created or logged in if they already exist. (PR [#1901](https://github.com/realm/realm-dotnet/pull/1901))
* Uses Fody 6.0.0, which resolves some of the compatibility issues with newer versions of other Fody-based projects. (Issue [#1899](https://github.com/realm/realm-dotnet/issues/1899))

### Fixed
* Fixed an infinite recursion when calling `RealmCollectionBase<T>.IndexOf`. (Issue [#1892](https://github.com/realm/realm-dotnet/issues/1892))

### Compatibility
* Realm Object Server: 3.23.1 or later.

### Internal
* Upgraded Sync from 4.7.0 to 4.7.1.
* Implemented direct access to sync workers on Cloud, bypassing the Sync Proxy: the binding will override the sync session's url prefix if the token refresh response for a realm contains a sync worker path field.

## 4.1.0 (2019-08-06)

### Breaking Changes
* Removed the `isAdmin` parameter from `Credentials.Nickname`. It doesn't have any effect on new ROS versions anyway as logging in an admin nickname user is not supported - this change just makes it explicit. (Issue [#1879](https://github.com/realm/realm-dotnet/issues/1879))
* Marked the `Credentials.Nickname` method as deprecated - support for the Nickname auth provider is deprecated in ROS and will be removed in a future version. (Issue [#1879](https://github.com/realm/realm-dotnet/issues/1879))
* Removed the `deleteRealm` parameter from `PermissionDeniedException.DeleteRealmInfo` as passing `false` has no effect. Calling the method is now equivalent to calling it with `deleteRealm: true`. (PR [#1890](https://github.com/realm/realm-dotnet/pull/1890))

### Enhancements
* Added support for unicode characters in realm path and filenames for Windows. (Core upgrade)
* Added new credentials type: `Credentials.CustomRefreshToken` that can be used to create a user with a custom refresh token. This will then be validated by ROS against the configured `refreshTokenValidators` to obtain access tokens when opening a Realm. If creating a user like that, it's the developer's responsibility to ensure that the token is valid and refreshed as necessary to ensure that access tokens can be obtained. To that end, you can now set the refresh token of a user object by calling `User.RefreshToken = "my-new-token"`. This should only be used in combination with users obtained by calling `Credentials.CustomRefreshToken`. (PR [#1889](https://github.com/realm/realm-dotnet/pull/1889))

### Fixed
* Constructing an IncludeDescriptor made unnecessary table comparisons. This resulted in poor performance when creating a query-based subscription (`Subscription.Subscribe`) with `includedBacklinks`. (Core upgrade)
* Queries involving an indexed int column which were constrained by a LinkList with an order different from the table's order would give incorrect results. (Core upgrade)
* Queries involving an indexed int column had a memory leak if run multiple times. (Core upgrade)

### Compatibility
* Realm Object Server: 3.23.1 or later.

### Internal
* Upgraded Sync from 4.5.1 to 4.7.0 and Core 5.20.0 to 5.23.1.

## 4.0.1 (2019-06-27)

### Fixed
* Fixed an issue that would prevent iOS apps from being published to the app store with the following error:
  > This bundle Payload/.../Frameworks/realm-wrappers.framework is invalid. The Info.plist file is missing the required key: CFBundleVersion.

  ([Issue 1870](https://github.com/realm/realm-dotnet/issues/1870), since 4.0.0)
* Fixed an issue that would cause iOS apps to crash on device upon launching. ([Issue 1871](https://github.com/realm/realm-dotnet/issues/1871), since 4.0.0)

## 4.0.0 (2019-06-13)

### Breaking Changes
* The following deprecated methods and classes have been removed:
  * The `SyncConfiguration` class has been split into `FullSyncConfiguration` and `QueryBasedSyncConfiguration`. Use one of these classes to connect to the Realm Object Server.
  * The `TestingExtensions.SimulateProgress` method has been removed as it hasn't worked for some time.
  * The `Property.IsNullable` property has been removed. To check if a property is nullable, check `Property.Type` for the `PropertyType.Nullable` flag.
  * The `Credentials.Provider` class has been removed. Previously, it contained a few constants that were intended for internal use mostly.
  * The `User.ConfigurePersistance` method has been superseded by `SyncConfigurationBase.Initialize`.
  * `User.LogOut` has been removed in favor of `User.LogOutAsync`.
  * `User.GetManagementRealm` has been removed in favor of the `User.ApplyPermissionsAsync` set of wrapper API.
  * `User.GetPermissionRealm` has been removed in favor of the `User.GetGrantedPermissions` wrapper API.
* Deprecated the `IQueryable<T>.Subscribe(string name)` extension method in favor of `IQueryable<T>.Subscribe(SubscriptionOptions options)`.
* Reworked the internal implementation of the permission API. For the most part, the method signatures haven't changed or where they have changed, the API have remained close to the original (e.g. `IQueryable<T>` has changed to `IEnumerable<T>`). ([Issue #1863](https://github.com/realm/realm-dotnet/issues/1863))
  * Changed the return type of `User.GetGrantedPermissionsAsync` from `IQueryable<PathPermission>` to `IEnumerable<PathPermission>`. This means that the collection is no longer observable like regular Realm-backed collections. If you need to be notified for changes of this collection, you need to implement a polling-based mechanism yourself.
  * `PathPermission.MayRead/MayWrite/MayManage` have been deprecated in favor of a more-consistent `AccessLevel` API.
  * In `User.ApplyPermissionsAsync`, renamed the `realmUrl` parameter to `realmPath`.
  * In `User.OfferPermissionsAsync`, renamed the `realmUrl` parameter to `realmPath`.
  * Removed the `PermissionOfferResponse` and `PermissionChange` classes.
  * Removed the `IPermissionObject` interface.
  * Removed the `ManagementObjectStatus` enum.
  * Removed the `User.GetPermissionChanges` and `User.GetPermissionOfferResponses` methods.
  * The `millisecondTimeout` argument in `User.GetGrantedPermissionsAsync` has been removed.
  * The `PermissionException` class has been replaced by `HttpException`.
* The `AuthenticationException` class has been merged into the `HttpException` class.

### Enhancements
* Added `Session.Start()` and `Session.Stop()` methods that allow you to pause/resume synchronization with the Realm Object Server. ([Issue #138](https://github.com/realm/realm-dotnet-private/issues/138))
* Added an `IQueryable<T>.Subscribe(SubscriptionOptions, params Expression<Func<T, IQueryable>>[] includedBacklinks)` extension method that allows you to configure additional options for the subscription, such as the name, time to live, and whether it should update an existing subscription. The `includedBacklinks` argument allows you to specify which backlink properties should be included in the transitive closure when doing query-based sync. For example:

  ```csharp
  class Dog : RealmObject
  {
      public Person Owner { get; set; }
  }

  class Person : RealmObject
  {
      [Backlink(nameof(Dog.Owner))]
      public IQueryable<Dog> Dogs { get; }
  }

  var options = new SubscriptionOptions
  {
      Name = "adults",
      TimeToLive = TimeSpan.FromDays(1),
      ShouldUpdate = true
  };

  var people = realm.All<Person>()
                    .Where(p => p.Age > 18)
                    .Subscribe(options, p => p.Dogs);

  await people.WaitForSynchronzationAsync();
  // Dogs that have an owner set to a person that is over 18
  // will now be included in the objects synchronized locally.
  var firstPersonDogs = people.Results.First().Dogs;
  ```
  ([Issue #1838](https://github.com/realm/realm-dotnet/issues/1838) & [Issue #1834](https://github.com/realm/realm-dotnet/issues/1834))
* Added a `Realm.GetAllSubscriptions()` extension method that allows you to obtain a collection of all registered query-based sync subscriptions. ([Issue #1838](https://github.com/realm/realm-dotnet/issues/1838))
* Added `AccessLevel` property to `PathPermission` to replace the now deprecated `MayRead/MayWrite/MayManage`. ([Issue #1863](https://github.com/realm/realm-dotnet/issues/1863))
* Added `RealmOwnerId` property to `PathPermission` that indicates who the owner of the Realm is. ([Issue #1863](https://github.com/realm/realm-dotnet/issues/1863))
* Added support for building with `dotnet build` (previously only the `msbuild` command line was supported). ([PR #1849](https://github.com/realm/realm-dotnet/pull/1849))
* Improved query performance for unindexed string columns when the query has a long chain of OR conditions. (Core upgrade)
* Improved performance of encryption and decryption significantly by utilizing hardware optimized encryption functions. (Core upgrade)
* Compacting a realm into an encrypted file could take a really long time. The process is now optimized by adjusting the write buffer size relative to the used space in the realm. (Core upgrade)
* The string-based query parser (`results.Filter("...")`) now supports readable timestamps with a 'T' separator in addition to the originally supported "@" separator. For example: `startDate > 1981-11-01T23:59:59:1` (Core upgrade)

### Fixed
* Fixes an issue where using the `StringExtensions.Contains(string, string, StringComparison)` extension method inside a LINQ query would result in an exception being thrown on .NET Core 2.1+ or Xamarin.iOS/Android projects.([Issue #1848](https://github.com/realm/realm-dotnet/issues/1848))
* Creating an object after creating an object with the int primary key of "null" would hit an assertion failure. (Core upgrade)

### Compatibility
* Realm Object Server: 3.23.1 or later.

### Internal
* Upgraded Sync from 3.14.11 to 4.5.1 and Core 5.12.7 to 5.20.0.

## 3.4.0 (2019-01-09)

**NOTE!!! You will need to upgrade your Realm Object Server to at least version 3.11.0 or use Realm Cloud. If you try to connect to a ROS v3.10.x or previous, you will see an error like `Wrong protocol version in Sync HTTP request, client protocol version = 25, server protocol version = 24`.**

### Enhancements
* Download progress is now reported to the server, even when there are no local changes. This allows the server to do history compaction much more aggressively, especially when there are many clients that rarely or never make local changes. ([#1772](https://github.com/realm/realm-dotnet/pull/1772))
* Reduce memory usage when integrating synchronized changes sent by ROS.
* Added ability to supply a custom log function for handling logs emitted by Sync by specifying `SyncConfigurationBase.CustomLogger`. It must be set before opening a synchronized Realm. ([#1824](https://github.com/realm/realm-dotnet/pull/1824))
* Clients using protocol 25 now report download progress to the server, even when they make no local changes. This allows the server to do history compaction much more aggressively, especially when there are many clients that rarely or never make local changes. ([#1772](https://github.com/realm/realm-dotnet/pull/1772))
* Add a User-Agent header to HTTP requests made to the Realm Object Server. By default, this contains information about the Realm library version and .NET platform. Additional details may be provided (such as the application name/version) by setting `SyncConfigurationBase.UserAgent` prior to opening a synchronized Realm. If developing a Xamarin app, you can use the Xamarin.Essentials plugin to automate that: `SyncConfiguration.UserAgent = $"{AppInfo.Name} ({AppInfo.PackageName} {AppInfo.VersionString})"`.

### Fixed
* Fixed a bug that could lead to crashes with a message such as `Assertion failed: ndx < size() with (ndx, size()) = [742, 742]`.
* Fixed a bug that resulted in an incorrect `LogLevel` being sent to Sync when setting `SyncConfigurationBase.LogLevel`. ([#1824](https://github.com/realm/realm-dotnet/pull/1824), since 2.2.0)
* Fixed a bug that prevented `Realm.GetInstanceAsync` from working when used with `QueryBasedSyncConfiguration`. ([#1827](https://github.com/realm/realm-dotnet/pull/1827), since 3.1.0)

### Breaking Changes
* The deprecated method `realm.SubscribeToObjectsAsync` has been removed in this version. ([#1772](https://github.com/realm/realm-dotnet/pull/1772))
* `User.ConfigurePersistence` has been deprecated in favor of `SyncConfigurationBase.Initialize`.

### Compatibility
* Realm Object Server: 3.11.0 or later.
The sync protocol version has been bumped to version 25. The server is backwards-compatible with clients using protocol version 24 or below, but clients at version 25 are not backwards-compatible with a server at protocol version 24. The server must be upgraded before any clients are upgraded.

### Internal
* Upgraded Sync from 3.9.2 to 3.14.11 and Core from 5.8.0 to 5.12.7.


## 3.3.0 (2018-11-08)

### Enhancements
* Exposed an `OnProgress` property on `SyncConfigurationBase`. It allows you to specify a progress callback that will be invoked when using `Realm.GetInstanceAsync` to report the download progress. ([#1807](https://github.com/realm/realm-dotnet/pull/1807))

### Fixed
<!-- * <How to hit and notice issue? what was the impact?> ([#????](https://github.com/realm/realm-dotnet/issues/????), since v?.?.?) -->
* Trying to call `Subscription.WaitForSynchronizationAsync` on a background thread (without a `SynchronizationContext`) would previously hang indefinitely. Now a meaningful exception will be thrown to indicate that this is not supported and this method should be called on a thread with a synchronization context. ([dotnet-private#130](https://github.com/realm/realm-dotnet-private/issues/130), since v3.0.0)

### Compatibility
* Realm Object Server: 3.0.0 or later.
* APIs are backwards compatible with all previous releases in the 3.x.y series.
* File format: Generates Realms with format v9 (Reads and upgrades all previous formats)


## 3.2.1 (2018-09-27)

### Bug fixes
- Fixed a bug that would typically result in exceptions with a message like `An unknown error has occurred. State: *some-number-larger than 127*`
when subscribing to queries. ([dotnet-private#128](https://github.com/realm/realm-dotnet-private/issues/128), since `3.0.0`)

## 3.2.0 (2018-08-04)

### Enhancements
- `RealmObject` inheritors will now raise `PropertyChanged` after they have been removed from Realm.
The property name in the event arguments will be `IsValid`.
- Bundle some common certificate authorities on Linux so connecting to ROS instances over SSL should work out of the box
for most certificates. Notably, it will now work out of the box for Realm Cloud instances.

### Bug fixes
- When constructing queries that compare an invalid/unmanaged RealmObject (e.g. `realm.All<Foo>().Where(f => f.Bar == someBar)`),
a meaningful exception will now be thrown rather than an obscure ArgumentNullException.
- Added `ShouldCompactOnLaunch` to the PCL version of the library. ([dotnet-private#125](https://github.com/realm/realm-dotnet-private/issues/125))

## 3.1.0 (2018-07-04)

### Enhancements
- Exposed a `ChangeSet.NewModifiedIndices` collection that contains information about the
indices of the objects that changed in the new version of the collection (i.e. after
accounting for the insertions and deletions).
- Update Fody to 3.0.

### Bug fixes
- `WriteAsync` will no longer perform a synchronous `Refresh` on the main thread. ([#1729](https://github.com/realm/realm-dotnet/pull/1729))
- Trying to add a managed Realm Object to a different instance of the same on-disk Realm will no
longer throw an exception.
- Removed the `IList` compliance for Realm collections. This fixes an issue which would cause the app to hang
on Android when deselecting an item from a ListView bound to a Realm collection.

### Breaking Changes
- `SyncConfiguration` is now deprecated and will be removed in a future version. Two new configuration
classes have been exposed - [QueryBasedSyncConfiguration](https://docs.realm.io/platform/using-synced-realms/syncing-data#using-query-based-synchronization)
and [FullSyncConfiguration](https://docs.realm.io/platform/using-synced-realms/syncing-data#full-synchronization).
If you were using a `SyncConfiguration` with `IsPartial = true`, then change your code to use
`QueryBasedSyncConfiguration`. Similarly, if `IsPartial` was not set or was set to `false`, use
`FullSyncConfiguration`.
- Removed the `IList` compliance for Realm collections. This will prevent automatic updates of ListViews
databound to Realm collections in UWP projects.

## 3.0.0 (2018-04-16)

### Enhancements
- Allow `[MapTo]` to be applied on classes to change the name of the table corresponding to that class. ([#1712](https://github.com/realm/realm-dotnet/pull/1712))
- Added an improved API for adding subscriptions in partially-synchronized Realms. `IQueryable<T>.Subscribe` can be used
to subscribe to any query, and the returned `Subscription<T>` object can be used to observe the state of the subscription
and ultimately remove the subscription. See the [documentation](https://docs.realm.io/platform/v/3.x/using-synced-realms/syncing-data)
for more information. ([#1679](https://github.com/realm/realm-dotnet/pull/1679))
- Added a fine-grained permissions system for use with partially-synchronized Realms. This allows permissions to be
defined at the level of individual objects or classes. See the
[documentation](https://docs.realm.io/platform/v/3.x/using-synced-realms/access-control)
for more information. ([#1714](https://github.com/realm/realm-dotnet/pull/1714))
- Exposed a string-based `IQueryable<T>.Filter(predicate)` method to enable more advanced querying
scenarios such as:
  - Following links: `realm.All<Dog>().Filter("Owner.FirstName BEGINSWITH 'J'")`.
  - Queries on collections: `realm.All<Child>().Filter("Parents.FirstName BEGINSWITH 'J'")` - find all
  children who have a parent whose name begins with J or `realm.All<Child>().Filter("Parents.@avg.Age > 50")` -
  find all children whose parents' average age is more than 50.
  - Subqueries: `realm.All<Person>().Filter("SUBQUERY(Dogs, $dog, $dog.Vaccinated == false).@count > 3")` - find all
  people who have more than 3 unvaccinated dogs.
  - Sorting: `realm.All<Dog>().Filter("TRUEPREDICATE SORT(Owner.FirstName ASC, Age DESC)")` - find all dogs and
  sort them by their owner's first name in ascending order, then by the dog's age in descending.
  - Distinct: `realm.All<Dog>().Filter("TRUEPREDICATE DISTINCT(Age) SORT(Name)")` - find all dogs, sort them
  by their name and pick one dog for each age value.
  - For more examples, check out the
  [query language reference docs](https://docs.mongodb.com/realm/reference/realm-query-language/) or the [NSPredicate Cheatsheet](https://academy.realm.io/posts/nspredicate-cheatsheet/).
- The `SyncConfiguration` constructor now accepts relative Uris. ([#1720](https://github.com/realm/realm-dotnet/pull/1720))
- Added the following methods for resetting the user's password and confirming their email:
`RequestPasswordResetAsync`, `CompletePasswordResetAsync`, `RequestEmailConfirmationAsync`, and `ConfirmEmailAsync`.
These all apply only to users created via `Credentials.UsernamePassword` who have provided their email as
the username. ([#1721](https://github.com/realm/realm-dotnet/pull/1721))

### Bug fixes
- Fixed a bug that could cause deadlocks on Android devices when resolving thread safe references. ([#1708](https://github.com/realm/realm-dotnet/pull/1708))

### Breaking Changes
- Uses the Sync 3.0 client which is incompatible with ROS 2.x.
- `Permission` has been renamed to `PathPermission` to more closely reflect its purpose.
Furthermore, existing methods to modify permissions only work on full Realms. New methods
and classes are introduced to configure access to a partially synchronized Realm.
- The type of `RealmConfiguration.DefaultConfiguration` has changed to `RealmConfigurationBase` to allow
any subclass to be set as default. ([#1720](https://github.com/realm/realm-dotnet/pull/1720))
- The `SyncConfiguration` constructor arguments are now optional. The `user` value will default to the
currently logged in user and the `serverUri` value will default to `realm://MY-SERVER-URL/default` where
`MY-SERVER-URL` is the host the user authenticated against. ([#1720](https://github.com/realm/realm-dotnet/pull/1720))
- The `serverUrl` argument in `User.LoginAsync(credentials, serverUrl)` and `User.GetLoggedInUser(identity, serverUrl)`
has been renamed to `serverUri` for consistency. ([#1721](https://github.com/realm/realm-dotnet/pull/1721))


## 2.2.0 (2017-03-22)

### Enhancements
- Added an `IsDynamic` property to `RealmConfigurationBase`, allowing you to open a Realm file and read its schema from disk. ([#1637](https://github.com/realm/realm-dotnet/pull/1637))
- Added a new `InMemoryConfiguration` class that allows you to create an in-memory Realm instance. ([#1638](https://github.com/realm/realm-dotnet/pull/1638))
- Allow setting elements of a list directly - e.g. `foo.Bars[2] = new Bar()` or `foo.Integers[3] = 5`. ([#1641](https://github.com/realm/realm-dotnet/pull/1641))
- Added Json Web Token (JWT) credentials provider. ([#1655](https://github.com/realm/realm-dotnet/pull/1655))
- Added Anonymous and Nickname credentials providers. ([#1671](https://github.com/realm/realm-dotnet/pull/1671))

### Bug fixes
- Fixed an issue where initial collection change notification is not delivered to all subscribers. ([#1696](https://github.com/realm/realm-dotnet/pull/1696))
- Fixed a corner case where `RealmObject.Equals` would return `true` for objects that are no longer managed by Realm. ([#1698](https://github.com/realm/realm-dotnet/pull/1698))

### Breaking Changes
- `SyncConfiguration.SetFeatureToken` is deprecated and no longer necessary in order to use Sync on Linux or server-side features. ([#1703](https://github.com/realm/realm-dotnet/pull/1703))

## 2.1.0 (2017-11-13)

### Enhancements
- Added an `[Explicit]` attribute that can be applied to classes or assemblies. If a class is decorated with it, then it will not be included in the default schema for the Realm (i.e. you have to explicitly set `RealmConfiguration.ObjectClasses` to an array that contains that class). Similarly, if it is applied to an assembly, all classes in that assembly will be considered explicit. This is useful when developing a 3rd party library that depends on Realm to avoid your internal classes leaking into the user's schema. ([#1602](https://github.com/realm/realm-dotnet/pull/1602))

### Bug fixes
- Fixed a bug that would prevent writing queries that check if a related object is null, e.g. `realm.All<Dog>().Where(d => d.Owner == null)`. ([#1601](https://github.com/realm/realm-dotnet/pull/1601))
- Addressed an issue that would cause the debugger to report an unobserved exception being thrown when "Just My Code" is disabled. ([#1603](https://github.com/realm/realm-dotnet/pull/1603))
- Calling `Realm.DeleteRealm` on a synchronized Realm will now properly delete the `realm.management` folder. ([#1621](https://github.com/realm/realm-dotnet/pull/1621))
- Fixed a crash when accessing primitive list properties on objects in realms opened with a dynamic schema (e.g. in migrations). ([#1629](https://github.com/realm/realm-dotnet/pull/1629))

## 2.0.0 (2017-10-17)

### Enhancements
- Added support for collections of primitive values. You can now define properties as `IList<T>` where `T` can be any
type supported by Realm, except for another `IList`. As a result, a lot of methods that previously had constraints on
`RealmObject` now accept any type and may throw a runtime exception if used with an unsupported type argument.
([#1517](https://github.com/realm/realm-dotnet/pull/1517))
- Added `HelpLink` pointing to the relevant section of the documentation to most Realm exceptions. ([#1521](https://github.com/realm/realm-dotnet/pull/1521))
- Added `RealmObject.GetBacklinks` API to dynamically obtain all objects referencing the current one. ([#1533](https://github.com/realm/realm-dotnet/pull/1533))
- Added a new exception type, `PermissionDeniedException`, to denote permission denied errors when working with synchronized Realms that
exposes a method - `DeleteRealmUserInfo` - to inform the binding that the offending Realm's files should be kept or deleted immediately.
This allows recovering from permission denied errors in a more robust manner. ([#1543](https://github.com/realm/realm-dotnet/pull/1543))
- The keychain service name used by Realm to manage the encryption keys for sync-related metadata on Apple platforms is now set to the
bundle identifier. Keys that were previously stored within the Realm-specific keychain service will be transparently migrated to the
per-application keychain service. ([#1522](https://github.com/realm/realm-dotnet/pull/1522))
- Added a new exception type -  `IncompatibleSyncedFileException` - that allows you to handle and perform data migration from a legacy (1.x) Realm file
to the new 2.x format. It can be thrown when using `Realm.GetInstance` or `Realm.GetInstanceAsync` and exposes a `GetBackupRealmConfig` method
that allows you to open the old Realm file in a dynamic mode and migrate any required data. ([#1552](https://github.com/realm/realm-dotnet/pull/1552))
- Enable encryption on Windows. ([#1570](https://github.com/realm/realm-dotnet/pull/1570))
- Enable Realm compaction on Windows. ([#1571](https://github.com/realm/realm-dotnet/pull/1571))
- `UserInfo` has been significantly enhanced. It now contains metadata about a user stored on the Realm Object Server, as well as a list of all user
account data associated with that user. ([#1573](https://github.com/realm/realm-dotnet/pull/1573))
- Introduced a new method - `User.LogOutAsync` to replace the now-deprecated synchronous call. ([#1574](https://github.com/realm/realm-dotnet/pull/1574))
- Exposed `BacklinksCount` property on `RealmObject` that returns the number of objects that refer to the current object via a to-one or a to-many relationship. ([#1578](https://github.com/realm/realm-dotnet/pull/1578))
- String primary keys now support `null` as a value. ([#1579](https://github.com/realm/realm-dotnet/pull/1579))
- Add preview support for partial synchronization. Partial synchronization allows a synchronized Realm to be opened in such a way
that only objects requested by the user are synchronized to the device. You can use it by setting the `IsPartial` property on a
`SyncConfiguration`, opening the Realm, and then calling `Realm.SubscribeToObjectsAsync` with the type of object you're interested in,
a string containing a query determining which objects you want to subscribe to, and a callback which will report the results. You may
add as many subscriptions to a synced Realm as necessary. ([#1580](https://github.com/realm/realm-dotnet/pull/1580))
- Ensure that Realm collections (`IList<T>`, `IQueryable<T>`) will not change when iterating in a `foreach` loop. ([#1589](https://github.com/realm/realm-dotnet/pull/1589))

### Bug fixes
- `Realm.GetInstance` will now advance the Realm to the latest version, so you no longer have to call `Refresh` manually after that. ([#1523](https://github.com/realm/realm-dotnet/pull/1523))
- Fixed an issue that would prevent iOS Share Extension projects from working. ([#1535](https://github.com/realm/realm-dotnet/pull/1535))

### Breaking Changes
- `Realm.CreateObject(string className)` now has additional parameter `object primaryKey`. You *must* pass that when creating a new object using the dynamic API. If the object you're creating doesn't have primary key declared, pass `null`. ([#1381](https://github.com/realm/realm-dotnet/pull/1381))
- `AcceptPermissionOfferAsync` now returns the relative rather than the absolute url of the Realm the user has been granted permissions to. ([#1595](https://github.com/realm/realm-dotnet/pull/1595))

## 1.6.0 (2017-08-14)

### Enhancements
- Exposed `Realm.WriteCopy` API to copy a Realm file and optionally encrypt it with a different key. ([#1464](https://github.com/realm/realm-dotnet/pull/1464))
- The runtime representations of all Realm collections (`IQueryable<T>` and `IList<T>`) now implement the `IList` interface that is needed for data-binding to `ListView` in UWP applications. ([#1469](https://github.com/realm/realm-dotnet/pull/1469))
- Exposed `User.RetrieveInfoForUserAsync` API to allow admin users to lookup other users' identities in the Realm Object Server. This can be used, for example, to find a user by knowing their Facebook id. ([#1486](https://github.com/realm/realm-dotnet/pull/1486))
- Added a check to verify there are no duplicate object names when creating the schema. ([#1502](https://github.com/realm/realm-dotnet/pull/1502))
- Added more comprehensive error messages when passing an invalid url scheme to `SyncConfiguration` or `User.LoginAsync`. ([#1501](https://github.com/realm/realm-dotnet/pull/1501))
- Added more meaningful error information to exceptions thrown by `Realm.GetInstanceAsync`. ([#1503](https://github.com/realm/realm-dotnet/pull/1503))
- Added a new type - `RealmInteger<T>` to expose Realm-specific API over base integral types. It can be used to implement [counter functionality](https://docs.mongodb.com/realm-legacy/docs/dotnet/latest/index.html) in synced realms. ([#1466](https://github.com/realm/realm-dotnet/pull/1466))
- Added `PermissionCondition.Default` to apply default permissions for existing and new users. ([#1511](https://github.com/realm/realm-dotnet/pull/1511))

### Bug fixes
- Fix an exception being thrown when comparing non-constant character value in a query. ([#1471](https://github.com/realm/realm-dotnet/pull/1471))
- Fix an exception being thrown when comparing non-constant byte or short value in a query. ([#1472](https://github.com/realm/realm-dotnet/pull/1472))
- Fix a bug where calling the non-generic version of `IQueryProvider.CreateQuery` on Realm's IQueryable results, an exception would be thrown. ([#1487](https://github.com/realm/realm-dotnet/pull/1487))
- Trying to use an `IList` or `IQueryable` property in a LINQ query will now throw `NotSupportedException` rather than crash the app. ([#1505](https://github.com/realm/realm-dotnet/pull/1505))

### Breaking Changes

## 1.5.0 (2017-06-20)

### Enhancements
- Exposed new API on the `User` class for working with permissions: ([#1361](https://github.com/realm/realm-dotnet/pull/1361))
  - `ApplyPermissionsAsync`, `OfferPermissionsAsync`, and `AcceptPermissionOfferAsync` allow you to grant, revoke, offer, and accept permissions.
  - `GetPermissionOffers`, `GetPermissionOfferResponses`, and `GetPermissionChanges` allow you to review objects, added via the above mentioned methods.
  - `GetGrantedPermissionsAsync` allows you to inspect permissions granted to or by the current user.
- When used with `RealmConfiguration` (i.e. local Realm), `Realm.GetInstanceAsync` will perform potentially costly operation, such as executing migrations or compaction on a background thread. ([#1406](https://github.com/realm/realm-dotnet/pull/1406))
- Expose `User.ChangePasswordAsync(userId, password)` API to allow admin users to change other users' passwords. ([#1412](https://github.com/realm/realm-dotnet/pull/1412))
- Expose `SyncConfiguration.TrustedCAPath` API to allow providing a custom CA that will be used to validate SSL traffic to the Realm Object Server.  ([#1423](https://github.com/realm/realm-dotnet/pull/1423))
- Expose `Realm.IsInTransaction` API to check if there's an active transaction for that Realm. ([#1452](https://github.com/realm/realm-dotnet/pull/1452))

### Bug fixes
- Fix a crash when querying over properties that have `[MapTo]` applied. ([#1405](https://github.com/realm/realm-dotnet/pull/1405))
- Fix an issue where synchronized Realms did not connect to the remote server in certain situations, such as when an application was offline when the Realms were opened but later regained network connectivity. ([#1407](https://github.com/realm/realm-dotnet/pull/1407))
- Fix an issue where incorrect property name will be passed to `RealmObject.PropertyChanged` subscribers when the actual changed property is below a `Backlink` property. ([#1433](https://github.com/realm/realm-dotnet/pull/1433))
- Fix an exception being thrown when referencing Realm in a PCL test assembly without actually using it. ([#1434](https://github.com/realm/realm-dotnet/pull/1434))
- Fix a bug when `SyncConfiguration.EnableSSLValidation` would be ignored when passed to `Realm.GetInstanceAsync`. ([#1423](https://github.com/realm/realm-dotnet/pull/1423))

### Breaking Changes
- The constructors of `PermissionChange`, `PermissionOffer`, and `PermissionOfferResponse` are now private. Use the new `User.ApplyPermissionsAsync`, `User.OfferPermissionsAsync`, and `User.AcceptPermissionOfferAsync` API. ([#1361](https://github.com/realm/realm-dotnet/pull/1361))
- `User.GetManagementRealm` and `User.GetPermissionRealm` are now deprecated. Use the new permission related API on `User` to achieve the same results. ([#1361](https://github.com/realm/realm-dotnet/pull/1361))
- `User.ChangePassword(password)` has been renamed to `User.ChangePasswordAsync(password)`. ([#1412](https://github.com/realm/realm-dotnet/pull/1412))
- Removed the following obsolete API: ([#1425](https://github.com/realm/realm-dotnet/pull/1425))
  - `Realm.ObjectForPrimaryKey<T>(long id)`
  - `Realm.ObjectForPrimaryKey<T>(string id)`
  - `Realm.ObjectForPrimaryKey(string className, long id)`
  - `Realm.ObjectForPrimaryKey(string className, string id)`
  - `Realm.Manage<T>(T obj, bool update)`
  - `Realm.Close()`
  - `Realm.CreateObject<T>()`
  - `IOrderedQueryable<T>.ToNotifyCollectionChanged<T>(Action<Exception> errorCallback)`
  - `IOrderedQueryable<T>.ToNotifyCollectionChanged<T>(Action<Exception> errorCallback, bool coalesceMultipleChangesIntoReset)`
  - `IRealmCollection<T>.ObjectSchema`
- `Realm.DeleteRealm` now throws an exception if called while an instance of that Realm is still open.

## 1.4.0 (2017-05-19)

### Enhancements
- Expose `RealmObject.OnManaged` virtual method that can be used for init purposes, since the constructor is run before the object has knowledge of its Realm. (#1383)
- Expose `Realm.GetInstanceAsync` API to asynchronously open a synchronized Realm. It will download all remote content available at the time the operation began on a background thread and then return a usable Realm. It is also the only supported way of opening Realms for which the user has only read permissions.

## 1.3.0 (2017-05-16)

### Universal Windows Platform
Introducing Realm Mobile Database for Universal Windows Platform (UWP). With UWP support, you can now build mobile apps using Realm’s object database for the millions of mobile, PC, and Xbox devices powered by Windows 10. The addition of UWP support allows .NET developers to build apps for virtually any modern Windows Platform with Windows Desktop (Win32) or UWP as well as for iOS and Android via Xamarin. Note that sync support is not yet available for UWP, though we are working on it and you can expect it soon.

### Enhancements
- Case insensitive queries against a string property now use a new index based search. (#1380)
- Add `User.ChangePassword` API to change the current user's password if using Realm's 'password' authentication provider. Requires any edition of the Realm Object Server 1.4.0 or later. (#1386)
- `SyncConfiguration` now has an `EnableSSLValidation` property (default is `true`) to allow SSL validation to be specified on a per-server basis. (#1387)
- Add `RealmConfiguration.ShouldCompactOnLaunch` callback property when configuring a Realm to determine if it should be compacted before being returned. (#1389)
- Silence some benign linker warnings on iOS. (#1263)
- Use reachability API to minimize the reconnection delay if the network connection was lost. (#1380)

### Bug fixes
- Fixed a bug where `Session.Reconnect` would not reconnect all sessions. (#1380)
- Fixed a crash when subscribing for `PropertyChanged` multiple times. (#1380)
- Fixed a crash when reconnecting to Object Server (#1380)
- Fixed a crash on some Android 7.x devices when opening a realm (#1380)

## 1.2.1 (2017-05-01)

### Bug fixes
- Fixed an issue where `EntryPointNotFoundException` would be thrown on some Android devices. (#1336)

### Enhancements
- Expose `IRealmCollection.IsValid` to indicate whether the realm collection is valid to use. (#1344)
- Update the Fody reference which adds support for building with Mono 5. (#1364)

## 1.2.0 (2017-04-04)

Realm is now being distributed as a .NET Standard 1.4 library as this is a requirement for supporting UWP. While internally that is a rather big move, applications using it should not be affected. After the upgrade, you'll see a number of new NuGet dependencies being added - those are reference assemblies, already part of mscorlib, so will not affect your application's size or performance. Additionally, we're releasing a new platform specific DataBinding package that contains helper methods that enable two-way databinding scenarios by automatically creating transactions when setting a property.

If you encounter any issues after the upgrade, we recommend clearing the `bin` and `obj` folders and restarting Xamarin Studio. If this doesn't help, please file an issue explaining your solution setup and the type of problems you encounter.

Files written with this version cannot be read by earlier versions of Realm. This version is not compatible with versions of the Realm Object Server lower than 1.3.0.

### Bug fixes
- Fixes the `RemoveAll(string)` overload to work correctly. (#1288)
- Resolved an issue that would lead to crashes when refreshing the token for an invalid session. (#1289)
- The `IObservable` returned from `session.GetProgressObservable` will correctly call `OnComplete` when created with `mode: ProgressMode.ForCurrentlyOutstandingWork`. (#1292)
- Fixed a memory leak when accessing string properties. (#1318)
- Fixes an issue when using `EncryptionKey` with synchronized realms. (#1322)

### Enhancements
- Introduce APIs for safely passing objects between threads. Create a thread-safe reference to a thread-confined object by passing it to the `ThreadSafeReference.Create` factory method, which you can then safely pass to another thread to resolve in the new realm with `Realm.ResolveReference`. (#1300)
- Introduce API for attempting to reconnect all sessions. This could be used in conjunction with the [connectivity plugin](https://github.com/jamesmontemagno/ConnectivityPlugin) to monitor for connectivity changes and proactively request reconnecting, rather than rely on the built-in retry mechanism. (#1310)
- Enable sorting over to-one relationships, e.g. `realm.All<Parent>().OrderBy(p => p.Child.Age)`. (#1313)
- Introduce a `string.Like` extension method that can be used in LINQ queries against the underlying database engine. (#1311)
- Add an `User.IsAdmin` property that indicates whether a user is a Realm Object Server administrator. (#1320)

### Breaking Changes
- `DateTimeOffset` properties that are not set will now correctly default to `0001-1-1` instead of `1970-1-1` after the object is passed to `realm.Add`. (#1293)
- Attempting to get an item at index that is out of range should now correctly throw `ArgumentOutOfRangeException` for all `IRealmCollection` implementations. (#1295)
- The layout of the .lock file has changed, which may affect scenarios where different processes attempt to write to the same Realm file at the same time. (#1296)
- `PropertyChanged` notifications use a new, more reliable, mechanism, that behaves slightly differently from the old one. Notifications will be sent only after a transaction is committed (making it consistent with the way collection notifications are handled). To make sure that your UI is promptly updated, you should avoid keeping long lived transactions around. (#1316)

## 1.1.1 (2017-03-15)

### Bug fixes

- Resolved an issue that prevented compiling for iOS on Visual Studio. (#1277)

## 1.1.0 (2017-03-03)

### Enhancements
- Added Azure Active Directory (AzureAD) credentials provider. (#1254)

### Breaking Changes
This is a preparation release for adding UWP support. We have removed all platform-specific logic from the Realm assemblies, and instead weave them in compile time. While this has been tested in all common scenarios, it may create issues with very complex project graphs. If you encounter any of these issues with iOS projects:
- Compilation fails when running Task `WeaveRealmAssemblies`
- App crashes when first accessing a Realm

please file an issue and explain your solution setup.

## 1.0.4 (2017-02-21)

### Bug fixes

- The `Realm` NuGet package no longer clobbers the path to Win32 native binaries in `Realm.Database`. (#1239)
- Fixed a bug where garbage collecting an object with `PropertyChanged` subscribers would cause crashes. (#1237)

## 1.0.3 (2017-02-14)

### Out of Beta!
After about a year and a half of hard work, we are proud to call this a 1.0 release. There is still work to do, but Realm Xamarin is now being used by thousands of developers and has proven reliable.

### Sync
Realm Xamarin now works with the Realm Mobile Platform. This means that you can write Xamarin apps that synchronize seamlessly with a Realm Object Server, allowing you to write complex apps with Xamarin that are offline-first and automatically synchronised by adding just a few lines of code.
You can read about this in the [documentation](https://docs.mongodb.com/realm/sync/get-started/).

### Windows Desktop
Realm Xamarin is no longer iOS and Android only. You can now use it to write .NET programs for Windows Desktop. Add the NuGet package to your regular .NET project and start using Realm. Some features are not supported on Windows yet. Most notably, sync does not yet work for Windows, but also encryption and notifications across processes are missing. We are working on it and you can expect support soon.

### Breaking Changes
 - `IRealmCollection<T>.ObjectSchema` is deprecated and replaced with `ISchemaSource.ObjectSchema`. (#1216)

### Bug fixes
 - `[MapTo]` attribute is now respected in queries. (#1219)
 - Letting a Realm instance be garbage collected instead of disposing it will no longer lead to crashes. (#1212)
 - Unsubscribing from `RealmObject.PropertyChanged` in a `PropertyChanged` callback should no longer lead to crashes. (#1207)
 - `WriteAsync` now advances the read transaction so the changes made asynchronously are available immediately in the original thread. (#1192)
 - Queries on backlink properties should no longer produce unexpected results. (#1177)


## 0.82.1 (2017-01-27)

### Bug fixes
- Addressed an issue where obtaining a Realm instance, reading an object, then obtaining another instance on the same thread would cause the object to become invalid and crash the application upon accessing any of its members.

## 0.82.0 (2017-01-23)

### Breaking Changes
- Moved all exceptions under the `Realms.Exceptions` namespace. (#1075)
- Moved `RealmSchema` to `Realms.Schema` namespace. (#1075)
- Made the `ErrorEventArgs` constructor internal. (#1075)
- Made `ObjectSchema.Builder` and `RealmSchema.Builder` internal. (#1075)
- Passing an object that has `IList` properties to `Add(obj, update: true)` will no longer merge the lists. Instead, the `IList` property will contain only the items in the object. (#1040)

### Enhancements
- Added virtual `OnPropertyChanged` method in `RealmObject` that you can override to be notified of changes to the current object. (#1047)
- Added compile time checks that `[Required]` is applied on correct property types. (#1072)
- `Realm.Add(RealmObject obj)` will now return the passed in object, similarly to `Realm.Add<T>(T obj)`. (#1162)
- Added an extension method for `string.Contains` that accepts `StringComparison` argument and can be used in queries. When querying, only `StringComparison.Ordinal` and `StringComparison.OrdinalIgnoreCase` can be used. When not used in queries, all values for `StringComparison` are valid. (#1141)

### Bug fixes
- Adding a standalone object, that has an `IList<T>` property that has never been accessed, to the Realm will no longer throw a `NullReferenceException`. (#1040)
- `IList<T>` properties will now correctly return `IsReadOnly = true` when managed by a readonly Realm. (#1070)
- The weaver should now correctly resolve references in PCL and netstandard assemblies. (#1117)
- Add some missing methods to the PCL reference assembly. (#1093)
- Disposed realms will not throw `ObjectDisposedException` when trying to access their members. Additionally, disposing a realm will not invalidate other instances on the same thread. (#1063)

## 0.81.0 (2016-12-14)

### Breaking Changes
* The `IQueryable<T>.ToNotifyCollectionChanged` extension methods that accept parameters are now deprecated. There is a new parameterless one that you should use instead. If you want to handle errors, you can do so by subscribing to the `Realm.OnError` event. (#938)
* `RealmResults<T>` is now marked `internal` and `Realm.All<T>()` will instead return `IQueryable<T>`. We've added a new extension method `IQueryable<T>.SubscribeForNotifications(NotificationCallbackDelegate<T>)` that allows subscribing for notifications. (#942)
* `Realm.CreateObject<T>` has been deprecated and will be removed in the next major release. (It could cause a dangerous data loss when using the synchronised realms coming soon, if a class has a PrimaryKey). (#998)
* `RealmConfiguration.ReadOnly` has been renamed to `RealmConfiguration.IsReadOnly` and is now a property instead of a field. (#858)
* `Realm.All` has been renamed to `Realm.GetAll` and the former has been obsoleted. (#858)
* `Realm.ObjectForPrimaryKey` has been renamed to `Realm.Find` and the former has been obsoleted. (#858)
* `Realm.Manage` has been renamed to `Realm.Add` and the former has been obsoleted. (#858)
* `RealmConfiguration.PathToRealm` has been renamed to `Realm.GetPathToRealm` and the former has been obsoleted. (#858)
* `RealmResults.NotificationCallback` has been extracted as a non-nested class and has been renamed to `NotificationCallbackDelegate`. (#858)
* `Realm.Close` has been removed in favor of `Realm.Dispose`. (#858)
* `RealmList<T>` is now marked `internal`. You should use `IList<T>` to define collection relationships. (#858)

### Enhancements
* In data-binding scenarios, if a setter is invoked by the binding outside of write transaction, we'll create an implicit one and commit it. This enables two-way data bindings without keeping around long-lived transactions. (#901)
* The Realm schema can now express non-nullable reference type properties with the new `[Required]` attribute. (#349)
* Exposed a new `Realm.Error` event that you can subscribe for to get notified for exceptions that occur outside user code. (#938)
* The runtime types of the collection, returned from `Realm.All` and the collection created for `IList<T>` properties on `RealmObject` now implement `INotifyCollectionChanged` so you can pass them for data-binding without any additional casting. (#938, #909)
* All RealmObjects implement `INotifyPropertyChanged`. This allows you to pass them directly for data-binding.
* Added `Realm.Compact` method that allows you to reclaim the space used by the Realm. (#968)
* `Realm.Add` returns the added object. (#931)
* Support for backlinks aka `LinkingObjects`. (#219)
* Added an `IList<T>.Move` extension method that allows you to reorder elements within the collection. For managed Lists, it calls a native method, so it is slightly more efficient than removing and inserting an item, but more importantly, it will raise the `CollectionChanged` with `NotifyCollectionChangedAction.Move` which will result in a nice move animation, rather than a reload of a ListView. (#995)

### Bug fixes
* Subscribing to `PropertyChanged` on a RealmObject and modifying an instance of the same object on a different thread will now properly raise the event. (#909)
* Using `Insert` to insert items at the end of an `IList` property will no longer throw an exception. (#978)

## 0.80.0 (2016-10-27)

### Breaking Changes
* This version updates the file format. Older versions will not be able to open files created with this version. (#846)
* `RealmList<T>` is now marked as internal. If you were using it anywhere, you should migrate to `IList<T>`. (#880)

### Enhancements
* iOS Linking all should work - we now add a [Preserve] attribue to all woven members of your `RealmObject` subclasses so you do not need to manually add `[Preserve(allMembers=true)]`  (#822)
* `Realm.Manage` calls are now much faster. You should prefer that to `Realm.CreateObject` unless you are setting only a few properties, while leaving the rest with default values. (#857)
* Added `bool update` argument to `Realm.Manage`. When `update: true` is passed, Realm will try to find and update a persisted object with the same PrimaryKey. If an object with the same PrimaryKey is not found, the umnamaged object is added. If the passed in object does not have a PrimaryKey, it will be added. Any related objects will be added or updated depending on whether they have PrimaryKeys. (#871)

    **NOTE**: cyclic relationships, where object references are not identical, will not be reconciled. E.g. this will work as expected:
    ```csharp
    var person = new Person { Name = "Peter", Id = 1 };
    person.Dog = new Dog();
    person.Dog.Owner = person;
    ```
    However this will not - it will set the Person's properties to the ones from the last instance it sees:
    ```csharp
    var person = new Person { Name = "Peter", Id = 1 };
    person.Dog = new Dog();
    person.Dog.Owner = new Person { Id = 1 };
    ```
    This is important when deserializing data from json, where you may have multiple instances of object with the same Id, but with different properties.

* `Realm.Manage` will no longer throw an exception if a managed object is passed. Instead, it will immediately return. (#871)
* Added non-generic version of `Realm.Manage`. (#871)
* Added support for nullable integer PrimaryKeys. Now you can have `long?` PrimaryKey property where `null` is a valid unique value. (#877)
* Added a weaver warning when applying Realm attributes (e.g. `[Indexed]` or `[PrimaryKey]`) on non-persisted properties. (#882)
* Added support for `==` and `!=` comparisons to realm objects in LINQ (#896), e.g.:
    ```csharp
    var peter = realm.All<Person>().FirstOrDefault(d => d.Name == "Peter");
    var petersDogs = realm.All<Dog>().Where(d => d.Owner == peter);
    ```
* Added support for `StartsWith(string, StringComparison)`, `EndsWith(string, StringComparison)`, and `Equals(string, StringComparison)` filtering in LINQ. (#893)

    **NOTE**: Currently only `Ordinal` and `OrdinalIgnoreCase` comparisons are supported. Trying to pass in a different one will result in runtime error. If no argument is supplied, `Ordinal` will be used.

## 0.78.1 (2016-09-15)

### Bug fixes
* `Realm.ObjectForPrimaryKey()` now returns null if it failed to find an object (#833).
* Querying anything but persisted properties now throws instead of causing a crash (#251 and #723)

Uses core 1.5.1

## 0.78.0 (2016-09-09)

### Breaking Changes
* The term `ObjectId` has been replaced with `PrimaryKey` in order to align with the other SDKs. This affects the `[ObjectId]` attribute used to decorate a property.

### Enhancements
* You can retrieve single objects quickly using `Realm.ObjectForPrimaryKey()` if they have a `[PrimaryKey]` property specified. (#402)
* Manual migrations are now supported. You can specify exactly how your data should be migrated when updating your data model. (#545)
* LINQ searches no longer throw a `NotSupportedException` if your integer type on the other side of an expression fails to exactly match your property's integer type.
* Additional LINQ methods now supported: (#802)
    * Last
    * LastOrDefault
    * FirstOrDefault
    * SingleOrDefault
    * ElementAt
    * ElementAtOrDefault

### Bug fixes
* Searching char field types now works. (#708)
* Now throws a RealmMigrationSchemaNeededException if you have changed a `RealmObject` subclass declaration and not incremented the `SchemaVersion` (#518)
* Fixed a bug where disposing a `Transaction` would throw an `ObjectDisposedException` if its `Realm` was garbage-collected (#779)
* Corrected the exception being thrown `IndexOutOfRangeException` to be  `ArgumentOutOfRangeException`

Uses core 1.5.1


## 0.77.2 (2016-08-11)

### Enhancements
* Setting your **Build Verbosity** to `Detailed` or `Normal` will now display a message for every property woven, which can be useful if you suspect errors with Fody weaving.
* Better exception messages will helo diagnose _EmptySchema_ problems (#739)
* Partial evaluation of LINQ expressions means more expressions types are supported as operands in binary expressions (#755)
* Support for LINQ queries that check for `null` against `string`, `byte[]` and `Nullable<T>` properties.
* Support for `string.IsNullOrEmpty` on persisted properties in LINQ queries.
* Schema construction has been streamlined to reduce overhead when opening a Realm
* Schema version numbers now start at 0 rather than UInt64.MaxValue

### Bug fixes
* `RealmResults<T>` should implement `IQueryable.Provider` implicitly (#752)
* Realms that close implicitly will no longer invalidate other instances (#746)

Uses core 1.4.2


## 0.77.1 (2016-07-25)

### Minor Changes
* Fixed a bug weaving pure PCL projects, released in v0.77.0 (#715)
* Exception messages caused by using incompatible arguments in LINQ now include the offending argument (#719)
* PCL projects using ToNotifyCollectionChanged may have crashed due to mismatch between PCL signatures and platform builds.

Uses core 1.4.0


## 0.77.0 (2016-07-18)

**Broken Version** - will not build PCL projects

### Breaking Changes
* Sort order change in previous version was reverted.

### Major Changes
* It is now possible to introspect the schema of a Realm. (#645)
* The Realm class received overloads for `Realm.CreateObject` and `Realm.All` that accept string arguments instead of generic parameters, enabling use of the `dynamic` keyword with objects whose exact type is not known at compile time. (#646)
* _To Many_ relationships can now be declared with an `IList<DestClass>` rather than requiring `RealmList<DestClass>`. This is **significantly faster** than using `RealmList` due to caching the list.   (Issue #287)
* Creating standalone objects with lists of related objects is now possible. Passing such an object into `Realm.Manage` will cause the entire object graph from that object down to become managed.

### Minor Changes
* Fixed a crash on iOS when creating many short-lived realms very rapidly in parallel (Issue #653)
* `RealmObject.IsValid` can be called to check if a managed object has been deleted
* Accessing properties on invalid objects will throw an exception rather than crash with a segfault (#662)
* Exceptions thrown when creating a Realm no longer leave a leaking handle (Issue #503)

Uses core 1.4.0


## 0.76.1 (2016-06-15)

### Minor Changes
* The `Realm` static constructor will no longer throw a `TypeLoadException` when there is an active `System.Reflection.Emit.AssemblyBuilder` in the current `AppDomain`.
* Fixed `Attempting to JIT compile` exception when using the Notifications API on iOS devices. (Issue #620)

### Breaking Changes
No API change but sort order changes slightly with accented characters grouped together and some special characters sorting differently. "One third" now sorts ahead of "one-third".

It uses the table at ftp://ftp.unicode.org/Public/UCA/latest/allkeys.txt

It groups all characters that look visually identical, that is, it puts a, à, å together and before ø, o, ö even. This is a flaw because, for example, å should come last in Denmark. But it's the best we can do now, until we get more locale aware.

Uses core 1.1.2

## 0.76.0 (2016-06-09)

### Major Changes
* `RealmObject` classes will now implicitly implement `INotifyPropertyChanged` if you specify the interface on your class. Thanks to [Joe Brock](https://github.com/jdbrock) for this contribution!

### Minor Changes
* `long` is supported in queries (Issue #607)
* Linker error looking for `System.String System.String::Format(System.IFormatProvider,System.String,System.Object)` fixed (Issue #591)
* Second-level descendants of `RealmObject` and static properties in `RealmObject` classes now cause the weaver to properly report errors as we don't (yet) support those. (Issue #603)
* Calling `.Equals()` on standalone objects no longer throws. (Issue #587)


## 0.75.0 (2016-06-02)

### Breaking Changes
* File format of Realm files is changed. Files will be automatically upgraded but opening a Realm file with older versions of Realm is not possible. NOTE: If you were using the Realm Browser specified for the old format you need to upgrade. Pick up the newest version [here](https://itunes.apple.com/app/realm-browser/id1007457278).
* `RealmResults<T>` no longer implicitly implements `INotifyCollectionChanged`. Use the new `ToNotifyCollectionChanged` method instead.

### Major Changes
* `RealmResults<T>` can be observed for granular changes via the new `SubscribeForNotifications` method.
* `Realm` gained the `WriteAsync` method which allows a write transaction to be executed on a background thread.
* Realm models can now use `byte[]` properties to store binary data.
* `RealmResults<T>` received a new `ToNotifyCollectionChanged` extension method which produces an `ObservableCollection<T>`-like wrapper suitable for MVVM data binding.

### Minor Fixes
* Nullable `DateTimeOffset` properties are supported now.
* Setting `null` to a string property will now correctly return `null`
* Failure to install Fody will now cause an exception like "Realms.RealmException: Fody not properly installed. RDB2_with_full_Realm.Dog is a RealmObject but has not been woven." instead of a `NullReferenceException`
* The PCL `RealmConfiguration` was missing some members.
* The Fody weaver is now discoverable at non-default nuget repository paths.


## 0.74.1 Released (2016-05-10)

### Minor Fixes
* Realms now refresh properly on Android when modified in other threads/processes.
* Fixes crashes under heavy combinations of threaded reads and writes.

### Minor Changes
* The two `Realm` and `RealmWeaver` NuGet packages have been combined into a single `Realm` package.
* The `String.Contains(String)`, `String.StartsWith(String)`, and `String.EndsWith(String)` methods now support variable expressions. Previously they only worked with literal strings.
* `RealmResults<T>` now implements `INotifyCollectionChanged` by raising the `CollectionChanged` event with `NotifyCollectionChangedAction.Reset` when its underlying table or query result is changed by a write transaction.

## 0.74.0 Private Beta (2016-04-02)

### Major Changes
* The Realm assembly weaver now submits anonymous usage data during each build, so we can track statistics for unique builders, as done with the Java, Swift and Objective-C products (issue #182)
* `Realm.RemoveRange<>()` and `Realm.RemoveAll<>()` methods added to allow you to delete objects from a realm.
* `Realm.Write()` method added for executing code within an implicitly committed transaction
* You can now restrict the classes allowed in a given Realm using `RealmConfiguration.ObjectClasses`.
* LINQ improvements:
  * Simple bool searches work without having to use `== true` (issue #362)
  * ! operator works to negate either simple bool properties or complex expressions (issue #77)
  * Count, Single and First can now be used after a Where expression,  (#369) eg <br />
    `realm.All<Owner>().Where(p => p.Name == "Dani").First();` as well as with a lambda expression <br />
    `realm.All<Owner>().Single( p => p.Name == "Tim");`
  * Sorting is now provided using the `OrderBy`, `OrderByDescending`, `ThenBy` and `ThenByDescending` clauses. Sorts can be applied to results of a query from a `Where` clause or sorting the entire class by applying after `All<>`.
  * The `String.Contains(String)`, `String.StartsWith(String)`, and `String.EndsWith(String)` methods can now be used in Where clauses.
  * DateTimeOffset properties can be compared in queries.
* Support for `armeabi` builds on old ARM V5 and V6 devices has been removed.

### Minor Changes
* Finish `RealmList.CopyTo` so you can apply `ToList` to related lists (issue #299)
* NuGet now inserts `libwrappers.so` for Android targets using `$(SolutionDir)packages` so it copes with the different relative paths in cross-platform (Xamarin Forms) app templates vs pure Android templates.
* `Realm.RealmChanged` event notifies you of changes made to the realm
* `Realm.Refresh()` makes sure the realm is updated with changes from other threads.


## 0.73.0 Private Beta (2016-02-26)

### Major Changes
* `RealmConfiguration.EncryptionKey` added so files can be encrypted and existing encrypted files from other Realm sources opened (assuming you have the key)


### Minor Fixes
* For PCL users, if you use `RealmConfiguration.DefaultConfiguration` without having linked a platform-specific dll, you will now get the warning message with a `PlatformNotSupportedException`. Previously threw a `TypeInitExepction`.
* Update to Core v0.96.2 and matching ObjectStore (issue #393)


## 0.72.1 Private Beta (2016-02-15)

No functional changes. Just added library builds for Android 64bit targets `x86_64` and `arm64-v8a`.


## 0.72.0 Private Beta (2016-02-13)
-
Uses Realm core 0.96.0

### Major Changes

* Added support for PCL so you can now use the NuGet in your PCL GUI or viewmodel libraries.

## 0.71.1 Private Beta (2016-01-29)

### Minor Fixes

Building IOS apps targeting the simulator sometimes got an error like:

    Error MT5209: Native linking error...building for iOS simulator,
    but linking in object file built for OSX, for architecture i386 (MT5209)

This was fixed by removing a redundant simulator library included in NuGet


## 0.71.0 Private Beta (2016-01-25)

Uses Realm core 0.95.6.

### Platform Changes
Now supporting:

* Xamarin Studio on Mac - IOS and Android
* Xamarin Studio on Windows -  Android
* Visual Studio on Windows -  IOS and Android


### Major Changes

* Added Android support as listed above.
* Added `RealmConfiguration` to provide reusable way to specify path and other settings.
* Added `Realm.Equals`, `Realm.GetHashCode` and `Realm.IsSameInstance` to provide equality checking so you can confirm realms opened in the same thread are equal (shared internal instance).
* Added `Realm.DeleteFiles(RealmConfiguration)` to aid in cleaning up related files.
* Added nullable basic types such as `int?`.
* Optimised `Realm.All<userclass>().Count()` to get rapid count of all objects of given class.
* Related lists are now supported in standalone objects.

#### LINQ
* `Count()` on `Where()` implemented.
* `Any()` on `Where()` implemented.
* `First( lambda )` and `Single( lambda )` implemented.
* Significant optimisation of `Where()` to be properly lazy, was instantiating all objects internally.


### API-Breaking Changes

* `[PrimaryKey]` attribute renamed `[ObjectId]`.
* `Realm.Attach(object)` renamed `Manage(object)`.
* Lists of related objects are now declared with `IList<otherClass>` instead of `RealmList`.

### Bug fixes

* Bug that caused a linker error for iPhone simulator fixed (#375)


## 0.70.0 First Private Beta (2015-12-08)

Requires installation from private copy of NuGet download.

### State

* Supported IOS with Xamarin Studio only.
* Basic model and read/write operations with simple LINQ `Where` searches.
* NuGet hosted as downloads from private realm/realm-dotnet repo.<|MERGE_RESOLUTION|>--- conflicted
+++ resolved
@@ -11,13 +11,9 @@
 * Realm Studio: 11.0.0 or later.
 
 ### Internal
-<<<<<<< HEAD
-* Using Core 11.10.0.
+* Using Core 11.11.0.
 * Refactored async and baas tests to use custom NUnit attributes instead of `TestHelpers.RunAsyncTest` and `SyncTestHelpers.RunBaasTestAsync` calls.
-=======
-* Using Core 11.11.0.
 * Enabled running Benchmarks on iOS devices by turning on the interpreter for some windows assemblies.
->>>>>>> bb9c861a
 
 ## 10.10.0 (2022-02-28)
 
