--- conflicted
+++ resolved
@@ -4,11 +4,8 @@
 * None
 
 ### Fixed
-<<<<<<< HEAD
 * Fixed a bug that would cause a `NullReferenceException` to be reported during compilation of a class containing a getter-only `RealmObject` property. (Issue [#2576](https://github.com/realm/realm-dotnet/issues/2576))
-=======
 * Fixed an issue that would result in `Unable to load DLL 'realm-wrappers'` when deploying a WPF .NET Framework application with ClickOnce. This was due to the incorrect BuildAction type being applied to the native libraries that Realm depends on. (Issue [#1877](https://github.com/realm/realm-dotnet/issues/1877))
->>>>>>> 9745fcd0
 
 ### Compatibility
 * Realm Studio: 11.0.0 or later.
