## vNext (TBD)

### Enhancements
<<<<<<< HEAD
* Added support for a new client reset strategy, called [Discard Unsynced Changes](https://docs.mongodb.com/realm/sync/error-handling/client-resets/#discard-unsynced-changes). This new stragegy greatly simplifies the handling of a client reset event on a synchronized Realm.
This addition makes `Session.Error` **deprecated**. In order to temporarily contiue using the current `Session.Error` the following must be done:
  ```csharp
    var conf = new PartitionSyncConfiguration(partition, user)
    {
      ClientResetHandler = new ManualRecoveryHandler();
    };
  ```
  In order to take advantage of the new **Discard Unsynced Changes** feature, the following should be done (all callbacks are optional):
  ```csharp
    var conf = new PartitionSyncConfiguration(partition, user)
    {
      ClientResetHandler = new DiscardLocalResetHandler
      {
        OnBeforeReset = (beforeFrozen) =>
        {
          // executed right before a client reset is about to happen
        },
        OnAfterReset = (beforeFrozen, after) =>
        {
          // executed right after a client reset is has completed
        },
        ManualResetFallback = (session, err) =>
        {
          // handle the reset manually
        }
      }
    };
  ```
  If, instead, you want to continue using the manual solution even after the end of the deprecation period, the following should be done
  ```csharp
    var conf = new PartitionSyncConfiguration(partition, user)
    {
      ClientResetHandler = new ManualRecoveryHandler((sender, e) =>
      {
          // user's code for manual recovery
      });
  ```
* None
=======
* None

### Fixed
* Fixed corruption bugs when encryption is used. (Core Issue [#5360](https://github.com/realm/realm-core/issues/5360))

### Compatibility
* Realm Studio: 11.0.0 or later.

### Internal
* Using Core 11.14.0.

## 10.11.1 (2022-03-31)

### Fixed
* Fixed an issue that would cause the managed HttpClientHandler to be used in Xamarin applications, even if the project is configured to use the native one. (Issue [#2892](https://github.com/realm/realm-dotnet/issues/2892))

### Compatibility
* Realm Studio: 11.0.0 or later.

### Internal
* Using Core 11.12.0.

## 10.11.0 (2022-03-28)

### Enhancements
* Added property `Session.ConnectionState` to get a `Session`'s `SessionConnectionState`. Additionally, `Session` now implements `INotifyPropertyChanged` so that you can listen for changes on `Session.ConnectionState`. (Issue [#2801](https://github.com/realm/realm-dotnet/issues/2801))
>>>>>>> 65a931c3
* Realm now supports running on Windows ARM64 for .NET Framework, .NET Core, and UWP apps. (Issues [#2704](https://github.com/realm/realm-dotnet/issues/2704) and [#2817](https://github.com/realm/realm-dotnet/issues/2817))
* Added a property `AppConfiguration.HttpClientHandler` that allows you to override the default http client handler used by the Realm .NET SDK to make http calls. Note that this only affects the behavior of http calls, such as user login, function calls, and remote mongodb calls. The sync client uses a native websocket implementation and will not use the provided message handler. (Issue [#2865](https://github.com/realm/realm-dotnet/issues/2865))

### Fixed
* [Unity] Fixed an issue that caused the weaver to fail when invoked via the `Tools->Realm->Weave Assemblies` editor menu with the error `UnityEngine.UnityException: get_dataPath can only be called from the main thread`. (Issue [#2836](https://github.com/realm/realm-dotnet/issues/2836))
* Fixed an issue that caused `RealmInvalidObjectException` to be caused when enumerating an invalid Realm collection (e.g. a list belonging to a deleted object). (Issue [#2840](https://github.com/realm/realm-dotnet/issues/2840))
* Query parser would not accept "in" as a property name (Core Issue [#5312](https://github.com/realm/realm-core/issues/5312))
* Application would sometimes crash with exceptions like 'KeyNotFound' or assertion "has_refs()". Other issues indicating file corruption may also be fixed by this. The one mentioned here is the one that lead to solving the problem. (Core Issue [#5283](https://github.com/realm/realm-core/issues/5283))

### Compatibility
* Realm Studio: 11.0.0 or later.

### Internal
* Using Core 11.12.0.
* Enabled running Benchmarks on iOS devices by turning on the interpreter for some windows assemblies.

## 10.10.0 (2022-02-28)

### Guid representation issue

This release fixes a major bug in the way Guid values are stored in the database. It provides an automatic migration for local (non-synchronized) databases, but extra caution is needed when upgrading an app that uses Sync.

#### **Context**

A Guid is represented by 4 components - `int`, `short`, `short`, and a `byte[8]`. Microsoft's Guids diverge from the UUID spec in that they encode the first three components with the endianness of the system (little-endian for all modern CPUs), while UUIDs encode their components as big-endian. The end result is that the same bytes have a different string representations when interpreted as a `Guid` by the .NET SDK vs when interpreted as a `UUID` by the Realm Database - e.g. `f2952191-a847-41c3-8362-497f92cb7d24` vs `912195f2-47a8-c341-8362-497f92cb7d24` (note the swapping of bytes in the first three components). You can see the issue by opening a database created by the .NET SDK in Realm Studio and inspecting the values for Guid properties.

#### **Fix**

The fix we're providing is to adjust the behavior of the .NET SDK to read/write Guids to the database with big-endian representation. This means that the SDK and the database will consistently display the same values. This has some implications which are described in the Local- and Synchronized Realms sections.

#### **Local Realms**

For local Realms, we're executing a one-time migration the first time the Realm is opened with the new SDK. During this migration, we'll update all Guid fields to big-endian format. This means that their string representation will remain the same, but the value in the database will change to match it. This means that the upgrade process should be seamless, but if you decide to downgrade to an older version of the SDK, you'll see the byte order get flipped. The migration will not execute multiple times, even if you downgrade.

#### **Synchronized Realms**

There's no client migration provided for synchronized Realms. This is because the distributed nature of the system would mean that there will inevitably be a period of inconsistent state. Instead, the values of the `Guid` properties are read as they're already stored in the database, meaning the string representation will be flipped compared to previous versions of the SDK but it will now match the representation in Atlas/Compass/Realm Studio. There are three general groups your app will fall under:
* If you don't care about the string values of Guid properties on the client, then you don't need to do anything. The values will still be unique and valid Guids.
* If you do use the string guid values from the client app - e.g. to correlate user ids with a CMS, but have complete control over your client devices - e.g. because this an internal company app, then it's advised that you execute a one-time migration of the data in Atlas and force all users to upgrade to the latest version of the app.
* If you can't force all users to update at the same time, you can do a live migration by adding an extra property for each Guid property that you have and write a trigger function that will migrate the data between the two. The old version of the app will write to the original property, while the new version will write to the new property and the trigger will convert between the two.

If you are using sync and need to update to the latest version of the SDK but are not ready to migrate your data yet, see the `Opting out` section.

#### **Opting out**

If for some reason, you want to opt out of the fixed behavior, you can temporarily opt out of it by setting the `Realm.UseLegacyGuidRepresentation` property to `true`. This is not recommended but can be used when you need more time to test out the migration while still getting bugfixes and other improvements. Setting it to `true` does two things:
1. It brings back the pre-10.10.0 behavior of reading/writing Guid values with little-endian representation.
1. It disables the migration code for local Realms. Note that it will not revert the migration if you already opened the Realm file when `UseLegacyGuidRepresentation` was set to `false`.

### Enhancements
* Lifted a limitation that would prevent you from changing the primary key of objects during a migration. It is now possible to do it with both the dynamic and the strongly-typed API:
  ```csharp
  var config = new RealmConfiguration
  {
    SchemaVersion = 5,
    MigrationCallback = (migration, oldVersion) =>
    {
      // Increment the primary key value of all Foos
      foreach (var obj in migration.NewRealm.All<Foo>())
      {
        obj.Id = obj.Id + 1000;
      }
    }
  }
  ```
* [Unity] The Realm menu item in the Unity Editor was moved to `Tools/Realm` to reduce clutter and align with other 3rd party editor plugins. (Issue [#2807](https://github.com/realm/realm-dotnet/issues/2807))

### Fixed
* Fixed an issue with xUnit tests that would cause `System.Runtime.InteropServices.SEHException` to be thrown whenever Realm was accessed in a non-async test. (Issue [#1865](https://github.com/realm/realm-dotnet/issues/1865))
* Fixed a bug that would lead to unnecessary metadata allocation when freezing a realm. (Issue [#2789](https://github.com/realm/realm-dotnet/issues/2789))
* Fixed an issue that would cause Realm-managed objects (e.g. `RealmObject`, list, results, and so on) allocated during a migration block to keep the Realm open until they are garbage collected. This had subtle implications, such as being unable to delete the Realm shortly after a migration or being unable to open the Realm with a different configuration. (PR [#2795](https://github.com/realm/realm-dotnet/pull/2795))
* Fixed an issue that prevented Unity3D's IL2CPP compiler to correctly process one of Realm's dependencies. (Issue [#2666](https://github.com/realm/realm-dotnet/issues/2666))
* Fixed the osx runtime path in the Realm NuGet package to also apply to Apple Silicon (universal) architectures (Issue [#2732](https://github.com/realm/realm-dotnet/issues/2732))

### Compatibility
* Realm Studio: 11.0.0 or later.

### Internal
* Using Core 11.10.0

## 10.9.0 (2022-01-21)

### Enhancements
* Added support for a new mode of synchronization with MongoDB Realm, called ["Flexible Sync"](https://docs.mongodb.com/realm/sync/data-access-patterns/flexible-sync/). When using Flexible Sync, the client decides which queries it's interested in and asks the server for all objects matching these queries. The matching objects will be stored in a local Realm, just like before and can be queried and accessed while offline. This feature is in beta, so feedback - both positive and negative - is greatly appreciated and, as usual, we don't recommend using it for production workloads yet.
  * Added a new configuration type, called `FlexibleSyncConfiguration`. Use this type to get a `Realm` instance that uses the new synchronization mode with the server.
  * Deprecated the `SyncConfiguration` class in favor of `PartitionSyncConfiguration`. The two classes are equivalent and the new type is introduced to better contrast with `FlexibleSyncConfiguration`. The two types are equivalent and allow you to open a `Realm` instance that is using the old "Partition Sync" mode.
  * Added a new type, called `SubscriptionSet`. It is a collection, holding the various active query subscriptions that have been created for this Realm. This collection can be accessed via the `Realm.Subscriptions` property. It will be `null` for local and partition sync Realms and non-null for flexible sync Realms.

  A minimal example would look like this:
  ```csharp
  var config = new FlexibleSyncConfiguration(user);
  var realm = Realm.GetInstance(config);

  // Add a new subscription
  realm.Subscriptions.Update(() =>
  {
    var year2022 = new DateTimeOffset(2022, 1, 1);
    var saleOrders = realm.All<SaleOrder>().Where(o => o.Created > year2022);
    realm.Subscriptions.Add(saleOrders);
  });

  // Wait for the server to acknowledge the subscription and return all objects
  // matching the query
  await realm.Subscriptions.WaitForSynchronizationAsync();

  // Now we have all orders that existed on the server at the time of
  // subscribing. From now on, the server will send us updates as new
  // orders get created.
  var orderCount = realm.All<SaleOrder>().Count();
  ```
  * Multiple subscriptions can be created for queries on the same class, in which case they'll be combined with a logical `OR`. For example, if you create a subscription for all orders created in 2022 and another for all orders created by the current user, your local Realm will contain the union of the two result sets.
  * Subscriptions can be named (which makes it easier to unsubscribe) or unnamed. Adding multiple unnamed subscriptions with the same query is a no-op.
  * Modifying the set of active subscriptions is an expensive operation server-side, even if the resulting diff is not large. This is why we recommend batching subscription updates as much as possible to avoid overloading the server instance. A good practice is to declare the user subscriptions upfront - usually the first time the Realm is opened, and only update them when absolutely necessary.
  * Find more information about the API and current limitations in the [docs](https://docs.mongodb.com/realm/sdk/dotnet/fundamentals/realm-sync/).

### Compatibility
* Realm Studio: 11.0.0 or later.

### Internal
* Using Core 11.8.0.
* Release tests are executed against realm-qa instead of realm-dev. (PR [#2771](https://github.com/realm/realm-dotnet/pull/2771))

## 10.8.0 (2022-01-17)

### Enhancements
* Added the `RealmConfigurationBase.FallbackPipePath` property. In the majority of cases this property can be left null, but it should be used when a realm is opened on a filesystem where named pipes cannot be created, such as external storage on Android that uses FAT32. In this case the path needs to point to a location on another filesystem where named pipes can be created. (PR [#2766](https://github.com/realm/realm-dotnet/pull/2766))
* Added support arithmetric operations (+, -, *, /) in the string-based query syntax (`realm.All<Foo>().Filter("some-query")`). Operands can be properties and/or constants of numeric types (integer, float, double or Decimal128). You can now write a query like `"(age + 5) * 2 > child.age"`. (Core upgrade)

### Fixed
* Fixed a race condition that could result in `Sharing violation on path ...` error when opening a Unity project on macOS. (Issue [#2720](https://github.com/realm/realm-dotnet/issues/2720), fix by [@tomkrikorian](https://github.com/tomkrikorian))
* Fixed an error being thrown when `Realm.GetInstance` is called multiple times on a readonly Realm. (Issue [#2731](https://github.com/realm/realm-dotnet/pull/2731))
* Fixed a bug that would result in the `LIMIT` clause being ignored when `Count()` is invoked on a `IQueryable` - e.g. expressions like `realm.All<Foo>().Filter("Bar > 5 LIMIT(1)).Count()` would ignore the limit in the string-based predicate and return the count of all matches. (Issue [#2755](https://github.com/realm/realm-dotnet/issues/2755))
* Fixed the logic in `RealmResultsVisitor.TraverseSort` to allow sorting on interface properties. (Issue [#1373](https://github.com/realm/realm-dotnet/issues/1373), contribution by @daawaan)

### Compatibility
* Realm Studio: 11.0.0 or later.

### Internal
* Using Core 11.8.0.
* Updated naming of prerelease packages to use lowercase "pr" - e.g. `10.7.1-pr-2695.1703` instead of `10.7.1-PR-2695.1703`. (PR [#2765](https://github.com/realm/realm-dotnet/pull/2765))
* Migrated from using the cli to import/export applications to configuring them via the admin API. (PR [#2768](https://github.com/realm/realm-dotnet/pull/2768))

## 10.7.1 (2021-11-19)

### Fixed
* A sync user's Realm was not deleted when the user was removed if the Realm path was too long such that it triggered the fallback hashed name (this is OS dependant but is 300 characters on linux). (Core upgrade)
* Don't keep trying to refresh the access token if the client's clock is more than 30 minutes ahead. (Core upgrade)
* Don't sleep the sync thread artificially if an auth request fails. This could be observed as a UI hang on applications when sync tries to connect after being offline for more than 30 minutes. (Core upgrade)

### Compatibility
* Realm Studio: 11.0.0 or later.

### Internal
* Using Core 11.6.1.

## 10.7.0 (2021-11-09)

### Enhancements
* Added the `Realm.SyncSession` property which will return the sync session for this Realm if the Realm is a synchronized one or `null` for local Realms. This is replacing the `GetSession(this Realm)` extension method which is now deprecated. (PR [#2711](https://github.com/realm/realm-dotnet/pull/2711))

### Fixed
* Fixed a bug that would result in a `RealmException` being thrown when opening a readonly Realm with schema that is a superset of the schema on disk. Now the code will just work and treat any classes not present in the on-disk schema to be treated as empty collections - e.g. `realm.All<ThisIsNotInOnDiskSchema>().Count == 0`. (Issue [#2619](https://github.com/realm/realm-dotnet/issues/2619))
* Fixed a bug that would create a "Documents" folder in the binary app folder when the ransomware protection in Windows is turned on. (Issue [#2685](https://github.com/realm/realm-dotnet/pull/2685))
* Fixed an issue that would cause incorrect property implementation to be generated if `PropertyChanged.Fody` runs after the Realm weaver. (Issue [#1873](https://github.com/realm/realm-dotnet/issues/1873))
* [Unity] Preserved additional constructors necessary to serialize and deserialize Custom User Data. (PR [#2519](https://github.com/realm/realm-dotnet/pull/2519))
* Fixed an issue that would result in `InvalidOperationException` when concurrently creating a `RealmConfiguration` with an explicitly set `Schema` property. (Issue [#2701](https://github.com/realm/realm-dotnet/issues/2701))
* [Unity] Fixed an issue that would result in `NullReferenceException` when building for iOS when the Realm package hasn't been installed via the Unity Package Manager. (Issue [#2698](https://github.com/realm/realm-dotnet/issues/2698))
* Fixed a bug that could cause properties of frozen objects to return incorrect value/throw an exception if the provided Realm schema didn't match the schema on disk. (Issue [#2670](https://github.com/realm/realm-dotnet/issues/2670))
* Fixed a rare assertion failure or deadlock when a sync session is racing to close at the same time that external reference to the Realm is being released. (Core upgrade)
* Fixed an assertion failure when opening a sync Realm with a user who had been removed. Instead an exception will be thrown. (Core upgrade)
* Fixed a rare segfault which could trigger if a user was being logged out while the access token refresh response comes in. (Core upgrade)
* Fixed a bug where progress notifiers continue to be called after the download of a synced realm is complete. (Core upgrade)
* Allow for EPERM to be returned from fallocate(). This improves support for running on Linux environments with interesting filesystems, like AWS Lambda. Thanks to [@ztane](https://github.com/ztane) for reporting and suggesting a fix. (Core upgrade)
* Fixed a user being left in the logged in state when the user's refresh token expires. (Core upgrade)
* SyncManager had some inconsistent locking which could result in data races and/or deadlocks, mostly in ways that would never be hit outside of tests doing very strange things. (Core upgrade)

### Compatibility
* Realm Studio: 11.0.0 or later.

### Internal
* Using Core 11.6.0.
* iOS wrappers are now built with the "new build system" introduced by Xcode 10 and used as default by Xcode 12. More info can be found in cmake's [docs](https://cmake.org/cmake/help/git-stage/variable/CMAKE_XCODE_BUILD_SYSTEM.html#variable:CMAKE_XCODE_BUILD_SYSTEM).
* We now refresh the resulting Realm instance when opening a synchronized Realm with `GetInstanceAsync`. (Issue [#2256](https://github.com/realm/realm-dotnet/issues/2256))
* Added Sync tests for all platforms running on cloud-dev. (Issue [#2049](https://github.com/realm/realm-dotnet/issues/2049))
* Added Android tests running on the emulator. (Issue [#2680](https://github.com/realm/realm-dotnet/pull/2680))
* Started publishing prerelease packages to S3 using Sleet ([feed url](https://s3.amazonaws.com/realm.nugetpackages/index.json)). (Issue [#2708](https://github.com/realm/realm-dotnet/issues/2708))
* Enable LTO for all builds. (PR [#2714](https://github.com/realm/realm-dotnet/pull/2714))

## 10.6.0 (2021-09-30)

### Enhancements
* Added two extension methods on `ISet` to get an `IQueryable` collection wrapping the set:
  * `set.AsRealmQueryable()` allows you to get a `IQueryable<T>` from `ISet<T>` that can be then treated as a regular queryable collection and filtered/ordered with LINQ or `Filter(string)`.
  * `set.Filter(query, arguments)` will filter the set and return the filtered collection. It is roughly equivalent to `set.AsRealmQueryable().Filter(query, arguments)`.

  The resulting queryable collection will behave identically to the results obtained by calling `realm.All<T>()`, i.e. it will emit notifications when it changes and automatically update itself. (Issue [#2555](https://github.com/realm/realm-dotnet/issues/2555))
* Added two new methods on `Migration` (Issue [#2543](https://github.com/realm/realm-dotnet/issues/2543)):
  * `RemoveType(typeName)` allows to completely remove a type and its schema from a realm during a migration.
  * `RenameProperty(typeName, oldPropertyName, newPropertyName)` allows to rename a property during a migration.
* A Realm Schema can now be constructed at runtime as opposed to generated automatically from the model classes. The automatic generation continues to work and should cover the needs of the vast majority of Realm users. Manually constructing the schema may be required when the shape of the objects depends on some information only known at runtime or in very rare cases where it may provide performance benefits by representing a collection of known size as properties on the class. (Issue [#824](https://github.com/realm/realm-dotnet/issues/824))
  * `RealmConfiguration.ObjectClasses` has now been deprecated in favor of `RealmConfiguration.Schema`. `RealmSchema` has an implicit conversion operator from `Type[]` so code that previously looked like `ObjectClasses = new[] { typeof(Foo), typeof(Bar) }` can be trivially updated to `Schema = new[] { typeof(Foo), typeof(Bar) }`.
  * `Property` has been converted to a read-only struct by removing the setters from its properties. Those didn't do anything previously, so we don't expect anyone was using them.
  * Added several factory methods on `Property` to simplify declaration of Realm properties by being explicit about the range of valid options - e.g. `Property.FromType<int>("IntProperty")` or `Property.Object("MyPersonProp", "Person")`. The constructor of `Property` is now public to support advanced scenarios, but we recommend using the factory methods.
  * Made `ObjectSchema.Builder` public and streamlined its API. It allows you to construct a mutable representation of the schema of a single object and add/remove properties to it. You can either get an empty builder or you can see it with the information from an existing model class (i.e. inheriting from `RealmObject` or `EmbeddedObject`).
  * Made `RealmSchema.Builder` public and streamlined its API. It allows you to construct a mutable representation of the schema of an entire Realm and add/remove object schemas to it.
  * A simple example for how to use the new API would look like:
  ```csharp
  public class Person : RealmObject
  {
    public string Name { get; set; }
    public Address Address { get; set; }
  }

  // Declare schema from existing model classes
  var config = new RealmConfiguration
  {
    Schema = new[] { typeof(Person), typeof(Address) }
  };

  // Manually construct a schema - we don't need to call .Build() on the builders
  // because we have implicit conversion operators defined that will call it for us.
  // Explicitly calling .Build() is also perfectly fine, if a little more verbose.
  var config = new RealmConfiguration
  {
    Schema = new RealmSchema.Builder
    {
      new ObjectSchema.Builder("MyClass", isEmbedded: false)
      {
        Property.FromType<int>("Id", isPrimaryKey: true),
        Property.PrimitiveDictionary("Tags", RealmValueType.String)
      },
      new ObjectSchema.Builder("EmbeddedClass", isEmbedded: true)
      {
        Property.Primitive("DateProp", RealmValueType.Date, isNullable: true)
      }
    }
  };

  // Enhance an existing model with new properties that will be accessible via
  // the dynamic API.
  var personSchema = new ObjectSchema.Builder(typeof(Person))
  {
    Property.FromType<string>("NewStringProp")
  };

  var config = new RealmConfiguration
  {
    Schema = new RealmSchema.Builder
    {
      personSchema,
      new ObjectSchema.Builder(typeof(Address))
    }
  };

  // Regular Person properties can be accessed as usual while runtime defined ones
  // need to go through the dynamic API.
  var person = realm.All<Person>().First();
  var name = person.Name;
  var stringPropValue = person.DynamicApi.Get<string>("NewStringProp");
  ```
* Fixed an issue that would result in SIGABORT on macOS/Linux when opening a Realm in dynamic mode (i.e. read the schema from disk) and the schema contains an object with no properties. (Issue [#1978](https://github.com/realm/realm-dotnet/issues/1978))

### Compatibility
* Realm Studio: 11.0.0 or later.

### Internal
* Using Core 11.4.1.
* Moved perf tests to run on a self-hosted runner. (PR [#2638](https://github.com/realm/realm-dotnet/pull/2638))

## 10.5.1 (2021-09-22)

### Fixed
* Fixed a bug that would cause a `NullReferenceException` to be reported during compilation of a class containing a getter-only `RealmObject` property. (Issue [#2576](https://github.com/realm/realm-dotnet/issues/2576))
* Fixed an issue that would result in `Unable to load DLL 'realm-wrappers'` when deploying a WPF .NET Framework application with ClickOnce. This was due to the incorrect BuildAction type being applied to the native libraries that Realm depends on. (Issue [#1877](https://github.com/realm/realm-dotnet/issues/1877))
* \[Unity] Fixed an issue that would fail Unity builds with `Multiple precompiled assemblies with the same name Mono.Cecil.dll` if importing the Realm package into a project that already references `Mono.Cecil`. (Issue [#2630](https://github.com/realm/realm-dotnet/issues/2630))
* Fixed a bug that would sometimes result in assemblies not found at runtime in a very specific edge scenario. More details about such a scenario can be found in its [PR](https://github.com/realm/realm-dotnet/pull/2639)'s description. (Issue [#1568](https://github.com/realm/realm-dotnet/issues/1568))

### Compatibility
* Realm Studio: 11.0.0 or later.

### Internal
* Using Core 11.4.1.

## 10.5.0 (2021-09-09)

### Enhancements
* ThreadSafeReference no longer pins the source transaction version for anything other than a Results backed by a Query. (Core upgrade)
* A ThreadSafeReference to a Results backed by a collection can now be created inside a write transaction as long as the collection was not created in the current write transaction. (Core upgrade)
* Synchronized Realms are no longer opened twice, cutting the address space and file descriptors used in half. (Core upgrade)

### Fixed
* If an object with a null primary key was deleted by another sync client, the exception `KeyNotFound: No such object` could be triggered. (Core upgrade)
* Fixed a race condition that could result in an assertion `m_state == SyncUser::State::LoggedIn` if the app previously crashed during user logout. (Core upgrade)

### Compatibility
* Realm Studio: 11.0.0 or later.

### Internal
* Using Core 11.4.1.
* Added an action to post releases to Slack. (Issue [#2501](https://github.com/realm/realm-dotnet/issues/2501))
* Added MSBuild inline task to extract the changelog of the latest version. (Issue [#2558](https://github.com/realm/realm-dotnet/pull/2558))
* When a release succeeds, merge the original PR, tag the release, then update changelog. (PR [#2609](https://github.com/realm/realm-dotnet/pull/2609))

## 10.4.1 (2021-09-03)

### Fixed
* Fixed a regression that would prevent the SDK from working on older Linux versions. (Issue [#2602](https://github.com/realm/realm-dotnet/issues/2602))
* Fixed an issue that manifested in circumventing the check for changing a primary key when using the dynamic API - i.e. `myObj.DynamicApi.Set("Id", "some-new-value")` will now correctly throw a `NotSupportedException` if `"some-new-value"` is different from `myObj`'s primary key value. (PR [#2601](https://github.com/realm/realm-dotnet/pull/2601))

### Compatibility
* Realm Studio: 11.0.0 or later.

### Internal
* Using Core 11.3.1.
* Started uploading code coverage to coveralls. (Issue [#2586](https://github.com/realm/realm-dotnet/issues/2586))
* Removed the `[Serializable]` attribute from RealmObjectBase inheritors. (PR [#2600](https://github.com/realm/realm-dotnet/pull/2600))

## 10.4.0 (2021-08-31)

### Fixed
* Fixed an issue that would cause `Logger.Default` on Unity to always revert to `Debug.Log`, even when a custom logger was set. (Issue [#2481](https://github.com/realm/realm-dotnet/issues/2481))
* Fixed an issue where `Logger.Console` on Unity would still use `Console.WriteLine` instead of `Debug.Log`. (Issue [#2481](https://github.com/realm/realm-dotnet/issues/2481))
* Added serialization annotations to RealmObjectBase to prevent Newtonsoft.Json and similar serializers from attempting to serialize the base properties. (Issue [#2579](https://github.com/realm/realm-dotnet/issues/2579))
* Fixed an issue that would cause an `InvalidOperationException` when removing an element from an UI-bound collection in WPF. (Issue [#1903](https://github.com/realm/realm-dotnet/issues/1903))
* User profile now correctly persists between runs. (Core upgrade)
* Fixed a crash when delivering notifications over a nested hierarchy of lists of RealmValue that contain RealmObject inheritors. (Core upgrade)
* Fixed a crash when an object which is linked to by a RealmValue property is invalidated (sync only). (Core upgrade)
* Fixes prior_size history corruption when replacing an embedded object in a list. (Core upgrade)
* Fixed an assertion failure in the sync client when applying an AddColumn instruction for a RealmValue property when that property already exists locally. (Core upgrade)
* Fixed an `Invalid data type` assertion failure in the sync client when applying an `AddColumn` instruction for a `RealmValue` property when that property already exists locally. (Core upgrade)

### Enhancements
* Added two extension methods on `IList` to get an `IQueryable` collection wrapping the list:
  * `list.AsRealmQueryable()` allows you to get a `IQueryable<T>` from `IList<T>` that can be then treated as a regular queryable collection and filtered/ordered with LINQ or `Filter(string)`.
  * `list.Filter(query, arguments)` will filter the list and return the filtered collection. It is roughly equivalent to `list.AsRealmQueryable().Filter(query, arguments)`.

  The resulting queryable collection will behave identically to the results obtained by calling `realm.All<T>()`, i.e. it will emit notifications when it changes and automatically update itself. (Issue [#1499](https://github.com/realm/realm-dotnet/issues/1499))
* Added a cache for the Realm schema. This will speed up `Realm.GetInstance` invocations where `RealmConfiguration.ObjectClasses` is explicitly set. The speed gains will depend on the number and complexity of your model classes. A reference benchmark that tests a schema containing all valid Realm property types showed a 25% speed increase of Realm.GetInstance. (Issue [#2194](https://github.com/realm/realm-dotnet/issues/2194))
* Improve performance of creating collection notifiers for Realms with a complex schema. In the SDKs this means that the first run of a synchronous query, first call to subscribe for notifications will do significantly less work on the calling thread.
* Improve performance of calculating changesets for notifications, particularly for deeply nested object graphs and objects which have List or Set properties with small numbers of objects in the collection.
* Query parser now accepts `BETWEEN` operator. Can be used like `realm.All<Person>().Filter("Age BETWEEN {20, 60}")` which means "'Age' must be in the open interval ]20;60[". (Core upgrade)

### Compatibility
* Realm Studio: 11.0.0 or later.

### Internal
* Using Core 11.3.1.
* Removed the RealmStates dictionary that used to hold a threadlocal dictionary of all the states for the opened Realms. It was only used for detecting open Realms during deletion and that is now handled by the native `delete_realm_files` method. (PR [#2251](https://github.com/realm/realm-dotnet/pull/2251))
* Stopped sending analytics to mixpanel.
* Started uploading benchmark results to [MongoDB Charts](https://charts.mongodb.com/charts-realm-sdk-metrics-yxjvt/public/dashboards/6115babd-c7fe-47ee-836f-efffd92ffae3). (Issue [#2226](https://github.com/realm/realm-dotnet/issues/2226))
* Removed the dedicated benchmark workflows from GHA. (Issue [#2562](https://github.com/realm/realm-dotnet/issues/2562))
* Use the Win81 SDK when building the Windows wrappers on Github Actions. (Issue [#2530](https://github.com/realm/realm-dotnet/issues/2530))
* Added CodeQL workflow. (Issue [#2155](https://github.com/realm/realm-dotnet/issues/2155))
* Started tracking package and wrapper sizes over time. (Issue [#2225](https://github.com/realm/realm-dotnet/issues/2225))
* Removed the `[Serializable]` attribute from RealmObjectBase as `BinarySerializer` is now obsolete. (PR [#2578](https://github.com/realm/realm-dotnet/pull/2578))
* Added code coverage job to Github Actions. (PR [#2581](https://github.com/realm/realm-dotnet/pull/2581))
* Added CI tests running on Windows 8.1 . (PR [#2580](https://github.com/realm/realm-dotnet/pull/2580))

## 10.3.0 (2021-07-07)

**Note**: This release uses xcframework and enables bitcode for the iOS native libraries. This significantly increases the package size and may appear to increase the .ipa size when compiling for iOS. However, the bitcode portion, as well as the unnecessary architectures, will be trimmed by the App Store, so the size of the actual download sent to users will be unchanged or smaller than before.

### Fixed
* Fixed an issue that would prevent `realm-wrappers.dll` from being loaded on Windows 8.1. (Issue [#2298](https://github.com/realm/realm-dotnet/issues/2298))
* Fixed an assertion failure when listening for changes to a list of primitive Mixed which contains links. (Core upgrade)
* Fixed an assertion failure when listening for changes to a dictionary or set which contains an invalidated link. (Core upgrade)
* Fixed an endless recursive loop that could cause a stack overflow when computing changes on a set of objects which contained cycles. (Core upgrade)
* Add collision handling to Dictionary implementation. (Core upgrade)
* Fixed a crash after clearing a list or set of Mixed containing links to objects. (Core upgrade)
* Fixed a recursive loop which would eventually crash trying to refresh a user app token when it had been revoked by an admin. Now this situation logs the user out and reports an error. (Core upgrade)
* Fixed a race between calling `Realm.DeleteRealm` and concurrent opening of the realm file. (Core upgrade)
* \[Unity\] Added code to preserve the constructors of several base serializers to ensure that most of the basic serialization/deserialization workloads work out of the box. (PR [#2489](https://github.com/realm/realm-dotnet/pull/2489))

### Enhancements
* Changed the native iOS library to use xcframework. This means that running in the simulator on M1 macs is now supported. (Issue [#2240](https://github.com/realm/realm-dotnet/issues/2240))
* Added bitcode to the native iOS library. This has no effect on Xamarin.iOS, but allows Unity applications to take advantage of optimizations performed by the App Store servers and eventually support new architectures as they are released. (Issue [#2240](https://github.com/realm/realm-dotnet/issues/2240))

### Compatibility
* Realm Studio: 11.0.0 or later.
* This release uses xcframework for the iOS native libraries, which requires Xamarin.iOS 14.14.2.5 or later.

### Internal
* Using Core 11.0.4.

## 10.2.1 (2021-06-30)

This release changes the way Unity binaries are packaged and obviates the need to have an extra Unity package that contains the dependencies as standalone modules. If you were using the `io.realm.unity-bundled` package, please remove it and add the newly released `io.realm.unity` one.

### Fixed
* \[Unity\] Fixed an issue where failing to weave an assembly due to modeling errors, would only show an error in the logs once and then fail opening a Realm with `No RealmObjects. Has linker stripped them?`. Now, the weaving errors will show up on every code change/weave attempt and the runtime error will explicitly suggest manually re-running the weaver. (Issue [#2310](https://github.com/realm/realm-dotnet/issues/2310))
* \[Unity\] Fixed an issue that would cause the app to hang on exit when using Sync. (PR [#2467](https://github.com/realm/realm-dotnet/pull/2467))
* \[Unity\] Fixed an issue that would cause the Unity editor on macOS to hang after assembly reload if the app uses Sync. (Issue [#2482](https://github.com/realm/realm-dotnet/issues/2482))
* Fixed an issue where a crash could happen on Android x86 due to converting UInt32 into TableKey and Int64 into ObjKey incorrectly. (Issue [#2456](https://github.com/realm/realm-dotnet/issues/2456))

### Enhancements
* None

### Compatibility
* Realm Studio: 11.0.0 or later.

### Internal
* Using Core 11.0.3.
* GetHashCode() on objects now uses the table key in addition to the object key. (Issue [#2473](https://github.com/realm/realm-dotnet/issues/2473))

## 10.2.0 (2021-06-15)

### Fixed
* Fixed a bug where applying multiple `OrderBy` clauses on a query would result in the clauses being appended to each other as if they
were `.ThenBy` rather than the last clause replacing the preceding ones. (PR [#2255](https://github.com/realm/realm-dotnet/issues/2255))
* When explicitly specifying `SyncConfiguration.ObjectTypes`, added a check to validate the schema and ensure all `EmbeddedObject` classes
are reachable from a class inheriting from `RealmObject`. More info about this subject can be found
[here](https://docs.mongodb.com/realm/dotnet/objects/#provide-a-subset-of-classes-to-your-realm-schema). (PR [#2259](https://github.com/realm/realm-dotnet/pull/2259))
* Fixed a bug that would result in an error similar to `Undefined symbols for architecture xxx: "_realm_thread_safe_reference_destroy"`
when building a Unity project for iOS. (Issue [#2318](https://github.com/realm/realm-dotnet/issues/2318))
* The weaver will now emit an error if you try to define a collection of `RealmInteger` values. This has never been supported, but
previously it would fail silently whereas now it'll be a compile time error. (Issue [#2308](https://github.com/realm/realm-dotnet/issues/2308))
* Fixed an issue where using collections of managed objects (lists or results) in a Unity project would result in an invalid compiled binary. (PR [#2340](https://github.com/realm/realm-dotnet/pull/2340))
* Fixed a memory leak when a migration callback is defined, but the Realm didn't actually need to run it (PR [#2331](https://github.com/realm/realm-dotnet/pull/2331))
* Added back 32bit support for iOS builds. (Issue [#2429](https://github.com/realm/realm-dotnet/issues/2429))
* Removed redundant warnings when building a Unity project for device that mentioned that the schema for Realm and Realm.UnityUtils
is empty. (Issue [#2320](https://github.com/realm/realm-dotnet/issues/2320))
* Fixed an issue that could cause `NullReferenceException` to be thrown if you set `SyncConfiguration.OnProgress` to `null` shortly
after calling `Realm.GetInstanceAsync(syncConfig)`. (Issue [#2400](https://github.com/realm/realm-dotnet/issues/2400))
* When replacing an embedded object, emit a sync instruction that sets the link to the embedded object to null so that it is properly cleared.
This resolves an issue that would have manifested itself as `Failed to parse, or apply received changeset: ERROR: ArrayInsert: Invalid prior_size (list size = 4, prior_size = 0)`
([#4740](https://github.com/realm/realm-core/issues/4740)
* Made Linux implementation of ExternalCommitHelper work with new versions of Linux that
[changed epoll behavior](https://git.kernel.org/pub/scm/linux/kernel/git/torvalds/linux.git/commit/?id=6a965666b7e7475c2f8c8e724703db58b8a8a445),
including Android 12 (Issue [#4666](https://github.com/realm/realm-core/issues/4666))
* The file format is changed in the way that we now - again - have search indexes on primary key columns. This is required as we now stop deriving the
ObjKeys from the primary key values, but just use an increasing counter value. This has the effect that all new objects will be created in the same
cluster and not be spread out as they would have been before. It also means that upgrading from file format version 11 and earlier formats will be much faster. (Core upgrade)

### Enhancements
* Add support for the `Guid` data type. It can be used as primary key and is indexable. (PR [#2120](https://github.com/realm/realm-dotnet/pull/2120))
* Add support for dictionaries. Currently only string keys are supported, while the value
  type may be any of the supported types (the primitive types, `RealmValue`, or custom types that inherit
  from RealmObject/EmbeddedObject). Lists, sets, or other dictionaries may not be used as
  the value type. To add a dictionary to your model, define a getter-only property of type
  `IDictionary<string, T>`:

  ```csharp
  public class MyObject : RealmObject
  {
      public IDictionary<string, decimal> Denominations { get; }
  }

  // Realm will automatically manage the underlying dictionary, so there's no need
  // to define a constructor  or assign it to some value.

  var obj = new MyObject();
  obj.Denominations.Add("quarter", 0.25d);
  ```
* Add support for `RealmValue` data type. This new type can represent any valid Realm data type, including objects. Collections
(lists, sets and dictionaries) of `RealmValue` are also supported, but `RealmValue` itself cannot contain collections. Please
note that a property of type `RealmValue` cannot be nullable, but can contain null, represented by the value `RealmValue.Null`.
(PR [#2252](https://github.com/realm/realm-dotnet/pull/2252))

  ```csharp
  public class MyObject : RealmObject
  {
      public RealmValue MyValue { get; set; }

      public IList<RealmValue> ValuesList { get; }

      public ISet<RealmValue> ValuesSet { get; }

      public IDictionary<string, RealmValue> ValuesDict { get; }
  }

  var obj = new MyObject();
  obj.MyValue = RealmValue.Null;
  obj.MyValue = 1;
  obj.MyValue = "abc";

  if (obj.MyValue.Type == RealmValueType.String)
  {
      var myString = obj.MyValue.AsString();
  }
  ```
* Add support for sets of objects or primitive values. Sets are unordered collections that ensure uniqueness of their elements. Realm uses its internal equality comparer
and it is not possible to customize its behavior by overriding `Equals` or `GetHashCode` on your custom classes. Objects will always be compared by db reference - i.e.
two distinct objects in the database will always be different, even if their contents are identical, and multiple references to the same database object will always be
equal.
  ```csharp
  public class MyObject : RealmObject
  {
      public ISet<string> UniqueStrings { get; }
  }

  // Realm will automatically manage the underlying set, so there's no need
  // to define a constructor  or assign it to some value.

  var obj = new MyObject();
  var didAdd = obj.UniqueStrings.Add("foo"); // true
  didAdd = obj.UniqueStrings.Add("foo"); // false
  ```
* Added support for value substitution in string based queries. This enables expressions following
[this syntax](https://docs.mongodb.com/realm/reference/realm-query-language/): `realm.All<T>().Filter("field1 = $0 && field2 = $1", 123, "some-string-value")`.
(Issue [#1822](https://github.com/realm/realm-dotnet/issues/1822))
* Reduced the size of the native binaries by ~5%. (PR [#2239](https://github.com/realm/realm-dotnet/pull/2239))
* Added a new class - `Logger`, which allows you to override the default logger implementation (previously writing to `stdout` or `stderr`) with a custom one by setting
`Logger.Default`. This replaces `AppConfiguration.CustomLogger` and `AppConfiguration.LogLevel` which will be removed in a future release. The built-in implementations are:
  * `Console` - uses the `System.Console` for most projects and `UnityEngine.Debug` for Unity projects: `Logger.Default = Logger.Console;`
  * `Null` - ignores all messages: `Logger.Default = Logger.Null;`
  * `Function` - proxies calls to a supplied function: `Logger.Default = Logger.Function(message => myExternalLogger.Log(message));`

  Custom loggers can derive from the `Logger` class and provide their own implementation for the `Log` method or use `Function` and provide an `Action<string>`. (PR [#2276](https://github.com/realm/realm-dotnet/pull/2276))
* `RealmObjectBase` now correctly overrides and implements `GetHashCode()`. (Issue [#1650](https://github.com/realm/realm-dotnet/issues/1650))
* Added an override of `RealmObject.ToString()` to output more meaningful information about the object content. It will output
the type of the object, the primary key (if one is defined), as well as information whether the object is managed or deleted.
(Issue [#2347](https://github.com/realm/realm-dotnet/pull/2347))
* Added new API for dynamically accessing object properties. These are designed to support
ahead-of-time compiled platforms, such as Xamarin.iOS and Unity with IL2CPP compilation. The
intention is to eventually make these the default API, while also supporting the legacy DLR-based
API. Example:
  ```csharp
  // Make sure to cast away the dynamic immediately on AOT platforms.
  var people = (IQueryable<RealmObject>)realm.DynamicApi.All("Person");
  foreach (var person in people)
  {
      var firstName = person.DynamicApi.Get<string>("FirstName");
      var address = person.DynamicApi.Get<EmbeddedObject>("Address");
      var city = address.DynamicApi.Get<string>("City");
  }

  // When casting a dynamic object, always cast first to object and then
  // to the actual object type to remove any callsites being generated.
  var newPerson = (RealmObject)(object)realm.DynamicApi.Create("Person", 123);
  newPerson.DynamicApi.Set("FirstName", "Peter");
  ```
* Added a Unity Editor option to enable weaving editor assemblies. This should be "off" unless your project has Editor assemblies
that reference Realm - for example, an EditMode test assembly that tests Realm-related functionality. Keeping it "on" may slow down
builds a little as more assemblies will need to be evaluated for weaving. (Issue [#2346](https://github.com/realm/realm-dotnet/issues/2346))
* We now make a backup of the realm file prior to any file format upgrade. The backup is retained for 3 months.
Backups from before a file format upgrade allows for better analysis of any upgrade failure. We also restore
a backup, if a) an attempt is made to open a realm file whith a "future" file format and b) a backup file exist
that fits the current file format. ([#4166](https://github.com/realm/realm-core/pull/4166))

### Compatibility
* Realm Studio: 11.0.0-alpha.0 or later.

### Internal
* Using Core 11.0.3.
* Enabled LTO builds for all platforms except Android. (PR [#2239](https://github.com/realm/realm-dotnet/pull/2239))
* Test projects updated to dotnetcore 3.1. This means that tests are no longer executed against dotnetcore 2.0.
* Removed Lambda compilation in ResultsVisitor when we encounter a conversion operator. This
  is needed because IL2CPP cannot comiple lambdas dynamically. Instead, we're now using
  `Operator.Convert<TTarget>(object)` which is slightly less efficient than `Operator.Convert<TSource, TTarget>`
  but still quite a bit faster than `Convert.ChangeType` and also doesn't suffer from the
  deficiencies around `Decimal128` conversion. The main downside is that we'll no longer
  support queries with an argument that is a custom user type with an implicit conversion
  operator defined.

## 10.1.4 (2021-05-12)
------------------

### Fixed
* Fixed a bug that could lead to crashes with a message similar to `Invalid ref translation entry [0, 78187493520]`. (Core upgrade)
* Fix assertion failures such as `!m_notifier_skip_version.version` or `m_notifier_sg->get_version() + 1 == new_version.version` when performing writes inside change notification callbacks. (Core upgrade)
* Fix collection notification reporting for modifications. This could be observed by receiving the wrong indices of modifications on sorted or distinct results, or notification blocks sometimes not being called when only modifications have occured. (Core upgrade)
* Proactively check the expiry time on the access token and refresh it before attempting to initiate a sync session. This prevents some error logs from appearing on the client such as: `ERROR: Connection[1]: Websocket: Expected HTTP response 101 Switching Protocols, but received: HTTP/1.1 401 Unauthorized`. (Core upgrade)
* Destruction of the TableRecycler at exit was unordered compared to other threads running. This could lead to crashes, some with the TableRecycler at the top of the stack. (Core upgrade)
* Fixed errors related to `uncaught exception in notifier thread: N5realm11KeyNotFoundE: No such object`. This could happen in a synchronized app when a linked object was deleted by another client. (Core upgrade)
* Opening a metadata realm with the wrong encryption key or different encryption configuration will remove that metadata realm and create a new metadata realm using the new key or configuration. (Core upgrade)
* Creting a `ThreadSafeReference` to a readonly Realm would result in a crash. (Core upgrade)

### Compatibility
* Realm Studio: 10.0.0 or later.

### Internal
* Using Core 10.7.2.

## 10.1.3 (2021-04-29)
------------------

### Fixed
* Fixed a compiler bug that would result in an `"Access violation"` error being thrown when using sync on Windows.

### Compatibility
* Realm Studio: 10.0.0 or later.

### Internal
* Using Core 10.5.6.

## 10.1.2 (2021-03-19)
------------------

### Fixed
* On 32bit devices you may get exception with "No such object" when upgrading to v10. (Core upgrade)
* The notification worker thread would rerun queries after every commit rather than only commits which modified tables which could affect the query results if the table had any outgoing links to tables not used in the query. (Core upgrade)
* Fix "Invalid ref translation entry [16045690984833335023, 78187493520]" assertion failure which could occur when using sync or multiple processes writing to a single Realm file. (Core upgrade)
* During integration of a large amount of data from the server, you may get `"Assertion failed: !fields.has_missing_parent_update()"`. (Core upgrade)
* Syncing large Decimal128 values will cause `"Assertion failed: cx.w[1] == 0"`. (Core upgrade)
* Avoid race condition leading to possible hangs on windows. (Core upgrade)

### Enhancements
* None

### Fixed
* None

### Compatibility
* Realm Studio: 10.0.0 or later.

### Internal
* Using Core 10.5.6.

## 10.1.1 (2021-02-25)
------------------

### Fixed
* Fixed an issue that would result in UWP apps being rejected from the Microsoft Store due to an unsupported API (`__C_specific_handler`) being used. (Issue [#2235](https://github.com/realm/realm-dotnet/issues/2235))
* The Realm notification listener thread could sometimes hit the assertion failure "!skip_version.version" if a write transaction was committed at a very specific time. (Core upgrade)

### Enhancements
* None

### Fixed
* None

### Compatibility
* Realm Studio: 10.0.0 or later.

### Internal
* Using Core 10.5.3.

## 10.1.0 (2021-02-09)

### Enhancements
* Sync client now logs error messages received from server rather than just the size of the error message. (Core upgrade)
* Errors returned from the server when sync WebSockets get closed are now captured and surfaced as a SyncError. (Core upgrade)
* Dramatically improved performance of sequential reads on a query without a filter. (Core upgrade)

### Fixed
* Fix an issue when using a frozen query across threads with different transaction versions which resulted in being able to access objects from a future version in the frozen collection. (Core upgrade)
* Fixed an issue where creating an object after file format upgrade may fail with assertion "Assertion failed: lo() <= std::numeric_limits<uint32_t>::max()" (Core upgrade)
* Fixed an issue where getting an element from a query result without a filter would give incorrect results if a new object was created at index zero in the source Table. (Core upgrade)
* Fixed an issue where during synchronization the app would crash with `Assertion failed: ref + size <= next->first`. (Core upgrade)

### Compatibility
* Realm Studio: 10.0.0 or later.

### Internal
* Using Core 10.5.0.
* Fixes the analytics version being sent.

## 10.0.1 (2021-02-02)

### Breaking Changes
* We no longer support Realm Cloud (legacy), but instead the new [MongoDB Realm Cloud](https://realm.mongodb.com). MongoDB Realm is a serverless platform that enables developers to quickly build applications without having to set up server infrastructure. MongoDB Realm is built on top of MongoDB Atlas, automatically integrating the connection to your database. ([#2011](https://github.com/realm/realm-dotnet/pull/2011))
* Remove support for Query-based sync, including the configuration parameters and the `SyncSubscription` types. ([#2011](https://github.com/realm/realm-dotnet/pull/2011))
* Remove everything related to sync permissions, including both the path-based permission system and the object-level privileges for query-based sync. [Permissions in MongoDB Realm](https://docs.mongodb.com/realm/sync/permissions/) are defined serverside. ([#2011](https://github.com/realm/realm-dotnet/pull/2011))
* Moved all API for dynamic access on the `Realm` class to `Realm.DynamicApi`:
  * `Realm.CreateObject(string className, object primaryKey)` is now `Realm.DynamicApi.CreateObject(string className, object primaryKey)`.
  * `Realm.All(string className)` is now `Realm.DynamicApi.All(string className)`.
  * `Realm.RemoveAll(string className)` is now `Realm.DynamicApi.RemoveAll(string className)`.
  * `Realm.Find(string className, long? primaryKey)` is now `Realm.DynamicApi.Find(string className, long? primaryKey)`.
  * `Realm.Find(string className, string primaryKey)` is now `Realm.DynamicApi.Find(string className, string primaryKey)`.
* It is now required that all top-level objects in a synchronized Realm have a primary key called `_id`. You can use the `MapTo("_id")` attribute to avoid using unidiomatic names for the model properties.
* Bumped the minimum target for Xamarin.iOS apps to iOS 9.
* Bumped the minimum API level for Xamarin.Android apps to 16 (Android 4.1).
* Renamed `FullSyncConfiguration` to `SyncConfiguration`.
* Removed `RealmObject.FreezeInPlace`. To freeze a realm object use the `Freeze` extension method. (Issue [#2180](https://github.com/realm/realm-dotnet/issues/2180))

### Enhancements
* Added support for syncing to MongoDB instead of Realm Object Server. Applications must be created at [realm.mongodb.com](https://realm.mongodb.com).
* Added an `App` class which is the entrypoint for synchronizing with a MongoDB Realm App.
* Added `User.CustomData` containing an unstructured document with additional information about the user. Custom data is configured in your MongoDB Realm App.
* Added `User.Functions`. This is the entry point for calling Remote MongoDB Realm functions. Functions allow you to define and execute server-side logic for your application. Functions are written in modern JavaScript (ES6+) and execute in a serverless manner. When you call a function, you can dynamically access components of the current application as well as information about the request to execute the function and the logged in user that sent the request.
* Added `User.GetMongoClient` exposing an API for CRUD operations on a Remote MongoDB Service.
* Added `User.GetPushClient` exposing an API for registering a device for push notifications.
* Change `SyncConfiguration` to accept partition value instead of a server Uri. Partition values can currently be of types `string`, `long`, or `ObjectId`. Opening a realm by partition value is the equivalent of previously opening a realm by URL. In this case, partitions are meant to be more closely associated with your data. E.g., if you are a large retailer with multiple locations, the partition key can be the store Id and you each Realm will only contain data related to the specified store.
* Add support for the Decimal128 data type. This is a 128-bit IEEE 754 decimal floating point number. Properties of this type can be declared either as `MongoDB.Bson.Decimal128` type or the built-in `decimal` type. Note that .NET's built-in decimal is 96-bit, so it cannot represent the full range of numbers, representable by `Decimal128`. (PR [#2014](https://github.com/realm/realm-dotnet/pull/2014))
* Add support for the `ObjectId` data type. This is a 12 byte unique identifier that is common as a document id in MongoDB databases. It can be used as primary key. (PR [#2035](https://github.com/realm/realm-dotnet/pull/2035))
* Add support for embedded objects. Embedded objects are objects which are owned by a single parent object, and are deleted when that parent object is deleted or their parent no longer references them. Embedded objects are declared by subclassing `EmbeddedObject` instead of `RealmObject`. Reassigning an embedded object is not allowed and neither is linking to it from multiple parents. Querying for embedded objects directly is also disallowed as they should be viewed as complex structures belonging to their parents as opposed to standalone objects. A trivial example is:

  ```csharp
  public class Address : EmbeddedObject
  {
      public string Street { get; set; }

      public string City { get; set; }
  }

  public class Person : RealmObject
  {
      public string Name { get; set; }

      // Address is an embedded object - you reference it as usual
      public Address Address { get; set; }
  }

  public class Company : RealmObject
  {
      public string PhoneNumber { get; set; }

      // Embedded objects can be contained in lists too
      public IList<Address> OfficeAddresses { get; }
  }
  ```

* Added new dynamic methods for instantiating embedded objects:
  * `Realm.DynamicApi.CreateEmbeddedObjectForProperty` should be used to create an embedded object and assign it to a parent's property. For example:

    ```csharp
    // static API
    var person = new Person();
    person.Address = new Address
    {
        City = "New York"
    };

    // dynamic API
    var dynamicPerson = realm.DynamicApi.CreateObject("Person");
    var address = realm.DynamicApi.CreateEmbeddedObjectForProperty(dynamicPerson, "Address")
    address.City = "New York";
    ```

  * `Realm.DynamicApi.AddEmbeddedObjectToList` should be used to create an embedded object and add it to a parent's list property.
  * `Realm.DynamicApi.InsertEmbeddedObjectInList` should be used to create an embedded object and insert it in a parent's list property at a specified index.
  * `Realm.DynamicApi.SetEmbeddedObjectInList` should be used to create an embedded object and set it at an index in a parent's list property.

    ```csharp
    // static API
    var company = new Company();
    company.OfficeAddresses.Add(new Address
    {
        City = "New York"
    });

    company.OfficeAddresses.Insert(0, new Address
    {
        City = "Palo Alto"
    });

    company.OfficeAddresses[1] = new Address
    {
        City = "New Jersey"
    };

    // dynamic API
    var dynamicCompany = realm.DynamicApi.CreateObject("Company");
    var officeToAdd = realm.DynamicApi.AddEmbeddedObjectToList(dynamicCompany.OfficeAddresses);
    officeToAdd.City = "New York";

    var officeToInsert = realm.DynamicApi.InsertEmbeddedObjectInList(dynamicCompany.OfficeAddresses, 0);
    officeToInsert.City = "Palo Alto";

    var officeToSet = realm.DynamicApi.SetEmbeddedObjectInList(dynamicCompany.OfficeAddresses, 1);
    officeToSet.City = "New Jersey";
    ```

* The memory mapping scheme for Realm files has changed to better support opening very large files.
* Replaced the implementation of the string query parser (the one used for [`realm.All().Filter("some-string-query")`](https://docs.mongodb.com/realm-sdks/dotnet/10.0.0-beta.3/reference/Realms.CollectionExtensions.html#Realms_CollectionExtensions_Filter__1_System_Linq_IQueryable___0__System_String_)). This results in ~5% reduction of the size of the native binary while keeping the query execution times on par with the old parser. (PR [#2185](https://github.com/realm/realm-dotnet/pull/2185), Core upgrade)
* Optimized the internal code that handles conversions between types. This should result in a minor performance increase
for most data operations that should be most noticeable on Ahead-of-Time compiled platforms, such as iOS/UWP. Due to the
nature of the change, it's possible that conversions that previously happened automatically when working with dynamic objects
no longer do. If you encounter a `NotSupportedException` with the message `No conversion exists from *type A* to *type B*`
and believe this is a bug, please open a Github Issue. (PR [#2149](https://github.com/realm/realm-dotnet/pull/2149))
* Added an extra compile-time check to detect erroneous List<T> declarations and suggest IList<T> for collection properties in Realm objects. (Issue [#2083](https://github.com/realm/realm-dotnet/pull/2083))
* Added overloads for `Realm.Write` and `Realm.WriteAsync` that can return a value. (Issue [#2081](https://github.com/realm/realm-dotnet/issues/2081))

### Fixed
* Worked around an issue with the .NET Native compiler (used in UWP projects) that would result in the following exception being thrown in Release: `Incompatible MarshalAs detected in parameter named 'value'. Please refer to MCG's warning message for more information.`. (Issue [#2169](https://github.com/realm/realm-dotnet/issues/2169))
* Fixed a bug that could cause incorrect property values to be read during a migration for apps running on .NET Core 3.0 or newer.
  The issue manifests itself when different classes have persisted properties with the same name and could result in
  the wrong property being accessed - e.g. `foo.Name` could return `foo.Bar`. This could only happen when using the
  dynamic API during a migration and does not affect apps that use the strongly typed API or run on platforms other
  than .NET Core 3.x/.NET 5.
* Fixed a bug that could cause a deadlock in a multiprocess scenario where multiple processes share the same Realm file and listen for notifications from the file. (Core upgrade)
* Fixed an issue with deleting and recreating objects with embedded objects. (Core upgrade)
* Fix a race condition which would lead to "uncaught exception in notifier thread: N5realm15InvalidTableRefE: transaction_ended" and a crash when the source Realm was closed or invalidated at a very specific time during the first run of a collection notifier (Core upgrade)
* Fix crash in case insensitive query on indexed string columns when nothing matches (Core upgrade)

### Compatibility
* Realm Studio: 10.0.0 or later.

### Internal
* Using Core 10.3.3.
* Migrated to bison parser.
* Submit Analytics to S3/Segment in addition to Mixpanel.
* Analytics now also reports if Sync functionality is in use.
* SDK is now also tested against .NET 5.
* This release uses monorepo releases that bundle Core, Sync, and OS.
* Replaced Expressions-based Operator with T4. (PR [#2149](https://github.com/realm/realm-dotnet/pull/2149))

## 5.1.3 (2021-02-10)

### Fixed
* If you make a case insensitive query on an indexed string column, it may fail in a way that results in a "No such key" exception. (Core upgrade)
* Fix crash in case insensitive query on indexed string columns when nothing matches. (Core upgrade)
* Files upgraded on 32-bit devices could end up being inconsistent resulting in "Key not found" exception to be thown. (Core upgrade)
* Fixed an issue where creating an object after file format upgrade may fail with assertion `Assertion failed: lo() <= std::numeric_limits<uint32_t>::max()`. (Core upgrade)

### Compatibility
* Realm Object Server: 3.23.1 or later.
* Realm Studio: 5.0.0 or later.

### Internal
* Using Sync 5.0.32 and Core 6.2.3.
* Updated the QuickJournal example to latest Realm and Xamarin.Forms versions. (PR [#2057](https://github.com/realm/realm-dotnet/pull/2057))

## 5.1.2 (2020-10-20)

### Fixed
* Fixed an issue that would result in `Realm accessed from incorrect thread` exception being thrown when accessing a Realm instance on the main thread in UWP apps. (Issue [#2045](https://github.com/realm/realm-dotnet/issues/2045))

### Compatibility
* Realm Object Server: 3.23.1 or later.
* Realm Studio: 5.0.0 or later.

### Internal
* Using Sync 5.0.28 and Core 6.1.3.
* Updated the QuickJournal example to latest Realm and Xamarin.Forms versions. (PR [#2057](https://github.com/realm/realm-dotnet/pull/2057))

## 5.1.1 (2020-10-02)

### Enhancements
* None

### Fixed
* Querying on an indexed property may give a “Key not found” exception. (Core upgrade)
* Fix queries for null on non-nullable indexed integer columns returning results for zero entries. (Core upgrade)

### Compatibility
* Realm Object Server: 3.23.1 or later.
* Realm Studio: 5.0.0 or later.

### Internal
* Using Sync 5.0.28 and Core 6.1.3.


## 5.1.0 (2020-09-30)

### Enhancements
* Greatly improve performance of NOT IN queries on indexed string or int columns. (Core upgrade)

### Fixed
* Fixed an issue that would cause using Realm on the main thread in WPF applications to throw an exception with a message "Realm accessed from the incorrect thread". (Issue [#2026](https://github.com/realm/realm-dotnet/issues/2026))
* Fixed an issue that could cause an exception with the message "Opening Realm files of format version 0 is not supported by this version of Realm" when opening an encrypted Realm. (Core upgrade)
* Slightly improve performance of most operations which read data from the Realm file. (Core upgrade)
* Rerunning an equals query on an indexed string column which previously had more than one match and now has one match would sometimes throw a "key not found" exception. (Core upgrade)
* When querying a table where links are part of the condition, the application may crash if objects has recently been added to the target table. (Core upgrade)

### Compatibility
* Realm Object Server: 3.23.1 or later.
* Realm Studio: 5.0.0 or later.

### Internal
* Using Sync 5.0.27 and Core 6.1.2.
* Added prerelease nuget feed via [GitHub packages](https://github.com/features/packages). (PR [#2028](https://github.com/realm/realm-dotnet/pull/2028))

## 5.0.1 (2020-09-10)

NOTE: This version bumps the Realm file format to version 11. It is not possible to downgrade to version 10 or earlier. Files created with older versions of Realm will be automatically upgraded. Only [Realm Studio 5.0.0](https://github.com/realm/realm-studio/releases/tag/v5.0.0) or later will be able to open the new file format.

### Enhancements
* Added the notion of "frozen objects" - these are objects, queries, lists, or Realms that have been "frozen" at a specific version. This allows you to access the data from any thread, but it will never change. All frozen objects can be accessed and queried as normal, but attempting to mutate them or add change listeners will throw an exception. (Issue [#1945](https://github.com/realm/realm-dotnet/issues/1945))
  * Added `Realm.Freeze()`, `RealmObject.Freeze()`, `RealmObject.FreezeInPlace()`, `IQueryable<RealmObject>.Freeze()`, `IList<T>.Freeze()`, and `IRealmCollection<T>.Freeze()`. These methods will produce the frozen version of the instance on which they are called.
  * Added `Realm.IsFrozen`, `RealmObject.IsFrozen`, and `IRealmCollection<T>.IsFrozen`, which returns whether or not the data is frozen.
  * Added `RealmConfigurationBase.MaxNumberOfActiveVersions`. Setting this will cause Realm to throw an exception if too many versions of the Realm data are live at the same time. Having too many versions can dramatically increase the filesize of the Realm.
* Add support for `SynchronizationContext`-confined Realms. Rather than being bound to a specific thread, queue-confined Realms are bound to a `SynchronizationContext`, regardless of whether it dispatches work on the same or a different thread. Opening a Realm when `SynchronizationContext.Current` is null - most notably `Task.Run(...)` - will still confine the Realm to the thread on which it was opened.
* Storing large binary blobs in Realm files no longer forces the file to be at least 8x the size of the largest blob.
* Reduce the size of transaction logs stored inside the Realm file, reducing file size growth from large transactions.
* String primary keys no longer require a separate index, improving insertion and deletion performance without hurting lookup performance.

### Fixed
* Fixed `Access to invalidated List object` being thrown when adding objects to a list while at the same time deleting the object containing the list. (Issue [#1971](https://github.com/realm/realm-dotnet/issues/1971))
* Fixed incorrect results being returned when using `.ElementAt()` on a query where a string filter with a sort clause was applied. (PR [#2002](https://github.com/realm/realm-dotnet/pull/2002))

### Compatibility
* Realm Object Server: 3.23.1 or later.
* Realm Studio: 5.0.0 or later.

### Internal
* Using Sync 5.0.22 and Core 6.0.25.

## 4.3.0 (2020-02-05)

### Enhancements
* Exposed an API to configure the `userId` and `isAdmin` of a user when creating credentials via `Credentials.CustomRefreshToken`. Previously these values would be inferred from the JWT itself but as there's no way to enforce the server configuration over which fields in the JWT payload represent the `userId` and the `isAdmin` field, it is now up to the consumer to determine the values for these.
* Improved logging and error handling for SSL issues on Apple platforms.

### Fixed
* Realm objects can now be correctly serialized with `System.Runtime.Serialization.Formatters` and `System.Xml.Serialization` serializers. (Issue [#1913](https://github.com/realm/realm-dotnet/issues/1913))
  The private state fields of the class have been decorated with `[NonSerialized]` and `[XmlIgnore]` attributes so that eager opt-out
  serializers do not attempt to serialize fields such as `Realm` and `ObjectSchema` which contain handles to unmanaged data.
* Fixed an issue that would result in a compile error when `[Required]` is applied on `IList<string>` property. (Contributed by [braudabaugh](https://github.com/braudabaugh))
* Fixed an issue that prevented projects that include the Realm NuGet package from being debugged. (PR [#1927](https://github.com/realm/realm-dotnet/pull/1927))
* The sync client would fail to reconnect after failing to integrate a changeset. The bug would lead to further corruption of the client’s Realm file. (since 3.0.0).
* The string-based query parser (`results.Filter(...)`) used to need the `class_` prefix for class names when querying over backlink properties. This has been fixed so that only the public `ObjectSchema` name is necessary. For example, `@links.class_Person.Siblings` becomes `@links.Person.Siblings`.
* Fixed an issue where `ClientResyncMode.DiscardLocalRealm` wouldn't reset the schema.

### Compatibility
* Realm Object Server: 3.23.1 or later.

### Internal
* Upgraded Sync from 4.7.5 to 4.9.5 and Core from 5.23.3 to 5.23.8.

## 4.2.0 (2019-10-07)

### Enhancements
* Added `int IndexOf(object)` and `bool Contains(object)` to the `IRealmCollection` interface. (PR [#1893](https://github.com/realm/realm-dotnet/issues/1893))
* Exposed an API - `SyncConfigurationBase.EnableSessionMultiplexing()` that allows toggling session multiplexing on the sync client. (PR [1896](https://github.com/realm/realm-dotnet/pull/1896))
* Added support for faster initial downloads when using `Realm.GetInstanceAsync`. (Issue [1847](https://github.com/realm/realm-dotnet/issues/1847))
* Added an optional `cancellationToken` argument to `Realm.GetInstanceAsync` enabling clean cancelation of the in-progress download. (PR [1859](https://github.com/realm/realm-dotnet/pull/1859))
* Added support for Client Resync which automatically will recover the local Realm in case the server is rolled back. This largely replaces the Client Reset mechanism for fully synchronized Realms. Can be configured using `FullSyncConfiguration.ClientResyncMode`. (PR [#1901](https://github.com/realm/realm-dotnet/pull/1901))
* Made the `createUser` argument in `Credentials.UsernamePassword` optional. If not specified, the user will be created or logged in if they already exist. (PR [#1901](https://github.com/realm/realm-dotnet/pull/1901))
* Uses Fody 6.0.0, which resolves some of the compatibility issues with newer versions of other Fody-based projects. (Issue [#1899](https://github.com/realm/realm-dotnet/issues/1899))

### Fixed
* Fixed an infinite recursion when calling `RealmCollectionBase<T>.IndexOf`. (Issue [#1892](https://github.com/realm/realm-dotnet/issues/1892))

### Compatibility
* Realm Object Server: 3.23.1 or later.

### Internal
* Upgraded Sync from 4.7.0 to 4.7.1.
* Implemented direct access to sync workers on Cloud, bypassing the Sync Proxy: the binding will override the sync session's url prefix if the token refresh response for a realm contains a sync worker path field.

## 4.1.0 (2019-08-06)

### Breaking Changes
* Removed the `isAdmin` parameter from `Credentials.Nickname`. It doesn't have any effect on new ROS versions anyway as logging in an admin nickname user is not supported - this change just makes it explicit. (Issue [#1879](https://github.com/realm/realm-dotnet/issues/1879))
* Marked the `Credentials.Nickname` method as deprecated - support for the Nickname auth provider is deprecated in ROS and will be removed in a future version. (Issue [#1879](https://github.com/realm/realm-dotnet/issues/1879))
* Removed the `deleteRealm` parameter from `PermissionDeniedException.DeleteRealmInfo` as passing `false` has no effect. Calling the method is now equivalent to calling it with `deleteRealm: true`. (PR [#1890](https://github.com/realm/realm-dotnet/pull/1890))

### Enhancements
* Added support for unicode characters in realm path and filenames for Windows. (Core upgrade)
* Added new credentials type: `Credentials.CustomRefreshToken` that can be used to create a user with a custom refresh token. This will then be validated by ROS against the configured `refreshTokenValidators` to obtain access tokens when opening a Realm. If creating a user like that, it's the developer's responsibility to ensure that the token is valid and refreshed as necessary to ensure that access tokens can be obtained. To that end, you can now set the refresh token of a user object by calling `User.RefreshToken = "my-new-token"`. This should only be used in combination with users obtained by calling `Credentials.CustomRefreshToken`. (PR [#1889](https://github.com/realm/realm-dotnet/pull/1889))

### Fixed
* Constructing an IncludeDescriptor made unnecessary table comparisons. This resulted in poor performance when creating a query-based subscription (`Subscription.Subscribe`) with `includedBacklinks`. (Core upgrade)
* Queries involving an indexed int column which were constrained by a LinkList with an order different from the table's order would give incorrect results. (Core upgrade)
* Queries involving an indexed int column had a memory leak if run multiple times. (Core upgrade)

### Compatibility
* Realm Object Server: 3.23.1 or later.

### Internal
* Upgraded Sync from 4.5.1 to 4.7.0 and Core 5.20.0 to 5.23.1.

## 4.0.1 (2019-06-27)

### Fixed
* Fixed an issue that would prevent iOS apps from being published to the app store with the following error:
  > This bundle Payload/.../Frameworks/realm-wrappers.framework is invalid. The Info.plist file is missing the required key: CFBundleVersion.

  ([Issue 1870](https://github.com/realm/realm-dotnet/issues/1870), since 4.0.0)
* Fixed an issue that would cause iOS apps to crash on device upon launching. ([Issue 1871](https://github.com/realm/realm-dotnet/issues/1871), since 4.0.0)

## 4.0.0 (2019-06-13)

### Breaking Changes
* The following deprecated methods and classes have been removed:
  * The `SyncConfiguration` class has been split into `FullSyncConfiguration` and `QueryBasedSyncConfiguration`. Use one of these classes to connect to the Realm Object Server.
  * The `TestingExtensions.SimulateProgress` method has been removed as it hasn't worked for some time.
  * The `Property.IsNullable` property has been removed. To check if a property is nullable, check `Property.Type` for the `PropertyType.Nullable` flag.
  * The `Credentials.Provider` class has been removed. Previously, it contained a few constants that were intended for internal use mostly.
  * The `User.ConfigurePersistance` method has been superseded by `SyncConfigurationBase.Initialize`.
  * `User.LogOut` has been removed in favor of `User.LogOutAsync`.
  * `User.GetManagementRealm` has been removed in favor of the `User.ApplyPermissionsAsync` set of wrapper API.
  * `User.GetPermissionRealm` has been removed in favor of the `User.GetGrantedPermissions` wrapper API.
* Deprecated the `IQueryable<T>.Subscribe(string name)` extension method in favor of `IQueryable<T>.Subscribe(SubscriptionOptions options)`.
* Reworked the internal implementation of the permission API. For the most part, the method signatures haven't changed or where they have changed, the API have remained close to the original (e.g. `IQueryable<T>` has changed to `IEnumerable<T>`). ([Issue #1863](https://github.com/realm/realm-dotnet/issues/1863))
  * Changed the return type of `User.GetGrantedPermissionsAsync` from `IQueryable<PathPermission>` to `IEnumerable<PathPermission>`. This means that the collection is no longer observable like regular Realm-backed collections. If you need to be notified for changes of this collection, you need to implement a polling-based mechanism yourself.
  * `PathPermission.MayRead/MayWrite/MayManage` have been deprecated in favor of a more-consistent `AccessLevel` API.
  * In `User.ApplyPermissionsAsync`, renamed the `realmUrl` parameter to `realmPath`.
  * In `User.OfferPermissionsAsync`, renamed the `realmUrl` parameter to `realmPath`.
  * Removed the `PermissionOfferResponse` and `PermissionChange` classes.
  * Removed the `IPermissionObject` interface.
  * Removed the `ManagementObjectStatus` enum.
  * Removed the `User.GetPermissionChanges` and `User.GetPermissionOfferResponses` methods.
  * The `millisecondTimeout` argument in `User.GetGrantedPermissionsAsync` has been removed.
  * The `PermissionException` class has been replaced by `HttpException`.
* The `AuthenticationException` class has been merged into the `HttpException` class.

### Enhancements
* Added `Session.Start()` and `Session.Stop()` methods that allow you to pause/resume synchronization with the Realm Object Server. ([Issue #138](https://github.com/realm/realm-dotnet-private/issues/138))
* Added an `IQueryable<T>.Subscribe(SubscriptionOptions, params Expression<Func<T, IQueryable>>[] includedBacklinks)` extension method that allows you to configure additional options for the subscription, such as the name, time to live, and whether it should update an existing subscription. The `includedBacklinks` argument allows you to specify which backlink properties should be included in the transitive closure when doing query-based sync. For example:

  ```csharp
  class Dog : RealmObject
  {
      public Person Owner { get; set; }
  }

  class Person : RealmObject
  {
      [Backlink(nameof(Dog.Owner))]
      public IQueryable<Dog> Dogs { get; }
  }

  var options = new SubscriptionOptions
  {
      Name = "adults",
      TimeToLive = TimeSpan.FromDays(1),
      ShouldUpdate = true
  };

  var people = realm.All<Person>()
                    .Where(p => p.Age > 18)
                    .Subscribe(options, p => p.Dogs);

  await people.WaitForSynchronzationAsync();
  // Dogs that have an owner set to a person that is over 18
  // will now be included in the objects synchronized locally.
  var firstPersonDogs = people.Results.First().Dogs;
  ```
  ([Issue #1838](https://github.com/realm/realm-dotnet/issues/1838) & [Issue #1834](https://github.com/realm/realm-dotnet/issues/1834))
* Added a `Realm.GetAllSubscriptions()` extension method that allows you to obtain a collection of all registered query-based sync subscriptions. ([Issue #1838](https://github.com/realm/realm-dotnet/issues/1838))
* Added `AccessLevel` property to `PathPermission` to replace the now deprecated `MayRead/MayWrite/MayManage`. ([Issue #1863](https://github.com/realm/realm-dotnet/issues/1863))
* Added `RealmOwnerId` property to `PathPermission` that indicates who the owner of the Realm is. ([Issue #1863](https://github.com/realm/realm-dotnet/issues/1863))
* Added support for building with `dotnet build` (previously only the `msbuild` command line was supported). ([PR #1849](https://github.com/realm/realm-dotnet/pull/1849))
* Improved query performance for unindexed string columns when the query has a long chain of OR conditions. (Core upgrade)
* Improved performance of encryption and decryption significantly by utilizing hardware optimized encryption functions. (Core upgrade)
* Compacting a realm into an encrypted file could take a really long time. The process is now optimized by adjusting the write buffer size relative to the used space in the realm. (Core upgrade)
* The string-based query parser (`results.Filter("...")`) now supports readable timestamps with a 'T' separator in addition to the originally supported "@" separator. For example: `startDate > 1981-11-01T23:59:59:1` (Core upgrade)

### Fixed
* Fixes an issue where using the `StringExtensions.Contains(string, string, StringComparison)` extension method inside a LINQ query would result in an exception being thrown on .NET Core 2.1+ or Xamarin.iOS/Android projects.([Issue #1848](https://github.com/realm/realm-dotnet/issues/1848))
* Creating an object after creating an object with the int primary key of "null" would hit an assertion failure. (Core upgrade)

### Compatibility
* Realm Object Server: 3.23.1 or later.

### Internal
* Upgraded Sync from 3.14.11 to 4.5.1 and Core 5.12.7 to 5.20.0.

## 3.4.0 (2019-01-09)

**NOTE!!! You will need to upgrade your Realm Object Server to at least version 3.11.0 or use Realm Cloud. If you try to connect to a ROS v3.10.x or previous, you will see an error like `Wrong protocol version in Sync HTTP request, client protocol version = 25, server protocol version = 24`.**

### Enhancements
* Download progress is now reported to the server, even when there are no local changes. This allows the server to do history compaction much more aggressively, especially when there are many clients that rarely or never make local changes. ([#1772](https://github.com/realm/realm-dotnet/pull/1772))
* Reduce memory usage when integrating synchronized changes sent by ROS.
* Added ability to supply a custom log function for handling logs emitted by Sync by specifying `SyncConfigurationBase.CustomLogger`. It must be set before opening a synchronized Realm. ([#1824](https://github.com/realm/realm-dotnet/pull/1824))
* Clients using protocol 25 now report download progress to the server, even when they make no local changes. This allows the server to do history compaction much more aggressively, especially when there are many clients that rarely or never make local changes. ([#1772](https://github.com/realm/realm-dotnet/pull/1772))
* Add a User-Agent header to HTTP requests made to the Realm Object Server. By default, this contains information about the Realm library version and .NET platform. Additional details may be provided (such as the application name/version) by setting `SyncConfigurationBase.UserAgent` prior to opening a synchronized Realm. If developing a Xamarin app, you can use the Xamarin.Essentials plugin to automate that: `SyncConfiguration.UserAgent = $"{AppInfo.Name} ({AppInfo.PackageName} {AppInfo.VersionString})"`.

### Fixed
* Fixed a bug that could lead to crashes with a message such as `Assertion failed: ndx < size() with (ndx, size()) = [742, 742]`.
* Fixed a bug that resulted in an incorrect `LogLevel` being sent to Sync when setting `SyncConfigurationBase.LogLevel`. ([#1824](https://github.com/realm/realm-dotnet/pull/1824), since 2.2.0)
* Fixed a bug that prevented `Realm.GetInstanceAsync` from working when used with `QueryBasedSyncConfiguration`. ([#1827](https://github.com/realm/realm-dotnet/pull/1827), since 3.1.0)

### Breaking Changes
* The deprecated method `realm.SubscribeToObjectsAsync` has been removed in this version. ([#1772](https://github.com/realm/realm-dotnet/pull/1772))
* `User.ConfigurePersistence` has been deprecated in favor of `SyncConfigurationBase.Initialize`.

### Compatibility
* Realm Object Server: 3.11.0 or later.
The sync protocol version has been bumped to version 25. The server is backwards-compatible with clients using protocol version 24 or below, but clients at version 25 are not backwards-compatible with a server at protocol version 24. The server must be upgraded before any clients are upgraded.

### Internal
* Upgraded Sync from 3.9.2 to 3.14.11 and Core from 5.8.0 to 5.12.7.


## 3.3.0 (2018-11-08)

### Enhancements
* Exposed an `OnProgress` property on `SyncConfigurationBase`. It allows you to specify a progress callback that will be invoked when using `Realm.GetInstanceAsync` to report the download progress. ([#1807](https://github.com/realm/realm-dotnet/pull/1807))

### Fixed
<!-- * <How to hit and notice issue? what was the impact?> ([#????](https://github.com/realm/realm-dotnet/issues/????), since v?.?.?) -->
* Trying to call `Subscription.WaitForSynchronizationAsync` on a background thread (without a `SynchronizationContext`) would previously hang indefinitely. Now a meaningful exception will be thrown to indicate that this is not supported and this method should be called on a thread with a synchronization context. ([dotnet-private#130](https://github.com/realm/realm-dotnet-private/issues/130), since v3.0.0)

### Compatibility
* Realm Object Server: 3.0.0 or later.
* APIs are backwards compatible with all previous releases in the 3.x.y series.
* File format: Generates Realms with format v9 (Reads and upgrades all previous formats)


## 3.2.1 (2018-09-27)

### Bug fixes
- Fixed a bug that would typically result in exceptions with a message like `An unknown error has occurred. State: *some-number-larger than 127*`
when subscribing to queries. ([dotnet-private#128](https://github.com/realm/realm-dotnet-private/issues/128), since `3.0.0`)

## 3.2.0 (2018-08-04)

### Enhancements
- `RealmObject` inheritors will now raise `PropertyChanged` after they have been removed from Realm.
The property name in the event arguments will be `IsValid`.
- Bundle some common certificate authorities on Linux so connecting to ROS instances over SSL should work out of the box
for most certificates. Notably, it will now work out of the box for Realm Cloud instances.

### Bug fixes
- When constructing queries that compare an invalid/unmanaged RealmObject (e.g. `realm.All<Foo>().Where(f => f.Bar == someBar)`),
a meaningful exception will now be thrown rather than an obscure ArgumentNullException.
- Added `ShouldCompactOnLaunch` to the PCL version of the library. ([dotnet-private#125](https://github.com/realm/realm-dotnet-private/issues/125))

## 3.1.0 (2018-07-04)

### Enhancements
- Exposed a `ChangeSet.NewModifiedIndices` collection that contains information about the
indices of the objects that changed in the new version of the collection (i.e. after
accounting for the insertions and deletions).
- Update Fody to 3.0.

### Bug fixes
- `WriteAsync` will no longer perform a synchronous `Refresh` on the main thread. ([#1729](https://github.com/realm/realm-dotnet/pull/1729))
- Trying to add a managed Realm Object to a different instance of the same on-disk Realm will no
longer throw an exception.
- Removed the `IList` compliance for Realm collections. This fixes an issue which would cause the app to hang
on Android when deselecting an item from a ListView bound to a Realm collection.

### Breaking Changes
- `SyncConfiguration` is now deprecated and will be removed in a future version. Two new configuration
classes have been exposed - [QueryBasedSyncConfiguration](https://docs.realm.io/platform/using-synced-realms/syncing-data#using-query-based-synchronization)
and [FullSyncConfiguration](https://docs.realm.io/platform/using-synced-realms/syncing-data#full-synchronization).
If you were using a `SyncConfiguration` with `IsPartial = true`, then change your code to use
`QueryBasedSyncConfiguration`. Similarly, if `IsPartial` was not set or was set to `false`, use
`FullSyncConfiguration`.
- Removed the `IList` compliance for Realm collections. This will prevent automatic updates of ListViews
databound to Realm collections in UWP projects.

## 3.0.0 (2018-04-16)

### Enhancements
- Allow `[MapTo]` to be applied on classes to change the name of the table corresponding to that class. ([#1712](https://github.com/realm/realm-dotnet/pull/1712))
- Added an improved API for adding subscriptions in partially-synchronized Realms. `IQueryable<T>.Subscribe` can be used
to subscribe to any query, and the returned `Subscription<T>` object can be used to observe the state of the subscription
and ultimately remove the subscription. See the [documentation](https://docs.realm.io/platform/v/3.x/using-synced-realms/syncing-data)
for more information. ([#1679](https://github.com/realm/realm-dotnet/pull/1679))
- Added a fine-grained permissions system for use with partially-synchronized Realms. This allows permissions to be
defined at the level of individual objects or classes. See the
[documentation](https://docs.realm.io/platform/v/3.x/using-synced-realms/access-control)
for more information. ([#1714](https://github.com/realm/realm-dotnet/pull/1714))
- Exposed a string-based `IQueryable<T>.Filter(predicate)` method to enable more advanced querying
scenarios such as:
  - Following links: `realm.All<Dog>().Filter("Owner.FirstName BEGINSWITH 'J'")`.
  - Queries on collections: `realm.All<Child>().Filter("Parents.FirstName BEGINSWITH 'J'")` - find all
  children who have a parent whose name begins with J or `realm.All<Child>().Filter("Parents.@avg.Age > 50")` -
  find all children whose parents' average age is more than 50.
  - Subqueries: `realm.All<Person>().Filter("SUBQUERY(Dogs, $dog, $dog.Vaccinated == false).@count > 3")` - find all
  people who have more than 3 unvaccinated dogs.
  - Sorting: `realm.All<Dog>().Filter("TRUEPREDICATE SORT(Owner.FirstName ASC, Age DESC)")` - find all dogs and
  sort them by their owner's first name in ascending order, then by the dog's age in descending.
  - Distinct: `realm.All<Dog>().Filter("TRUEPREDICATE DISTINCT(Age) SORT(Name)")` - find all dogs, sort them
  by their name and pick one dog for each age value.
  - For more examples, check out the
  [query language reference docs](https://docs.mongodb.com/realm/reference/realm-query-language/) or the [NSPredicate Cheatsheet](https://academy.realm.io/posts/nspredicate-cheatsheet/).
- The `SyncConfiguration` constructor now accepts relative Uris. ([#1720](https://github.com/realm/realm-dotnet/pull/1720))
- Added the following methods for resetting the user's password and confirming their email:
`RequestPasswordResetAsync`, `CompletePasswordResetAsync`, `RequestEmailConfirmationAsync`, and `ConfirmEmailAsync`.
These all apply only to users created via `Credentials.UsernamePassword` who have provided their email as
the username. ([#1721](https://github.com/realm/realm-dotnet/pull/1721))

### Bug fixes
- Fixed a bug that could cause deadlocks on Android devices when resolving thread safe references. ([#1708](https://github.com/realm/realm-dotnet/pull/1708))

### Breaking Changes
- Uses the Sync 3.0 client which is incompatible with ROS 2.x.
- `Permission` has been renamed to `PathPermission` to more closely reflect its purpose.
Furthermore, existing methods to modify permissions only work on full Realms. New methods
and classes are introduced to configure access to a partially synchronized Realm.
- The type of `RealmConfiguration.DefaultConfiguration` has changed to `RealmConfigurationBase` to allow
any subclass to be set as default. ([#1720](https://github.com/realm/realm-dotnet/pull/1720))
- The `SyncConfiguration` constructor arguments are now optional. The `user` value will default to the
currently logged in user and the `serverUri` value will default to `realm://MY-SERVER-URL/default` where
`MY-SERVER-URL` is the host the user authenticated against. ([#1720](https://github.com/realm/realm-dotnet/pull/1720))
- The `serverUrl` argument in `User.LoginAsync(credentials, serverUrl)` and `User.GetLoggedInUser(identity, serverUrl)`
has been renamed to `serverUri` for consistency. ([#1721](https://github.com/realm/realm-dotnet/pull/1721))


## 2.2.0 (2017-03-22)

### Enhancements
- Added an `IsDynamic` property to `RealmConfigurationBase`, allowing you to open a Realm file and read its schema from disk. ([#1637](https://github.com/realm/realm-dotnet/pull/1637))
- Added a new `InMemoryConfiguration` class that allows you to create an in-memory Realm instance. ([#1638](https://github.com/realm/realm-dotnet/pull/1638))
- Allow setting elements of a list directly - e.g. `foo.Bars[2] = new Bar()` or `foo.Integers[3] = 5`. ([#1641](https://github.com/realm/realm-dotnet/pull/1641))
- Added Json Web Token (JWT) credentials provider. ([#1655](https://github.com/realm/realm-dotnet/pull/1655))
- Added Anonymous and Nickname credentials providers. ([#1671](https://github.com/realm/realm-dotnet/pull/1671))

### Bug fixes
- Fixed an issue where initial collection change notification is not delivered to all subscribers. ([#1696](https://github.com/realm/realm-dotnet/pull/1696))
- Fixed a corner case where `RealmObject.Equals` would return `true` for objects that are no longer managed by Realm. ([#1698](https://github.com/realm/realm-dotnet/pull/1698))

### Breaking Changes
- `SyncConfiguration.SetFeatureToken` is deprecated and no longer necessary in order to use Sync on Linux or server-side features. ([#1703](https://github.com/realm/realm-dotnet/pull/1703))

## 2.1.0 (2017-11-13)

### Enhancements
- Added an `[Explicit]` attribute that can be applied to classes or assemblies. If a class is decorated with it, then it will not be included in the default schema for the Realm (i.e. you have to explicitly set `RealmConfiguration.ObjectClasses` to an array that contains that class). Similarly, if it is applied to an assembly, all classes in that assembly will be considered explicit. This is useful when developing a 3rd party library that depends on Realm to avoid your internal classes leaking into the user's schema. ([#1602](https://github.com/realm/realm-dotnet/pull/1602))

### Bug fixes
- Fixed a bug that would prevent writing queries that check if a related object is null, e.g. `realm.All<Dog>().Where(d => d.Owner == null)`. ([#1601](https://github.com/realm/realm-dotnet/pull/1601))
- Addressed an issue that would cause the debugger to report an unobserved exception being thrown when "Just My Code" is disabled. ([#1603](https://github.com/realm/realm-dotnet/pull/1603))
- Calling `Realm.DeleteRealm` on a synchronized Realm will now properly delete the `realm.management` folder. ([#1621](https://github.com/realm/realm-dotnet/pull/1621))
- Fixed a crash when accessing primitive list properties on objects in realms opened with a dynamic schema (e.g. in migrations). ([#1629](https://github.com/realm/realm-dotnet/pull/1629))

## 2.0.0 (2017-10-17)

### Enhancements
- Added support for collections of primitive values. You can now define properties as `IList<T>` where `T` can be any
type supported by Realm, except for another `IList`. As a result, a lot of methods that previously had constraints on
`RealmObject` now accept any type and may throw a runtime exception if used with an unsupported type argument.
([#1517](https://github.com/realm/realm-dotnet/pull/1517))
- Added `HelpLink` pointing to the relevant section of the documentation to most Realm exceptions. ([#1521](https://github.com/realm/realm-dotnet/pull/1521))
- Added `RealmObject.GetBacklinks` API to dynamically obtain all objects referencing the current one. ([#1533](https://github.com/realm/realm-dotnet/pull/1533))
- Added a new exception type, `PermissionDeniedException`, to denote permission denied errors when working with synchronized Realms that
exposes a method - `DeleteRealmUserInfo` - to inform the binding that the offending Realm's files should be kept or deleted immediately.
This allows recovering from permission denied errors in a more robust manner. ([#1543](https://github.com/realm/realm-dotnet/pull/1543))
- The keychain service name used by Realm to manage the encryption keys for sync-related metadata on Apple platforms is now set to the
bundle identifier. Keys that were previously stored within the Realm-specific keychain service will be transparently migrated to the
per-application keychain service. ([#1522](https://github.com/realm/realm-dotnet/pull/1522))
- Added a new exception type -  `IncompatibleSyncedFileException` - that allows you to handle and perform data migration from a legacy (1.x) Realm file
to the new 2.x format. It can be thrown when using `Realm.GetInstance` or `Realm.GetInstanceAsync` and exposes a `GetBackupRealmConfig` method
that allows you to open the old Realm file in a dynamic mode and migrate any required data. ([#1552](https://github.com/realm/realm-dotnet/pull/1552))
- Enable encryption on Windows. ([#1570](https://github.com/realm/realm-dotnet/pull/1570))
- Enable Realm compaction on Windows. ([#1571](https://github.com/realm/realm-dotnet/pull/1571))
- `UserInfo` has been significantly enhanced. It now contains metadata about a user stored on the Realm Object Server, as well as a list of all user
account data associated with that user. ([#1573](https://github.com/realm/realm-dotnet/pull/1573))
- Introduced a new method - `User.LogOutAsync` to replace the now-deprecated synchronous call. ([#1574](https://github.com/realm/realm-dotnet/pull/1574))
- Exposed `BacklinksCount` property on `RealmObject` that returns the number of objects that refer to the current object via a to-one or a to-many relationship. ([#1578](https://github.com/realm/realm-dotnet/pull/1578))
- String primary keys now support `null` as a value. ([#1579](https://github.com/realm/realm-dotnet/pull/1579))
- Add preview support for partial synchronization. Partial synchronization allows a synchronized Realm to be opened in such a way
that only objects requested by the user are synchronized to the device. You can use it by setting the `IsPartial` property on a
`SyncConfiguration`, opening the Realm, and then calling `Realm.SubscribeToObjectsAsync` with the type of object you're interested in,
a string containing a query determining which objects you want to subscribe to, and a callback which will report the results. You may
add as many subscriptions to a synced Realm as necessary. ([#1580](https://github.com/realm/realm-dotnet/pull/1580))
- Ensure that Realm collections (`IList<T>`, `IQueryable<T>`) will not change when iterating in a `foreach` loop. ([#1589](https://github.com/realm/realm-dotnet/pull/1589))

### Bug fixes
- `Realm.GetInstance` will now advance the Realm to the latest version, so you no longer have to call `Refresh` manually after that. ([#1523](https://github.com/realm/realm-dotnet/pull/1523))
- Fixed an issue that would prevent iOS Share Extension projects from working. ([#1535](https://github.com/realm/realm-dotnet/pull/1535))

### Breaking Changes
- `Realm.CreateObject(string className)` now has additional parameter `object primaryKey`. You *must* pass that when creating a new object using the dynamic API. If the object you're creating doesn't have primary key declared, pass `null`. ([#1381](https://github.com/realm/realm-dotnet/pull/1381))
- `AcceptPermissionOfferAsync` now returns the relative rather than the absolute url of the Realm the user has been granted permissions to. ([#1595](https://github.com/realm/realm-dotnet/pull/1595))

## 1.6.0 (2017-08-14)

### Enhancements
- Exposed `Realm.WriteCopy` API to copy a Realm file and optionally encrypt it with a different key. ([#1464](https://github.com/realm/realm-dotnet/pull/1464))
- The runtime representations of all Realm collections (`IQueryable<T>` and `IList<T>`) now implement the `IList` interface that is needed for data-binding to `ListView` in UWP applications. ([#1469](https://github.com/realm/realm-dotnet/pull/1469))
- Exposed `User.RetrieveInfoForUserAsync` API to allow admin users to lookup other users' identities in the Realm Object Server. This can be used, for example, to find a user by knowing their Facebook id. ([#1486](https://github.com/realm/realm-dotnet/pull/1486))
- Added a check to verify there are no duplicate object names when creating the schema. ([#1502](https://github.com/realm/realm-dotnet/pull/1502))
- Added more comprehensive error messages when passing an invalid url scheme to `SyncConfiguration` or `User.LoginAsync`. ([#1501](https://github.com/realm/realm-dotnet/pull/1501))
- Added more meaningful error information to exceptions thrown by `Realm.GetInstanceAsync`. ([#1503](https://github.com/realm/realm-dotnet/pull/1503))
- Added a new type - `RealmInteger<T>` to expose Realm-specific API over base integral types. It can be used to implement [counter functionality](https://docs.mongodb.com/realm-legacy/docs/dotnet/latest/index.html) in synced realms. ([#1466](https://github.com/realm/realm-dotnet/pull/1466))
- Added `PermissionCondition.Default` to apply default permissions for existing and new users. ([#1511](https://github.com/realm/realm-dotnet/pull/1511))

### Bug fixes
- Fix an exception being thrown when comparing non-constant character value in a query. ([#1471](https://github.com/realm/realm-dotnet/pull/1471))
- Fix an exception being thrown when comparing non-constant byte or short value in a query. ([#1472](https://github.com/realm/realm-dotnet/pull/1472))
- Fix a bug where calling the non-generic version of `IQueryProvider.CreateQuery` on Realm's IQueryable results, an exception would be thrown. ([#1487](https://github.com/realm/realm-dotnet/pull/1487))
- Trying to use an `IList` or `IQueryable` property in a LINQ query will now throw `NotSupportedException` rather than crash the app. ([#1505](https://github.com/realm/realm-dotnet/pull/1505))

### Breaking Changes

## 1.5.0 (2017-06-20)

### Enhancements
- Exposed new API on the `User` class for working with permissions: ([#1361](https://github.com/realm/realm-dotnet/pull/1361))
  - `ApplyPermissionsAsync`, `OfferPermissionsAsync`, and `AcceptPermissionOfferAsync` allow you to grant, revoke, offer, and accept permissions.
  - `GetPermissionOffers`, `GetPermissionOfferResponses`, and `GetPermissionChanges` allow you to review objects, added via the above mentioned methods.
  - `GetGrantedPermissionsAsync` allows you to inspect permissions granted to or by the current user.
- When used with `RealmConfiguration` (i.e. local Realm), `Realm.GetInstanceAsync` will perform potentially costly operation, such as executing migrations or compaction on a background thread. ([#1406](https://github.com/realm/realm-dotnet/pull/1406))
- Expose `User.ChangePasswordAsync(userId, password)` API to allow admin users to change other users' passwords. ([#1412](https://github.com/realm/realm-dotnet/pull/1412))
- Expose `SyncConfiguration.TrustedCAPath` API to allow providing a custom CA that will be used to validate SSL traffic to the Realm Object Server.  ([#1423](https://github.com/realm/realm-dotnet/pull/1423))
- Expose `Realm.IsInTransaction` API to check if there's an active transaction for that Realm. ([#1452](https://github.com/realm/realm-dotnet/pull/1452))

### Bug fixes
- Fix a crash when querying over properties that have `[MapTo]` applied. ([#1405](https://github.com/realm/realm-dotnet/pull/1405))
- Fix an issue where synchronized Realms did not connect to the remote server in certain situations, such as when an application was offline when the Realms were opened but later regained network connectivity. ([#1407](https://github.com/realm/realm-dotnet/pull/1407))
- Fix an issue where incorrect property name will be passed to `RealmObject.PropertyChanged` subscribers when the actual changed property is below a `Backlink` property. ([#1433](https://github.com/realm/realm-dotnet/pull/1433))
- Fix an exception being thrown when referencing Realm in a PCL test assembly without actually using it. ([#1434](https://github.com/realm/realm-dotnet/pull/1434))
- Fix a bug when `SyncConfiguration.EnableSSLValidation` would be ignored when passed to `Realm.GetInstanceAsync`. ([#1423](https://github.com/realm/realm-dotnet/pull/1423))

### Breaking Changes
- The constructors of `PermissionChange`, `PermissionOffer`, and `PermissionOfferResponse` are now private. Use the new `User.ApplyPermissionsAsync`, `User.OfferPermissionsAsync`, and `User.AcceptPermissionOfferAsync` API. ([#1361](https://github.com/realm/realm-dotnet/pull/1361))
- `User.GetManagementRealm` and `User.GetPermissionRealm` are now deprecated. Use the new permission related API on `User` to achieve the same results. ([#1361](https://github.com/realm/realm-dotnet/pull/1361))
- `User.ChangePassword(password)` has been renamed to `User.ChangePasswordAsync(password)`. ([#1412](https://github.com/realm/realm-dotnet/pull/1412))
- Removed the following obsolete API: ([#1425](https://github.com/realm/realm-dotnet/pull/1425))
  - `Realm.ObjectForPrimaryKey<T>(long id)`
  - `Realm.ObjectForPrimaryKey<T>(string id)`
  - `Realm.ObjectForPrimaryKey(string className, long id)`
  - `Realm.ObjectForPrimaryKey(string className, string id)`
  - `Realm.Manage<T>(T obj, bool update)`
  - `Realm.Close()`
  - `Realm.CreateObject<T>()`
  - `IOrderedQueryable<T>.ToNotifyCollectionChanged<T>(Action<Exception> errorCallback)`
  - `IOrderedQueryable<T>.ToNotifyCollectionChanged<T>(Action<Exception> errorCallback, bool coalesceMultipleChangesIntoReset)`
  - `IRealmCollection<T>.ObjectSchema`
- `Realm.DeleteRealm` now throws an exception if called while an instance of that Realm is still open.

## 1.4.0 (2017-05-19)

### Enhancements
- Expose `RealmObject.OnManaged` virtual method that can be used for init purposes, since the constructor is run before the object has knowledge of its Realm. (#1383)
- Expose `Realm.GetInstanceAsync` API to asynchronously open a synchronized Realm. It will download all remote content available at the time the operation began on a background thread and then return a usable Realm. It is also the only supported way of opening Realms for which the user has only read permissions.

## 1.3.0 (2017-05-16)

### Universal Windows Platform
Introducing Realm Mobile Database for Universal Windows Platform (UWP). With UWP support, you can now build mobile apps using Realm’s object database for the millions of mobile, PC, and Xbox devices powered by Windows 10. The addition of UWP support allows .NET developers to build apps for virtually any modern Windows Platform with Windows Desktop (Win32) or UWP as well as for iOS and Android via Xamarin. Note that sync support is not yet available for UWP, though we are working on it and you can expect it soon.

### Enhancements
- Case insensitive queries against a string property now use a new index based search. (#1380)
- Add `User.ChangePassword` API to change the current user's password if using Realm's 'password' authentication provider. Requires any edition of the Realm Object Server 1.4.0 or later. (#1386)
- `SyncConfiguration` now has an `EnableSSLValidation` property (default is `true`) to allow SSL validation to be specified on a per-server basis. (#1387)
- Add `RealmConfiguration.ShouldCompactOnLaunch` callback property when configuring a Realm to determine if it should be compacted before being returned. (#1389)
- Silence some benign linker warnings on iOS. (#1263)
- Use reachability API to minimize the reconnection delay if the network connection was lost. (#1380)

### Bug fixes
- Fixed a bug where `Session.Reconnect` would not reconnect all sessions. (#1380)
- Fixed a crash when subscribing for `PropertyChanged` multiple times. (#1380)
- Fixed a crash when reconnecting to Object Server (#1380)
- Fixed a crash on some Android 7.x devices when opening a realm (#1380)

## 1.2.1 (2017-05-01)

### Bug fixes
- Fixed an issue where `EntryPointNotFoundException` would be thrown on some Android devices. (#1336)

### Enhancements
- Expose `IRealmCollection.IsValid` to indicate whether the realm collection is valid to use. (#1344)
- Update the Fody reference which adds support for building with Mono 5. (#1364)

## 1.2.0 (2017-04-04)

Realm is now being distributed as a .NET Standard 1.4 library as this is a requirement for supporting UWP. While internally that is a rather big move, applications using it should not be affected. After the upgrade, you'll see a number of new NuGet dependencies being added - those are reference assemblies, already part of mscorlib, so will not affect your application's size or performance. Additionally, we're releasing a new platform specific DataBinding package that contains helper methods that enable two-way databinding scenarios by automatically creating transactions when setting a property.

If you encounter any issues after the upgrade, we recommend clearing the `bin` and `obj` folders and restarting Xamarin Studio. If this doesn't help, please file an issue explaining your solution setup and the type of problems you encounter.

Files written with this version cannot be read by earlier versions of Realm. This version is not compatible with versions of the Realm Object Server lower than 1.3.0.

### Bug fixes
- Fixes the `RemoveAll(string)` overload to work correctly. (#1288)
- Resolved an issue that would lead to crashes when refreshing the token for an invalid session. (#1289)
- The `IObservable` returned from `session.GetProgressObservable` will correctly call `OnComplete` when created with `mode: ProgressMode.ForCurrentlyOutstandingWork`. (#1292)
- Fixed a memory leak when accessing string properties. (#1318)
- Fixes an issue when using `EncryptionKey` with synchronized realms. (#1322)

### Enhancements
- Introduce APIs for safely passing objects between threads. Create a thread-safe reference to a thread-confined object by passing it to the `ThreadSafeReference.Create` factory method, which you can then safely pass to another thread to resolve in the new realm with `Realm.ResolveReference`. (#1300)
- Introduce API for attempting to reconnect all sessions. This could be used in conjunction with the [connectivity plugin](https://github.com/jamesmontemagno/ConnectivityPlugin) to monitor for connectivity changes and proactively request reconnecting, rather than rely on the built-in retry mechanism. (#1310)
- Enable sorting over to-one relationships, e.g. `realm.All<Parent>().OrderBy(p => p.Child.Age)`. (#1313)
- Introduce a `string.Like` extension method that can be used in LINQ queries against the underlying database engine. (#1311)
- Add an `User.IsAdmin` property that indicates whether a user is a Realm Object Server administrator. (#1320)

### Breaking Changes
- `DateTimeOffset` properties that are not set will now correctly default to `0001-1-1` instead of `1970-1-1` after the object is passed to `realm.Add`. (#1293)
- Attempting to get an item at index that is out of range should now correctly throw `ArgumentOutOfRangeException` for all `IRealmCollection` implementations. (#1295)
- The layout of the .lock file has changed, which may affect scenarios where different processes attempt to write to the same Realm file at the same time. (#1296)
- `PropertyChanged` notifications use a new, more reliable, mechanism, that behaves slightly differently from the old one. Notifications will be sent only after a transaction is committed (making it consistent with the way collection notifications are handled). To make sure that your UI is promptly updated, you should avoid keeping long lived transactions around. (#1316)

## 1.1.1 (2017-03-15)

### Bug fixes

- Resolved an issue that prevented compiling for iOS on Visual Studio. (#1277)

## 1.1.0 (2017-03-03)

### Enhancements
- Added Azure Active Directory (AzureAD) credentials provider. (#1254)

### Breaking Changes
This is a preparation release for adding UWP support. We have removed all platform-specific logic from the Realm assemblies, and instead weave them in compile time. While this has been tested in all common scenarios, it may create issues with very complex project graphs. If you encounter any of these issues with iOS projects:
- Compilation fails when running Task `WeaveRealmAssemblies`
- App crashes when first accessing a Realm

please file an issue and explain your solution setup.

## 1.0.4 (2017-02-21)

### Bug fixes

- The `Realm` NuGet package no longer clobbers the path to Win32 native binaries in `Realm.Database`. (#1239)
- Fixed a bug where garbage collecting an object with `PropertyChanged` subscribers would cause crashes. (#1237)

## 1.0.3 (2017-02-14)

### Out of Beta!
After about a year and a half of hard work, we are proud to call this a 1.0 release. There is still work to do, but Realm Xamarin is now being used by thousands of developers and has proven reliable.

### Sync
Realm Xamarin now works with the Realm Mobile Platform. This means that you can write Xamarin apps that synchronize seamlessly with a Realm Object Server, allowing you to write complex apps with Xamarin that are offline-first and automatically synchronised by adding just a few lines of code.
You can read about this in the [documentation](https://docs.mongodb.com/realm/sync/get-started/).

### Windows Desktop
Realm Xamarin is no longer iOS and Android only. You can now use it to write .NET programs for Windows Desktop. Add the NuGet package to your regular .NET project and start using Realm. Some features are not supported on Windows yet. Most notably, sync does not yet work for Windows, but also encryption and notifications across processes are missing. We are working on it and you can expect support soon.

### Breaking Changes
 - `IRealmCollection<T>.ObjectSchema` is deprecated and replaced with `ISchemaSource.ObjectSchema`. (#1216)

### Bug fixes
 - `[MapTo]` attribute is now respected in queries. (#1219)
 - Letting a Realm instance be garbage collected instead of disposing it will no longer lead to crashes. (#1212)
 - Unsubscribing from `RealmObject.PropertyChanged` in a `PropertyChanged` callback should no longer lead to crashes. (#1207)
 - `WriteAsync` now advances the read transaction so the changes made asynchronously are available immediately in the original thread. (#1192)
 - Queries on backlink properties should no longer produce unexpected results. (#1177)


## 0.82.1 (2017-01-27)

### Bug fixes
- Addressed an issue where obtaining a Realm instance, reading an object, then obtaining another instance on the same thread would cause the object to become invalid and crash the application upon accessing any of its members.

## 0.82.0 (2017-01-23)

### Breaking Changes
- Moved all exceptions under the `Realms.Exceptions` namespace. (#1075)
- Moved `RealmSchema` to `Realms.Schema` namespace. (#1075)
- Made the `ErrorEventArgs` constructor internal. (#1075)
- Made `ObjectSchema.Builder` and `RealmSchema.Builder` internal. (#1075)
- Passing an object that has `IList` properties to `Add(obj, update: true)` will no longer merge the lists. Instead, the `IList` property will contain only the items in the object. (#1040)

### Enhancements
- Added virtual `OnPropertyChanged` method in `RealmObject` that you can override to be notified of changes to the current object. (#1047)
- Added compile time checks that `[Required]` is applied on correct property types. (#1072)
- `Realm.Add(RealmObject obj)` will now return the passed in object, similarly to `Realm.Add<T>(T obj)`. (#1162)
- Added an extension method for `string.Contains` that accepts `StringComparison` argument and can be used in queries. When querying, only `StringComparison.Ordinal` and `StringComparison.OrdinalIgnoreCase` can be used. When not used in queries, all values for `StringComparison` are valid. (#1141)

### Bug fixes
- Adding a standalone object, that has an `IList<T>` property that has never been accessed, to the Realm will no longer throw a `NullReferenceException`. (#1040)
- `IList<T>` properties will now correctly return `IsReadOnly = true` when managed by a readonly Realm. (#1070)
- The weaver should now correctly resolve references in PCL and netstandard assemblies. (#1117)
- Add some missing methods to the PCL reference assembly. (#1093)
- Disposed realms will not throw `ObjectDisposedException` when trying to access their members. Additionally, disposing a realm will not invalidate other instances on the same thread. (#1063)

## 0.81.0 (2016-12-14)

### Breaking Changes
* The `IQueryable<T>.ToNotifyCollectionChanged` extension methods that accept parameters are now deprecated. There is a new parameterless one that you should use instead. If you want to handle errors, you can do so by subscribing to the `Realm.OnError` event. (#938)
* `RealmResults<T>` is now marked `internal` and `Realm.All<T>()` will instead return `IQueryable<T>`. We've added a new extension method `IQueryable<T>.SubscribeForNotifications(NotificationCallbackDelegate<T>)` that allows subscribing for notifications. (#942)
* `Realm.CreateObject<T>` has been deprecated and will be removed in the next major release. (It could cause a dangerous data loss when using the synchronised realms coming soon, if a class has a PrimaryKey). (#998)
* `RealmConfiguration.ReadOnly` has been renamed to `RealmConfiguration.IsReadOnly` and is now a property instead of a field. (#858)
* `Realm.All` has been renamed to `Realm.GetAll` and the former has been obsoleted. (#858)
* `Realm.ObjectForPrimaryKey` has been renamed to `Realm.Find` and the former has been obsoleted. (#858)
* `Realm.Manage` has been renamed to `Realm.Add` and the former has been obsoleted. (#858)
* `RealmConfiguration.PathToRealm` has been renamed to `Realm.GetPathToRealm` and the former has been obsoleted. (#858)
* `RealmResults.NotificationCallback` has been extracted as a non-nested class and has been renamed to `NotificationCallbackDelegate`. (#858)
* `Realm.Close` has been removed in favor of `Realm.Dispose`. (#858)
* `RealmList<T>` is now marked `internal`. You should use `IList<T>` to define collection relationships. (#858)

### Enhancements
* In data-binding scenarios, if a setter is invoked by the binding outside of write transaction, we'll create an implicit one and commit it. This enables two-way data bindings without keeping around long-lived transactions. (#901)
* The Realm schema can now express non-nullable reference type properties with the new `[Required]` attribute. (#349)
* Exposed a new `Realm.Error` event that you can subscribe for to get notified for exceptions that occur outside user code. (#938)
* The runtime types of the collection, returned from `Realm.All` and the collection created for `IList<T>` properties on `RealmObject` now implement `INotifyCollectionChanged` so you can pass them for data-binding without any additional casting. (#938, #909)
* All RealmObjects implement `INotifyPropertyChanged`. This allows you to pass them directly for data-binding.
* Added `Realm.Compact` method that allows you to reclaim the space used by the Realm. (#968)
* `Realm.Add` returns the added object. (#931)
* Support for backlinks aka `LinkingObjects`. (#219)
* Added an `IList<T>.Move` extension method that allows you to reorder elements within the collection. For managed Lists, it calls a native method, so it is slightly more efficient than removing and inserting an item, but more importantly, it will raise the `CollectionChanged` with `NotifyCollectionChangedAction.Move` which will result in a nice move animation, rather than a reload of a ListView. (#995)

### Bug fixes
* Subscribing to `PropertyChanged` on a RealmObject and modifying an instance of the same object on a different thread will now properly raise the event. (#909)
* Using `Insert` to insert items at the end of an `IList` property will no longer throw an exception. (#978)

## 0.80.0 (2016-10-27)

### Breaking Changes
* This version updates the file format. Older versions will not be able to open files created with this version. (#846)
* `RealmList<T>` is now marked as internal. If you were using it anywhere, you should migrate to `IList<T>`. (#880)

### Enhancements
* iOS Linking all should work - we now add a [Preserve] attribue to all woven members of your `RealmObject` subclasses so you do not need to manually add `[Preserve(allMembers=true)]`  (#822)
* `Realm.Manage` calls are now much faster. You should prefer that to `Realm.CreateObject` unless you are setting only a few properties, while leaving the rest with default values. (#857)
* Added `bool update` argument to `Realm.Manage`. When `update: true` is passed, Realm will try to find and update a persisted object with the same PrimaryKey. If an object with the same PrimaryKey is not found, the umnamaged object is added. If the passed in object does not have a PrimaryKey, it will be added. Any related objects will be added or updated depending on whether they have PrimaryKeys. (#871)

    **NOTE**: cyclic relationships, where object references are not identical, will not be reconciled. E.g. this will work as expected:
    ```csharp
    var person = new Person { Name = "Peter", Id = 1 };
    person.Dog = new Dog();
    person.Dog.Owner = person;
    ```
    However this will not - it will set the Person's properties to the ones from the last instance it sees:
    ```csharp
    var person = new Person { Name = "Peter", Id = 1 };
    person.Dog = new Dog();
    person.Dog.Owner = new Person { Id = 1 };
    ```
    This is important when deserializing data from json, where you may have multiple instances of object with the same Id, but with different properties.

* `Realm.Manage` will no longer throw an exception if a managed object is passed. Instead, it will immediately return. (#871)
* Added non-generic version of `Realm.Manage`. (#871)
* Added support for nullable integer PrimaryKeys. Now you can have `long?` PrimaryKey property where `null` is a valid unique value. (#877)
* Added a weaver warning when applying Realm attributes (e.g. `[Indexed]` or `[PrimaryKey]`) on non-persisted properties. (#882)
* Added support for `==` and `!=` comparisons to realm objects in LINQ (#896), e.g.:
    ```csharp
    var peter = realm.All<Person>().FirstOrDefault(d => d.Name == "Peter");
    var petersDogs = realm.All<Dog>().Where(d => d.Owner == peter);
    ```
* Added support for `StartsWith(string, StringComparison)`, `EndsWith(string, StringComparison)`, and `Equals(string, StringComparison)` filtering in LINQ. (#893)

    **NOTE**: Currently only `Ordinal` and `OrdinalIgnoreCase` comparisons are supported. Trying to pass in a different one will result in runtime error. If no argument is supplied, `Ordinal` will be used.

## 0.78.1 (2016-09-15)

### Bug fixes
* `Realm.ObjectForPrimaryKey()` now returns null if it failed to find an object (#833).
* Querying anything but persisted properties now throws instead of causing a crash (#251 and #723)

Uses core 1.5.1

## 0.78.0 (2016-09-09)

### Breaking Changes
* The term `ObjectId` has been replaced with `PrimaryKey` in order to align with the other SDKs. This affects the `[ObjectId]` attribute used to decorate a property.

### Enhancements
* You can retrieve single objects quickly using `Realm.ObjectForPrimaryKey()` if they have a `[PrimaryKey]` property specified. (#402)
* Manual migrations are now supported. You can specify exactly how your data should be migrated when updating your data model. (#545)
* LINQ searches no longer throw a `NotSupportedException` if your integer type on the other side of an expression fails to exactly match your property's integer type.
* Additional LINQ methods now supported: (#802)
    * Last
    * LastOrDefault
    * FirstOrDefault
    * SingleOrDefault
    * ElementAt
    * ElementAtOrDefault

### Bug fixes
* Searching char field types now works. (#708)
* Now throws a RealmMigrationSchemaNeededException if you have changed a `RealmObject` subclass declaration and not incremented the `SchemaVersion` (#518)
* Fixed a bug where disposing a `Transaction` would throw an `ObjectDisposedException` if its `Realm` was garbage-collected (#779)
* Corrected the exception being thrown `IndexOutOfRangeException` to be  `ArgumentOutOfRangeException`

Uses core 1.5.1


## 0.77.2 (2016-08-11)

### Enhancements
* Setting your **Build Verbosity** to `Detailed` or `Normal` will now display a message for every property woven, which can be useful if you suspect errors with Fody weaving.
* Better exception messages will helo diagnose _EmptySchema_ problems (#739)
* Partial evaluation of LINQ expressions means more expressions types are supported as operands in binary expressions (#755)
* Support for LINQ queries that check for `null` against `string`, `byte[]` and `Nullable<T>` properties.
* Support for `string.IsNullOrEmpty` on persisted properties in LINQ queries.
* Schema construction has been streamlined to reduce overhead when opening a Realm
* Schema version numbers now start at 0 rather than UInt64.MaxValue

### Bug fixes
* `RealmResults<T>` should implement `IQueryable.Provider` implicitly (#752)
* Realms that close implicitly will no longer invalidate other instances (#746)

Uses core 1.4.2


## 0.77.1 (2016-07-25)

### Minor Changes
* Fixed a bug weaving pure PCL projects, released in v0.77.0 (#715)
* Exception messages caused by using incompatible arguments in LINQ now include the offending argument (#719)
* PCL projects using ToNotifyCollectionChanged may have crashed due to mismatch between PCL signatures and platform builds.

Uses core 1.4.0


## 0.77.0 (2016-07-18)

**Broken Version** - will not build PCL projects

### Breaking Changes
* Sort order change in previous version was reverted.

### Major Changes
* It is now possible to introspect the schema of a Realm. (#645)
* The Realm class received overloads for `Realm.CreateObject` and `Realm.All` that accept string arguments instead of generic parameters, enabling use of the `dynamic` keyword with objects whose exact type is not known at compile time. (#646)
* _To Many_ relationships can now be declared with an `IList<DestClass>` rather than requiring `RealmList<DestClass>`. This is **significantly faster** than using `RealmList` due to caching the list.   (Issue #287)
* Creating standalone objects with lists of related objects is now possible. Passing such an object into `Realm.Manage` will cause the entire object graph from that object down to become managed.

### Minor Changes
* Fixed a crash on iOS when creating many short-lived realms very rapidly in parallel (Issue #653)
* `RealmObject.IsValid` can be called to check if a managed object has been deleted
* Accessing properties on invalid objects will throw an exception rather than crash with a segfault (#662)
* Exceptions thrown when creating a Realm no longer leave a leaking handle (Issue #503)

Uses core 1.4.0


## 0.76.1 (2016-06-15)

### Minor Changes
* The `Realm` static constructor will no longer throw a `TypeLoadException` when there is an active `System.Reflection.Emit.AssemblyBuilder` in the current `AppDomain`.
* Fixed `Attempting to JIT compile` exception when using the Notifications API on iOS devices. (Issue #620)

### Breaking Changes
No API change but sort order changes slightly with accented characters grouped together and some special characters sorting differently. "One third" now sorts ahead of "one-third".

It uses the table at ftp://ftp.unicode.org/Public/UCA/latest/allkeys.txt

It groups all characters that look visually identical, that is, it puts a, à, å together and before ø, o, ö even. This is a flaw because, for example, å should come last in Denmark. But it's the best we can do now, until we get more locale aware.

Uses core 1.1.2

## 0.76.0 (2016-06-09)

### Major Changes
* `RealmObject` classes will now implicitly implement `INotifyPropertyChanged` if you specify the interface on your class. Thanks to [Joe Brock](https://github.com/jdbrock) for this contribution!

### Minor Changes
* `long` is supported in queries (Issue #607)
* Linker error looking for `System.String System.String::Format(System.IFormatProvider,System.String,System.Object)` fixed (Issue #591)
* Second-level descendants of `RealmObject` and static properties in `RealmObject` classes now cause the weaver to properly report errors as we don't (yet) support those. (Issue #603)
* Calling `.Equals()` on standalone objects no longer throws. (Issue #587)


## 0.75.0 (2016-06-02)

### Breaking Changes
* File format of Realm files is changed. Files will be automatically upgraded but opening a Realm file with older versions of Realm is not possible. NOTE: If you were using the Realm Browser specified for the old format you need to upgrade. Pick up the newest version [here](https://itunes.apple.com/app/realm-browser/id1007457278).
* `RealmResults<T>` no longer implicitly implements `INotifyCollectionChanged`. Use the new `ToNotifyCollectionChanged` method instead.

### Major Changes
* `RealmResults<T>` can be observed for granular changes via the new `SubscribeForNotifications` method.
* `Realm` gained the `WriteAsync` method which allows a write transaction to be executed on a background thread.
* Realm models can now use `byte[]` properties to store binary data.
* `RealmResults<T>` received a new `ToNotifyCollectionChanged` extension method which produces an `ObservableCollection<T>`-like wrapper suitable for MVVM data binding.

### Minor Fixes
* Nullable `DateTimeOffset` properties are supported now.
* Setting `null` to a string property will now correctly return `null`
* Failure to install Fody will now cause an exception like "Realms.RealmException: Fody not properly installed. RDB2_with_full_Realm.Dog is a RealmObject but has not been woven." instead of a `NullReferenceException`
* The PCL `RealmConfiguration` was missing some members.
* The Fody weaver is now discoverable at non-default nuget repository paths.


## 0.74.1 Released (2016-05-10)

### Minor Fixes
* Realms now refresh properly on Android when modified in other threads/processes.
* Fixes crashes under heavy combinations of threaded reads and writes.

### Minor Changes
* The two `Realm` and `RealmWeaver` NuGet packages have been combined into a single `Realm` package.
* The `String.Contains(String)`, `String.StartsWith(String)`, and `String.EndsWith(String)` methods now support variable expressions. Previously they only worked with literal strings.
* `RealmResults<T>` now implements `INotifyCollectionChanged` by raising the `CollectionChanged` event with `NotifyCollectionChangedAction.Reset` when its underlying table or query result is changed by a write transaction.

## 0.74.0 Private Beta (2016-04-02)

### Major Changes
* The Realm assembly weaver now submits anonymous usage data during each build, so we can track statistics for unique builders, as done with the Java, Swift and Objective-C products (issue #182)
* `Realm.RemoveRange<>()` and `Realm.RemoveAll<>()` methods added to allow you to delete objects from a realm.
* `Realm.Write()` method added for executing code within an implicitly committed transaction
* You can now restrict the classes allowed in a given Realm using `RealmConfiguration.ObjectClasses`.
* LINQ improvements:
  * Simple bool searches work without having to use `== true` (issue #362)
  * ! operator works to negate either simple bool properties or complex expressions (issue #77)
  * Count, Single and First can now be used after a Where expression,  (#369) eg <br />
    `realm.All<Owner>().Where(p => p.Name == "Dani").First();` as well as with a lambda expression <br />
    `realm.All<Owner>().Single( p => p.Name == "Tim");`
  * Sorting is now provided using the `OrderBy`, `OrderByDescending`, `ThenBy` and `ThenByDescending` clauses. Sorts can be applied to results of a query from a `Where` clause or sorting the entire class by applying after `All<>`.
  * The `String.Contains(String)`, `String.StartsWith(String)`, and `String.EndsWith(String)` methods can now be used in Where clauses.
  * DateTimeOffset properties can be compared in queries.
* Support for `armeabi` builds on old ARM V5 and V6 devices has been removed.

### Minor Changes
* Finish `RealmList.CopyTo` so you can apply `ToList` to related lists (issue #299)
* NuGet now inserts `libwrappers.so` for Android targets using `$(SolutionDir)packages` so it copes with the different relative paths in cross-platform (Xamarin Forms) app templates vs pure Android templates.
* `Realm.RealmChanged` event notifies you of changes made to the realm
* `Realm.Refresh()` makes sure the realm is updated with changes from other threads.


## 0.73.0 Private Beta (2016-02-26)

### Major Changes
* `RealmConfiguration.EncryptionKey` added so files can be encrypted and existing encrypted files from other Realm sources opened (assuming you have the key)


### Minor Fixes
* For PCL users, if you use `RealmConfiguration.DefaultConfiguration` without having linked a platform-specific dll, you will now get the warning message with a `PlatformNotSupportedException`. Previously threw a `TypeInitExepction`.
* Update to Core v0.96.2 and matching ObjectStore (issue #393)


## 0.72.1 Private Beta (2016-02-15)

No functional changes. Just added library builds for Android 64bit targets `x86_64` and `arm64-v8a`.


## 0.72.0 Private Beta (2016-02-13)
-
Uses Realm core 0.96.0

### Major Changes

* Added support for PCL so you can now use the NuGet in your PCL GUI or viewmodel libraries.

## 0.71.1 Private Beta (2016-01-29)

### Minor Fixes

Building IOS apps targeting the simulator sometimes got an error like:

    Error MT5209: Native linking error...building for iOS simulator,
    but linking in object file built for OSX, for architecture i386 (MT5209)

This was fixed by removing a redundant simulator library included in NuGet


## 0.71.0 Private Beta (2016-01-25)

Uses Realm core 0.95.6.

### Platform Changes
Now supporting:

* Xamarin Studio on Mac - IOS and Android
* Xamarin Studio on Windows -  Android
* Visual Studio on Windows -  IOS and Android


### Major Changes

* Added Android support as listed above.
* Added `RealmConfiguration` to provide reusable way to specify path and other settings.
* Added `Realm.Equals`, `Realm.GetHashCode` and `Realm.IsSameInstance` to provide equality checking so you can confirm realms opened in the same thread are equal (shared internal instance).
* Added `Realm.DeleteFiles(RealmConfiguration)` to aid in cleaning up related files.
* Added nullable basic types such as `int?`.
* Optimised `Realm.All<userclass>().Count()` to get rapid count of all objects of given class.
* Related lists are now supported in standalone objects.

#### LINQ
* `Count()` on `Where()` implemented.
* `Any()` on `Where()` implemented.
* `First( lambda )` and `Single( lambda )` implemented.
* Significant optimisation of `Where()` to be properly lazy, was instantiating all objects internally.


### API-Breaking Changes

* `[PrimaryKey]` attribute renamed `[ObjectId]`.
* `Realm.Attach(object)` renamed `Manage(object)`.
* Lists of related objects are now declared with `IList<otherClass>` instead of `RealmList`.

### Bug fixes

* Bug that caused a linker error for iPhone simulator fixed (#375)


## 0.70.0 First Private Beta (2015-12-08)

Requires installation from private copy of NuGet download.

### State

* Supported IOS with Xamarin Studio only.
* Basic model and read/write operations with simple LINQ `Where` searches.
* NuGet hosted as downloads from private realm/realm-dotnet repo.<|MERGE_RESOLUTION|>--- conflicted
+++ resolved
@@ -1,7 +1,6 @@
 ## vNext (TBD)
 
 ### Enhancements
-<<<<<<< HEAD
 * Added support for a new client reset strategy, called [Discard Unsynced Changes](https://docs.mongodb.com/realm/sync/error-handling/client-resets/#discard-unsynced-changes). This new stragegy greatly simplifies the handling of a client reset event on a synchronized Realm.
 This addition makes `Session.Error` **deprecated**. In order to temporarily contiue using the current `Session.Error` the following must be done:
   ```csharp
@@ -41,7 +40,6 @@
       });
   ```
 * None
-=======
 * None
 
 ### Fixed
@@ -68,7 +66,6 @@
 
 ### Enhancements
 * Added property `Session.ConnectionState` to get a `Session`'s `SessionConnectionState`. Additionally, `Session` now implements `INotifyPropertyChanged` so that you can listen for changes on `Session.ConnectionState`. (Issue [#2801](https://github.com/realm/realm-dotnet/issues/2801))
->>>>>>> 65a931c3
 * Realm now supports running on Windows ARM64 for .NET Framework, .NET Core, and UWP apps. (Issues [#2704](https://github.com/realm/realm-dotnet/issues/2704) and [#2817](https://github.com/realm/realm-dotnet/issues/2817))
 * Added a property `AppConfiguration.HttpClientHandler` that allows you to override the default http client handler used by the Realm .NET SDK to make http calls. Note that this only affects the behavior of http calls, such as user login, function calls, and remote mongodb calls. The sync client uses a native websocket implementation and will not use the provided message handler. (Issue [#2865](https://github.com/realm/realm-dotnet/issues/2865))
 
