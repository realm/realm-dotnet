--- conflicted
+++ resolved
@@ -2,9 +2,7 @@
 
 ### Enhancements
 * Added support for `Migration.FindInNewRealm` which is a helper that allows you to lookup the object in the post-migration Realm that corresponds to an object from the pre-migration Realm. (Issue [#3600](https://github.com/realm/realm-dotnet/issues/3600))
-<<<<<<< HEAD
 * Added `[System.Reflection.Obfuscation]` on the generated `RealmSchema` field to improve compatibility with obfuscation tools that change field and property names of generated classes. (Issue [#3574](https://github.com/realm/realm-dotnet/issues/3574))
-=======
 * Added support for list and dictionaries of `RealmValue` (`IList<RealmValue>` and `IDictionary<string, RealmValue>`) to be contained in a `RealmValue`. Lists and dictionaries can contain an arbitrary number of collections themselves. It is possible to convert an existing collection to a `RealmValue` using the new static methods `RealmValue.List` and `RealmValue.Dictionary` or using the implicit operators if converting from common types like `List`, `RealmValue[]` or `Dictionary`. Finally, it is possible to obtain the contained collections by using the new conversion method `AsList` and `AsDictionary`. For example:
 
   ```csharp
@@ -18,7 +16,6 @@
   var retrievedList = rvo.RealmValueProperty.AsList();
   ```
   (PR [#3441](https://github.com/realm/realm-dotnet/pull/3441))
->>>>>>> 1298cb1c
 
 ### Fixed
 * Accessing `App.CurrentUser` from within a `User.Changed` notification would deadlock. (Core 14.7.0)
