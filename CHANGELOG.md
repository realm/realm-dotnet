## vNext (TBD)

### Enhancements
* Deprecate the `Realm.SourceGenerator` and `Realm.Fody` packages. The source generation and weaver assemblies are now contained in the main `Realm` package. This should be a transparent change for users who only referenced the `Realm` package, but if you explicitly added a package reference to `Realm.SourceGenerator` or `Realm.Fody`, you should remove it. (PR [#3319](https://github.com/realm/realm-dotnet/pull/3319))
<<<<<<< HEAD
* Automatically handle `RealmObject`->`EmbeddedObject` migrations by duplicating objects referenced by multiple parents as well as removing "orphaned" objects. (Issue [#2408](https://github.com/realm/realm-dotnet/issues/2408))
=======
* New notifiers can now be registered in write transactions until changes have actually been made in the write transaction. This makes it so that new notifications can be registered inside change notifications triggered by beginning a write transaction (unless a previous callback performed writes). (Core 13.10.1)
* Partition-Based to Flexible Sync Migration for migrating a client app that uses partition based sync to use flexible sync under the hood if the server has been migrated to flexible sync is officially supported with this release. Any clients using an older version of Realm (including the original support released in Core 11.0.0) will receive a "switch to flexible sync" error message when trying to sync with the app. (Core 13.11.0)
* Support sort/distinct based on values from a dictionary e.g. `.Filter("TRUEPREDICATE SORT(meta['age'])")`. (Core 13.14.0)
>>>>>>> 78737f4d

### Fixed
* Fixed a fatal error (reported to the sync error handler) during client reset (or automatic PBS to FLX migration) if the reset has been triggered during an async open and the schema being applied has added new classes. (Core 13.11.0)
* Full text search would sometimes find words where the word only matches the beginning of the search token. (Core 13.11.0)
* We could crash when removing backlinks in cases where forward links did not have a corresponding backlink due to corruption. We now silently ignore this inconsistency in release builds, allowing the app to continue. (Core 13.12.0)
* `IDictionary<string, IRealmObject?>` would expose unresolved links rather than mapping them to null. In addition to allowing invalid objects to be read from Dictionaries, this resulted in queries on Dictionaries sometimes having incorrect results. (Core 13.12.0)
* Access token refresh for websockets was not updating the location metadata. (Core 13.13.0)
* Using both synchronous and asynchronous transactions on the same thread or scheduler could hit the assertion failure "!realm.is_in_transaction()" if one of the callbacks for an asynchronous transaction happened to be scheduled during a synchronous transaction. (Core 13.13.0)
* Fixed a potential crash when opening the realm after failing to download a fresh FLX realm during an automatic client reset. (Core 13.14.0)

### Compatibility
* Realm Studio: 13.0.0 or later.

### Internal
* Using Core 13.13.0.

## 11.0.0 (2023-05-08)

### Breaking changes
* The `error` argument in `NotificationCallbackDelegate` and `DictionaryNotificationCallbackDelegate` used in `*collection*.SubscribeForNotifications` has been removed. It has been unused for a long time, since internal changes to the database made it impossible for errors to occur during notification callbacks. (Issue [#3014](https://github.com/realm/realm-dotnet/issues/3014))
* Removed `RealmObjectBase.GetBacklinks` - instead `RealmObjectBase.DynamicApi.GetBacklinksFromType` should be used. (Issue [#2391](https://github.com/realm/realm-dotnet/issues/2391))
* Removed `Realm.DynamicApi.CreateObject(string, object)` and replaced it with more specialized overloads:
  * `RealmObjectBase.DynamicApi.CreateObject(string)` can be used to create an object without a primary key.
  * `RealmObjectBase.DynamicApi.CreateObject(string, string/long?/ObjectId?/Guid?)` can be used to create an object with a primary key of the corresponding type.
* The API exposed by `Realm.DynamicApi` no longer return `dynamic`, instead opting to return concrete types, such as `IRealmObject`, `IEmbeddedObject`, and so on. You can still cast the returned objects to `dynamic` and go through the dynamic API, but that's generally less performant than using the string-based API, such as `IRealmObjectBase.DynamicApi.Get/Set`, especially on AOT platforms such as iOS or Unity. (Issue [#2391](https://github.com/realm/realm-dotnet/issues/2391))
* Removed `Realm.WriteAsync(Action<Realm>)` in favor of `Realm.WriteAsync(Action)`. The new `WriteAsync` method introduced in 10.14.0 is more efficient and doesn't require reopening the Realm on a background thread. While not recommended, if you prefer to get the old behavior, you can write an extension method like:
  ```csharp
  public static async Task WriteAsync(this Realm realm, Action<Realm> writeAction)
  {
    await Task.Run(() =>
    {
      using var bgRealm = Realm.GetInstance(realm.Config);
      bgRealm.Write(() =>
      {
        writeAction(bgRealm);
      });
    });

    await realm.RefreshAsync();
  }
  ```
  (PR [#3234](https://github.com/realm/realm-dotnet/pull/3234))
* Removed `InMemoryConfiguration.EncryptionKey`. It was never possible to encrypt in-memory Realms and setting that property would have resulted in runtime errors. (PR [#3236](https://github.com/realm/realm-dotnet/pull/3236))
* Removed `SyncConfiguration` - use `PartitionSyncConfiguration` or `FlexibleSyncConfiguration` instead. (PR [#3237](https://github.com/realm/realm-dotnet/pull/3237))
* Removed `Realm.GetSession` - use `Realm.SyncSession` instead. (PR [#3237](https://github.com/realm/realm-dotnet/pull/3237))
* Removed `DiscardLocalResetHandler` - use `DiscardUnsyncedChangedHandler` instead. (PR [#3237](https://github.com/realm/realm-dotnet/pull/3237))
* Removed `Session.SimulateClientReset` extensions. These didn't work with automatic reset handlers and were more confusing than helpful. (PR [#3237](https://github.com/realm/realm-dotnet/pull/3237))
* Removed `AppConfiguration.CustomLogger` and `AppConfiguration.LogLevel` - use `Logger.Default` and `Logger.LogLevel` instead. (PR [#3238](https://github.com/realm/realm-dotnet/pull/3238))
* Removed `RealmConfigurationBase.ObjectClasses` - use `RealmConfigurationBase.Schema` instead. (PR [#3240](https://github.com/realm/realm-dotnet/pull/3240))
* Removed `ObjectSchema.IsEmbedded` - use `ObjectSchema.BaseType` instead. (PR [#3240](https://github.com/realm/realm-dotnet/pull/3240))
* Removed `ObjectSchema.Builder.IsEmbedded` - use `ObjectSchema.Builder.RealmSchemaType` instead. (PR [#3240](https://github.com/realm/realm-dotnet/pull/3240))
* Removed `ObjectSchema.Builder(string name, bool isEmbedded = false)` - use `Builder(string name, ObjectSchemaType schemaType)` instead. (PR [#3240](https://github.com/realm/realm-dotnet/pull/3240))
* Removed `RealmSchema.Find` - use `RealmSchema.TryFindObjectSchema` instead. (PR [#3240](https://github.com/realm/realm-dotnet/pull/3240))
* Removed `User.GetPushClient` as it has been deprecated in Atlas App Services - see https://www.mongodb.com/docs/atlas/app-services/reference/push-notifications/. (PR [#3241](https://github.com/realm/realm-dotnet/pull/3241))
* Removed `SyncSession.Error` event - use `SyncConfigurationBase.OnSessionError` when opening a Realm instead. (PR [#3241](https://github.com/realm/realm-dotnet/pull/3242))
* Removed the parameterless constructor for `ManualRecoveryHandler` - use the one that takes a callback instead. (PR [#3241](https://github.com/realm/realm-dotnet/pull/3242))
* `RealmValue.AsString` will now throw an exception if the value contains `null`. If you want to get a nullable string, use `AsNullableString`. (PR [#3245](https://github.com/realm/realm-dotnet/pull/3245))
* `RealmValue.AsData` will now throw an exception if the value contains `null`. If you want to get a nullable `byte[]`, use `AsNullableData`. (PR [#3245](https://github.com/realm/realm-dotnet/pull/3245))
* `RealmValue.AsRealmObject` will now throw an exception if the value contains `null`. If you want to get a nullable string, use `AsNullableRealmObject`. (PR [#3245](https://github.com/realm/realm-dotnet/pull/3245))
* `Realm.SyncSession` will now throw an error if the Realm is not opened with a `PartitionSyncConfiguration` or `FlexibleSyncConfiguration` - before it used to return `null`. (PR [#3245](https://github.com/realm/realm-dotnet/pull/3245))
* `Realm.Subscriptions` will now throw an error if the Realm is not opened with a `FlexibleSyncConfiguration` - before it used to return `null`. (PR [#3245](https://github.com/realm/realm-dotnet/pull/3245))
* Removed `PermissionDeniedException` as it was no longer possible to get it. (Issue [#3272](https://github.com/realm/realm-dotnet/issues/3272))
* Removed some obsolete error codes from the `ErrorCode` enum. All codes removed were obsolete and no longer emitted by the server. (PR [3273](https://github.com/realm/realm-dotnet/issues/3273))
* Removed `IncompatibleSyncedFileException` as it was no longer possible to get it. (Issue [#3167](https://github.com/realm/realm-dotnet/issues/3167))
* The `Realms.Schema.Property` API now use `IndexType` rather than a boolean indicating whether a property is indexed. (Issue [#3281](https://github.com/realm/realm-dotnet/issues/3281))
* The extension methods in `StringExtensions` (`Like`, `Contains`) are now deprecated. Use the identical ones in `QueryMethods` instead - e.g. `realm.All<Foo>().Where(f => f.Name.Like("Mic*l"))` would need to be rewritten like `realm.All<Foo>().Where(f => QueryMethods.Like(f.Name, "Mic*l"))`.

### Enhancements
* Added nullability annotations to the Realm assembly. Now methods returning reference types are correctly annotated to indicate whether the returned value may or may not be null. (Issue [#3248](https://github.com/realm/realm-dotnet/issues/3248))
* Replacing a value at an index (i.e. `myList[1] = someObj`) will now correctly raise `CollectionChange` notifications with the `Replace` action. (Issue [#2854](https://github.com/realm/realm-dotnet/issues/2854))
* It is now possible to change the log level at any point of the application's lifetime. (PR [#3277](https://github.com/realm/realm-dotnet/pull/3277))
* Some log messages have been added to the Core database. Events, such as opening a Realm or committing a transaction will now be logged. (Issue [#2910](https://github.com/realm/realm-dotnet/issues/2910))
* Added support for Full-Text search (simple term) queries. (Issue [#3281](https://github.com/realm/realm-dotnet/issues/3281))
  * To enable FTS queries on string properties, add the `[Indexed(IndexType.FullText)]` attribute.
  * To run LINQ queries, use `QueryMethods.FullTextSearch`: `realm.All<Book>().Where(b => QueryMethods.FullTextSearch(b.Description, "fantasy novel"))`.
  * To run `Filter` queries, use the `TEXT` operator: `realm.All<Book>().Filter("Description TEXT $0", "fantasy novel")`.
* Performance improvement for the following queries (Core 13.8.0):
  * Significant (~75%) improvement when counting (`IQueryable.Count()`) the number of exact matches (with no other query conditions) on a string/int/UUID/ObjectID property that has an index. This improvement will be especially noticiable if there are a large number of results returned (duplicate values).
  * Significant (~99%) improvement when querying for an exact match on a `DateTimeOffset` property that has an index.
  * Significant (~99%) improvement when querying for a case insensitive match on a `RealmValue` property that has an index.
  * Moderate (~25%) improvement when querying for an exact match on a Boolean property that has an index.
  * Small (~5%) improvement when querying for a case insensitive match on a `RealmValue` property that does not have an index.
  * Moderate (~30%) improvement of equality queries on a non-indexed `RealmValue`.
* Enable multiple processes to operate on an encrypted Realm simultaneously. (Core 13.9.0)
* Improve performance of rolling back write transactions after making changes. If no notifications events are subscribed to, this is now constant time rather than taking time proportional to the number of changes to be rolled back. Rollbacks when there are notifications subscriptions are 10-20% faster. (Core 13.9.4)
* PBS to FLX Migration for migrating a client app that uses partition based sync to use flexible sync under the hood if the server has been migrated to flexible sync. (Core 13.10.0)

### Fixed
* Fixed an issue that could cause a `The specified table name is already in use` exception when creating a new Realm file on multiple threads. (Issue [#3302](https://github.com/realm/realm-dotnet/issues/3302))
* Fixed a bug that may have resulted in arrays being in different orders on different devices. Some cases of “Invalid prior_size” may be fixed too. (Core 13.7.1)
* Fixed a crash when querying a `RealmValue` property with a string operator (contains/like/beginswith/endswith) or with case insensitivity. (Core 13.8.0)
* Querying for equality of a string on an indexed `RealmValue` property was returning case insensitive matches. For example querying for `myIndexedValue == "Foo"` would incorrectly match on values of "foo" or "FOO" etc. (Core 13.8.0)
* Adding an index to a `RealmValue` property on a non-empty table would crash with an assertion. (Core 13.8.0)
* `SyncSession.Stop()` could hold a reference to the database open after shutting down the sync session, preventing users from being able to delete the realm. (Core 13.8.0)
* Fix a stack overflow crash when using the query parser with long chains of AND/OR conditions. (Core 13.9.0)
* `ClientResetException.InitiateClientReset()` no longer ignores the result of trying to remove a realm. This could have resulted in a client reset action being reported as successful when it actually failed on windows if the `Realm` was still open. (Core 13.9.0)
* Fix a data race where if one thread committed a write transaction which increased the number of live versions above the previous highest seen during the current session at the same time as another thread began a read, the reading thread could read from a no-longer-valid memory mapping (Core 13.9.0).
* Performing a query like `{1, 2, 3, ...} IN list` where the array is longer than 8 and all elements are smaller than some values in list, the program would crash (Core 13.9.4)
* Performing a large number of queries without ever performing a write resulted in steadily increasing memory usage, some of which was never fully freed due to an unbounded cache (Core 13.9.4)

### Compatibility
* Realm Studio: 13.0.0 or later.

### Internal
* Using Core 13.10.0.

## 10.21.1 (2023-04-21)

### Fixed
* Fixed a crash that occurs when the server sends a PermissionDenied error. (Issue [#3292](https://github.com/realm/realm-dotnet/issues/3292))

### Compatibility
* Realm Studio: 13.0.0 or later.

### Internal
* Using Core 13.6.0.

## 10.21.0 (2023-03-24)

### Enhancements
* Added `SyncConfiguration.CancelAsyncOperationsOnNonFatalErrors` which controls whether async operations (such as `Realm.GetInstanceAsync`, `Session.WaitForUploadAsync` and so on) should throw an exception whenever a non-fatal session error occurs. (Issue [#3222](https://github.com/realm/realm-dotnet/issues/3222))
* Added `AppConfiguration.SyncTimeoutOptions` which has a handful of properties that control sync timeouts, such as the connection timeout, ping-pong intervals, and others. (Issue [#3223](https://github.com/realm/realm-dotnet/issues/3223))
* Updated some of the exceptions being thrown by the SDK to align them better with system exceptions and include more information - for example, we'll now throw `ArgumentException` when invalid arguments are provided rather than `RealmException`. (Issue [#2796](https://github.com/realm/realm-dotnet/issues/2796))
* Added a new exception - `CompensatingWriteException` that contains information about the writes that have been reverted by the server due to permissions. It will be passed to the supplied `FlexibleSyncConfiguration.OnSessionError` callback similarly to other session errors. (Issue [#3258](https://github.com/realm/realm-dotnet/issues/3258))
* Added support for Linux Arm/Arm64 in .NET applications. (Issue [#721](https://github.com/realm/realm-dotnet/issues/721))

### Fixed
* Changed the way the Realm SDK registers BsonSerializers. Previously, it would indiscriminately register them via `BsonSerializer.RegisterSerializer`, which would conflict if your app was using the `MongoDB.Bson` package and defined its own serializers for `DateTimeOffset`, `decimal`, or `Guid`. Now, registration happens via `BsonSerializer.RegisterSerializationProvider`, which means that the default serializers used by the SDK can be overriden by calling `BsonSerializer.RegisterSerializer` at any point before a serializer is instantiated or by calling `BsonSerializer.RegisterSerializationProvider` after creating an App/opening a Realm. (Issue [#3225](https://github.com/realm/realm-dotnet/issues/3225))
* Creating subscriptions with queries having unicode parameters causes a server error. (Core 13.6.0)
* Fixed an issue with Unity 2022 and later that would result in builds failing with `Specified method is not supported` error. (Issue [#3306](https://github.com/realm/realm-dotnet/issues/3306))

### Compatibility
* Realm Studio: 13.0.0 or later.

### Internal
* Using Core 13.6.0.
* Cancel existing builds when a new commit is pushed to a PR. (PR [#3260](https://github.com/realm/realm-dotnet/pull/3260))

## 10.20.0 (2023-02-10)

**File format version bumped. Old files will be automatically upgraded but cannot be downgraded and opened with older versions of the .NET SDK.**

### Breaking Changes
* `User.GetPushClient` has been deprecated as it will be disabled soon on the server. (Issue [#3073](https://github.com/realm/realm-dotnet/issues/3073))

### Enhancements
* The realm file will be shrunk if the larger file size is no longer needed. (Core 13.0.0)
* Most of the file growth caused by version pinning is eliminated. (Core 13.0.0)
* Improve performance of acquiring read locks when a read lock for that version is already held. This speeds up many operations related to change notifications, and particularly refreshing a Realm which has change notifiers registered. (Core 13.2.0)
* Upgrade OpenSSL from 1.1.1n to 3.0.7. (Core 13.2.0)
* Converting flexible sync realms to bundled and local realms is now supported (Core 13.2.0)
* Add support for nested classes for source generated classes. (Issue [#3031](https://github.com/realm/realm-dotnet/issues/3031))
* Enhanced support for nullable reference types in the model definition for source generated classes. This allows to use realm models as usual when nullable context is active, and removes the need to use of the `Required` attribute to indicate required properties, as this information will be inferred directly from the nullability status. There are some considerations regarding the nullability of properties that link to realm object:
  - Properties that link to a single realm object are inherently nullable, and thus the type must be defined as nullable.
  - List, Sets and Backlinks cannot contain null objects, and thus the type parameter must be non-nullable.
  - Dictionaries can contain null values, and thus the type parameter must be nullable.

  Defining the properties with a different nullability annotation than what has been outlined here will raise a diagnostic error. For instance:
  ```cs
  public partial class Person: IRealmObject
  {
      //Single values
      public Dog? MyDog { get; set; } //Correct

      public Dog MyDog { get; set; } //Error

      //List
      public IList<Dog> MyDogs { get; } //Correct

      public IList<Dog?> MyDogs { get; } //Error

      //Set
      public ISet<Dog> MyDogs { get; } //Correct

      public ISet<Dog?> MyDogs { get; } //Error

      //Dictionary
      public IDictionary<string, Dog?> MyDogs { get; } //Correct

      public IDictionary<string, Dog> MyDogs { get; } //Error

      //Backlink
      [Realms.Backlink("...")]
      public IQueryable<Dog> MyDogs { get; } //Correct

      [Realms.Backlink("...")]
      public IQueryable<Dog?> MyDogs { get; } //Error
  }
  ```
  We realise that some developers would still prefer to have more freedom in the nullability annotation of such properties, and it is possible to do so by setting  `realm.ignore_objects_nullability = true` in a global configuration file (more information about global configuration files can be found in the [.NET documentation](https://learn.microsoft.com/en-us/dotnet/fundamentals/code-analysis/configuration-files)). If this is enabled, all the previous properties will be considered valid, and the nullability annotations for properties linking to objects will be ignored.
* Improved performance of `PropertyChanged` and `CollectionChanged` notifications. (Issue [#3112](https://github.com/realm/realm-dotnet/issues/3112))
* Added support for tvOS in Xamarin/MAUI and Unity applications. (Issue [#3161](https://github.com/realm/realm-dotnet/issues/3161))
* Improve the performance of `Realm.Freeze()`. (Core 13.3.0)

### Fixed
* `ISet<RealmValue>` consider string and binary data equivalent. This could cause the client to be inconsistent with the server if a string and some binary data with equivalent content was inserted from Atlas. (Core 13.0.0)
* Fixed wrong assertion on query error that could result in a crash. (Core 13.1.0)
* Fixed an issue preventing opening an encrypted file on a device with a page size bigger than the one on which the file was produced. (Core 13.1.1)
* Fixed possible segfault in sync client where async callback was using object after being deallocated (Core 13.2.0)
* Fixed crash when using client reset with recovery and flexible sync with a single subscription (Core 13.2.0)
* Added a more descriptive error message when a model's property is unsupported. It'll now suggest that the target type may need to inherit from `RealmObject`. (Issue [#3162](https://github.com/realm/realm-dotnet/issues/3162))
* Disposing a Realm instance while an active transaction is running will now correctly roll back the transaction. (Issue [#2924](https://github.com/realm/realm-dotnet/issues/2924))
* Fixed an issue that would cause `PropertyChanged` notifications to be delivered for collection properties when the content of the collection was modified even if the collection itself was not replaced. (Issue [#3112](https://github.com/realm/realm-dotnet/issues/3112))
* Fixed an issue where weaving assemblies on Unity could result in `System.InvalidOperationException`. (Issue [#3199](https://github.com/realm/realm-dotnet/issues/3199))
* `Session.Stop` will now correctly keep the session stopped until `Session.Start` is called. Previously, there were a number of circumstances that could cause the session to be resumed, even if not explicitly requested. (Core 13.3.0)
* When client reset with recovery is used and the recovery does not actually result in any new local commits, the sync client may have gotten stuck in a cycle with a A fatal error occured during client reset: 'A previous 'Recovery' mode reset from <timestamp> did not succeed, giving up on 'Recovery' mode to prevent a cycle' error message. (Core 13.3.0)
* Fixed diverging history in flexible sync if writes occur during bootstrap to objects that just came into view. (Core 13.3.0)
* Fix several data races when opening cached frozen Realms. New frozen Realms were added to the cache and the lock released before they were fully initialized, resulting in races if they were immediately read from the cache on another thread. (Core 13.3.0)
* If a client reset w/recovery or discard local is interrupted while the "fresh" realm is being downloaded, the sync client may crash with a MultpleSyncAgents exception. (Core 13.3.0)
* Changesets from the server sent during FLX bootstrapping that are larger than 16MB can cause the sync client to crash with a LogicError. (Core 13.3.0)
* Sharing Realm files between a Catalyst app and Realm Studio did not properly synchronize access to the Realm file. (Core 13.4.0)

### Compatibility
* Realm Studio: 13.0.0 or later.

### Internal
* Using Core 13.4.0.
* Updated `DynamicRealmObjectHelper.TryGetPrimaryKeyValue` not to use reflection. (Issue [#3166](https://github.com/realm/realm-dotnet/issues/3166))
* Fixed UWP tests workflow when running a debug build. (Issue [#3030](https://github.com/realm/realm-dotnet/issues/3030))

## 10.19.0 (2023-01-06)

### Enhancements
* Removed redundant serialization/deserialization of arguments in CallAsync. (Issue [#3079](https://github.com/realm/realm-dotnet/issues/3079))
* Added a field `Transaction.State` which describes the current state of the transaction. (Issue [#2551](https://github.com/realm/realm-dotnet/issues/2551))
* Improved error message when null is passed as argument to params for EmailPasswordAuth.CallResetPasswordFunctionAsync. (Issue [#3011](https://github.com/realm/realm-dotnet/issues/3011))
* Removed backing fields of generated classes' properties which should provide minor improvements to memory used by Realm Objects (Issue [#2647](https://github.com/realm/realm-dotnet/issues/2994))
* Added two extension methods on `IDictionary` to get an `IQueryable` collection wrapping the dictionary's values:
  * `dictionary.AsRealmQueryable()` allows you to get a `IQueryable<T>` from `IDictionary<string, T>` that can be then treated as a regular queryable collection and filtered/ordered with LINQ or `Filter(string)`.
  * `dictionary.Filter(query, arguments)` will filter the list and return a filtered collection of dictionary's values. It is roughly equivalent to `dictionary.AsRealmQueryable().Filter(query, arguments)`.

  The resulting queryable collection will behave identically to the results obtained by calling `realm.All<T>()`, i.e. it will emit notifications when it changes and automatically update itself. (Issue [#2647](https://github.com/realm/realm-dotnet/issues/2647))
* Improve performance of client reset with automatic recovery and converting top-level tables into embedded tables. (Core upgrade)
* Flexible sync will now wait for the server to have sent all pending history after a bootstrap before marking a subscription as Complete. (Core upgrade)
* Slightly improve performance of `Realm.RemoveAll()` which removes all objects from an open Realm database. (Issue [#2233](https://github.com/realm/realm-dotnet/issues/2194))
* Improve error messages when not setting a BaseFilePath for realm or app configuration. (Issue [2863](https://github.com/realm/realm-dotnet/issues/2863))
* Added `IList` implementation to all Realm collections to allow for UWP ListView databinding. (Issue [#1759](https://github.com/realm/realm-dotnet/issues/1759))

### Fixed
* Fixed issue where Realm parameters' initialization would get run twice, resulting in unexpected behavior.
* Prevented `IEmbeddedObject`s and `IAsymmetricObject`s from being used as `RealmValue`s when added to a realm, and displaying more meaningful error messages.
* Fix a use-after-free if the last external reference to an encrypted Realm was closed between when a client reset error was received and when the download of the new Realm began. (Core upgrade)
* Fixed an assertion failure during client reset with recovery when recovering a list operation on an embedded object that has a link column in the path prefix to the list from the top level object. (Core upgrade)
* Opening an unencrypted file with an encryption key would sometimes report a misleading error message that indicated that the problem was something other than a decryption failure. (Core upgrade)
* Fix a rare deadlock which could occur when closing a synchronized Realm immediately after committing a write transaction when the sync worker thread has also just finished processing a changeset from the server. (Core upgrade)
* Fix a race condition which could result in "operation cancelled" errors being delivered to async open callbacks rather than the actual sync error which caused things to fail. (Core upgrade)
* Bootstraps will not be applied in a single write transaction - they will be applied 1MB of changesets at a time, or as configured by the SDK. (Core upgrade)
* Fix database corruption and encryption issues on apple platforms. (Core upgrade)
* Added fully qualified names for source generated files, to avoid naming collisions. (Issue [#3099](https://github.com/realm/realm-dotnet/issues/3099)
* Fixed an issue that would cause an exception when using unmanaged objects in bindings (Issue [#3094](https://github.com/realm/realm-dotnet/issues/3094))
* Fixed an issue where fetching a user's profile while the user logs out would result in an assertion failure. (Core upgrade)
* Removed the ".tmp_compaction_space" file being left over after compacting a Realm on Windows. (Core upgrade)
* Fixed a crash that would occur if you close a synchronized Realm while waiting for `SubscriptionSet.WaitForSynchronizationAsync`. (Issue [#2952](https://github.com/realm/realm-dotnet/issues/2952))
* Avoid calling the setter on UI-bound properties in case the new value of the property is the same as the current one. This avoids some issue with MAUI, that seems to be calling the setter of bound properties unnecessarily when CollectionView/ListView are shown on screen. This is problematic if the object does not belong to the current user's permissions, as it will cause a compensanting write. In some limited cases this could cause an error loop (verified on iOS) when recycling of cells is involved. (Issue [#3128](https://github.com/realm/realm-dotnet/issues/3128))
* Fixes an issue with where the source generator will not add the namespace for types used in properties' initializers. (Issue [#3135](https://github.com/realm/realm-dotnet/issues/3135))
* Fixed an issue that would prevent Realm from working correctly in Unity applications that have [Domain Reloading](https://docs.unity3d.com/Manual/DomainReloading.html) turned off. (Issue [#2898](https://github.com/realm/realm-dotnet/issues/2898))
* Fixed a bug when using `string.Contains` in .NET 2.1 or later where the search string is not a literal. (Issue [#3134](https://github.com/realm/realm-dotnet/issues/3134))
* Added `[Obsolete]` notice for a few `ErrorCode` enum members that are no longer in use. (Issue [#3155](https://github.com/realm/realm-dotnet/issues/3155)

### Compatibility
* Realm Studio: 12.0.0 or later.

### Internal
* Using Core 12.13.0.
* Replaced `Realm.RefreshAsync` with a native implementation. (PR [#2995](https://github.com/realm/realm-dotnet/pull/2995))

## 10.18.0 (2022-11-02)

### Enhancements
* Introduced `Realm.SourceGenerator`, a [Source Generator](https://learn.microsoft.com/en-us/dotnet/csharp/roslyn-sdk/source-generators-overview) that can generate Realm model classes. This is part of our ongoing effort to modernize the Realm library, and will allow to introduce certain language level features easier in the future.
In order to use the source generation the model classes need to be declared implementing one of the base interfaces (`IRealmObject`, `IEmbeddedObject` or `IAsymmetricObject`) and be declared partial. For example:
  ```cs
  public partial class Person: IRealmObject
  {
      public int Age { get; set; }

      public string Name { get; set; }

      public PhoneNumber Phone { get; set; }
  }

  public partial class PhoneNumber: IEmbeddedObject
  {
      public string Number { get; set; }

      public string Prefix { get; set; }
  }
  ```
  The source generator will then take care of adding the full implementation for the interfaces.

  Most of the time converting the "classic" Realm model classes (classes derived from `RealmObject`, `EmbeddedObject` or `AsymmetricObject`) to use the new source generation means just defining the class as partial and switching out the base class for the corresponding interface implementation.
  The classic Realm model definition will still be supported, but will be phased out in the future.

  Please note that the source generator is still in beta, so let us know if you experience any issue while using them.
  Some additional notes:
  * `OnManaged` and `OnPropertyChanged` are now partial methods.
  * Inheritance is not supported, so the Realm models cannot derive from any other class.
  * Nested classes are not supported.

### Fixed
* Fixed a NullReferenceException being thrown when subscribing to `PropertyChanged` notifications on a `Session` instance that is then garbage collected prior to unsubscribing. (PR [#3061](https://github.com/realm/realm-dotnet/pull/3061))
* Removed bitcode support from the iOS binary as it's no longer accepted for App Store submissions. (Issue [#3059](https://github.com/realm/realm-dotnet/issues/3059))
* Fixed returning the parent when accessing it on an `IEmbeddedObject`. (Issue [#2742](https://github.com/realm/realm-dotnet/issues/2742))
* Slightly increased performance and reduced allocations when creating an enumerator for frozen collections (Issue [#2815](https://github.com/realm/realm-dotnet/issues/2815)).

### Compatibility
* Realm Studio: 11.0.0 or later.

### Internal
* Using Core 12.9.0.
* Added workflow to automatically assign users to issues and PRs. (PR [#3069](https://github.com/realm/realm-dotnet/pull/3069))
* Added workflow to validate changelog has been updated. (PR [#3069](https://github.com/realm/realm-dotnet/pull/3069))

## 10.17.0 (2022-10-06)

### Enhancements
* Prioritize integration of local changes over remote changes - shorten the time users may have to wait when committing local changes. Stop storing downloaded changesets in history. (Core upgrade)
* Greatly improve the performance of sorting or distincting a Dictionary's keys or values. The most expensive operation is now performed O(log N) rather than O(N log N) times, and large Dictionaries can see upwards of 99% reduction in time to sort. (Core upgrade)
* Seamlessly handle migrating an App Services application deployment model. (Core upgrade)

### Fixed
* Fix a use-after-free when a sync session is closed and the app is destroyed at the same time. (Core upgrade)
* Fixed a `NullReferenceException` occurring in `RealmObjectBase`'s finalizer whenever an exception is thrown before the object gets initialized. (Issue [#3045](https://github.com/realm/realm-dotnet/issues/3045))

### Compatibility
* Realm Studio: 12.0.0 or later.

### Internal
* Using Core 12.9.0

## 10.16.0 (2022-10-03)

### Enhancements
* Introduced `AsymmetricObject` intended for write-heavy workloads, where high performance is generally important. This new object:
  1. syncs data unidirectionaly, from the clients to the server
  1. can't be queried, deleted, or modified once added to the Realm
  1. is only usable with flexible sync
  1. can't be the receiveing end of any type of relationship
  1. can contain `EmbeddedObject`s but cannot link to `RealmObject` or `AsymmetricObject`.

  In the same write transaction, it is legal to add `AsymmetricObject`s and `RealmObject`s
  ```cs
  class Measurement : AsymmetricObject
  {
      [PrimaryKey, MapTo("_id")]
      public Guid Id { get; private set; } = Guid.NewGuid();

      public double Value { get; set; }

      public DataTimeOffset Timestamp { get; private set; } = DateTimeOffset.UtcNow;
  }

  class Person : RealmObject
  {
      //............
  }

  //.....

  var measurement = new Measurement
  {
    Value = 9.876
  };

  realm.Write(() =>
  {
      realm.Add(measurement);

      realm.Add(new Person());
  });

  _ = asymmetricObject.Value;   // runtime error
  _ = realm.All<Measurement>(); // compile time error
  ```
* Added two client reset handlers, `RecoverUnsyncedChangesHandler` and `RecoverOrDiscardUnsyncedChangesHandler`, that try to automatically merge the unsynced local changes with the remote ones in the event of a client reset. Specifically with `RecoverOrDiscardUnsyncedChangesHandler`, you can fallback to the discard local strategy in case the automatic merge can't be performed as per your server's rules. These new two stragegies simplify even more the handling of client reset events when compared to `DiscardUnsyncedChangesHandler`.`RecoverOrDiscardUnsyncedChangesHandler` is going to be the default from now on. An example is as follows
* Added two client reset handlers, `RecoverUnsyncedChangesHandler` and `RecoverOrDiscardUnsyncedChangesHandler`, that try to automatically merge the unsynced local changes with the remote ones in the event of a client reset. Specifically with `RecoverOrDiscardUnsyncedChangesHandler`, you can fallback to the discard unsynced strategy in case the automatic merge can't be performed as per your server's rules. These new two stragegies simplify even more the handling of client reset events when compared to `DiscardUnsyncedChangesHandler`.`RecoverOrDiscardUnsyncedChangesHandler` is going to be the default from now on. More info on the aforementioned strategies can be found in our [docs page](https://www.mongodb.com/docs/realm/sdk/dotnet/advanced-guides/client-reset/). An example usage of one of the new handler is as follows:
  ```cs
  var conf = new PartitionSyncConfiguration(partition, user)
  {
    ClientResetHandler = new RecoverOrDiscardUnsyncedChangesHandler
    {
      // As always, the following callbacks are optional

      OnBeforeReset = (beforeFrozen) =>
      {
        // executed right before a client reset is about to happen
      },
      OnAfterRecovery = (beforeFrozen, after) =>
      {
        // executed right after an automatic recovery from a client reset has completed
      },
      OnAfterDiscard = (beforeFrozen, after) =>
      {
        // executed after an automatic recovery from a client reset has failed but the DiscardUnsyncedChanges fallback has completed
      },
      ManualResetFallback = (session, err) =>
      {
        // handle the reset manually
      }
    }
  };
  ```
  (PR [#2745](https://github.com/realm/realm-dotnet/issues/2745))
* Introducing string query support for constant list expressions such as `realm.All<Car>().Filter("Color IN {'blue', 'orange'}")`. This also includes general query support for list vs list matching such as `realm.All<Car>().Filter("NONE Features IN {'ABS', 'Seat Heating'}")`. (Core upgrade)
* Improve performance when a new Realm file connects to the server for the first time, especially when significant amounts of data has been written while offline. (Core upgrade)
* Shift more of the work done on the sync worker thread out of the write transaction used to apply server changes, reducing how long it blocks other threads from writing. (Core upgrade)
* Improve the performance of the sync changeset parser, which speeds up applying changesets from the server. (Core upgrade)

### Fixed
* Added a more meaningful error message whenever a project doesn't have `[TargetFramework]` defined. (Issue [#2843](https://github.com/realm/realm-dotnet/issues/2843))
* Opening a read-only Realm for the first time with a `SyncConfiguration` did not set the schema version, which could lead to `m_schema_version != ObjectStore::NotVersioned` assertion failures. (Core upgrade)
* Upload completion callbacks (i.e. `Session.WaitForUploadAsync`) may have called before the download message that completed them was fully integrated. (Core upgrade)
* Fixed an exception "fcntl() with F_BARRIERFSYNC failed: Inappropriate ioctl for device" when running with MacOS on an exFAT drive. (Core upgrade)
* Syncing of a Decimal128 with big significand could result in a crash. (Core upgrade)
* `Realm.Refresh()` did not actually advance to the latest version in some cases. If there was a version newer than the current version which did not require blocking it would advance to that instead, contrary to the documented behavior. (Core upgrade)
* Several issues around notifications were fixed. (Core upgrade)
  * Fix a data race on RealmCoordinator::m_sync_session which could occur if multiple threads performed the initial open of a Realm at once.
  * If a SyncSession outlived the parent Realm and then was adopted by a new Realm for the same file, other processes would not get notified for sync writes on that file.
  * Fix one cause of QoS inversion warnings when performing writes on the main thread on Apple platforms. Waiting for async notifications to be ready is now done in a QoS-aware ways.
* If you set a subscription on a link in flexible sync, the server would not know how to handle it ([#5409](https://github.com/realm/realm-core/issues/5409), since v11.6.1)
* If a case insensitive query searched for a string including an 4-byte UTF8 character, the program would crash. (Core upgrade)
* Added validation to prevent adding a removed object using Realm.Add. (Issue [#3020](https://github.com/realm/realm-dotnet/issues/3020))

### Compatibility
* Realm Studio: 12.0.0 or later.

### Internal
* Using Core 12.7.0.

## 10.15.1 (2022-08-08)

### Fixed
* Fixed an issue introduced in 10.15.0 that would prevent non-anonoymous user authentication against Atlas App Services. (Issue [#2987](https://github.com/realm/realm-dotnet/issues/2987))
* Added override to `User.ToString()` that outputs the user id and provider. (PR [#2988](https://github.com/realm/realm-dotnet/pull/2988))
* Added == and != operator overloads to `User` that matches the behavior of `User.Equals`. (PR [#2988](https://github.com/realm/realm-dotnet/pull/2988))

### Compatibility
* Realm Studio: 12.0.0 or later.

### Internal
* Using Core 12.4.0.

## 10.15.0 (2022-08-05)

### Enhancements
* Preview support for .NET 6 with Mac Catalyst and MAUI. (PR [#2959](https://github.com/realm/realm-dotnet/pull/2959))
* Reduce use of memory mappings and virtual address space (Core upgrade)

### Fixed
* Fix a data race when opening a flexible sync Realm (Core upgrade).
* Fixed a missing backlink removal when setting a `RealmValue` from a `RealmObject` to null or any other non-RealmObject value. Users may have seen exception of "key not found" or assertion failures such as `mixed.hpp:165: [realm-core-12.1.0] Assertion failed: m_type` when removing the destination object. (Core upgrade)
* Fixed an issue on Windows that would cause high CPU usage by the sync client when there are no active sync sessions. (Core upgrade)
* Improved performance of sync clients during integration of changesets with many small strings (totalling > 1024 bytes per changeset) on iOS 14, and devices which have restrictive or fragmented memory. (Core upgrade)
* Fix exception when decoding interned strings in realm-apply-to-state tool. (Core upgrade)
* Fix a data race when committing a transaction while multiple threads are waiting for the write lock on platforms using emulated interprocess condition variables (most platforms other than non-Android Linux). (Core upgrade)
* Fix some cases of running out of virtual address space (seen/reported as mmap failures) (Core upgrade)
* Decimal128 values with more than 110 significant bits were not synchronized correctly with the server (Core upgrade)

### Compatibility
* Realm Studio: 12.0.0 or later.

### Internal
* Using Core 12.4.0.

## 10.14.0 (2022-06-02)

### Enhancements
* Added a more efficient replacement for `Realm.WriteAsync`. The previous API would start a background thread, open the Realm there and run a synchronous write transaction on the background thread. The new API will asynchronously acquire the write lock (begin transaction) and asynchronously commit the transaction, but the actual write block will execute on the original thread. This means that objects/queries captured before the block can be used inside the block without relying on threadsafe references. Importantly, you can mix and match async and sync calls. And when calling any `Realm.WriteAsync` on a background thread the call is just run synchronously, so you should use `Realm.Write` for readability sake. The new API is made of `Realm.WriteAsync<T>(Func<T> function, CancellationToken cancellationToken)`, `Realm.WriteAsync(Action action, CancellationToken cancellationToken)`, `Realm.BeginWriteAsync(CancellationToken cancellationToken)` and `Transaction.CommitAsync(CancellationToken cancellationToken)`. While the `Transaction.Rollback()` doesn't need an async counterpart. The deprecated API calls are `Realm.WriteAsync(Action<Realm> action)`, `Real.WriteAsync<T>(Func<Realm, IQueryable<T>> function)`, `Realm.WriteAsync<T>(Func<Realm, IList<T>> function)` and `Realm.WriteAsync<T>(Func<Realm, T> function)`. Here is an example of usage:
  ```csharp
  using Realms;

  var person = await _realm.WriteAsync(() =>
  {
    return _realm.Add(
      new Person
      {
        FirstName = "Marco"
      });
  });

  // you can use/modify person now
  // without the need of using ThreadSafeReference
  ```
  (PR [#2899](https://github.com/realm/realm-dotnet/pull/2899))
* Added the method `App.DeleteUserFromServerAsync` to delete a user from the server. It will also invalidate the user locally as well as remove all their local data. It will not remove any data the user has uploaded from the server. (Issue [#2675](https://github.com/realm/realm-dotnet/issues/2675))
* Added boolean property `ChangeSet.IsCleared` that is true when the collection gets cleared. Also Realm collections now raise `CollectionChanged` event with action `Reset` instead of `Remove` when the collections is cleared. Please note that this will work only with collection properties, such as `IList` and `ISet`. (Issue [#2856](https://github.com/realm/realm-dotnet/issues/2856))
* Added `PopulateInitialSubscriptions` to `FlexibleSyncConfiguration` - this is a callback that will be invoked the first time a Realm is opened. It allows you to create the initial subscriptions that will be added to the Realm before it is opened. (Issue [#2913](https://github.com/realm/realm-dotnet/issues/2913))
* Bump the SharedInfo version to 12. This requires update of any app accessing the file in a multiprocess scenario, including Realm Studio.
* The sync client will gracefully handle compensating write error messages from the server and pass detailed info to the SDK's sync error handler about which objects caused the compensating write to occur. ([#5528](https://github.com/realm/realm-core/pull/5528))

### Fixed
* Adding an object to a Set, deleting the parent object, and then deleting the previously mentioned object causes crash ([#5387](https://github.com/realm/realm-core/issues/5387))
* Flexible sync would not correctly resume syncing if a bootstrap was interrupted ([#5466](https://github.com/realm/realm-core/pull/5466))
* Flexible sync will now ensure that a bootstrap from the server will only be applied if the entire bootstrap is received - ensuring there are no orphaned objects as a result of changing the read snapshot on the server ([#5331](https://github.com/realm/realm-core/pull/5331))
* Partially fix a performance regression in write performance on Apple platforms. Committing an empty write transaction is ~10x faster than 10.13.0, but still slower than pre-10.7.1 due to using more crash-safe file synchronization (since v10.7.1). (Swift issue [#7740](https://github.com/realm/realm-swift/issues/7740)).

### Compatibility
* Realm Studio: 12.0.0 or later.

### Internal
* Using Core 12.1.0.

## 10.13.0 (2022-05-18)

### Enhancements
* Added the functionality to convert Sync Realms into Local Realms and Local Realms into Sync Realms. (Issue [#2746](https://github.com/realm/realm-dotnet/issues/2746))
* Added support for a new client reset strategy, called [Discard Unsynced Changes](https://docs.mongodb.com/realm/sync/error-handling/client-resets/#discard-unsynced-changes). This new stragegy greatly simplifies the handling of a client reset event on a synchronized Realm.
This addition makes `Session.Error` **deprecated**. In order to temporarily continue using the current `Session.Error` the following must be done:
  ```csharp
    var conf = new PartitionSyncConfiguration(partition, user)
    {
      ClientResetHandler = new ManualRecoveryHandler();
    };
  ```
  In order to take advantage of the new **Discard Unsynced Changes** feature, the following should be done (all callbacks are optional):
  ```csharp
    var conf = new PartitionSyncConfiguration(partition, user)
    {
      ClientResetHandler = new DiscardLocalResetHandler
      {
        OnBeforeReset = (beforeFrozen) =>
        {
          // executed right before a client reset is about to happen
        },
        OnAfterReset = (beforeFrozen, after) =>
        {
          // executed right after a client reset is has completed
        },
        ManualResetFallback = (session, err) =>
        {
          // handle the reset manually
        }
      }
    };
  ```
  If, instead, you want to continue using the manual solution even after the end of the deprecation period, the following should be done
  ```csharp
    var conf = new PartitionSyncConfiguration(partition, user)
    {
      ClientResetHandler = new ManualRecoveryHandler((sender, e) =>
      {
          // user's code for manual recovery
      });
  ```

### Fixed
* Fixed a `System.DllNotFoundException` being thrown by Realm APIs at startup on Xamarin.iOS (Issue [#2926](https://github.com/realm/realm-dotnet/issues/2926), since 10.12.0)

### Compatibility
* Realm Studio: 11.0.0 or later.

### Internal
* Using Core 11.14.0.

## 10.12.0 (2022-05-05)

### Enhancements
* Preview support for .NET 6 with iOS, Android, and MAUI.
  We've added tentative support for the new .NET 6 Mobile workloads (except MacCatalyst, which will be enabled later). The .NET tooling itself is still in preview so we don't have good test coverage of the new platforms just yet. Please report any issues you find at https://github.com/realm/realm-dotnet/issues/new/choose.

### Compatibility
* Realm Studio: 11.0.0 or later.

### Internal
* Using Core 11.14.0.

## 10.11.2 (2022-04-12)

### Fixed
* Fixed corruption bugs when encryption is used. (Core Issue [#5360](https://github.com/realm/realm-core/issues/5360))

### Compatibility
* Realm Studio: 11.0.0 or later.

### Internal
* Using Core 11.14.0.

## 10.11.1 (2022-03-31)

### Fixed
* Fixed an issue that would cause the managed HttpClientHandler to be used in Xamarin applications, even if the project is configured to use the native one. (Issue [#2892](https://github.com/realm/realm-dotnet/issues/2892))

### Compatibility
* Realm Studio: 11.0.0 or later.

### Internal
* Using Core 11.12.0.

## 10.11.0 (2022-03-28)

### Enhancements
* Added property `Session.ConnectionState` to get a `Session`'s `SessionConnectionState`. Additionally, `Session` now implements `INotifyPropertyChanged` so that you can listen for changes on `Session.ConnectionState`. (Issue [#2801](https://github.com/realm/realm-dotnet/issues/2801))
* Realm now supports running on Windows ARM64 for .NET Framework, .NET Core, and UWP apps. (Issues [#2704](https://github.com/realm/realm-dotnet/issues/2704) and [#2817](https://github.com/realm/realm-dotnet/issues/2817))
* Added a property `AppConfiguration.HttpClientHandler` that allows you to override the default http client handler used by the Realm .NET SDK to make http calls. Note that this only affects the behavior of http calls, such as user login, function calls, and remote mongodb calls. The sync client uses a native websocket implementation and will not use the provided message handler. (Issue [#2865](https://github.com/realm/realm-dotnet/issues/2865))

### Fixed
* [Unity] Fixed an issue that caused the weaver to fail when invoked via the `Tools->Realm->Weave Assemblies` editor menu with the error `UnityEngine.UnityException: get_dataPath can only be called from the main thread`. (Issue [#2836](https://github.com/realm/realm-dotnet/issues/2836))
* Fixed an issue that caused `RealmInvalidObjectException` to be caused when enumerating an invalid Realm collection (e.g. a list belonging to a deleted object). (Issue [#2840](https://github.com/realm/realm-dotnet/issues/2840))
* Query parser would not accept "in" as a property name (Core Issue [#5312](https://github.com/realm/realm-core/issues/5312))
* Application would sometimes crash with exceptions like 'KeyNotFound' or assertion "has_refs()". Other issues indicating file corruption may also be fixed by this. The one mentioned here is the one that lead to solving the problem. (Core Issue [#5283](https://github.com/realm/realm-core/issues/5283))

### Compatibility
* Realm Studio: 11.0.0 or later.

### Internal
* Using Core 11.12.0.
* Enabled running Benchmarks on iOS devices by turning on the interpreter for some windows assemblies.

## 10.10.0 (2022-02-28)

### Guid representation issue

This release fixes a major bug in the way Guid values are stored in the database. It provides an automatic migration for local (non-synchronized) databases, but extra caution is needed when upgrading an app that uses Sync.

#### **Context**

A Guid is represented by 4 components - `int`, `short`, `short`, and a `byte[8]`. Microsoft's Guids diverge from the UUID spec in that they encode the first three components with the endianness of the system (little-endian for all modern CPUs), while UUIDs encode their components as big-endian. The end result is that the same bytes have a different string representations when interpreted as a `Guid` by the .NET SDK vs when interpreted as a `UUID` by the Realm Database - e.g. `f2952191-a847-41c3-8362-497f92cb7d24` vs `912195f2-47a8-c341-8362-497f92cb7d24` (note the swapping of bytes in the first three components). You can see the issue by opening a database created by the .NET SDK in Realm Studio and inspecting the values for Guid properties.

#### **Fix**

The fix we're providing is to adjust the behavior of the .NET SDK to read/write Guids to the database with big-endian representation. This means that the SDK and the database will consistently display the same values. This has some implications which are described in the Local- and Synchronized Realms sections.

#### **Local Realms**

For local Realms, we're executing a one-time migration the first time the Realm is opened with the new SDK. During this migration, we'll update all Guid fields to big-endian format. This means that their string representation will remain the same, but the value in the database will change to match it. This means that the upgrade process should be seamless, but if you decide to downgrade to an older version of the SDK, you'll see the byte order get flipped. The migration will not execute multiple times, even if you downgrade.

#### **Synchronized Realms**

There's no client migration provided for synchronized Realms. This is because the distributed nature of the system would mean that there will inevitably be a period of inconsistent state. Instead, the values of the `Guid` properties are read as they're already stored in the database, meaning the string representation will be flipped compared to previous versions of the SDK but it will now match the representation in Atlas/Compass/Realm Studio. There are three general groups your app will fall under:
* If you don't care about the string values of Guid properties on the client, then you don't need to do anything. The values will still be unique and valid Guids.
* If you do use the string guid values from the client app - e.g. to correlate user ids with a CMS, but have complete control over your client devices - e.g. because this an internal company app, then it's advised that you execute a one-time migration of the data in Atlas and force all users to upgrade to the latest version of the app.
* If you can't force all users to update at the same time, you can do a live migration by adding an extra property for each Guid property that you have and write a trigger function that will migrate the data between the two. The old version of the app will write to the original property, while the new version will write to the new property and the trigger will convert between the two.

If you are using sync and need to update to the latest version of the SDK but are not ready to migrate your data yet, see the `Opting out` section.

#### **Opting out**

If for some reason, you want to opt out of the fixed behavior, you can temporarily opt out of it by setting the `Realm.UseLegacyGuidRepresentation` property to `true`. This is not recommended but can be used when you need more time to test out the migration while still getting bugfixes and other improvements. Setting it to `true` does two things:
1. It brings back the pre-10.10.0 behavior of reading/writing Guid values with little-endian representation.
1. It disables the migration code for local Realms. Note that it will not revert the migration if you already opened the Realm file when `UseLegacyGuidRepresentation` was set to `false`.

### Enhancements
* Lifted a limitation that would prevent you from changing the primary key of objects during a migration. It is now possible to do it with both the dynamic and the strongly-typed API:
  ```csharp
  var config = new RealmConfiguration
  {
    SchemaVersion = 5,
    MigrationCallback = (migration, oldVersion) =>
    {
      // Increment the primary key value of all Foos
      foreach (var obj in migration.NewRealm.All<Foo>())
      {
        obj.Id = obj.Id + 1000;
      }
    }
  }
  ```
* [Unity] The Realm menu item in the Unity Editor was moved to `Tools/Realm` to reduce clutter and align with other 3rd party editor plugins. (Issue [#2807](https://github.com/realm/realm-dotnet/issues/2807))

### Fixed
* Fixed an issue with xUnit tests that would cause `System.Runtime.InteropServices.SEHException` to be thrown whenever Realm was accessed in a non-async test. (Issue [#1865](https://github.com/realm/realm-dotnet/issues/1865))
* Fixed a bug that would lead to unnecessary metadata allocation when freezing a realm. (Issue [#2789](https://github.com/realm/realm-dotnet/issues/2789))
* Fixed an issue that would cause Realm-managed objects (e.g. `RealmObject`, list, results, and so on) allocated during a migration block to keep the Realm open until they are garbage collected. This had subtle implications, such as being unable to delete the Realm shortly after a migration or being unable to open the Realm with a different configuration. (PR [#2795](https://github.com/realm/realm-dotnet/pull/2795))
* Fixed an issue that prevented Unity3D's IL2CPP compiler to correctly process one of Realm's dependencies. (Issue [#2666](https://github.com/realm/realm-dotnet/issues/2666))
* Fixed the osx runtime path in the Realm NuGet package to also apply to Apple Silicon (universal) architectures (Issue [#2732](https://github.com/realm/realm-dotnet/issues/2732))

### Compatibility
* Realm Studio: 11.0.0 or later.

### Internal
* Using Core 11.10.0

## 10.9.0 (2022-01-21)

### Enhancements
* Added support for a new mode of synchronization with MongoDB Realm, called ["Flexible Sync"](https://docs.mongodb.com/realm/sync/data-access-patterns/flexible-sync/). When using Flexible Sync, the client decides which queries it's interested in and asks the server for all objects matching these queries. The matching objects will be stored in a local Realm, just like before and can be queried and accessed while offline. This feature is in beta, so feedback - both positive and negative - is greatly appreciated and, as usual, we don't recommend using it for production workloads yet.
  * Added a new configuration type, called `FlexibleSyncConfiguration`. Use this type to get a `Realm` instance that uses the new synchronization mode with the server.
  * Deprecated the `SyncConfiguration` class in favor of `PartitionSyncConfiguration`. The two classes are equivalent and the new type is introduced to better contrast with `FlexibleSyncConfiguration`. The two types are equivalent and allow you to open a `Realm` instance that is using the old "Partition Sync" mode.
  * Added a new type, called `SubscriptionSet`. It is a collection, holding the various active query subscriptions that have been created for this Realm. This collection can be accessed via the `Realm.Subscriptions` property. It will be `null` for local and partition sync Realms and non-null for flexible sync Realms.

  A minimal example would look like this:
  ```csharp
  var config = new FlexibleSyncConfiguration(user);
  var realm = Realm.GetInstance(config);

  // Add a new subscription
  realm.Subscriptions.Update(() =>
  {
    var year2022 = new DateTimeOffset(2022, 1, 1);
    var saleOrders = realm.All<SaleOrder>().Where(o => o.Created > year2022);
    realm.Subscriptions.Add(saleOrders);
  });

  // Wait for the server to acknowledge the subscription and return all objects
  // matching the query
  await realm.Subscriptions.WaitForSynchronizationAsync();

  // Now we have all orders that existed on the server at the time of
  // subscribing. From now on, the server will send us updates as new
  // orders get created.
  var orderCount = realm.All<SaleOrder>().Count();
  ```
  * Multiple subscriptions can be created for queries on the same class, in which case they'll be combined with a logical `OR`. For example, if you create a subscription for all orders created in 2022 and another for all orders created by the current user, your local Realm will contain the union of the two result sets.
  * Subscriptions can be named (which makes it easier to unsubscribe) or unnamed. Adding multiple unnamed subscriptions with the same query is a no-op.
  * Modifying the set of active subscriptions is an expensive operation server-side, even if the resulting diff is not large. This is why we recommend batching subscription updates as much as possible to avoid overloading the server instance. A good practice is to declare the user subscriptions upfront - usually the first time the Realm is opened, and only update them when absolutely necessary.
  * Find more information about the API and current limitations in the [docs](https://docs.mongodb.com/realm/sdk/dotnet/fundamentals/realm-sync/).

### Compatibility
* Realm Studio: 11.0.0 or later.

### Internal
* Using Core 11.8.0.
* Release tests are executed against realm-qa instead of realm-dev. (PR [#2771](https://github.com/realm/realm-dotnet/pull/2771))

## 10.8.0 (2022-01-17)

### Enhancements
* Added the `RealmConfigurationBase.FallbackPipePath` property. In the majority of cases this property can be left null, but it should be used when a realm is opened on a filesystem where named pipes cannot be created, such as external storage on Android that uses FAT32. In this case the path needs to point to a location on another filesystem where named pipes can be created. (PR [#2766](https://github.com/realm/realm-dotnet/pull/2766))
* Added support arithmetric operations (+, -, *, /) in the string-based query syntax (`realm.All<Foo>().Filter("some-query")`). Operands can be properties and/or constants of numeric types (integer, float, double or Decimal128). You can now write a query like `"(age + 5) * 2 > child.age"`. (Core upgrade)

### Fixed
* Fixed a race condition that could result in `Sharing violation on path ...` error when opening a Unity project on macOS. (Issue [#2720](https://github.com/realm/realm-dotnet/issues/2720), fix by [@tomkrikorian](https://github.com/tomkrikorian))
* Fixed an error being thrown when `Realm.GetInstance` is called multiple times on a readonly Realm. (Issue [#2731](https://github.com/realm/realm-dotnet/pull/2731))
* Fixed a bug that would result in the `LIMIT` clause being ignored when `Count()` is invoked on a `IQueryable` - e.g. expressions like `realm.All<Foo>().Filter("Bar > 5 LIMIT(1)).Count()` would ignore the limit in the string-based predicate and return the count of all matches. (Issue [#2755](https://github.com/realm/realm-dotnet/issues/2755))
* Fixed the logic in `RealmResultsVisitor.TraverseSort` to allow sorting on interface properties. (Issue [#1373](https://github.com/realm/realm-dotnet/issues/1373), contribution by @daawaan)

### Compatibility
* Realm Studio: 11.0.0 or later.

### Internal
* Using Core 11.8.0.
* Updated naming of prerelease packages to use lowercase "pr" - e.g. `10.7.1-pr-2695.1703` instead of `10.7.1-PR-2695.1703`. (PR [#2765](https://github.com/realm/realm-dotnet/pull/2765))
* Migrated from using the cli to import/export applications to configuring them via the admin API. (PR [#2768](https://github.com/realm/realm-dotnet/pull/2768))

## 10.7.1 (2021-11-19)

### Fixed
* A sync user's Realm was not deleted when the user was removed if the Realm path was too long such that it triggered the fallback hashed name (this is OS dependant but is 300 characters on linux). (Core upgrade)
* Don't keep trying to refresh the access token if the client's clock is more than 30 minutes ahead. (Core upgrade)
* Don't sleep the sync thread artificially if an auth request fails. This could be observed as a UI hang on applications when sync tries to connect after being offline for more than 30 minutes. (Core upgrade)

### Compatibility
* Realm Studio: 11.0.0 or later.

### Internal
* Using Core 11.6.1.

## 10.7.0 (2021-11-09)

### Enhancements
* Added the `Realm.SyncSession` property which will return the sync session for this Realm if the Realm is a synchronized one or `null` for local Realms. This is replacing the `GetSession(this Realm)` extension method which is now deprecated. (PR [#2711](https://github.com/realm/realm-dotnet/pull/2711))

### Fixed
* Fixed a bug that would result in a `RealmException` being thrown when opening a readonly Realm with schema that is a superset of the schema on disk. Now the code will just work and treat any classes not present in the on-disk schema to be treated as empty collections - e.g. `realm.All<ThisIsNotInOnDiskSchema>().Count == 0`. (Issue [#2619](https://github.com/realm/realm-dotnet/issues/2619))
* Fixed a bug that would create a "Documents" folder in the binary app folder when the ransomware protection in Windows is turned on. (Issue [#2685](https://github.com/realm/realm-dotnet/pull/2685))
* Fixed an issue that would cause incorrect property implementation to be generated if `PropertyChanged.Fody` runs after the Realm weaver. (Issue [#1873](https://github.com/realm/realm-dotnet/issues/1873))
* [Unity] Preserved additional constructors necessary to serialize and deserialize Custom User Data. (PR [#2519](https://github.com/realm/realm-dotnet/pull/2519))
* Fixed an issue that would result in `InvalidOperationException` when concurrently creating a `RealmConfiguration` with an explicitly set `Schema` property. (Issue [#2701](https://github.com/realm/realm-dotnet/issues/2701))
* [Unity] Fixed an issue that would result in `NullReferenceException` when building for iOS when the Realm package hasn't been installed via the Unity Package Manager. (Issue [#2698](https://github.com/realm/realm-dotnet/issues/2698))
* Fixed a bug that could cause properties of frozen objects to return incorrect value/throw an exception if the provided Realm schema didn't match the schema on disk. (Issue [#2670](https://github.com/realm/realm-dotnet/issues/2670))
* Fixed a rare assertion failure or deadlock when a sync session is racing to close at the same time that external reference to the Realm is being released. (Core upgrade)
* Fixed an assertion failure when opening a sync Realm with a user who had been removed. Instead an exception will be thrown. (Core upgrade)
* Fixed a rare segfault which could trigger if a user was being logged out while the access token refresh response comes in. (Core upgrade)
* Fixed a bug where progress notifiers continue to be called after the download of a synced realm is complete. (Core upgrade)
* Allow for EPERM to be returned from fallocate(). This improves support for running on Linux environments with interesting filesystems, like AWS Lambda. Thanks to [@ztane](https://github.com/ztane) for reporting and suggesting a fix. (Core upgrade)
* Fixed a user being left in the logged in state when the user's refresh token expires. (Core upgrade)
* SyncManager had some inconsistent locking which could result in data races and/or deadlocks, mostly in ways that would never be hit outside of tests doing very strange things. (Core upgrade)

### Compatibility
* Realm Studio: 11.0.0 or later.

### Internal
* Using Core 11.6.0.
* iOS wrappers are now built with the "new build system" introduced by Xcode 10 and used as default by Xcode 12. More info can be found in cmake's [docs](https://cmake.org/cmake/help/git-stage/variable/CMAKE_XCODE_BUILD_SYSTEM.html#variable:CMAKE_XCODE_BUILD_SYSTEM).
* We now refresh the resulting Realm instance when opening a synchronized Realm with `GetInstanceAsync`. (Issue [#2256](https://github.com/realm/realm-dotnet/issues/2256))
* Added Sync tests for all platforms running on cloud-dev. (Issue [#2049](https://github.com/realm/realm-dotnet/issues/2049))
* Added Android tests running on the emulator. (Issue [#2680](https://github.com/realm/realm-dotnet/pull/2680))
* Started publishing prerelease packages to S3 using Sleet ([feed url](https://s3.amazonaws.com/realm.nugetpackages/index.json)). (Issue [#2708](https://github.com/realm/realm-dotnet/issues/2708))
* Enable LTO for all builds. (PR [#2714](https://github.com/realm/realm-dotnet/pull/2714))

## 10.6.0 (2021-09-30)

### Enhancements
* Added two extension methods on `ISet` to get an `IQueryable` collection wrapping the set:
  * `set.AsRealmQueryable()` allows you to get a `IQueryable<T>` from `ISet<T>` that can be then treated as a regular queryable collection and filtered/ordered with LINQ or `Filter(string)`.
  * `set.Filter(query, arguments)` will filter the set and return the filtered collection. It is roughly equivalent to `set.AsRealmQueryable().Filter(query, arguments)`.

  The resulting queryable collection will behave identically to the results obtained by calling `realm.All<T>()`, i.e. it will emit notifications when it changes and automatically update itself. (Issue [#2555](https://github.com/realm/realm-dotnet/issues/2555))
* Added two new methods on `Migration` (Issue [#2543](https://github.com/realm/realm-dotnet/issues/2543)):
  * `RemoveType(typeName)` allows to completely remove a type and its schema from a realm during a migration.
  * `RenameProperty(typeName, oldPropertyName, newPropertyName)` allows to rename a property during a migration.
* A Realm Schema can now be constructed at runtime as opposed to generated automatically from the model classes. The automatic generation continues to work and should cover the needs of the vast majority of Realm users. Manually constructing the schema may be required when the shape of the objects depends on some information only known at runtime or in very rare cases where it may provide performance benefits by representing a collection of known size as properties on the class. (Issue [#824](https://github.com/realm/realm-dotnet/issues/824))
  * `RealmConfiguration.ObjectClasses` has now been deprecated in favor of `RealmConfiguration.Schema`. `RealmSchema` has an implicit conversion operator from `Type[]` so code that previously looked like `ObjectClasses = new[] { typeof(Foo), typeof(Bar) }` can be trivially updated to `Schema = new[] { typeof(Foo), typeof(Bar) }`.
  * `Property` has been converted to a read-only struct by removing the setters from its properties. Those didn't do anything previously, so we don't expect anyone was using them.
  * Added several factory methods on `Property` to simplify declaration of Realm properties by being explicit about the range of valid options - e.g. `Property.FromType<int>("IntProperty")` or `Property.Object("MyPersonProp", "Person")`. The constructor of `Property` is now public to support advanced scenarios, but we recommend using the factory methods.
  * Made `ObjectSchema.Builder` public and streamlined its API. It allows you to construct a mutable representation of the schema of a single object and add/remove properties to it. You can either get an empty builder or you can see it with the information from an existing model class (i.e. inheriting from `RealmObject` or `EmbeddedObject`).
  * Made `RealmSchema.Builder` public and streamlined its API. It allows you to construct a mutable representation of the schema of an entire Realm and add/remove object schemas to it.
  * A simple example for how to use the new API would look like:
  ```csharp
  public class Person : RealmObject
  {
    public string Name { get; set; }
    public Address Address { get; set; }
  }

  // Declare schema from existing model classes
  var config = new RealmConfiguration
  {
    Schema = new[] { typeof(Person), typeof(Address) }
  };

  // Manually construct a schema - we don't need to call .Build() on the builders
  // because we have implicit conversion operators defined that will call it for us.
  // Explicitly calling .Build() is also perfectly fine, if a little more verbose.
  var config = new RealmConfiguration
  {
    Schema = new RealmSchema.Builder
    {
      new ObjectSchema.Builder("MyClass", isEmbedded: false)
      {
        Property.FromType<int>("Id", isPrimaryKey: true),
        Property.PrimitiveDictionary("Tags", RealmValueType.String)
      },
      new ObjectSchema.Builder("EmbeddedClass", isEmbedded: true)
      {
        Property.Primitive("DateProp", RealmValueType.Date, isNullable: true)
      }
    }
  };

  // Enhance an existing model with new properties that will be accessible via
  // the dynamic API.
  var personSchema = new ObjectSchema.Builder(typeof(Person))
  {
    Property.FromType<string>("NewStringProp")
  };

  var config = new RealmConfiguration
  {
    Schema = new RealmSchema.Builder
    {
      personSchema,
      new ObjectSchema.Builder(typeof(Address))
    }
  };

  // Regular Person properties can be accessed as usual while runtime defined ones
  // need to go through the dynamic API.
  var person = realm.All<Person>().First();
  var name = person.Name;
  var stringPropValue = person.DynamicApi.Get<string>("NewStringProp");
  ```
* Fixed an issue that would result in SIGABORT on macOS/Linux when opening a Realm in dynamic mode (i.e. read the schema from disk) and the schema contains an object with no properties. (Issue [#1978](https://github.com/realm/realm-dotnet/issues/1978))

### Compatibility
* Realm Studio: 11.0.0 or later.

### Internal
* Using Core 11.4.1.
* Moved perf tests to run on a self-hosted runner. (PR [#2638](https://github.com/realm/realm-dotnet/pull/2638))

## 10.5.1 (2021-09-22)

### Fixed
* Fixed a bug that would cause a `NullReferenceException` to be reported during compilation of a class containing a getter-only `RealmObject` property. (Issue [#2576](https://github.com/realm/realm-dotnet/issues/2576))
* Fixed an issue that would result in `Unable to load DLL 'realm-wrappers'` when deploying a WPF .NET Framework application with ClickOnce. This was due to the incorrect BuildAction type being applied to the native libraries that Realm depends on. (Issue [#1877](https://github.com/realm/realm-dotnet/issues/1877))
* \[Unity] Fixed an issue that would fail Unity builds with `Multiple precompiled assemblies with the same name Mono.Cecil.dll` if importing the Realm package into a project that already references `Mono.Cecil`. (Issue [#2630](https://github.com/realm/realm-dotnet/issues/2630))
* Fixed a bug that would sometimes result in assemblies not found at runtime in a very specific edge scenario. More details about such a scenario can be found in its [PR](https://github.com/realm/realm-dotnet/pull/2639)'s description. (Issue [#1568](https://github.com/realm/realm-dotnet/issues/1568))

### Compatibility
* Realm Studio: 11.0.0 or later.

### Internal
* Using Core 11.4.1.

## 10.5.0 (2021-09-09)

### Enhancements
* ThreadSafeReference no longer pins the source transaction version for anything other than a Results backed by a Query. (Core upgrade)
* A ThreadSafeReference to a Results backed by a collection can now be created inside a write transaction as long as the collection was not created in the current write transaction. (Core upgrade)
* Synchronized Realms are no longer opened twice, cutting the address space and file descriptors used in half. (Core upgrade)

### Fixed
* If an object with a null primary key was deleted by another sync client, the exception `KeyNotFound: No such object` could be triggered. (Core upgrade)
* Fixed a race condition that could result in an assertion `m_state == SyncUser::State::LoggedIn` if the app previously crashed during user logout. (Core upgrade)

### Compatibility
* Realm Studio: 11.0.0 or later.

### Internal
* Using Core 11.4.1.
* Added an action to post releases to Slack. (Issue [#2501](https://github.com/realm/realm-dotnet/issues/2501))
* Added MSBuild inline task to extract the changelog of the latest version. (Issue [#2558](https://github.com/realm/realm-dotnet/pull/2558))
* When a release succeeds, merge the original PR, tag the release, then update changelog. (PR [#2609](https://github.com/realm/realm-dotnet/pull/2609))

## 10.4.1 (2021-09-03)

### Fixed
* Fixed a regression that would prevent the SDK from working on older Linux versions. (Issue [#2602](https://github.com/realm/realm-dotnet/issues/2602))
* Fixed an issue that manifested in circumventing the check for changing a primary key when using the dynamic API - i.e. `myObj.DynamicApi.Set("Id", "some-new-value")` will now correctly throw a `NotSupportedException` if `"some-new-value"` is different from `myObj`'s primary key value. (PR [#2601](https://github.com/realm/realm-dotnet/pull/2601))

### Compatibility
* Realm Studio: 11.0.0 or later.

### Internal
* Using Core 11.3.1.
* Started uploading code coverage to coveralls. (Issue [#2586](https://github.com/realm/realm-dotnet/issues/2586))
* Removed the `[Serializable]` attribute from RealmObjectBase inheritors. (PR [#2600](https://github.com/realm/realm-dotnet/pull/2600))

## 10.4.0 (2021-08-31)

### Fixed
* Fixed an issue that would cause `Logger.Default` on Unity to always revert to `Debug.Log`, even when a custom logger was set. (Issue [#2481](https://github.com/realm/realm-dotnet/issues/2481))
* Fixed an issue where `Logger.Console` on Unity would still use `Console.WriteLine` instead of `Debug.Log`. (Issue [#2481](https://github.com/realm/realm-dotnet/issues/2481))
* Added serialization annotations to RealmObjectBase to prevent Newtonsoft.Json and similar serializers from attempting to serialize the base properties. (Issue [#2579](https://github.com/realm/realm-dotnet/issues/2579))
* Fixed an issue that would cause an `InvalidOperationException` when removing an element from an UI-bound collection in WPF. (Issue [#1903](https://github.com/realm/realm-dotnet/issues/1903))
* User profile now correctly persists between runs. (Core upgrade)
* Fixed a crash when delivering notifications over a nested hierarchy of lists of RealmValue that contain RealmObject inheritors. (Core upgrade)
* Fixed a crash when an object which is linked to by a RealmValue property is invalidated (sync only). (Core upgrade)
* Fixes prior_size history corruption when replacing an embedded object in a list. (Core upgrade)
* Fixed an assertion failure in the sync client when applying an AddColumn instruction for a RealmValue property when that property already exists locally. (Core upgrade)
* Fixed an `Invalid data type` assertion failure in the sync client when applying an `AddColumn` instruction for a `RealmValue` property when that property already exists locally. (Core upgrade)

### Enhancements
* Added two extension methods on `IList` to get an `IQueryable` collection wrapping the list:
  * `list.AsRealmQueryable()` allows you to get a `IQueryable<T>` from `IList<T>` that can be then treated as a regular queryable collection and filtered/ordered with LINQ or `Filter(string)`.
  * `list.Filter(query, arguments)` will filter the list and return the filtered collection. It is roughly equivalent to `list.AsRealmQueryable().Filter(query, arguments)`.

  The resulting queryable collection will behave identically to the results obtained by calling `realm.All<T>()`, i.e. it will emit notifications when it changes and automatically update itself. (Issue [#1499](https://github.com/realm/realm-dotnet/issues/1499))
* Added a cache for the Realm schema. This will speed up `Realm.GetInstance` invocations where `RealmConfiguration.ObjectClasses` is explicitly set. The speed gains will depend on the number and complexity of your model classes. A reference benchmark that tests a schema containing all valid Realm property types showed a 25% speed increase of Realm.GetInstance. (Issue [#2194](https://github.com/realm/realm-dotnet/issues/2194))
* Improve performance of creating collection notifiers for Realms with a complex schema. In the SDKs this means that the first run of a synchronous query, first call to subscribe for notifications will do significantly less work on the calling thread.
* Improve performance of calculating changesets for notifications, particularly for deeply nested object graphs and objects which have List or Set properties with small numbers of objects in the collection.
* Query parser now accepts `BETWEEN` operator. Can be used like `realm.All<Person>().Filter("Age BETWEEN {20, 60}")` which means "'Age' must be in the open interval ]20;60[". (Core upgrade)

### Compatibility
* Realm Studio: 11.0.0 or later.

### Internal
* Using Core 11.3.1.
* Removed the RealmStates dictionary that used to hold a threadlocal dictionary of all the states for the opened Realms. It was only used for detecting open Realms during deletion and that is now handled by the native `delete_realm_files` method. (PR [#2251](https://github.com/realm/realm-dotnet/pull/2251))
* Stopped sending analytics to mixpanel.
* Started uploading benchmark results to [MongoDB Charts](https://charts.mongodb.com/charts-realm-sdk-metrics-yxjvt/public/dashboards/6115babd-c7fe-47ee-836f-efffd92ffae3). (Issue [#2226](https://github.com/realm/realm-dotnet/issues/2226))
* Removed the dedicated benchmark workflows from GHA. (Issue [#2562](https://github.com/realm/realm-dotnet/issues/2562))
* Use the Win81 SDK when building the Windows wrappers on Github Actions. (Issue [#2530](https://github.com/realm/realm-dotnet/issues/2530))
* Added CodeQL workflow. (Issue [#2155](https://github.com/realm/realm-dotnet/issues/2155))
* Started tracking package and wrapper sizes over time. (Issue [#2225](https://github.com/realm/realm-dotnet/issues/2225))
* Removed the `[Serializable]` attribute from RealmObjectBase as `BinarySerializer` is now obsolete. (PR [#2578](https://github.com/realm/realm-dotnet/pull/2578))
* Added code coverage job to Github Actions. (PR [#2581](https://github.com/realm/realm-dotnet/pull/2581))
* Added CI tests running on Windows 8.1 . (PR [#2580](https://github.com/realm/realm-dotnet/pull/2580))

## 10.3.0 (2021-07-07)

**Note**: This release uses xcframework and enables bitcode for the iOS native libraries. This significantly increases the package size and may appear to increase the .ipa size when compiling for iOS. However, the bitcode portion, as well as the unnecessary architectures, will be trimmed by the App Store, so the size of the actual download sent to users will be unchanged or smaller than before.

### Fixed
* Fixed an issue that would prevent `realm-wrappers.dll` from being loaded on Windows 8.1. (Issue [#2298](https://github.com/realm/realm-dotnet/issues/2298))
* Fixed an assertion failure when listening for changes to a list of primitive Mixed which contains links. (Core upgrade)
* Fixed an assertion failure when listening for changes to a dictionary or set which contains an invalidated link. (Core upgrade)
* Fixed an endless recursive loop that could cause a stack overflow when computing changes on a set of objects which contained cycles. (Core upgrade)
* Add collision handling to Dictionary implementation. (Core upgrade)
* Fixed a crash after clearing a list or set of Mixed containing links to objects. (Core upgrade)
* Fixed a recursive loop which would eventually crash trying to refresh a user app token when it had been revoked by an admin. Now this situation logs the user out and reports an error. (Core upgrade)
* Fixed a race between calling `Realm.DeleteRealm` and concurrent opening of the realm file. (Core upgrade)
* \[Unity\] Added code to preserve the constructors of several base serializers to ensure that most of the basic serialization/deserialization workloads work out of the box. (PR [#2489](https://github.com/realm/realm-dotnet/pull/2489))

### Enhancements
* Changed the native iOS library to use xcframework. This means that running in the simulator on M1 macs is now supported. (Issue [#2240](https://github.com/realm/realm-dotnet/issues/2240))
* Added bitcode to the native iOS library. This has no effect on Xamarin.iOS, but allows Unity applications to take advantage of optimizations performed by the App Store servers and eventually support new architectures as they are released. (Issue [#2240](https://github.com/realm/realm-dotnet/issues/2240))

### Compatibility
* Realm Studio: 11.0.0 or later.
* This release uses xcframework for the iOS native libraries, which requires Xamarin.iOS 14.14.2.5 or later.

### Internal
* Using Core 11.0.4.

## 10.2.1 (2021-06-30)

This release changes the way Unity binaries are packaged and obviates the need to have an extra Unity package that contains the dependencies as standalone modules. If you were using the `io.realm.unity-bundled` package, please remove it and add the newly released `io.realm.unity` one.

### Fixed
* \[Unity\] Fixed an issue where failing to weave an assembly due to modeling errors, would only show an error in the logs once and then fail opening a Realm with `No RealmObjects. Has linker stripped them?`. Now, the weaving errors will show up on every code change/weave attempt and the runtime error will explicitly suggest manually re-running the weaver. (Issue [#2310](https://github.com/realm/realm-dotnet/issues/2310))
* \[Unity\] Fixed an issue that would cause the app to hang on exit when using Sync. (PR [#2467](https://github.com/realm/realm-dotnet/pull/2467))
* \[Unity\] Fixed an issue that would cause the Unity editor on macOS to hang after assembly reload if the app uses Sync. (Issue [#2482](https://github.com/realm/realm-dotnet/issues/2482))
* Fixed an issue where a crash could happen on Android x86 due to converting UInt32 into TableKey and Int64 into ObjKey incorrectly. (Issue [#2456](https://github.com/realm/realm-dotnet/issues/2456))

### Enhancements
* None

### Compatibility
* Realm Studio: 11.0.0 or later.

### Internal
* Using Core 11.0.3.
* GetHashCode() on objects now uses the table key in addition to the object key. (Issue [#2473](https://github.com/realm/realm-dotnet/issues/2473))

## 10.2.0 (2021-06-15)

### Fixed
* Fixed a bug where applying multiple `OrderBy` clauses on a query would result in the clauses being appended to each other as if they
were `.ThenBy` rather than the last clause replacing the preceding ones. (PR [#2255](https://github.com/realm/realm-dotnet/issues/2255))
* When explicitly specifying `SyncConfiguration.ObjectTypes`, added a check to validate the schema and ensure all `EmbeddedObject` classes
are reachable from a class inheriting from `RealmObject`. More info about this subject can be found
[here](https://docs.mongodb.com/realm/dotnet/objects/#provide-a-subset-of-classes-to-your-realm-schema). (PR [#2259](https://github.com/realm/realm-dotnet/pull/2259))
* Fixed a bug that would result in an error similar to `Undefined symbols for architecture xxx: "_realm_thread_safe_reference_destroy"`
when building a Unity project for iOS. (Issue [#2318](https://github.com/realm/realm-dotnet/issues/2318))
* The weaver will now emit an error if you try to define a collection of `RealmInteger` values. This has never been supported, but
previously it would fail silently whereas now it'll be a compile time error. (Issue [#2308](https://github.com/realm/realm-dotnet/issues/2308))
* Fixed an issue where using collections of managed objects (lists or results) in a Unity project would result in an invalid compiled binary. (PR [#2340](https://github.com/realm/realm-dotnet/pull/2340))
* Fixed a memory leak when a migration callback is defined, but the Realm didn't actually need to run it (PR [#2331](https://github.com/realm/realm-dotnet/pull/2331))
* Added back 32bit support for iOS builds. (Issue [#2429](https://github.com/realm/realm-dotnet/issues/2429))
* Removed redundant warnings when building a Unity project for device that mentioned that the schema for Realm and Realm.UnityUtils
is empty. (Issue [#2320](https://github.com/realm/realm-dotnet/issues/2320))
* Fixed an issue that could cause `NullReferenceException` to be thrown if you set `SyncConfiguration.OnProgress` to `null` shortly
after calling `Realm.GetInstanceAsync(syncConfig)`. (Issue [#2400](https://github.com/realm/realm-dotnet/issues/2400))
* When replacing an embedded object, emit a sync instruction that sets the link to the embedded object to null so that it is properly cleared.
This resolves an issue that would have manifested itself as `Failed to parse, or apply received changeset: ERROR: ArrayInsert: Invalid prior_size (list size = 4, prior_size = 0)`
([#4740](https://github.com/realm/realm-core/issues/4740)
* Made Linux implementation of ExternalCommitHelper work with new versions of Linux that
[changed epoll behavior](https://git.kernel.org/pub/scm/linux/kernel/git/torvalds/linux.git/commit/?id=6a965666b7e7475c2f8c8e724703db58b8a8a445),
including Android 12 (Issue [#4666](https://github.com/realm/realm-core/issues/4666))
* The file format is changed in the way that we now - again - have search indexes on primary key columns. This is required as we now stop deriving the
ObjKeys from the primary key values, but just use an increasing counter value. This has the effect that all new objects will be created in the same
cluster and not be spread out as they would have been before. It also means that upgrading from file format version 11 and earlier formats will be much faster. (Core upgrade)

### Enhancements
* Add support for the `Guid` data type. It can be used as primary key and is indexable. (PR [#2120](https://github.com/realm/realm-dotnet/pull/2120))
* Add support for dictionaries. Currently only string keys are supported, while the value
  type may be any of the supported types (the primitive types, `RealmValue`, or custom types that inherit
  from RealmObject/EmbeddedObject). Lists, sets, or other dictionaries may not be used as
  the value type. To add a dictionary to your model, define a getter-only property of type
  `IDictionary<string, T>`:

  ```csharp
  public class MyObject : RealmObject
  {
      public IDictionary<string, decimal> Denominations { get; }
  }

  // Realm will automatically manage the underlying dictionary, so there's no need
  // to define a constructor  or assign it to some value.

  var obj = new MyObject();
  obj.Denominations.Add("quarter", 0.25d);
  ```
* Add support for `RealmValue` data type. This new type can represent any valid Realm data type, including objects. Collections
(lists, sets and dictionaries) of `RealmValue` are also supported, but `RealmValue` itself cannot contain collections. Please
note that a property of type `RealmValue` cannot be nullable, but can contain null, represented by the value `RealmValue.Null`.
(PR [#2252](https://github.com/realm/realm-dotnet/pull/2252))

  ```csharp
  public class MyObject : RealmObject
  {
      public RealmValue MyValue { get; set; }

      public IList<RealmValue> ValuesList { get; }

      public ISet<RealmValue> ValuesSet { get; }

      public IDictionary<string, RealmValue> ValuesDict { get; }
  }

  var obj = new MyObject();
  obj.MyValue = RealmValue.Null;
  obj.MyValue = 1;
  obj.MyValue = "abc";

  if (obj.MyValue.Type == RealmValueType.String)
  {
      var myString = obj.MyValue.AsString();
  }
  ```
* Add support for sets of objects or primitive values. Sets are unordered collections that ensure uniqueness of their elements. Realm uses its internal equality comparer
and it is not possible to customize its behavior by overriding `Equals` or `GetHashCode` on your custom classes. Objects will always be compared by db reference - i.e.
two distinct objects in the database will always be different, even if their contents are identical, and multiple references to the same database object will always be
equal.
  ```csharp
  public class MyObject : RealmObject
  {
      public ISet<string> UniqueStrings { get; }
  }

  // Realm will automatically manage the underlying set, so there's no need
  // to define a constructor  or assign it to some value.

  var obj = new MyObject();
  var didAdd = obj.UniqueStrings.Add("foo"); // true
  didAdd = obj.UniqueStrings.Add("foo"); // false
  ```
* Added support for value substitution in string based queries. This enables expressions following
[this syntax](https://docs.mongodb.com/realm/reference/realm-query-language/): `realm.All<T>().Filter("field1 = $0 && field2 = $1", 123, "some-string-value")`.
(Issue [#1822](https://github.com/realm/realm-dotnet/issues/1822))
* Reduced the size of the native binaries by ~5%. (PR [#2239](https://github.com/realm/realm-dotnet/pull/2239))
* Added a new class - `Logger`, which allows you to override the default logger implementation (previously writing to `stdout` or `stderr`) with a custom one by setting
`Logger.Default`. This replaces `AppConfiguration.CustomLogger` and `AppConfiguration.LogLevel` which will be removed in a future release. The built-in implementations are:
  * `Console` - uses the `System.Console` for most projects and `UnityEngine.Debug` for Unity projects: `Logger.Default = Logger.Console;`
  * `Null` - ignores all messages: `Logger.Default = Logger.Null;`
  * `Function` - proxies calls to a supplied function: `Logger.Default = Logger.Function(message => myExternalLogger.Log(message));`

  Custom loggers can derive from the `Logger` class and provide their own implementation for the `Log` method or use `Function` and provide an `Action<string>`. (PR [#2276](https://github.com/realm/realm-dotnet/pull/2276))
* `RealmObjectBase` now correctly overrides and implements `GetHashCode()`. (Issue [#1650](https://github.com/realm/realm-dotnet/issues/1650))
* Added an override of `RealmObject.ToString()` to output more meaningful information about the object content. It will output
the type of the object, the primary key (if one is defined), as well as information whether the object is managed or deleted.
(Issue [#2347](https://github.com/realm/realm-dotnet/pull/2347))
* Added new API for dynamically accessing object properties. These are designed to support
ahead-of-time compiled platforms, such as Xamarin.iOS and Unity with IL2CPP compilation. The
intention is to eventually make these the default API, while also supporting the legacy DLR-based
API. Example:
  ```csharp
  // Make sure to cast away the dynamic immediately on AOT platforms.
  var people = (IQueryable<RealmObject>)realm.DynamicApi.All("Person");
  foreach (var person in people)
  {
      var firstName = person.DynamicApi.Get<string>("FirstName");
      var address = person.DynamicApi.Get<EmbeddedObject>("Address");
      var city = address.DynamicApi.Get<string>("City");
  }

  // When casting a dynamic object, always cast first to object and then
  // to the actual object type to remove any callsites being generated.
  var newPerson = (RealmObject)(object)realm.DynamicApi.Create("Person", 123);
  newPerson.DynamicApi.Set("FirstName", "Peter");
  ```
* Added a Unity Editor option to enable weaving editor assemblies. This should be "off" unless your project has Editor assemblies
that reference Realm - for example, an EditMode test assembly that tests Realm-related functionality. Keeping it "on" may slow down
builds a little as more assemblies will need to be evaluated for weaving. (Issue [#2346](https://github.com/realm/realm-dotnet/issues/2346))
* We now make a backup of the realm file prior to any file format upgrade. The backup is retained for 3 months.
Backups from before a file format upgrade allows for better analysis of any upgrade failure. We also restore
a backup, if a) an attempt is made to open a realm file whith a "future" file format and b) a backup file exist
that fits the current file format. ([#4166](https://github.com/realm/realm-core/pull/4166))

### Compatibility
* Realm Studio: 11.0.0-alpha.0 or later.

### Internal
* Using Core 11.0.3.
* Enabled LTO builds for all platforms except Android. (PR [#2239](https://github.com/realm/realm-dotnet/pull/2239))
* Test projects updated to dotnetcore 3.1. This means that tests are no longer executed against dotnetcore 2.0.
* Removed Lambda compilation in ResultsVisitor when we encounter a conversion operator. This
  is needed because IL2CPP cannot comiple lambdas dynamically. Instead, we're now using
  `Operator.Convert<TTarget>(object)` which is slightly less efficient than `Operator.Convert<TSource, TTarget>`
  but still quite a bit faster than `Convert.ChangeType` and also doesn't suffer from the
  deficiencies around `Decimal128` conversion. The main downside is that we'll no longer
  support queries with an argument that is a custom user type with an implicit conversion
  operator defined.

## 10.1.4 (2021-05-12)
------------------

### Fixed
* Fixed a bug that could lead to crashes with a message similar to `Invalid ref translation entry [0, 78187493520]`. (Core upgrade)
* Fix assertion failures such as `!m_notifier_skip_version.version` or `m_notifier_sg->get_version() + 1 == new_version.version` when performing writes inside change notification callbacks. (Core upgrade)
* Fix collection notification reporting for modifications. This could be observed by receiving the wrong indices of modifications on sorted or distinct results, or notification blocks sometimes not being called when only modifications have occured. (Core upgrade)
* Proactively check the expiry time on the access token and refresh it before attempting to initiate a sync session. This prevents some error logs from appearing on the client such as: `ERROR: Connection[1]: Websocket: Expected HTTP response 101 Switching Protocols, but received: HTTP/1.1 401 Unauthorized`. (Core upgrade)
* Destruction of the TableRecycler at exit was unordered compared to other threads running. This could lead to crashes, some with the TableRecycler at the top of the stack. (Core upgrade)
* Fixed errors related to `uncaught exception in notifier thread: N5realm11KeyNotFoundE: No such object`. This could happen in a synchronized app when a linked object was deleted by another client. (Core upgrade)
* Opening a metadata realm with the wrong encryption key or different encryption configuration will remove that metadata realm and create a new metadata realm using the new key or configuration. (Core upgrade)
* Creting a `ThreadSafeReference` to a readonly Realm would result in a crash. (Core upgrade)

### Compatibility
* Realm Studio: 10.0.0 or later.

### Internal
* Using Core 10.7.2.

## 10.1.3 (2021-04-29)
------------------

### Fixed
* Fixed a compiler bug that would result in an `"Access violation"` error being thrown when using sync on Windows.

### Compatibility
* Realm Studio: 10.0.0 or later.

### Internal
* Using Core 10.5.6.

## 10.1.2 (2021-03-19)
------------------

### Fixed
* On 32bit devices you may get exception with "No such object" when upgrading to v10. (Core upgrade)
* The notification worker thread would rerun queries after every commit rather than only commits which modified tables which could affect the query results if the table had any outgoing links to tables not used in the query. (Core upgrade)
* Fix "Invalid ref translation entry [16045690984833335023, 78187493520]" assertion failure which could occur when using sync or multiple processes writing to a single Realm file. (Core upgrade)
* During integration of a large amount of data from the server, you may get `"Assertion failed: !fields.has_missing_parent_update()"`. (Core upgrade)
* Syncing large Decimal128 values will cause `"Assertion failed: cx.w[1] == 0"`. (Core upgrade)
* Avoid race condition leading to possible hangs on windows. (Core upgrade)

### Enhancements
* None

### Fixed
* None

### Compatibility
* Realm Studio: 10.0.0 or later.

### Internal
* Using Core 10.5.6.

## 10.1.1 (2021-02-25)
------------------

### Fixed
* Fixed an issue that would result in UWP apps being rejected from the Microsoft Store due to an unsupported API (`__C_specific_handler`) being used. (Issue [#2235](https://github.com/realm/realm-dotnet/issues/2235))
* The Realm notification listener thread could sometimes hit the assertion failure "!skip_version.version" if a write transaction was committed at a very specific time. (Core upgrade)

### Enhancements
* None

### Fixed
* None

### Compatibility
* Realm Studio: 10.0.0 or later.

### Internal
* Using Core 10.5.3.

## 10.1.0 (2021-02-09)

### Enhancements
* Sync client now logs error messages received from server rather than just the size of the error message. (Core upgrade)
* Errors returned from the server when sync WebSockets get closed are now captured and surfaced as a SyncError. (Core upgrade)
* Dramatically improved performance of sequential reads on a query without a filter. (Core upgrade)

### Fixed
* Fix an issue when using a frozen query across threads with different transaction versions which resulted in being able to access objects from a future version in the frozen collection. (Core upgrade)
* Fixed an issue where creating an object after file format upgrade may fail with assertion "Assertion failed: lo() <= std::numeric_limits<uint32_t>::max()" (Core upgrade)
* Fixed an issue where getting an element from a query result without a filter would give incorrect results if a new object was created at index zero in the source Table. (Core upgrade)
* Fixed an issue where during synchronization the app would crash with `Assertion failed: ref + size <= next->first`. (Core upgrade)

### Compatibility
* Realm Studio: 10.0.0 or later.

### Internal
* Using Core 10.5.0.
* Fixes the analytics version being sent.

## 10.0.1 (2021-02-02)

### Breaking Changes
* We no longer support Realm Cloud (legacy), but instead the new [MongoDB Realm Cloud](https://realm.mongodb.com). MongoDB Realm is a serverless platform that enables developers to quickly build applications without having to set up server infrastructure. MongoDB Realm is built on top of MongoDB Atlas, automatically integrating the connection to your database. ([#2011](https://github.com/realm/realm-dotnet/pull/2011))
* Remove support for Query-based sync, including the configuration parameters and the `SyncSubscription` types. ([#2011](https://github.com/realm/realm-dotnet/pull/2011))
* Remove everything related to sync permissions, including both the path-based permission system and the object-level privileges for query-based sync. [Permissions in MongoDB Realm](https://docs.mongodb.com/realm/sync/permissions/) are defined serverside. ([#2011](https://github.com/realm/realm-dotnet/pull/2011))
* Moved all API for dynamic access on the `Realm` class to `Realm.DynamicApi`:
  * `Realm.CreateObject(string className, object primaryKey)` is now `Realm.DynamicApi.CreateObject(string className, object primaryKey)`.
  * `Realm.All(string className)` is now `Realm.DynamicApi.All(string className)`.
  * `Realm.RemoveAll(string className)` is now `Realm.DynamicApi.RemoveAll(string className)`.
  * `Realm.Find(string className, long? primaryKey)` is now `Realm.DynamicApi.Find(string className, long? primaryKey)`.
  * `Realm.Find(string className, string primaryKey)` is now `Realm.DynamicApi.Find(string className, string primaryKey)`.
* It is now required that all top-level objects in a synchronized Realm have a primary key called `_id`. You can use the `MapTo("_id")` attribute to avoid using unidiomatic names for the model properties.
* Bumped the minimum target for Xamarin.iOS apps to iOS 9.
* Bumped the minimum API level for Xamarin.Android apps to 16 (Android 4.1).
* Renamed `FullSyncConfiguration` to `SyncConfiguration`.
* Removed `RealmObject.FreezeInPlace`. To freeze a realm object use the `Freeze` extension method. (Issue [#2180](https://github.com/realm/realm-dotnet/issues/2180))

### Enhancements
* Added support for syncing to MongoDB instead of Realm Object Server. Applications must be created at [realm.mongodb.com](https://realm.mongodb.com).
* Added an `App` class which is the entrypoint for synchronizing with a MongoDB Realm App.
* Added `User.CustomData` containing an unstructured document with additional information about the user. Custom data is configured in your MongoDB Realm App.
* Added `User.Functions`. This is the entry point for calling Remote MongoDB Realm functions. Functions allow you to define and execute server-side logic for your application. Functions are written in modern JavaScript (ES6+) and execute in a serverless manner. When you call a function, you can dynamically access components of the current application as well as information about the request to execute the function and the logged in user that sent the request.
* Added `User.GetMongoClient` exposing an API for CRUD operations on a Remote MongoDB Service.
* Added `User.GetPushClient` exposing an API for registering a device for push notifications.
* Change `SyncConfiguration` to accept partition value instead of a server Uri. Partition values can currently be of types `string`, `long`, or `ObjectId`. Opening a realm by partition value is the equivalent of previously opening a realm by URL. In this case, partitions are meant to be more closely associated with your data. E.g., if you are a large retailer with multiple locations, the partition key can be the store Id and you each Realm will only contain data related to the specified store.
* Add support for the Decimal128 data type. This is a 128-bit IEEE 754 decimal floating point number. Properties of this type can be declared either as `MongoDB.Bson.Decimal128` type or the built-in `decimal` type. Note that .NET's built-in decimal is 96-bit, so it cannot represent the full range of numbers, representable by `Decimal128`. (PR [#2014](https://github.com/realm/realm-dotnet/pull/2014))
* Add support for the `ObjectId` data type. This is a 12 byte unique identifier that is common as a document id in MongoDB databases. It can be used as primary key. (PR [#2035](https://github.com/realm/realm-dotnet/pull/2035))
* Add support for embedded objects. Embedded objects are objects which are owned by a single parent object, and are deleted when that parent object is deleted or their parent no longer references them. Embedded objects are declared by subclassing `EmbeddedObject` instead of `RealmObject`. Reassigning an embedded object is not allowed and neither is linking to it from multiple parents. Querying for embedded objects directly is also disallowed as they should be viewed as complex structures belonging to their parents as opposed to standalone objects. A trivial example is:

  ```csharp
  public class Address : EmbeddedObject
  {
      public string Street { get; set; }

      public string City { get; set; }
  }

  public class Person : RealmObject
  {
      public string Name { get; set; }

      // Address is an embedded object - you reference it as usual
      public Address Address { get; set; }
  }

  public class Company : RealmObject
  {
      public string PhoneNumber { get; set; }

      // Embedded objects can be contained in lists too
      public IList<Address> OfficeAddresses { get; }
  }
  ```

* Added new dynamic methods for instantiating embedded objects:
  * `Realm.DynamicApi.CreateEmbeddedObjectForProperty` should be used to create an embedded object and assign it to a parent's property. For example:

    ```csharp
    // static API
    var person = new Person();
    person.Address = new Address
    {
        City = "New York"
    };

    // dynamic API
    var dynamicPerson = realm.DynamicApi.CreateObject("Person");
    var address = realm.DynamicApi.CreateEmbeddedObjectForProperty(dynamicPerson, "Address")
    address.City = "New York";
    ```

  * `Realm.DynamicApi.AddEmbeddedObjectToList` should be used to create an embedded object and add it to a parent's list property.
  * `Realm.DynamicApi.InsertEmbeddedObjectInList` should be used to create an embedded object and insert it in a parent's list property at a specified index.
  * `Realm.DynamicApi.SetEmbeddedObjectInList` should be used to create an embedded object and set it at an index in a parent's list property.

    ```csharp
    // static API
    var company = new Company();
    company.OfficeAddresses.Add(new Address
    {
        City = "New York"
    });

    company.OfficeAddresses.Insert(0, new Address
    {
        City = "Palo Alto"
    });

    company.OfficeAddresses[1] = new Address
    {
        City = "New Jersey"
    };

    // dynamic API
    var dynamicCompany = realm.DynamicApi.CreateObject("Company");
    var officeToAdd = realm.DynamicApi.AddEmbeddedObjectToList(dynamicCompany.OfficeAddresses);
    officeToAdd.City = "New York";

    var officeToInsert = realm.DynamicApi.InsertEmbeddedObjectInList(dynamicCompany.OfficeAddresses, 0);
    officeToInsert.City = "Palo Alto";

    var officeToSet = realm.DynamicApi.SetEmbeddedObjectInList(dynamicCompany.OfficeAddresses, 1);
    officeToSet.City = "New Jersey";
    ```

* The memory mapping scheme for Realm files has changed to better support opening very large files.
* Replaced the implementation of the string query parser (the one used for [`realm.All().Filter("some-string-query")`](https://docs.mongodb.com/realm-sdks/dotnet/10.0.0-beta.3/reference/Realms.CollectionExtensions.html#Realms_CollectionExtensions_Filter__1_System_Linq_IQueryable___0__System_String_)). This results in ~5% reduction of the size of the native binary while keeping the query execution times on par with the old parser. (PR [#2185](https://github.com/realm/realm-dotnet/pull/2185), Core upgrade)
* Optimized the internal code that handles conversions between types. This should result in a minor performance increase
for most data operations that should be most noticeable on Ahead-of-Time compiled platforms, such as iOS/UWP. Due to the
nature of the change, it's possible that conversions that previously happened automatically when working with dynamic objects
no longer do. If you encounter a `NotSupportedException` with the message `No conversion exists from *type A* to *type B*`
and believe this is a bug, please open a Github Issue. (PR [#2149](https://github.com/realm/realm-dotnet/pull/2149))
* Added an extra compile-time check to detect erroneous List<T> declarations and suggest IList<T> for collection properties in Realm objects. (Issue [#2083](https://github.com/realm/realm-dotnet/pull/2083))
* Added overloads for `Realm.Write` and `Realm.WriteAsync` that can return a value. (Issue [#2081](https://github.com/realm/realm-dotnet/issues/2081))

### Fixed
* Worked around an issue with the .NET Native compiler (used in UWP projects) that would result in the following exception being thrown in Release: `Incompatible MarshalAs detected in parameter named 'value'. Please refer to MCG's warning message for more information.`. (Issue [#2169](https://github.com/realm/realm-dotnet/issues/2169))
* Fixed a bug that could cause incorrect property values to be read during a migration for apps running on .NET Core 3.0 or newer.
  The issue manifests itself when different classes have persisted properties with the same name and could result in
  the wrong property being accessed - e.g. `foo.Name` could return `foo.Bar`. This could only happen when using the
  dynamic API during a migration and does not affect apps that use the strongly typed API or run on platforms other
  than .NET Core 3.x/.NET 5.
* Fixed a bug that could cause a deadlock in a multiprocess scenario where multiple processes share the same Realm file and listen for notifications from the file. (Core upgrade)
* Fixed an issue with deleting and recreating objects with embedded objects. (Core upgrade)
* Fix a race condition which would lead to "uncaught exception in notifier thread: N5realm15InvalidTableRefE: transaction_ended" and a crash when the source Realm was closed or invalidated at a very specific time during the first run of a collection notifier (Core upgrade)
* Fix crash in case insensitive query on indexed string columns when nothing matches (Core upgrade)

### Compatibility
* Realm Studio: 10.0.0 or later.

### Internal
* Using Core 10.3.3.
* Migrated to bison parser.
* Submit Analytics to S3/Segment in addition to Mixpanel.
* Analytics now also reports if Sync functionality is in use.
* SDK is now also tested against .NET 5.
* This release uses monorepo releases that bundle Core, Sync, and OS.
* Replaced Expressions-based Operator with T4. (PR [#2149](https://github.com/realm/realm-dotnet/pull/2149))

## 5.1.3 (2021-02-10)

### Fixed
* If you make a case insensitive query on an indexed string column, it may fail in a way that results in a "No such key" exception. (Core upgrade)
* Fix crash in case insensitive query on indexed string columns when nothing matches. (Core upgrade)
* Files upgraded on 32-bit devices could end up being inconsistent resulting in "Key not found" exception to be thown. (Core upgrade)
* Fixed an issue where creating an object after file format upgrade may fail with assertion `Assertion failed: lo() <= std::numeric_limits<uint32_t>::max()`. (Core upgrade)

### Compatibility
* Realm Object Server: 3.23.1 or later.
* Realm Studio: 5.0.0 or later.

### Internal
* Using Sync 5.0.32 and Core 6.2.3.
* Updated the QuickJournal example to latest Realm and Xamarin.Forms versions. (PR [#2057](https://github.com/realm/realm-dotnet/pull/2057))

## 5.1.2 (2020-10-20)

### Fixed
* Fixed an issue that would result in `Realm accessed from incorrect thread` exception being thrown when accessing a Realm instance on the main thread in UWP apps. (Issue [#2045](https://github.com/realm/realm-dotnet/issues/2045))

### Compatibility
* Realm Object Server: 3.23.1 or later.
* Realm Studio: 5.0.0 or later.

### Internal
* Using Sync 5.0.28 and Core 6.1.3.
* Updated the QuickJournal example to latest Realm and Xamarin.Forms versions. (PR [#2057](https://github.com/realm/realm-dotnet/pull/2057))

## 5.1.1 (2020-10-02)

### Enhancements
* None

### Fixed
* Querying on an indexed property may give a “Key not found” exception. (Core upgrade)
* Fix queries for null on non-nullable indexed integer columns returning results for zero entries. (Core upgrade)

### Compatibility
* Realm Object Server: 3.23.1 or later.
* Realm Studio: 5.0.0 or later.

### Internal
* Using Sync 5.0.28 and Core 6.1.3.


## 5.1.0 (2020-09-30)

### Enhancements
* Greatly improve performance of NOT IN queries on indexed string or int columns. (Core upgrade)

### Fixed
* Fixed an issue that would cause using Realm on the main thread in WPF applications to throw an exception with a message "Realm accessed from the incorrect thread". (Issue [#2026](https://github.com/realm/realm-dotnet/issues/2026))
* Fixed an issue that could cause an exception with the message "Opening Realm files of format version 0 is not supported by this version of Realm" when opening an encrypted Realm. (Core upgrade)
* Slightly improve performance of most operations which read data from the Realm file. (Core upgrade)
* Rerunning an equals query on an indexed string column which previously had more than one match and now has one match would sometimes throw a "key not found" exception. (Core upgrade)
* When querying a table where links are part of the condition, the application may crash if objects has recently been added to the target table. (Core upgrade)

### Compatibility
* Realm Object Server: 3.23.1 or later.
* Realm Studio: 5.0.0 or later.

### Internal
* Using Sync 5.0.27 and Core 6.1.2.
* Added prerelease nuget feed via [GitHub packages](https://github.com/features/packages). (PR [#2028](https://github.com/realm/realm-dotnet/pull/2028))

## 5.0.1 (2020-09-10)

NOTE: This version bumps the Realm file format to version 11. It is not possible to downgrade to version 10 or earlier. Files created with older versions of Realm will be automatically upgraded. Only [Realm Studio 5.0.0](https://github.com/realm/realm-studio/releases/tag/v5.0.0) or later will be able to open the new file format.

### Enhancements
* Added the notion of "frozen objects" - these are objects, queries, lists, or Realms that have been "frozen" at a specific version. This allows you to access the data from any thread, but it will never change. All frozen objects can be accessed and queried as normal, but attempting to mutate them or add change listeners will throw an exception. (Issue [#1945](https://github.com/realm/realm-dotnet/issues/1945))
  * Added `Realm.Freeze()`, `RealmObject.Freeze()`, `RealmObject.FreezeInPlace()`, `IQueryable<RealmObject>.Freeze()`, `IList<T>.Freeze()`, and `IRealmCollection<T>.Freeze()`. These methods will produce the frozen version of the instance on which they are called.
  * Added `Realm.IsFrozen`, `RealmObject.IsFrozen`, and `IRealmCollection<T>.IsFrozen`, which returns whether or not the data is frozen.
  * Added `RealmConfigurationBase.MaxNumberOfActiveVersions`. Setting this will cause Realm to throw an exception if too many versions of the Realm data are live at the same time. Having too many versions can dramatically increase the filesize of the Realm.
* Add support for `SynchronizationContext`-confined Realms. Rather than being bound to a specific thread, queue-confined Realms are bound to a `SynchronizationContext`, regardless of whether it dispatches work on the same or a different thread. Opening a Realm when `SynchronizationContext.Current` is null - most notably `Task.Run(...)` - will still confine the Realm to the thread on which it was opened.
* Storing large binary blobs in Realm files no longer forces the file to be at least 8x the size of the largest blob.
* Reduce the size of transaction logs stored inside the Realm file, reducing file size growth from large transactions.
* String primary keys no longer require a separate index, improving insertion and deletion performance without hurting lookup performance.

### Fixed
* Fixed `Access to invalidated List object` being thrown when adding objects to a list while at the same time deleting the object containing the list. (Issue [#1971](https://github.com/realm/realm-dotnet/issues/1971))
* Fixed incorrect results being returned when using `.ElementAt()` on a query where a string filter with a sort clause was applied. (PR [#2002](https://github.com/realm/realm-dotnet/pull/2002))

### Compatibility
* Realm Object Server: 3.23.1 or later.
* Realm Studio: 5.0.0 or later.

### Internal
* Using Sync 5.0.22 and Core 6.0.25.

## 4.3.0 (2020-02-05)

### Enhancements
* Exposed an API to configure the `userId` and `isAdmin` of a user when creating credentials via `Credentials.CustomRefreshToken`. Previously these values would be inferred from the JWT itself but as there's no way to enforce the server configuration over which fields in the JWT payload represent the `userId` and the `isAdmin` field, it is now up to the consumer to determine the values for these.
* Improved logging and error handling for SSL issues on Apple platforms.

### Fixed
* Realm objects can now be correctly serialized with `System.Runtime.Serialization.Formatters` and `System.Xml.Serialization` serializers. (Issue [#1913](https://github.com/realm/realm-dotnet/issues/1913))
  The private state fields of the class have been decorated with `[NonSerialized]` and `[XmlIgnore]` attributes so that eager opt-out
  serializers do not attempt to serialize fields such as `Realm` and `ObjectSchema` which contain handles to unmanaged data.
* Fixed an issue that would result in a compile error when `[Required]` is applied on `IList<string>` property. (Contributed by [braudabaugh](https://github.com/braudabaugh))
* Fixed an issue that prevented projects that include the Realm NuGet package from being debugged. (PR [#1927](https://github.com/realm/realm-dotnet/pull/1927))
* The sync client would fail to reconnect after failing to integrate a changeset. The bug would lead to further corruption of the client’s Realm file. (since 3.0.0).
* The string-based query parser (`results.Filter(...)`) used to need the `class_` prefix for class names when querying over backlink properties. This has been fixed so that only the public `ObjectSchema` name is necessary. For example, `@links.class_Person.Siblings` becomes `@links.Person.Siblings`.
* Fixed an issue where `ClientResyncMode.DiscardLocalRealm` wouldn't reset the schema.

### Compatibility
* Realm Object Server: 3.23.1 or later.

### Internal
* Upgraded Sync from 4.7.5 to 4.9.5 and Core from 5.23.3 to 5.23.8.

## 4.2.0 (2019-10-07)

### Enhancements
* Added `int IndexOf(object)` and `bool Contains(object)` to the `IRealmCollection` interface. (PR [#1893](https://github.com/realm/realm-dotnet/issues/1893))
* Exposed an API - `SyncConfigurationBase.EnableSessionMultiplexing()` that allows toggling session multiplexing on the sync client. (PR [1896](https://github.com/realm/realm-dotnet/pull/1896))
* Added support for faster initial downloads when using `Realm.GetInstanceAsync`. (Issue [1847](https://github.com/realm/realm-dotnet/issues/1847))
* Added an optional `cancellationToken` argument to `Realm.GetInstanceAsync` enabling clean cancelation of the in-progress download. (PR [1859](https://github.com/realm/realm-dotnet/pull/1859))
* Added support for Client Resync which automatically will recover the local Realm in case the server is rolled back. This largely replaces the Client Reset mechanism for fully synchronized Realms. Can be configured using `FullSyncConfiguration.ClientResyncMode`. (PR [#1901](https://github.com/realm/realm-dotnet/pull/1901))
* Made the `createUser` argument in `Credentials.UsernamePassword` optional. If not specified, the user will be created or logged in if they already exist. (PR [#1901](https://github.com/realm/realm-dotnet/pull/1901))
* Uses Fody 6.0.0, which resolves some of the compatibility issues with newer versions of other Fody-based projects. (Issue [#1899](https://github.com/realm/realm-dotnet/issues/1899))

### Fixed
* Fixed an infinite recursion when calling `RealmCollectionBase<T>.IndexOf`. (Issue [#1892](https://github.com/realm/realm-dotnet/issues/1892))

### Compatibility
* Realm Object Server: 3.23.1 or later.

### Internal
* Upgraded Sync from 4.7.0 to 4.7.1.
* Implemented direct access to sync workers on Cloud, bypassing the Sync Proxy: the binding will override the sync session's url prefix if the token refresh response for a realm contains a sync worker path field.

## 4.1.0 (2019-08-06)

### Breaking Changes
* Removed the `isAdmin` parameter from `Credentials.Nickname`. It doesn't have any effect on new ROS versions anyway as logging in an admin nickname user is not supported - this change just makes it explicit. (Issue [#1879](https://github.com/realm/realm-dotnet/issues/1879))
* Marked the `Credentials.Nickname` method as deprecated - support for the Nickname auth provider is deprecated in ROS and will be removed in a future version. (Issue [#1879](https://github.com/realm/realm-dotnet/issues/1879))
* Removed the `deleteRealm` parameter from `PermissionDeniedException.DeleteRealmInfo` as passing `false` has no effect. Calling the method is now equivalent to calling it with `deleteRealm: true`. (PR [#1890](https://github.com/realm/realm-dotnet/pull/1890))

### Enhancements
* Added support for unicode characters in realm path and filenames for Windows. (Core upgrade)
* Added new credentials type: `Credentials.CustomRefreshToken` that can be used to create a user with a custom refresh token. This will then be validated by ROS against the configured `refreshTokenValidators` to obtain access tokens when opening a Realm. If creating a user like that, it's the developer's responsibility to ensure that the token is valid and refreshed as necessary to ensure that access tokens can be obtained. To that end, you can now set the refresh token of a user object by calling `User.RefreshToken = "my-new-token"`. This should only be used in combination with users obtained by calling `Credentials.CustomRefreshToken`. (PR [#1889](https://github.com/realm/realm-dotnet/pull/1889))

### Fixed
* Constructing an IncludeDescriptor made unnecessary table comparisons. This resulted in poor performance when creating a query-based subscription (`Subscription.Subscribe`) with `includedBacklinks`. (Core upgrade)
* Queries involving an indexed int column which were constrained by a LinkList with an order different from the table's order would give incorrect results. (Core upgrade)
* Queries involving an indexed int column had a memory leak if run multiple times. (Core upgrade)

### Compatibility
* Realm Object Server: 3.23.1 or later.

### Internal
* Upgraded Sync from 4.5.1 to 4.7.0 and Core 5.20.0 to 5.23.1.

## 4.0.1 (2019-06-27)

### Fixed
* Fixed an issue that would prevent iOS apps from being published to the app store with the following error:
  > This bundle Payload/.../Frameworks/realm-wrappers.framework is invalid. The Info.plist file is missing the required key: CFBundleVersion.

  ([Issue 1870](https://github.com/realm/realm-dotnet/issues/1870), since 4.0.0)
* Fixed an issue that would cause iOS apps to crash on device upon launching. ([Issue 1871](https://github.com/realm/realm-dotnet/issues/1871), since 4.0.0)

## 4.0.0 (2019-06-13)

### Breaking Changes
* The following deprecated methods and classes have been removed:
  * The `SyncConfiguration` class has been split into `FullSyncConfiguration` and `QueryBasedSyncConfiguration`. Use one of these classes to connect to the Realm Object Server.
  * The `TestingExtensions.SimulateProgress` method has been removed as it hasn't worked for some time.
  * The `Property.IsNullable` property has been removed. To check if a property is nullable, check `Property.Type` for the `PropertyType.Nullable` flag.
  * The `Credentials.Provider` class has been removed. Previously, it contained a few constants that were intended for internal use mostly.
  * The `User.ConfigurePersistance` method has been superseded by `SyncConfigurationBase.Initialize`.
  * `User.LogOut` has been removed in favor of `User.LogOutAsync`.
  * `User.GetManagementRealm` has been removed in favor of the `User.ApplyPermissionsAsync` set of wrapper API.
  * `User.GetPermissionRealm` has been removed in favor of the `User.GetGrantedPermissions` wrapper API.
* Deprecated the `IQueryable<T>.Subscribe(string name)` extension method in favor of `IQueryable<T>.Subscribe(SubscriptionOptions options)`.
* Reworked the internal implementation of the permission API. For the most part, the method signatures haven't changed or where they have changed, the API have remained close to the original (e.g. `IQueryable<T>` has changed to `IEnumerable<T>`). ([Issue #1863](https://github.com/realm/realm-dotnet/issues/1863))
  * Changed the return type of `User.GetGrantedPermissionsAsync` from `IQueryable<PathPermission>` to `IEnumerable<PathPermission>`. This means that the collection is no longer observable like regular Realm-backed collections. If you need to be notified for changes of this collection, you need to implement a polling-based mechanism yourself.
  * `PathPermission.MayRead/MayWrite/MayManage` have been deprecated in favor of a more-consistent `AccessLevel` API.
  * In `User.ApplyPermissionsAsync`, renamed the `realmUrl` parameter to `realmPath`.
  * In `User.OfferPermissionsAsync`, renamed the `realmUrl` parameter to `realmPath`.
  * Removed the `PermissionOfferResponse` and `PermissionChange` classes.
  * Removed the `IPermissionObject` interface.
  * Removed the `ManagementObjectStatus` enum.
  * Removed the `User.GetPermissionChanges` and `User.GetPermissionOfferResponses` methods.
  * The `millisecondTimeout` argument in `User.GetGrantedPermissionsAsync` has been removed.
  * The `PermissionException` class has been replaced by `HttpException`.
* The `AuthenticationException` class has been merged into the `HttpException` class.

### Enhancements
* Added `Session.Start()` and `Session.Stop()` methods that allow you to pause/resume synchronization with the Realm Object Server. ([Issue #138](https://github.com/realm/realm-dotnet-private/issues/138))
* Added an `IQueryable<T>.Subscribe(SubscriptionOptions, params Expression<Func<T, IQueryable>>[] includedBacklinks)` extension method that allows you to configure additional options for the subscription, such as the name, time to live, and whether it should update an existing subscription. The `includedBacklinks` argument allows you to specify which backlink properties should be included in the transitive closure when doing query-based sync. For example:

  ```csharp
  class Dog : RealmObject
  {
      public Person Owner { get; set; }
  }

  class Person : RealmObject
  {
      [Backlink(nameof(Dog.Owner))]
      public IQueryable<Dog> Dogs { get; }
  }

  var options = new SubscriptionOptions
  {
      Name = "adults",
      TimeToLive = TimeSpan.FromDays(1),
      ShouldUpdate = true
  };

  var people = realm.All<Person>()
                    .Where(p => p.Age > 18)
                    .Subscribe(options, p => p.Dogs);

  await people.WaitForSynchronzationAsync();
  // Dogs that have an owner set to a person that is over 18
  // will now be included in the objects synchronized locally.
  var firstPersonDogs = people.Results.First().Dogs;
  ```
  ([Issue #1838](https://github.com/realm/realm-dotnet/issues/1838) & [Issue #1834](https://github.com/realm/realm-dotnet/issues/1834))
* Added a `Realm.GetAllSubscriptions()` extension method that allows you to obtain a collection of all registered query-based sync subscriptions. ([Issue #1838](https://github.com/realm/realm-dotnet/issues/1838))
* Added `AccessLevel` property to `PathPermission` to replace the now deprecated `MayRead/MayWrite/MayManage`. ([Issue #1863](https://github.com/realm/realm-dotnet/issues/1863))
* Added `RealmOwnerId` property to `PathPermission` that indicates who the owner of the Realm is. ([Issue #1863](https://github.com/realm/realm-dotnet/issues/1863))
* Added support for building with `dotnet build` (previously only the `msbuild` command line was supported). ([PR #1849](https://github.com/realm/realm-dotnet/pull/1849))
* Improved query performance for unindexed string columns when the query has a long chain of OR conditions. (Core upgrade)
* Improved performance of encryption and decryption significantly by utilizing hardware optimized encryption functions. (Core upgrade)
* Compacting a realm into an encrypted file could take a really long time. The process is now optimized by adjusting the write buffer size relative to the used space in the realm. (Core upgrade)
* The string-based query parser (`results.Filter("...")`) now supports readable timestamps with a 'T' separator in addition to the originally supported "@" separator. For example: `startDate > 1981-11-01T23:59:59:1` (Core upgrade)

### Fixed
* Fixes an issue where using the `StringExtensions.Contains(string, string, StringComparison)` extension method inside a LINQ query would result in an exception being thrown on .NET Core 2.1+ or Xamarin.iOS/Android projects.([Issue #1848](https://github.com/realm/realm-dotnet/issues/1848))
* Creating an object after creating an object with the int primary key of "null" would hit an assertion failure. (Core upgrade)

### Compatibility
* Realm Object Server: 3.23.1 or later.

### Internal
* Upgraded Sync from 3.14.11 to 4.5.1 and Core 5.12.7 to 5.20.0.

## 3.4.0 (2019-01-09)

**NOTE!!! You will need to upgrade your Realm Object Server to at least version 3.11.0 or use Realm Cloud. If you try to connect to a ROS v3.10.x or previous, you will see an error like `Wrong protocol version in Sync HTTP request, client protocol version = 25, server protocol version = 24`.**

### Enhancements
* Download progress is now reported to the server, even when there are no local changes. This allows the server to do history compaction much more aggressively, especially when there are many clients that rarely or never make local changes. ([#1772](https://github.com/realm/realm-dotnet/pull/1772))
* Reduce memory usage when integrating synchronized changes sent by ROS.
* Added ability to supply a custom log function for handling logs emitted by Sync by specifying `SyncConfigurationBase.CustomLogger`. It must be set before opening a synchronized Realm. ([#1824](https://github.com/realm/realm-dotnet/pull/1824))
* Clients using protocol 25 now report download progress to the server, even when they make no local changes. This allows the server to do history compaction much more aggressively, especially when there are many clients that rarely or never make local changes. ([#1772](https://github.com/realm/realm-dotnet/pull/1772))
* Add a User-Agent header to HTTP requests made to the Realm Object Server. By default, this contains information about the Realm library version and .NET platform. Additional details may be provided (such as the application name/version) by setting `SyncConfigurationBase.UserAgent` prior to opening a synchronized Realm. If developing a Xamarin app, you can use the Xamarin.Essentials plugin to automate that: `SyncConfiguration.UserAgent = $"{AppInfo.Name} ({AppInfo.PackageName} {AppInfo.VersionString})"`.

### Fixed
* Fixed a bug that could lead to crashes with a message such as `Assertion failed: ndx < size() with (ndx, size()) = [742, 742]`.
* Fixed a bug that resulted in an incorrect `LogLevel` being sent to Sync when setting `SyncConfigurationBase.LogLevel`. ([#1824](https://github.com/realm/realm-dotnet/pull/1824), since 2.2.0)
* Fixed a bug that prevented `Realm.GetInstanceAsync` from working when used with `QueryBasedSyncConfiguration`. ([#1827](https://github.com/realm/realm-dotnet/pull/1827), since 3.1.0)

### Breaking Changes
* The deprecated method `realm.SubscribeToObjectsAsync` has been removed in this version. ([#1772](https://github.com/realm/realm-dotnet/pull/1772))
* `User.ConfigurePersistence` has been deprecated in favor of `SyncConfigurationBase.Initialize`.

### Compatibility
* Realm Object Server: 3.11.0 or later.
The sync protocol version has been bumped to version 25. The server is backwards-compatible with clients using protocol version 24 or below, but clients at version 25 are not backwards-compatible with a server at protocol version 24. The server must be upgraded before any clients are upgraded.

### Internal
* Upgraded Sync from 3.9.2 to 3.14.11 and Core from 5.8.0 to 5.12.7.


## 3.3.0 (2018-11-08)

### Enhancements
* Exposed an `OnProgress` property on `SyncConfigurationBase`. It allows you to specify a progress callback that will be invoked when using `Realm.GetInstanceAsync` to report the download progress. ([#1807](https://github.com/realm/realm-dotnet/pull/1807))

### Fixed
<!-- * <How to hit and notice issue? what was the impact?> ([#????](https://github.com/realm/realm-dotnet/issues/????), since v?.?.?) -->
* Trying to call `Subscription.WaitForSynchronizationAsync` on a background thread (without a `SynchronizationContext`) would previously hang indefinitely. Now a meaningful exception will be thrown to indicate that this is not supported and this method should be called on a thread with a synchronization context. ([dotnet-private#130](https://github.com/realm/realm-dotnet-private/issues/130), since v3.0.0)

### Compatibility
* Realm Object Server: 3.0.0 or later.
* APIs are backwards compatible with all previous releases in the 3.x.y series.
* File format: Generates Realms with format v9 (Reads and upgrades all previous formats)


## 3.2.1 (2018-09-27)

### Bug fixes
- Fixed a bug that would typically result in exceptions with a message like `An unknown error has occurred. State: *some-number-larger than 127*`
when subscribing to queries. ([dotnet-private#128](https://github.com/realm/realm-dotnet-private/issues/128), since `3.0.0`)

## 3.2.0 (2018-08-04)

### Enhancements
- `RealmObject` inheritors will now raise `PropertyChanged` after they have been removed from Realm.
The property name in the event arguments will be `IsValid`.
- Bundle some common certificate authorities on Linux so connecting to ROS instances over SSL should work out of the box
for most certificates. Notably, it will now work out of the box for Realm Cloud instances.

### Bug fixes
- When constructing queries that compare an invalid/unmanaged RealmObject (e.g. `realm.All<Foo>().Where(f => f.Bar == someBar)`),
a meaningful exception will now be thrown rather than an obscure ArgumentNullException.
- Added `ShouldCompactOnLaunch` to the PCL version of the library. ([dotnet-private#125](https://github.com/realm/realm-dotnet-private/issues/125))

## 3.1.0 (2018-07-04)

### Enhancements
- Exposed a `ChangeSet.NewModifiedIndices` collection that contains information about the
indices of the objects that changed in the new version of the collection (i.e. after
accounting for the insertions and deletions).
- Update Fody to 3.0.

### Bug fixes
- `WriteAsync` will no longer perform a synchronous `Refresh` on the main thread. ([#1729](https://github.com/realm/realm-dotnet/pull/1729))
- Trying to add a managed Realm Object to a different instance of the same on-disk Realm will no
longer throw an exception.
- Removed the `IList` compliance for Realm collections. This fixes an issue which would cause the app to hang
on Android when deselecting an item from a ListView bound to a Realm collection.

### Breaking Changes
- `SyncConfiguration` is now deprecated and will be removed in a future version. Two new configuration
classes have been exposed - [QueryBasedSyncConfiguration](https://docs.realm.io/platform/using-synced-realms/syncing-data#using-query-based-synchronization)
and [FullSyncConfiguration](https://docs.realm.io/platform/using-synced-realms/syncing-data#full-synchronization).
If you were using a `SyncConfiguration` with `IsPartial = true`, then change your code to use
`QueryBasedSyncConfiguration`. Similarly, if `IsPartial` was not set or was set to `false`, use
`FullSyncConfiguration`.
- Removed the `IList` compliance for Realm collections. This will prevent automatic updates of ListViews
databound to Realm collections in UWP projects.

## 3.0.0 (2018-04-16)

### Enhancements
- Allow `[MapTo]` to be applied on classes to change the name of the table corresponding to that class. ([#1712](https://github.com/realm/realm-dotnet/pull/1712))
- Added an improved API for adding subscriptions in partially-synchronized Realms. `IQueryable<T>.Subscribe` can be used
to subscribe to any query, and the returned `Subscription<T>` object can be used to observe the state of the subscription
and ultimately remove the subscription. See the [documentation](https://docs.realm.io/platform/v/3.x/using-synced-realms/syncing-data)
for more information. ([#1679](https://github.com/realm/realm-dotnet/pull/1679))
- Added a fine-grained permissions system for use with partially-synchronized Realms. This allows permissions to be
defined at the level of individual objects or classes. See the
[documentation](https://docs.realm.io/platform/v/3.x/using-synced-realms/access-control)
for more information. ([#1714](https://github.com/realm/realm-dotnet/pull/1714))
- Exposed a string-based `IQueryable<T>.Filter(predicate)` method to enable more advanced querying
scenarios such as:
  - Following links: `realm.All<Dog>().Filter("Owner.FirstName BEGINSWITH 'J'")`.
  - Queries on collections: `realm.All<Child>().Filter("Parents.FirstName BEGINSWITH 'J'")` - find all
  children who have a parent whose name begins with J or `realm.All<Child>().Filter("Parents.@avg.Age > 50")` -
  find all children whose parents' average age is more than 50.
  - Subqueries: `realm.All<Person>().Filter("SUBQUERY(Dogs, $dog, $dog.Vaccinated == false).@count > 3")` - find all
  people who have more than 3 unvaccinated dogs.
  - Sorting: `realm.All<Dog>().Filter("TRUEPREDICATE SORT(Owner.FirstName ASC, Age DESC)")` - find all dogs and
  sort them by their owner's first name in ascending order, then by the dog's age in descending.
  - Distinct: `realm.All<Dog>().Filter("TRUEPREDICATE DISTINCT(Age) SORT(Name)")` - find all dogs, sort them
  by their name and pick one dog for each age value.
  - For more examples, check out the
  [query language reference docs](https://docs.mongodb.com/realm/reference/realm-query-language/) or the [NSPredicate Cheatsheet](https://academy.realm.io/posts/nspredicate-cheatsheet/).
- The `SyncConfiguration` constructor now accepts relative Uris. ([#1720](https://github.com/realm/realm-dotnet/pull/1720))
- Added the following methods for resetting the user's password and confirming their email:
`RequestPasswordResetAsync`, `CompletePasswordResetAsync`, `RequestEmailConfirmationAsync`, and `ConfirmEmailAsync`.
These all apply only to users created via `Credentials.UsernamePassword` who have provided their email as
the username. ([#1721](https://github.com/realm/realm-dotnet/pull/1721))

### Bug fixes
- Fixed a bug that could cause deadlocks on Android devices when resolving thread safe references. ([#1708](https://github.com/realm/realm-dotnet/pull/1708))

### Breaking Changes
- Uses the Sync 3.0 client which is incompatible with ROS 2.x.
- `Permission` has been renamed to `PathPermission` to more closely reflect its purpose.
Furthermore, existing methods to modify permissions only work on full Realms. New methods
and classes are introduced to configure access to a partially synchronized Realm.
- The type of `RealmConfiguration.DefaultConfiguration` has changed to `RealmConfigurationBase` to allow
any subclass to be set as default. ([#1720](https://github.com/realm/realm-dotnet/pull/1720))
- The `SyncConfiguration` constructor arguments are now optional. The `user` value will default to the
currently logged in user and the `serverUri` value will default to `realm://MY-SERVER-URL/default` where
`MY-SERVER-URL` is the host the user authenticated against. ([#1720](https://github.com/realm/realm-dotnet/pull/1720))
- The `serverUrl` argument in `User.LoginAsync(credentials, serverUrl)` and `User.GetLoggedInUser(identity, serverUrl)`
has been renamed to `serverUri` for consistency. ([#1721](https://github.com/realm/realm-dotnet/pull/1721))


## 2.2.0 (2017-03-22)

### Enhancements
- Added an `IsDynamic` property to `RealmConfigurationBase`, allowing you to open a Realm file and read its schema from disk. ([#1637](https://github.com/realm/realm-dotnet/pull/1637))
- Added a new `InMemoryConfiguration` class that allows you to create an in-memory Realm instance. ([#1638](https://github.com/realm/realm-dotnet/pull/1638))
- Allow setting elements of a list directly - e.g. `foo.Bars[2] = new Bar()` or `foo.Integers[3] = 5`. ([#1641](https://github.com/realm/realm-dotnet/pull/1641))
- Added Json Web Token (JWT) credentials provider. ([#1655](https://github.com/realm/realm-dotnet/pull/1655))
- Added Anonymous and Nickname credentials providers. ([#1671](https://github.com/realm/realm-dotnet/pull/1671))

### Bug fixes
- Fixed an issue where initial collection change notification is not delivered to all subscribers. ([#1696](https://github.com/realm/realm-dotnet/pull/1696))
- Fixed a corner case where `RealmObject.Equals` would return `true` for objects that are no longer managed by Realm. ([#1698](https://github.com/realm/realm-dotnet/pull/1698))

### Breaking Changes
- `SyncConfiguration.SetFeatureToken` is deprecated and no longer necessary in order to use Sync on Linux or server-side features. ([#1703](https://github.com/realm/realm-dotnet/pull/1703))

## 2.1.0 (2017-11-13)

### Enhancements
- Added an `[Explicit]` attribute that can be applied to classes or assemblies. If a class is decorated with it, then it will not be included in the default schema for the Realm (i.e. you have to explicitly set `RealmConfiguration.ObjectClasses` to an array that contains that class). Similarly, if it is applied to an assembly, all classes in that assembly will be considered explicit. This is useful when developing a 3rd party library that depends on Realm to avoid your internal classes leaking into the user's schema. ([#1602](https://github.com/realm/realm-dotnet/pull/1602))

### Bug fixes
- Fixed a bug that would prevent writing queries that check if a related object is null, e.g. `realm.All<Dog>().Where(d => d.Owner == null)`. ([#1601](https://github.com/realm/realm-dotnet/pull/1601))
- Addressed an issue that would cause the debugger to report an unobserved exception being thrown when "Just My Code" is disabled. ([#1603](https://github.com/realm/realm-dotnet/pull/1603))
- Calling `Realm.DeleteRealm` on a synchronized Realm will now properly delete the `realm.management` folder. ([#1621](https://github.com/realm/realm-dotnet/pull/1621))
- Fixed a crash when accessing primitive list properties on objects in realms opened with a dynamic schema (e.g. in migrations). ([#1629](https://github.com/realm/realm-dotnet/pull/1629))

## 2.0.0 (2017-10-17)

### Enhancements
- Added support for collections of primitive values. You can now define properties as `IList<T>` where `T` can be any
type supported by Realm, except for another `IList`. As a result, a lot of methods that previously had constraints on
`RealmObject` now accept any type and may throw a runtime exception if used with an unsupported type argument.
([#1517](https://github.com/realm/realm-dotnet/pull/1517))
- Added `HelpLink` pointing to the relevant section of the documentation to most Realm exceptions. ([#1521](https://github.com/realm/realm-dotnet/pull/1521))
- Added `RealmObject.GetBacklinks` API to dynamically obtain all objects referencing the current one. ([#1533](https://github.com/realm/realm-dotnet/pull/1533))
- Added a new exception type, `PermissionDeniedException`, to denote permission denied errors when working with synchronized Realms that
exposes a method - `DeleteRealmUserInfo` - to inform the binding that the offending Realm's files should be kept or deleted immediately.
This allows recovering from permission denied errors in a more robust manner. ([#1543](https://github.com/realm/realm-dotnet/pull/1543))
- The keychain service name used by Realm to manage the encryption keys for sync-related metadata on Apple platforms is now set to the
bundle identifier. Keys that were previously stored within the Realm-specific keychain service will be transparently migrated to the
per-application keychain service. ([#1522](https://github.com/realm/realm-dotnet/pull/1522))
- Added a new exception type -  `IncompatibleSyncedFileException` - that allows you to handle and perform data migration from a legacy (1.x) Realm file
to the new 2.x format. It can be thrown when using `Realm.GetInstance` or `Realm.GetInstanceAsync` and exposes a `GetBackupRealmConfig` method
that allows you to open the old Realm file in a dynamic mode and migrate any required data. ([#1552](https://github.com/realm/realm-dotnet/pull/1552))
- Enable encryption on Windows. ([#1570](https://github.com/realm/realm-dotnet/pull/1570))
- Enable Realm compaction on Windows. ([#1571](https://github.com/realm/realm-dotnet/pull/1571))
- `UserInfo` has been significantly enhanced. It now contains metadata about a user stored on the Realm Object Server, as well as a list of all user
account data associated with that user. ([#1573](https://github.com/realm/realm-dotnet/pull/1573))
- Introduced a new method - `User.LogOutAsync` to replace the now-deprecated synchronous call. ([#1574](https://github.com/realm/realm-dotnet/pull/1574))
- Exposed `BacklinksCount` property on `RealmObject` that returns the number of objects that refer to the current object via a to-one or a to-many relationship. ([#1578](https://github.com/realm/realm-dotnet/pull/1578))
- String primary keys now support `null` as a value. ([#1579](https://github.com/realm/realm-dotnet/pull/1579))
- Add preview support for partial synchronization. Partial synchronization allows a synchronized Realm to be opened in such a way
that only objects requested by the user are synchronized to the device. You can use it by setting the `IsPartial` property on a
`SyncConfiguration`, opening the Realm, and then calling `Realm.SubscribeToObjectsAsync` with the type of object you're interested in,
a string containing a query determining which objects you want to subscribe to, and a callback which will report the results. You may
add as many subscriptions to a synced Realm as necessary. ([#1580](https://github.com/realm/realm-dotnet/pull/1580))
- Ensure that Realm collections (`IList<T>`, `IQueryable<T>`) will not change when iterating in a `foreach` loop. ([#1589](https://github.com/realm/realm-dotnet/pull/1589))

### Bug fixes
- `Realm.GetInstance` will now advance the Realm to the latest version, so you no longer have to call `Refresh` manually after that. ([#1523](https://github.com/realm/realm-dotnet/pull/1523))
- Fixed an issue that would prevent iOS Share Extension projects from working. ([#1535](https://github.com/realm/realm-dotnet/pull/1535))

### Breaking Changes
- `Realm.CreateObject(string className)` now has additional parameter `object primaryKey`. You *must* pass that when creating a new object using the dynamic API. If the object you're creating doesn't have primary key declared, pass `null`. ([#1381](https://github.com/realm/realm-dotnet/pull/1381))
- `AcceptPermissionOfferAsync` now returns the relative rather than the absolute url of the Realm the user has been granted permissions to. ([#1595](https://github.com/realm/realm-dotnet/pull/1595))

## 1.6.0 (2017-08-14)

### Enhancements
- Exposed `Realm.WriteCopy` API to copy a Realm file and optionally encrypt it with a different key. ([#1464](https://github.com/realm/realm-dotnet/pull/1464))
- The runtime representations of all Realm collections (`IQueryable<T>` and `IList<T>`) now implement the `IList` interface that is needed for data-binding to `ListView` in UWP applications. ([#1469](https://github.com/realm/realm-dotnet/pull/1469))
- Exposed `User.RetrieveInfoForUserAsync` API to allow admin users to lookup other users' identities in the Realm Object Server. This can be used, for example, to find a user by knowing their Facebook id. ([#1486](https://github.com/realm/realm-dotnet/pull/1486))
- Added a check to verify there are no duplicate object names when creating the schema. ([#1502](https://github.com/realm/realm-dotnet/pull/1502))
- Added more comprehensive error messages when passing an invalid url scheme to `SyncConfiguration` or `User.LoginAsync`. ([#1501](https://github.com/realm/realm-dotnet/pull/1501))
- Added more meaningful error information to exceptions thrown by `Realm.GetInstanceAsync`. ([#1503](https://github.com/realm/realm-dotnet/pull/1503))
- Added a new type - `RealmInteger<T>` to expose Realm-specific API over base integral types. It can be used to implement [counter functionality](https://docs.mongodb.com/realm-legacy/docs/dotnet/latest/index.html) in synced realms. ([#1466](https://github.com/realm/realm-dotnet/pull/1466))
- Added `PermissionCondition.Default` to apply default permissions for existing and new users. ([#1511](https://github.com/realm/realm-dotnet/pull/1511))

### Bug fixes
- Fix an exception being thrown when comparing non-constant character value in a query. ([#1471](https://github.com/realm/realm-dotnet/pull/1471))
- Fix an exception being thrown when comparing non-constant byte or short value in a query. ([#1472](https://github.com/realm/realm-dotnet/pull/1472))
- Fix a bug where calling the non-generic version of `IQueryProvider.CreateQuery` on Realm's IQueryable results, an exception would be thrown. ([#1487](https://github.com/realm/realm-dotnet/pull/1487))
- Trying to use an `IList` or `IQueryable` property in a LINQ query will now throw `NotSupportedException` rather than crash the app. ([#1505](https://github.com/realm/realm-dotnet/pull/1505))

### Breaking Changes

## 1.5.0 (2017-06-20)

### Enhancements
- Exposed new API on the `User` class for working with permissions: ([#1361](https://github.com/realm/realm-dotnet/pull/1361))
  - `ApplyPermissionsAsync`, `OfferPermissionsAsync`, and `AcceptPermissionOfferAsync` allow you to grant, revoke, offer, and accept permissions.
  - `GetPermissionOffers`, `GetPermissionOfferResponses`, and `GetPermissionChanges` allow you to review objects, added via the above mentioned methods.
  - `GetGrantedPermissionsAsync` allows you to inspect permissions granted to or by the current user.
- When used with `RealmConfiguration` (i.e. local Realm), `Realm.GetInstanceAsync` will perform potentially costly operation, such as executing migrations or compaction on a background thread. ([#1406](https://github.com/realm/realm-dotnet/pull/1406))
- Expose `User.ChangePasswordAsync(userId, password)` API to allow admin users to change other users' passwords. ([#1412](https://github.com/realm/realm-dotnet/pull/1412))
- Expose `SyncConfiguration.TrustedCAPath` API to allow providing a custom CA that will be used to validate SSL traffic to the Realm Object Server.  ([#1423](https://github.com/realm/realm-dotnet/pull/1423))
- Expose `Realm.IsInTransaction` API to check if there's an active transaction for that Realm. ([#1452](https://github.com/realm/realm-dotnet/pull/1452))

### Bug fixes
- Fix a crash when querying over properties that have `[MapTo]` applied. ([#1405](https://github.com/realm/realm-dotnet/pull/1405))
- Fix an issue where synchronized Realms did not connect to the remote server in certain situations, such as when an application was offline when the Realms were opened but later regained network connectivity. ([#1407](https://github.com/realm/realm-dotnet/pull/1407))
- Fix an issue where incorrect property name will be passed to `RealmObject.PropertyChanged` subscribers when the actual changed property is below a `Backlink` property. ([#1433](https://github.com/realm/realm-dotnet/pull/1433))
- Fix an exception being thrown when referencing Realm in a PCL test assembly without actually using it. ([#1434](https://github.com/realm/realm-dotnet/pull/1434))
- Fix a bug when `SyncConfiguration.EnableSSLValidation` would be ignored when passed to `Realm.GetInstanceAsync`. ([#1423](https://github.com/realm/realm-dotnet/pull/1423))

### Breaking Changes
- The constructors of `PermissionChange`, `PermissionOffer`, and `PermissionOfferResponse` are now private. Use the new `User.ApplyPermissionsAsync`, `User.OfferPermissionsAsync`, and `User.AcceptPermissionOfferAsync` API. ([#1361](https://github.com/realm/realm-dotnet/pull/1361))
- `User.GetManagementRealm` and `User.GetPermissionRealm` are now deprecated. Use the new permission related API on `User` to achieve the same results. ([#1361](https://github.com/realm/realm-dotnet/pull/1361))
- `User.ChangePassword(password)` has been renamed to `User.ChangePasswordAsync(password)`. ([#1412](https://github.com/realm/realm-dotnet/pull/1412))
- Removed the following obsolete API: ([#1425](https://github.com/realm/realm-dotnet/pull/1425))
  - `Realm.ObjectForPrimaryKey<T>(long id)`
  - `Realm.ObjectForPrimaryKey<T>(string id)`
  - `Realm.ObjectForPrimaryKey(string className, long id)`
  - `Realm.ObjectForPrimaryKey(string className, string id)`
  - `Realm.Manage<T>(T obj, bool update)`
  - `Realm.Close()`
  - `Realm.CreateObject<T>()`
  - `IOrderedQueryable<T>.ToNotifyCollectionChanged<T>(Action<Exception> errorCallback)`
  - `IOrderedQueryable<T>.ToNotifyCollectionChanged<T>(Action<Exception> errorCallback, bool coalesceMultipleChangesIntoReset)`
  - `IRealmCollection<T>.ObjectSchema`
- `Realm.DeleteRealm` now throws an exception if called while an instance of that Realm is still open.

## 1.4.0 (2017-05-19)

### Enhancements
- Expose `RealmObject.OnManaged` virtual method that can be used for init purposes, since the constructor is run before the object has knowledge of its Realm. (#1383)
- Expose `Realm.GetInstanceAsync` API to asynchronously open a synchronized Realm. It will download all remote content available at the time the operation began on a background thread and then return a usable Realm. It is also the only supported way of opening Realms for which the user has only read permissions.

## 1.3.0 (2017-05-16)

### Universal Windows Platform
Introducing Realm Mobile Database for Universal Windows Platform (UWP). With UWP support, you can now build mobile apps using Realm’s object database for the millions of mobile, PC, and Xbox devices powered by Windows 10. The addition of UWP support allows .NET developers to build apps for virtually any modern Windows Platform with Windows Desktop (Win32) or UWP as well as for iOS and Android via Xamarin. Note that sync support is not yet available for UWP, though we are working on it and you can expect it soon.

### Enhancements
- Case insensitive queries against a string property now use a new index based search. (#1380)
- Add `User.ChangePassword` API to change the current user's password if using Realm's 'password' authentication provider. Requires any edition of the Realm Object Server 1.4.0 or later. (#1386)
- `SyncConfiguration` now has an `EnableSSLValidation` property (default is `true`) to allow SSL validation to be specified on a per-server basis. (#1387)
- Add `RealmConfiguration.ShouldCompactOnLaunch` callback property when configuring a Realm to determine if it should be compacted before being returned. (#1389)
- Silence some benign linker warnings on iOS. (#1263)
- Use reachability API to minimize the reconnection delay if the network connection was lost. (#1380)

### Bug fixes
- Fixed a bug where `Session.Reconnect` would not reconnect all sessions. (#1380)
- Fixed a crash when subscribing for `PropertyChanged` multiple times. (#1380)
- Fixed a crash when reconnecting to Object Server (#1380)
- Fixed a crash on some Android 7.x devices when opening a realm (#1380)

## 1.2.1 (2017-05-01)

### Bug fixes
- Fixed an issue where `EntryPointNotFoundException` would be thrown on some Android devices. (#1336)

### Enhancements
- Expose `IRealmCollection.IsValid` to indicate whether the realm collection is valid to use. (#1344)
- Update the Fody reference which adds support for building with Mono 5. (#1364)

## 1.2.0 (2017-04-04)

Realm is now being distributed as a .NET Standard 1.4 library as this is a requirement for supporting UWP. While internally that is a rather big move, applications using it should not be affected. After the upgrade, you'll see a number of new NuGet dependencies being added - those are reference assemblies, already part of mscorlib, so will not affect your application's size or performance. Additionally, we're releasing a new platform specific DataBinding package that contains helper methods that enable two-way databinding scenarios by automatically creating transactions when setting a property.

If you encounter any issues after the upgrade, we recommend clearing the `bin` and `obj` folders and restarting Xamarin Studio. If this doesn't help, please file an issue explaining your solution setup and the type of problems you encounter.

Files written with this version cannot be read by earlier versions of Realm. This version is not compatible with versions of the Realm Object Server lower than 1.3.0.

### Bug fixes
- Fixes the `RemoveAll(string)` overload to work correctly. (#1288)
- Resolved an issue that would lead to crashes when refreshing the token for an invalid session. (#1289)
- The `IObservable` returned from `session.GetProgressObservable` will correctly call `OnComplete` when created with `mode: ProgressMode.ForCurrentlyOutstandingWork`. (#1292)
- Fixed a memory leak when accessing string properties. (#1318)
- Fixes an issue when using `EncryptionKey` with synchronized realms. (#1322)

### Enhancements
- Introduce APIs for safely passing objects between threads. Create a thread-safe reference to a thread-confined object by passing it to the `ThreadSafeReference.Create` factory method, which you can then safely pass to another thread to resolve in the new realm with `Realm.ResolveReference`. (#1300)
- Introduce API for attempting to reconnect all sessions. This could be used in conjunction with the [connectivity plugin](https://github.com/jamesmontemagno/ConnectivityPlugin) to monitor for connectivity changes and proactively request reconnecting, rather than rely on the built-in retry mechanism. (#1310)
- Enable sorting over to-one relationships, e.g. `realm.All<Parent>().OrderBy(p => p.Child.Age)`. (#1313)
- Introduce a `string.Like` extension method that can be used in LINQ queries against the underlying database engine. (#1311)
- Add an `User.IsAdmin` property that indicates whether a user is a Realm Object Server administrator. (#1320)

### Breaking Changes
- `DateTimeOffset` properties that are not set will now correctly default to `0001-1-1` instead of `1970-1-1` after the object is passed to `realm.Add`. (#1293)
- Attempting to get an item at index that is out of range should now correctly throw `ArgumentOutOfRangeException` for all `IRealmCollection` implementations. (#1295)
- The layout of the .lock file has changed, which may affect scenarios where different processes attempt to write to the same Realm file at the same time. (#1296)
- `PropertyChanged` notifications use a new, more reliable, mechanism, that behaves slightly differently from the old one. Notifications will be sent only after a transaction is committed (making it consistent with the way collection notifications are handled). To make sure that your UI is promptly updated, you should avoid keeping long lived transactions around. (#1316)

## 1.1.1 (2017-03-15)

### Bug fixes

- Resolved an issue that prevented compiling for iOS on Visual Studio. (#1277)

## 1.1.0 (2017-03-03)

### Enhancements
- Added Azure Active Directory (AzureAD) credentials provider. (#1254)

### Breaking Changes
This is a preparation release for adding UWP support. We have removed all platform-specific logic from the Realm assemblies, and instead weave them in compile time. While this has been tested in all common scenarios, it may create issues with very complex project graphs. If you encounter any of these issues with iOS projects:
- Compilation fails when running Task `WeaveRealmAssemblies`
- App crashes when first accessing a Realm

please file an issue and explain your solution setup.

## 1.0.4 (2017-02-21)

### Bug fixes

- The `Realm` NuGet package no longer clobbers the path to Win32 native binaries in `Realm.Database`. (#1239)
- Fixed a bug where garbage collecting an object with `PropertyChanged` subscribers would cause crashes. (#1237)

## 1.0.3 (2017-02-14)

### Out of Beta!
After about a year and a half of hard work, we are proud to call this a 1.0 release. There is still work to do, but Realm Xamarin is now being used by thousands of developers and has proven reliable.

### Sync
Realm Xamarin now works with the Realm Mobile Platform. This means that you can write Xamarin apps that synchronize seamlessly with a Realm Object Server, allowing you to write complex apps with Xamarin that are offline-first and automatically synchronised by adding just a few lines of code.
You can read about this in the [documentation](https://docs.mongodb.com/realm/sync/get-started/).

### Windows Desktop
Realm Xamarin is no longer iOS and Android only. You can now use it to write .NET programs for Windows Desktop. Add the NuGet package to your regular .NET project and start using Realm. Some features are not supported on Windows yet. Most notably, sync does not yet work for Windows, but also encryption and notifications across processes are missing. We are working on it and you can expect support soon.

### Breaking Changes
 - `IRealmCollection<T>.ObjectSchema` is deprecated and replaced with `ISchemaSource.ObjectSchema`. (#1216)

### Bug fixes
 - `[MapTo]` attribute is now respected in queries. (#1219)
 - Letting a Realm instance be garbage collected instead of disposing it will no longer lead to crashes. (#1212)
 - Unsubscribing from `RealmObject.PropertyChanged` in a `PropertyChanged` callback should no longer lead to crashes. (#1207)
 - `WriteAsync` now advances the read transaction so the changes made asynchronously are available immediately in the original thread. (#1192)
 - Queries on backlink properties should no longer produce unexpected results. (#1177)


## 0.82.1 (2017-01-27)

### Bug fixes
- Addressed an issue where obtaining a Realm instance, reading an object, then obtaining another instance on the same thread would cause the object to become invalid and crash the application upon accessing any of its members.

## 0.82.0 (2017-01-23)

### Breaking Changes
- Moved all exceptions under the `Realms.Exceptions` namespace. (#1075)
- Moved `RealmSchema` to `Realms.Schema` namespace. (#1075)
- Made the `ErrorEventArgs` constructor internal. (#1075)
- Made `ObjectSchema.Builder` and `RealmSchema.Builder` internal. (#1075)
- Passing an object that has `IList` properties to `Add(obj, update: true)` will no longer merge the lists. Instead, the `IList` property will contain only the items in the object. (#1040)

### Enhancements
- Added virtual `OnPropertyChanged` method in `RealmObject` that you can override to be notified of changes to the current object. (#1047)
- Added compile time checks that `[Required]` is applied on correct property types. (#1072)
- `Realm.Add(RealmObject obj)` will now return the passed in object, similarly to `Realm.Add<T>(T obj)`. (#1162)
- Added an extension method for `string.Contains` that accepts `StringComparison` argument and can be used in queries. When querying, only `StringComparison.Ordinal` and `StringComparison.OrdinalIgnoreCase` can be used. When not used in queries, all values for `StringComparison` are valid. (#1141)

### Bug fixes
- Adding a standalone object, that has an `IList<T>` property that has never been accessed, to the Realm will no longer throw a `NullReferenceException`. (#1040)
- `IList<T>` properties will now correctly return `IsReadOnly = true` when managed by a readonly Realm. (#1070)
- The weaver should now correctly resolve references in PCL and netstandard assemblies. (#1117)
- Add some missing methods to the PCL reference assembly. (#1093)
- Disposed realms will not throw `ObjectDisposedException` when trying to access their members. Additionally, disposing a realm will not invalidate other instances on the same thread. (#1063)

## 0.81.0 (2016-12-14)

### Breaking Changes
* The `IQueryable<T>.ToNotifyCollectionChanged` extension methods that accept parameters are now deprecated. There is a new parameterless one that you should use instead. If you want to handle errors, you can do so by subscribing to the `Realm.OnError` event. (#938)
* `RealmResults<T>` is now marked `internal` and `Realm.All<T>()` will instead return `IQueryable<T>`. We've added a new extension method `IQueryable<T>.SubscribeForNotifications(NotificationCallbackDelegate<T>)` that allows subscribing for notifications. (#942)
* `Realm.CreateObject<T>` has been deprecated and will be removed in the next major release. (It could cause a dangerous data loss when using the synchronised realms coming soon, if a class has a PrimaryKey). (#998)
* `RealmConfiguration.ReadOnly` has been renamed to `RealmConfiguration.IsReadOnly` and is now a property instead of a field. (#858)
* `Realm.All` has been renamed to `Realm.GetAll` and the former has been obsoleted. (#858)
* `Realm.ObjectForPrimaryKey` has been renamed to `Realm.Find` and the former has been obsoleted. (#858)
* `Realm.Manage` has been renamed to `Realm.Add` and the former has been obsoleted. (#858)
* `RealmConfiguration.PathToRealm` has been renamed to `Realm.GetPathToRealm` and the former has been obsoleted. (#858)
* `RealmResults.NotificationCallback` has been extracted as a non-nested class and has been renamed to `NotificationCallbackDelegate`. (#858)
* `Realm.Close` has been removed in favor of `Realm.Dispose`. (#858)
* `RealmList<T>` is now marked `internal`. You should use `IList<T>` to define collection relationships. (#858)

### Enhancements
* In data-binding scenarios, if a setter is invoked by the binding outside of write transaction, we'll create an implicit one and commit it. This enables two-way data bindings without keeping around long-lived transactions. (#901)
* The Realm schema can now express non-nullable reference type properties with the new `[Required]` attribute. (#349)
* Exposed a new `Realm.Error` event that you can subscribe for to get notified for exceptions that occur outside user code. (#938)
* The runtime types of the collection, returned from `Realm.All` and the collection created for `IList<T>` properties on `RealmObject` now implement `INotifyCollectionChanged` so you can pass them for data-binding without any additional casting. (#938, #909)
* All RealmObjects implement `INotifyPropertyChanged`. This allows you to pass them directly for data-binding.
* Added `Realm.Compact` method that allows you to reclaim the space used by the Realm. (#968)
* `Realm.Add` returns the added object. (#931)
* Support for backlinks aka `LinkingObjects`. (#219)
* Added an `IList<T>.Move` extension method that allows you to reorder elements within the collection. For managed Lists, it calls a native method, so it is slightly more efficient than removing and inserting an item, but more importantly, it will raise the `CollectionChanged` with `NotifyCollectionChangedAction.Move` which will result in a nice move animation, rather than a reload of a ListView. (#995)

### Bug fixes
* Subscribing to `PropertyChanged` on a RealmObject and modifying an instance of the same object on a different thread will now properly raise the event. (#909)
* Using `Insert` to insert items at the end of an `IList` property will no longer throw an exception. (#978)

## 0.80.0 (2016-10-27)

### Breaking Changes
* This version updates the file format. Older versions will not be able to open files created with this version. (#846)
* `RealmList<T>` is now marked as internal. If you were using it anywhere, you should migrate to `IList<T>`. (#880)

### Enhancements
* iOS Linking all should work - we now add a [Preserve] attribue to all woven members of your `RealmObject` subclasses so you do not need to manually add `[Preserve(allMembers=true)]`  (#822)
* `Realm.Manage` calls are now much faster. You should prefer that to `Realm.CreateObject` unless you are setting only a few properties, while leaving the rest with default values. (#857)
* Added `bool update` argument to `Realm.Manage`. When `update: true` is passed, Realm will try to find and update a persisted object with the same PrimaryKey. If an object with the same PrimaryKey is not found, the umnamaged object is added. If the passed in object does not have a PrimaryKey, it will be added. Any related objects will be added or updated depending on whether they have PrimaryKeys. (#871)

    **NOTE**: cyclic relationships, where object references are not identical, will not be reconciled. E.g. this will work as expected:
    ```csharp
    var person = new Person { Name = "Peter", Id = 1 };
    person.Dog = new Dog();
    person.Dog.Owner = person;
    ```
    However this will not - it will set the Person's properties to the ones from the last instance it sees:
    ```csharp
    var person = new Person { Name = "Peter", Id = 1 };
    person.Dog = new Dog();
    person.Dog.Owner = new Person { Id = 1 };
    ```
    This is important when deserializing data from json, where you may have multiple instances of object with the same Id, but with different properties.

* `Realm.Manage` will no longer throw an exception if a managed object is passed. Instead, it will immediately return. (#871)
* Added non-generic version of `Realm.Manage`. (#871)
* Added support for nullable integer PrimaryKeys. Now you can have `long?` PrimaryKey property where `null` is a valid unique value. (#877)
* Added a weaver warning when applying Realm attributes (e.g. `[Indexed]` or `[PrimaryKey]`) on non-persisted properties. (#882)
* Added support for `==` and `!=` comparisons to realm objects in LINQ (#896), e.g.:
    ```csharp
    var peter = realm.All<Person>().FirstOrDefault(d => d.Name == "Peter");
    var petersDogs = realm.All<Dog>().Where(d => d.Owner == peter);
    ```
* Added support for `StartsWith(string, StringComparison)`, `EndsWith(string, StringComparison)`, and `Equals(string, StringComparison)` filtering in LINQ. (#893)

    **NOTE**: Currently only `Ordinal` and `OrdinalIgnoreCase` comparisons are supported. Trying to pass in a different one will result in runtime error. If no argument is supplied, `Ordinal` will be used.

## 0.78.1 (2016-09-15)

### Bug fixes
* `Realm.ObjectForPrimaryKey()` now returns null if it failed to find an object (#833).
* Querying anything but persisted properties now throws instead of causing a crash (#251 and #723)

Uses core 1.5.1

## 0.78.0 (2016-09-09)

### Breaking Changes
* The term `ObjectId` has been replaced with `PrimaryKey` in order to align with the other SDKs. This affects the `[ObjectId]` attribute used to decorate a property.

### Enhancements
* You can retrieve single objects quickly using `Realm.ObjectForPrimaryKey()` if they have a `[PrimaryKey]` property specified. (#402)
* Manual migrations are now supported. You can specify exactly how your data should be migrated when updating your data model. (#545)
* LINQ searches no longer throw a `NotSupportedException` if your integer type on the other side of an expression fails to exactly match your property's integer type.
* Additional LINQ methods now supported: (#802)
    * Last
    * LastOrDefault
    * FirstOrDefault
    * SingleOrDefault
    * ElementAt
    * ElementAtOrDefault

### Bug fixes
* Searching char field types now works. (#708)
* Now throws a RealmMigrationSchemaNeededException if you have changed a `RealmObject` subclass declaration and not incremented the `SchemaVersion` (#518)
* Fixed a bug where disposing a `Transaction` would throw an `ObjectDisposedException` if its `Realm` was garbage-collected (#779)
* Corrected the exception being thrown `IndexOutOfRangeException` to be  `ArgumentOutOfRangeException`

Uses core 1.5.1


## 0.77.2 (2016-08-11)

### Enhancements
* Setting your **Build Verbosity** to `Detailed` or `Normal` will now display a message for every property woven, which can be useful if you suspect errors with Fody weaving.
* Better exception messages will helo diagnose _EmptySchema_ problems (#739)
* Partial evaluation of LINQ expressions means more expressions types are supported as operands in binary expressions (#755)
* Support for LINQ queries that check for `null` against `string`, `byte[]` and `Nullable<T>` properties.
* Support for `string.IsNullOrEmpty` on persisted properties in LINQ queries.
* Schema construction has been streamlined to reduce overhead when opening a Realm
* Schema version numbers now start at 0 rather than UInt64.MaxValue

### Bug fixes
* `RealmResults<T>` should implement `IQueryable.Provider` implicitly (#752)
* Realms that close implicitly will no longer invalidate other instances (#746)

Uses core 1.4.2


## 0.77.1 (2016-07-25)

### Minor Changes
* Fixed a bug weaving pure PCL projects, released in v0.77.0 (#715)
* Exception messages caused by using incompatible arguments in LINQ now include the offending argument (#719)
* PCL projects using ToNotifyCollectionChanged may have crashed due to mismatch between PCL signatures and platform builds.

Uses core 1.4.0


## 0.77.0 (2016-07-18)

**Broken Version** - will not build PCL projects

### Breaking Changes
* Sort order change in previous version was reverted.

### Major Changes
* It is now possible to introspect the schema of a Realm. (#645)
* The Realm class received overloads for `Realm.CreateObject` and `Realm.All` that accept string arguments instead of generic parameters, enabling use of the `dynamic` keyword with objects whose exact type is not known at compile time. (#646)
* _To Many_ relationships can now be declared with an `IList<DestClass>` rather than requiring `RealmList<DestClass>`. This is **significantly faster** than using `RealmList` due to caching the list.   (Issue #287)
* Creating standalone objects with lists of related objects is now possible. Passing such an object into `Realm.Manage` will cause the entire object graph from that object down to become managed.

### Minor Changes
* Fixed a crash on iOS when creating many short-lived realms very rapidly in parallel (Issue #653)
* `RealmObject.IsValid` can be called to check if a managed object has been deleted
* Accessing properties on invalid objects will throw an exception rather than crash with a segfault (#662)
* Exceptions thrown when creating a Realm no longer leave a leaking handle (Issue #503)

Uses core 1.4.0


## 0.76.1 (2016-06-15)

### Minor Changes
* The `Realm` static constructor will no longer throw a `TypeLoadException` when there is an active `System.Reflection.Emit.AssemblyBuilder` in the current `AppDomain`.
* Fixed `Attempting to JIT compile` exception when using the Notifications API on iOS devices. (Issue #620)

### Breaking Changes
No API change but sort order changes slightly with accented characters grouped together and some special characters sorting differently. "One third" now sorts ahead of "one-third".

It uses the table at ftp://ftp.unicode.org/Public/UCA/latest/allkeys.txt

It groups all characters that look visually identical, that is, it puts a, à, å together and before ø, o, ö even. This is a flaw because, for example, å should come last in Denmark. But it's the best we can do now, until we get more locale aware.

Uses core 1.1.2

## 0.76.0 (2016-06-09)

### Major Changes
* `RealmObject` classes will now implicitly implement `INotifyPropertyChanged` if you specify the interface on your class. Thanks to [Joe Brock](https://github.com/jdbrock) for this contribution!

### Minor Changes
* `long` is supported in queries (Issue #607)
* Linker error looking for `System.String System.String::Format(System.IFormatProvider,System.String,System.Object)` fixed (Issue #591)
* Second-level descendants of `RealmObject` and static properties in `RealmObject` classes now cause the weaver to properly report errors as we don't (yet) support those. (Issue #603)
* Calling `.Equals()` on standalone objects no longer throws. (Issue #587)


## 0.75.0 (2016-06-02)

### Breaking Changes
* File format of Realm files is changed. Files will be automatically upgraded but opening a Realm file with older versions of Realm is not possible. NOTE: If you were using the Realm Browser specified for the old format you need to upgrade. Pick up the newest version [here](https://itunes.apple.com/app/realm-browser/id1007457278).
* `RealmResults<T>` no longer implicitly implements `INotifyCollectionChanged`. Use the new `ToNotifyCollectionChanged` method instead.

### Major Changes
* `RealmResults<T>` can be observed for granular changes via the new `SubscribeForNotifications` method.
* `Realm` gained the `WriteAsync` method which allows a write transaction to be executed on a background thread.
* Realm models can now use `byte[]` properties to store binary data.
* `RealmResults<T>` received a new `ToNotifyCollectionChanged` extension method which produces an `ObservableCollection<T>`-like wrapper suitable for MVVM data binding.

### Minor Fixes
* Nullable `DateTimeOffset` properties are supported now.
* Setting `null` to a string property will now correctly return `null`
* Failure to install Fody will now cause an exception like "Realms.RealmException: Fody not properly installed. RDB2_with_full_Realm.Dog is a RealmObject but has not been woven." instead of a `NullReferenceException`
* The PCL `RealmConfiguration` was missing some members.
* The Fody weaver is now discoverable at non-default nuget repository paths.


## 0.74.1 Released (2016-05-10)

### Minor Fixes
* Realms now refresh properly on Android when modified in other threads/processes.
* Fixes crashes under heavy combinations of threaded reads and writes.

### Minor Changes
* The two `Realm` and `RealmWeaver` NuGet packages have been combined into a single `Realm` package.
* The `String.Contains(String)`, `String.StartsWith(String)`, and `String.EndsWith(String)` methods now support variable expressions. Previously they only worked with literal strings.
* `RealmResults<T>` now implements `INotifyCollectionChanged` by raising the `CollectionChanged` event with `NotifyCollectionChangedAction.Reset` when its underlying table or query result is changed by a write transaction.

## 0.74.0 Private Beta (2016-04-02)

### Major Changes
* The Realm assembly weaver now submits anonymous usage data during each build, so we can track statistics for unique builders, as done with the Java, Swift and Objective-C products (issue #182)
* `Realm.RemoveRange<>()` and `Realm.RemoveAll<>()` methods added to allow you to delete objects from a realm.
* `Realm.Write()` method added for executing code within an implicitly committed transaction
* You can now restrict the classes allowed in a given Realm using `RealmConfiguration.ObjectClasses`.
* LINQ improvements:
  * Simple bool searches work without having to use `== true` (issue #362)
  * ! operator works to negate either simple bool properties or complex expressions (issue #77)
  * Count, Single and First can now be used after a Where expression,  (#369) eg <br />
    `realm.All<Owner>().Where(p => p.Name == "Dani").First();` as well as with a lambda expression <br />
    `realm.All<Owner>().Single( p => p.Name == "Tim");`
  * Sorting is now provided using the `OrderBy`, `OrderByDescending`, `ThenBy` and `ThenByDescending` clauses. Sorts can be applied to results of a query from a `Where` clause or sorting the entire class by applying after `All<>`.
  * The `String.Contains(String)`, `String.StartsWith(String)`, and `String.EndsWith(String)` methods can now be used in Where clauses.
  * DateTimeOffset properties can be compared in queries.
* Support for `armeabi` builds on old ARM V5 and V6 devices has been removed.

### Minor Changes
* Finish `RealmList.CopyTo` so you can apply `ToList` to related lists (issue #299)
* NuGet now inserts `libwrappers.so` for Android targets using `$(SolutionDir)packages` so it copes with the different relative paths in cross-platform (Xamarin Forms) app templates vs pure Android templates.
* `Realm.RealmChanged` event notifies you of changes made to the realm
* `Realm.Refresh()` makes sure the realm is updated with changes from other threads.


## 0.73.0 Private Beta (2016-02-26)

### Major Changes
* `RealmConfiguration.EncryptionKey` added so files can be encrypted and existing encrypted files from other Realm sources opened (assuming you have the key)


### Minor Fixes
* For PCL users, if you use `RealmConfiguration.DefaultConfiguration` without having linked a platform-specific dll, you will now get the warning message with a `PlatformNotSupportedException`. Previously threw a `TypeInitExepction`.
* Update to Core v0.96.2 and matching ObjectStore (issue #393)


## 0.72.1 Private Beta (2016-02-15)

No functional changes. Just added library builds for Android 64bit targets `x86_64` and `arm64-v8a`.


## 0.72.0 Private Beta (2016-02-13)
-
Uses Realm core 0.96.0

### Major Changes

* Added support for PCL so you can now use the NuGet in your PCL GUI or viewmodel libraries.

## 0.71.1 Private Beta (2016-01-29)

### Minor Fixes

Building IOS apps targeting the simulator sometimes got an error like:

    Error MT5209: Native linking error...building for iOS simulator,
    but linking in object file built for OSX, for architecture i386 (MT5209)

This was fixed by removing a redundant simulator library included in NuGet


## 0.71.0 Private Beta (2016-01-25)

Uses Realm core 0.95.6.

### Platform Changes
Now supporting:

* Xamarin Studio on Mac - IOS and Android
* Xamarin Studio on Windows -  Android
* Visual Studio on Windows -  IOS and Android


### Major Changes

* Added Android support as listed above.
* Added `RealmConfiguration` to provide reusable way to specify path and other settings.
* Added `Realm.Equals`, `Realm.GetHashCode` and `Realm.IsSameInstance` to provide equality checking so you can confirm realms opened in the same thread are equal (shared internal instance).
* Added `Realm.DeleteFiles(RealmConfiguration)` to aid in cleaning up related files.
* Added nullable basic types such as `int?`.
* Optimised `Realm.All<userclass>().Count()` to get rapid count of all objects of given class.
* Related lists are now supported in standalone objects.

#### LINQ
* `Count()` on `Where()` implemented.
* `Any()` on `Where()` implemented.
* `First( lambda )` and `Single( lambda )` implemented.
* Significant optimisation of `Where()` to be properly lazy, was instantiating all objects internally.


### API-Breaking Changes

* `[PrimaryKey]` attribute renamed `[ObjectId]`.
* `Realm.Attach(object)` renamed `Manage(object)`.
* Lists of related objects are now declared with `IList<otherClass>` instead of `RealmList`.

### Bug fixes

* Bug that caused a linker error for iPhone simulator fixed (#375)


## 0.70.0 First Private Beta (2015-12-08)

Requires installation from private copy of NuGet download.

### State

* Supported IOS with Xamarin Studio only.
* Basic model and read/write operations with simple LINQ `Where` searches.
* NuGet hosted as downloads from private realm/realm-dotnet repo.<|MERGE_RESOLUTION|>--- conflicted
+++ resolved
@@ -2,13 +2,10 @@
 
 ### Enhancements
 * Deprecate the `Realm.SourceGenerator` and `Realm.Fody` packages. The source generation and weaver assemblies are now contained in the main `Realm` package. This should be a transparent change for users who only referenced the `Realm` package, but if you explicitly added a package reference to `Realm.SourceGenerator` or `Realm.Fody`, you should remove it. (PR [#3319](https://github.com/realm/realm-dotnet/pull/3319))
-<<<<<<< HEAD
 * Automatically handle `RealmObject`->`EmbeddedObject` migrations by duplicating objects referenced by multiple parents as well as removing "orphaned" objects. (Issue [#2408](https://github.com/realm/realm-dotnet/issues/2408))
-=======
 * New notifiers can now be registered in write transactions until changes have actually been made in the write transaction. This makes it so that new notifications can be registered inside change notifications triggered by beginning a write transaction (unless a previous callback performed writes). (Core 13.10.1)
 * Partition-Based to Flexible Sync Migration for migrating a client app that uses partition based sync to use flexible sync under the hood if the server has been migrated to flexible sync is officially supported with this release. Any clients using an older version of Realm (including the original support released in Core 11.0.0) will receive a "switch to flexible sync" error message when trying to sync with the app. (Core 13.11.0)
 * Support sort/distinct based on values from a dictionary e.g. `.Filter("TRUEPREDICATE SORT(meta['age'])")`. (Core 13.14.0)
->>>>>>> 78737f4d
 
 ### Fixed
 * Fixed a fatal error (reported to the sync error handler) during client reset (or automatic PBS to FLX migration) if the reset has been triggered during an async open and the schema being applied has added new classes. (Core 13.11.0)
