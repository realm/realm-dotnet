## vNext (TBD)

### Enhancements
* None

### Fixed
* None

### Compatibility
* Realm Studio: 12.0.0 or later.

### Internal
* Using Core x.y.z.

## 10.20.0 (2023-02-10)

**File format version bumped. Old files will be automatically upgraded but cannot be downgraded and opened with older versions of the .NET SDK.**

### Breaking Changes
* `User.GetPushClient` has been deprecated as it will be disabled soon on the server. (Issue [#3073](https://github.com/realm/realm-dotnet/issues/3073))

### Enhancements
* The realm file will be shrunk if the larger file size is no longer needed. (Core 13.0.0)
* Most of the file growth caused by version pinning is eliminated. (Core 13.0.0)
* Improve performance of acquiring read locks when a read lock for that version is already held. This speeds up many operations related to change notifications, and particularly refreshing a Realm which has change notifiers registered. (Core 13.2.0)
* Upgrade OpenSSL from 1.1.1n to 3.0.7. (Core 13.2.0)
* Converting flexible sync realms to bundled and local realms is now supported (Core 13.2.0)
* Add support for nested classes for source generated classes. (Issue [#3031](https://github.com/realm/realm-dotnet/issues/3031))
* Enhanced support for nullable reference types in the model definition for source generated classes. This allows to use realm models as usual when nullable context is active, and removes the need to use of the `Required` attribute to indicate required properties, as this information will be inferred directly from the nullability status. There are some considerations regarding the nullability of properties that link to realm object:
  - Properties that link to a single realm object are inherently nullable, and thus the type must be defined as nullable.
  - List, Sets and Backlinks cannot contain null objects, and thus the type parameter must be non-nullable.
  - Dictionaries can contain null values, and thus the type parameter must be nullable.

  Defining the properties with a different nullability annotation than what has been outlined here will raise a diagnostic error. For instance:
  ```cs
  public partial class Person: IRealmObject
  {
      //Single values
      public Dog? MyDog { get; set; } //Correct

      public Dog MyDog { get; set; } //Error

      //List
      public IList<Dog> MyDogs { get; } //Correct

      public IList<Dog?> MyDogs { get; } //Error

      //Set
      public ISet<Dog> MyDogs { get; } //Correct

      public ISet<Dog?> MyDogs { get; } //Error

      //Dictionary
      public IDictionary<string, Dog?> MyDogs { get; } //Correct

      public IDictionary<string, Dog> MyDogs { get; } //Error

      //Backlink
      [Realms.Backlink("...")]
      public IQueryable<Dog> MyDogs { get; } //Correct

      [Realms.Backlink("...")]
      public IQueryable<Dog?> MyDogs { get; } //Error
  }
  ```
  We realise that some developers would still prefer to have more freedom in the nullability annotation of such properties, and it is possible to do so by setting  `realm.ignore_objects_nullability = true` in a global configuration file (more information about global configuration files can be found in the [.NET documentation](https://learn.microsoft.com/en-us/dotnet/fundamentals/code-analysis/configuration-files)). If this is enabled, all the previous properties will be considered valid, and the nullability annotations for properties linking to objects will be ignored.
* Improved performance of `PropertyChanged` and `CollectionChanged` notifications. (Issue [#3112](https://github.com/realm/realm-dotnet/issues/3112))
* Added support for tvOS in Xamarin/MAUI and Unity applications. (Issue [#3161](https://github.com/realm/realm-dotnet/issues/3161))
* Improve the performance of `Realm.Freeze()`. (Core 13.3.0)

### Fixed
* `ISet<RealmValue>` consider string and binary data equivalent. This could cause the client to be inconsistent with the server if a string and some binary data with equivalent content was inserted from Atlas. (Core 13.0.0)
* Fixed wrong assertion on query error that could result in a crash. (Core 13.1.0)
* Fixed an issue preventing opening an encrypted file on a device with a page size bigger than the one on which the file was produced. (Core 13.1.1)
* Fixed possible segfault in sync client where async callback was using object after being deallocated (Core 13.2.0)
* Fixed crash when using client reset with recovery and flexible sync with a single subscription (Core 13.2.0)
* Added a more descriptive error message when a model's property is unsupported. It'll now suggest that the target type may need to inherit from `RealmObject`. (Issue [#3162](https://github.com/realm/realm-dotnet/issues/3162))
* Disposing a Realm instance while an active transaction is running will now correctly roll back the transaction. (Issue [#2924](https://github.com/realm/realm-dotnet/issues/2924))
* Fixed an issue that would cause `PropertyChanged` notifications to be delivered for collection properties when the content of the collection was modified even if the collection itself was not replaced. (Issue [#3112](https://github.com/realm/realm-dotnet/issues/3112))
* Fixed an issue where weaving assemblies on Unity could result in `System.InvalidOperationException`. (Issue [#3199](https://github.com/realm/realm-dotnet/issues/3199))
* `Session.Stop` will now correctly keep the session stopped until `Session.Start` is called. Previously, there were a number of circumstances that could cause the session to be resumed, even if not explicitly requested. (Core 13.3.0)
* When client reset with recovery is used and the recovery does not actually result in any new local commits, the sync client may have gotten stuck in a cycle with a A fatal error occured during client reset: 'A previous 'Recovery' mode reset from <timestamp> did not succeed, giving up on 'Recovery' mode to prevent a cycle' error message. (Core 13.3.0)
* Fixed diverging history in flexible sync if writes occur during bootstrap to objects that just came into view. (Core 13.3.0)
* Fix several data races when opening cached frozen Realms. New frozen Realms were added to the cache and the lock released before they were fully initialized, resulting in races if they were immediately read from the cache on another thread. (Core 13.3.0)
* If a client reset w/recovery or discard local is interrupted while the "fresh" realm is being downloaded, the sync client may crash with a MultpleSyncAgents exception. (Core 13.3.0)
* Changesets from the server sent during FLX bootstrapping that are larger than 16MB can cause the sync client to crash with a LogicError. (Core 13.3.0)
* Sharing Realm files between a Catalyst app and Realm Studio did not properly synchronize access to the Realm file. (Core 13.4.0)

### Compatibility
* Realm Studio: 13.0.0 or later.

### Internal
<<<<<<< HEAD
* Using Core 13.2.0.
* Overhauled and extended the metrics collection of the SDK to better drive future development effort. (PR [#3080](https://github.com/realm/realm-dotnet/pull/3080))
=======
* Using Core 13.4.0.
>>>>>>> 8579cafb
* Updated `DynamicRealmObjectHelper.TryGetPrimaryKeyValue` not to use reflection. (Issue [#3166](https://github.com/realm/realm-dotnet/issues/3166))
* Fixed UWP tests workflow when running a debug build. (Issue [#3030](https://github.com/realm/realm-dotnet/issues/3030))

## 10.19.0 (2023-01-06)

### Enhancements
* Removed redundant serialization/deserialization of arguments in CallAsync. (Issue [#3079](https://github.com/realm/realm-dotnet/issues/3079))
* Added a field `Transaction.State` which describes the current state of the transaction. (Issue [#2551](https://github.com/realm/realm-dotnet/issues/2551))
* Improved error message when null is passed as argument to params for EmailPasswordAuth.CallResetPasswordFunctionAsync. (Issue [#3011](https://github.com/realm/realm-dotnet/issues/3011))
* Removed backing fields of generated classes' properties which should provide minor improvements to memory used by Realm Objects (Issue [#2647](https://github.com/realm/realm-dotnet/issues/2994))
* Added two extension methods on `IDictionary` to get an `IQueryable` collection wrapping the dictionary's values:
  * `dictionary.AsRealmQueryable()` allows you to get a `IQueryable<T>` from `IDictionary<string, T>` that can be then treated as a regular queryable collection and filtered/ordered with LINQ or `Filter(string)`.
  * `dictionary.Filter(query, arguments)` will filter the list and return a filtered collection of dictionary's values. It is roughly equivalent to `dictionary.AsRealmQueryable().Filter(query, arguments)`.

  The resulting queryable collection will behave identically to the results obtained by calling `realm.All<T>()`, i.e. it will emit notifications when it changes and automatically update itself. (Issue [#2647](https://github.com/realm/realm-dotnet/issues/2647))
* Improve performance of client reset with automatic recovery and converting top-level tables into embedded tables. (Core upgrade)
* Flexible sync will now wait for the server to have sent all pending history after a bootstrap before marking a subscription as Complete. (Core upgrade)
* Slightly improve performance of `Realm.RemoveAll()` which removes all objects from an open Realm database. (Issue [#2233](https://github.com/realm/realm-dotnet/issues/2194))
* Improve error messages when not setting a BaseFilePath for realm or app configuration. (Issue [2863](https://github.com/realm/realm-dotnet/issues/2863))
* Added `IList` implementation to all Realm collections to allow for UWP ListView databinding. (Issue [#1759](https://github.com/realm/realm-dotnet/issues/1759))

### Fixed
* Fixed issue where Realm parameters' initialization would get run twice, resulting in unexpected behavior.
* Prevented `IEmbeddedObject`s and `IAsymmetricObject`s from being used as `RealmValue`s when added to a realm, and displaying more meaningful error messages.
* Fix a use-after-free if the last external reference to an encrypted Realm was closed between when a client reset error was received and when the download of the new Realm began. (Core upgrade)
* Fixed an assertion failure during client reset with recovery when recovering a list operation on an embedded object that has a link column in the path prefix to the list from the top level object. (Core upgrade)
* Opening an unencrypted file with an encryption key would sometimes report a misleading error message that indicated that the problem was something other than a decryption failure. (Core upgrade)
* Fix a rare deadlock which could occur when closing a synchronized Realm immediately after committing a write transaction when the sync worker thread has also just finished processing a changeset from the server. (Core upgrade)
* Fix a race condition which could result in "operation cancelled" errors being delivered to async open callbacks rather than the actual sync error which caused things to fail. (Core upgrade)
* Bootstraps will not be applied in a single write transaction - they will be applied 1MB of changesets at a time, or as configured by the SDK. (Core upgrade)
* Fix database corruption and encryption issues on apple platforms. (Core upgrade)
* Added fully qualified names for source generated files, to avoid naming collisions. (Issue [#3099](https://github.com/realm/realm-dotnet/issues/3099)
* Fixed an issue that would cause an exception when using unmanaged objects in bindings (Issue [#3094](https://github.com/realm/realm-dotnet/issues/3094))
* Fixed an issue where fetching a user's profile while the user logs out would result in an assertion failure. (Core upgrade)
* Removed the ".tmp_compaction_space" file being left over after compacting a Realm on Windows. (Core upgrade)
* Fixed a crash that would occur if you close a synchronized Realm while waiting for `SubscriptionSet.WaitForSynchronizationAsync`. (Issue [#2952](https://github.com/realm/realm-dotnet/issues/2952))
* Avoid calling the setter on UI-bound properties in case the new value of the property is the same as the current one. This avoids some issue with MAUI, that seems to be calling the setter of bound properties unnecessarily when CollectionView/ListView are shown on screen. This is problematic if the object does not belong to the current user's permissions, as it will cause a compensanting write. In some limited cases this could cause an error loop (verified on iOS) when recycling of cells is involved. (Issue [#3128](https://github.com/realm/realm-dotnet/issues/3128))
* Fixes an issue with where the source generator will not add the namespace for types used in properties' initializers. (Issue [#3135](https://github.com/realm/realm-dotnet/issues/3135))
* Fixed an issue that would prevent Realm from working correctly in Unity applications that have [Domain Reloading](https://docs.unity3d.com/Manual/DomainReloading.html) turned off. (Issue [#2898](https://github.com/realm/realm-dotnet/issues/2898))
* Fixed a bug when using `string.Contains` in .NET 2.1 or later where the search string is not a literal. (Issue [#3134](https://github.com/realm/realm-dotnet/issues/3134))
* Added `[Obsolete]` notice for a few `ErrorCode` enum members that are no longer in use. (Issue [#3155](https://github.com/realm/realm-dotnet/issues/3155)

### Compatibility
* Realm Studio: 12.0.0 or later.

### Internal
* Using Core 12.13.0.
* Replaced `Realm.RefreshAsync` with a native implementation. (PR [#2995](https://github.com/realm/realm-dotnet/pull/2995))

## 10.18.0 (2022-11-02)

### Enhancements
* Introduced `Realm.SourceGenerator`, a [Source Generator](https://learn.microsoft.com/en-us/dotnet/csharp/roslyn-sdk/source-generators-overview) that can generate Realm model classes. This is part of our ongoing effort to modernize the Realm library, and will allow to introduce certain language level features easier in the future.
In order to use the source generation the model classes need to be declared implementing one of the base interfaces (`IRealmObject`, `IEmbeddedObject` or `IAsymmetricObject`) and be declared partial. For example:
  ```cs
  public partial class Person: IRealmObject
  {
      public int Age { get; set; }

      public string Name { get; set; }

      public PhoneNumber Phone { get; set; }
  }

  public partial class PhoneNumber: IEmbeddedObject
  {
      public string Number { get; set; }

      public string Prefix { get; set; }
  }
  ```
  The source generator will then take care of adding the full implementation for the interfaces.

  Most of the time converting the "classic" Realm model classes (classes derived from `RealmObject`, `EmbeddedObject` or `AsymmetricObject`) to use the new source generation means just defining the class as partial and switching out the base class for the corresponding interface implementation.
  The classic Realm model definition will still be supported, but will be phased out in the future.

  Please note that the source generator is still in beta, so let us know if you experience any issue while using them.
  Some additional notes:
  * `OnManaged` and `OnPropertyChanged` are now partial methods.
  * Inheritance is not supported, so the Realm models cannot derive from any other class.
  * Nested classes are not supported.

### Fixed
* Fixed a NullReferenceException being thrown when subscribing to `PropertyChanged` notifications on a `Session` instance that is then garbage collected prior to unsubscribing. (PR [#3061](https://github.com/realm/realm-dotnet/pull/3061))
* Removed bitcode support from the iOS binary as it's no longer accepted for App Store submissions. (Issue [#3059](https://github.com/realm/realm-dotnet/issues/3059))
* Fixed returning the parent when accessing it on an `IEmbeddedObject`. (Issue [#2742](https://github.com/realm/realm-dotnet/issues/2742))
* Slightly increased performance and reduced allocations when creating an enumerator for frozen collections (Issue [#2815](https://github.com/realm/realm-dotnet/issues/2815)).

### Compatibility
* Realm Studio: 11.0.0 or later.

### Internal
* Using Core 12.9.0.
* Added workflow to automatically assign users to issues and PRs. (PR [#3069](https://github.com/realm/realm-dotnet/pull/3069))
* Added workflow to validate changelog has been updated. (PR [#3069](https://github.com/realm/realm-dotnet/pull/3069))

## 10.17.0 (2022-10-06)

### Enhancements
* Prioritize integration of local changes over remote changes - shorten the time users may have to wait when committing local changes. Stop storing downloaded changesets in history. (Core upgrade)
* Greatly improve the performance of sorting or distincting a Dictionary's keys or values. The most expensive operation is now performed O(log N) rather than O(N log N) times, and large Dictionaries can see upwards of 99% reduction in time to sort. (Core upgrade)
* Seamlessly handle migrating an App Services application deployment model. (Core upgrade)

### Fixed
* Fix a use-after-free when a sync session is closed and the app is destroyed at the same time. (Core upgrade)
* Fixed a `NullReferenceException` occurring in `RealmObjectBase`'s finalizer whenever an exception is thrown before the object gets initialized. (Issue [#3045](https://github.com/realm/realm-dotnet/issues/3045))

### Compatibility
* Realm Studio: 12.0.0 or later.

### Internal
* Using Core 12.9.0

## 10.16.0 (2022-10-03)

### Enhancements
* Introduced `AsymmetricObject` intended for write-heavy workloads, where high performance is generally important. This new object:
  1. syncs data unidirectionaly, from the clients to the server
  1. can't be queried, deleted, or modified once added to the Realm
  1. is only usable with flexible sync
  1. can't be the receiveing end of any type of relationship
  1. can contain `EmbeddedObject`s but cannot link to `RealmObject` or `AsymmetricObject`.

  In the same write transaction, it is legal to add `AsymmetricObject`s and `RealmObject`s
  ```cs
  class Measurement : AsymmetricObject
  {
      [PrimaryKey, MapTo("_id")]
      public Guid Id { get; private set; } = Guid.NewGuid();

      public double Value { get; set; }

      public DataTimeOffset Timestamp { get; private set; } = DateTimeOffset.UtcNow;
  }

  class Person : RealmObject
  {
      //............
  }

  //.....

  var measurement = new Measurement
  {
    Value = 9.876
  };

  realm.Write(() =>
  {
      realm.Add(measurement);

      realm.Add(new Person());
  });

  _ = asymmetricObject.Value;   // runtime error
  _ = realm.All<Measurement>(); // compile time error
  ```
* Added two client reset handlers, `RecoverUnsyncedChangesHandler` and `RecoverOrDiscardUnsyncedChangesHandler`, that try to automatically merge the unsynced local changes with the remote ones in the event of a client reset. Specifically with `RecoverOrDiscardUnsyncedChangesHandler`, you can fallback to the discard local strategy in case the automatic merge can't be performed as per your server's rules. These new two stragegies simplify even more the handling of client reset events when compared to `DiscardUnsyncedChangesHandler`.`RecoverOrDiscardUnsyncedChangesHandler` is going to be the default from now on. An example is as follows
* Added two client reset handlers, `RecoverUnsyncedChangesHandler` and `RecoverOrDiscardUnsyncedChangesHandler`, that try to automatically merge the unsynced local changes with the remote ones in the event of a client reset. Specifically with `RecoverOrDiscardUnsyncedChangesHandler`, you can fallback to the discard unsynced strategy in case the automatic merge can't be performed as per your server's rules. These new two stragegies simplify even more the handling of client reset events when compared to `DiscardUnsyncedChangesHandler`.`RecoverOrDiscardUnsyncedChangesHandler` is going to be the default from now on. More info on the aforementioned strategies can be found in our [docs page](https://www.mongodb.com/docs/realm/sdk/dotnet/advanced-guides/client-reset/). An example usage of one of the new handler is as follows:
  ```cs
  var conf = new PartitionSyncConfiguration(partition, user)
  {
    ClientResetHandler = new RecoverOrDiscardUnsyncedChangesHandler
    {
      // As always, the following callbacks are optional

      OnBeforeReset = (beforeFrozen) =>
      {
        // executed right before a client reset is about to happen
      },
      OnAfterRecovery = (beforeFrozen, after) =>
      {
        // executed right after an automatic recovery from a client reset has completed
      },
      OnAfterDiscard = (beforeFrozen, after) =>
      {
        // executed after an automatic recovery from a client reset has failed but the DiscardUnsyncedChanges fallback has completed
      },
      ManualResetFallback = (session, err) =>
      {
        // handle the reset manually
      }
    }
  };
  ```
  (PR [#2745](https://github.com/realm/realm-dotnet/issues/2745))
* Introducing string query support for constant list expressions such as `realm.All<Car>().Filter("Color IN {'blue', 'orange'}")`. This also includes general query support for list vs list matching such as `realm.All<Car>().Filter("NONE Features IN {'ABS', 'Seat Heating'}")`. (Core upgrade)
* Improve performance when a new Realm file connects to the server for the first time, especially when significant amounts of data has been written while offline. (Core upgrade)
* Shift more of the work done on the sync worker thread out of the write transaction used to apply server changes, reducing how long it blocks other threads from writing. (Core upgrade)
* Improve the performance of the sync changeset parser, which speeds up applying changesets from the server. (Core upgrade)

### Fixed
* Added a more meaningful error message whenever a project doesn't have `[TargetFramework]` defined. (Issue [#2843](https://github.com/realm/realm-dotnet/issues/2843))
* Opening a read-only Realm for the first time with a `SyncConfiguration` did not set the schema version, which could lead to `m_schema_version != ObjectStore::NotVersioned` assertion failures. (Core upgrade)
* Upload completion callbacks (i.e. `Session.WaitForUploadAsync`) may have called before the download message that completed them was fully integrated. (Core upgrade)
* Fixed an exception "fcntl() with F_BARRIERFSYNC failed: Inappropriate ioctl for device" when running with MacOS on an exFAT drive. (Core upgrade)
* Syncing of a Decimal128 with big significand could result in a crash. (Core upgrade)
* `Realm.Refresh()` did not actually advance to the latest version in some cases. If there was a version newer than the current version which did not require blocking it would advance to that instead, contrary to the documented behavior. (Core upgrade)
* Several issues around notifications were fixed. (Core upgrade)
  * Fix a data race on RealmCoordinator::m_sync_session which could occur if multiple threads performed the initial open of a Realm at once.
  * If a SyncSession outlived the parent Realm and then was adopted by a new Realm for the same file, other processes would not get notified for sync writes on that file.
  * Fix one cause of QoS inversion warnings when performing writes on the main thread on Apple platforms. Waiting for async notifications to be ready is now done in a QoS-aware ways.
* If you set a subscription on a link in flexible sync, the server would not know how to handle it ([#5409](https://github.com/realm/realm-core/issues/5409), since v11.6.1)
* If a case insensitive query searched for a string including an 4-byte UTF8 character, the program would crash. (Core upgrade)
* Added validation to prevent adding a removed object using Realm.Add. (Issue [#3020](https://github.com/realm/realm-dotnet/issues/3020))

### Compatibility
* Realm Studio: 12.0.0 or later.

### Internal
* Using Core 12.7.0.

## 10.15.1 (2022-08-08)

### Fixed
* Fixed an issue introduced in 10.15.0 that would prevent non-anonoymous user authentication against Atlas App Services. (Issue [#2987](https://github.com/realm/realm-dotnet/issues/2987))
* Added override to `User.ToString()` that outputs the user id and provider. (PR [#2988](https://github.com/realm/realm-dotnet/pull/2988))
* Added == and != operator overloads to `User` that matches the behavior of `User.Equals`. (PR [#2988](https://github.com/realm/realm-dotnet/pull/2988))

### Compatibility
* Realm Studio: 12.0.0 or later.

### Internal
* Using Core 12.4.0.

## 10.15.0 (2022-08-05)

### Enhancements
* Preview support for .NET 6 with Mac Catalyst and MAUI. (PR [#2959](https://github.com/realm/realm-dotnet/pull/2959))
* Reduce use of memory mappings and virtual address space (Core upgrade)

### Fixed
* Fix a data race when opening a flexible sync Realm (Core upgrade).
* Fixed a missing backlink removal when setting a `RealmValue` from a `RealmObject` to null or any other non-RealmObject value. Users may have seen exception of "key not found" or assertion failures such as `mixed.hpp:165: [realm-core-12.1.0] Assertion failed: m_type` when removing the destination object. (Core upgrade)
* Fixed an issue on Windows that would cause high CPU usage by the sync client when there are no active sync sessions. (Core upgrade)
* Improved performance of sync clients during integration of changesets with many small strings (totalling > 1024 bytes per changeset) on iOS 14, and devices which have restrictive or fragmented memory. (Core upgrade)
* Fix exception when decoding interned strings in realm-apply-to-state tool. (Core upgrade)
* Fix a data race when committing a transaction while multiple threads are waiting for the write lock on platforms using emulated interprocess condition variables (most platforms other than non-Android Linux). (Core upgrade)
* Fix some cases of running out of virtual address space (seen/reported as mmap failures) (Core upgrade)
* Decimal128 values with more than 110 significant bits were not synchronized correctly with the server (Core upgrade)

### Compatibility
* Realm Studio: 12.0.0 or later.

### Internal
* Using Core 12.4.0.

## 10.14.0 (2022-06-02)

### Enhancements
* Added a more efficient replacement for `Realm.WriteAsync`. The previous API would start a background thread, open the Realm there and run a synchronous write transaction on the background thread. The new API will asynchronously acquire the write lock (begin transaction) and asynchronously commit the transaction, but the actual write block will execute on the original thread. This means that objects/queries captured before the block can be used inside the block without relying on threadsafe references. Importantly, you can mix and match async and sync calls. And when calling any `Realm.WriteAsync` on a background thread the call is just run synchronously, so you should use `Realm.Write` for readability sake. The new API is made of `Realm.WriteAsync<T>(Func<T> function, CancellationToken cancellationToken)`, `Realm.WriteAsync(Action action, CancellationToken cancellationToken)`, `Realm.BeginWriteAsync(CancellationToken cancellationToken)` and `Transaction.CommitAsync(CancellationToken cancellationToken)`. While the `Transaction.Rollback()` doesn't need an async counterpart. The deprecated API calls are `Realm.WriteAsync(Action<Realm> action)`, `Real.WriteAsync<T>(Func<Realm, IQueryable<T>> function)`, `Realm.WriteAsync<T>(Func<Realm, IList<T>> function)` and `Realm.WriteAsync<T>(Func<Realm, T> function)`. Here is an example of usage:
  ```csharp
  using Realms;

  var person = await _realm.WriteAsync(() =>
  {
    return _realm.Add(
      new Person
      {
        FirstName = "Marco"
      });
  });

  // you can use/modify person now
  // without the need of using ThreadSafeReference
  ```
  (PR [#2899](https://github.com/realm/realm-dotnet/pull/2899))
* Added the method `App.DeleteUserFromServerAsync` to delete a user from the server. It will also invalidate the user locally as well as remove all their local data. It will not remove any data the user has uploaded from the server. (Issue [#2675](https://github.com/realm/realm-dotnet/issues/2675))
* Added boolean property `ChangeSet.IsCleared` that is true when the collection gets cleared. Also Realm collections now raise `CollectionChanged` event with action `Reset` instead of `Remove` when the collections is cleared. Please note that this will work only with collection properties, such as `IList` and `ISet`. (Issue [#2856](https://github.com/realm/realm-dotnet/issues/2856))
* Added `PopulateInitialSubscriptions` to `FlexibleSyncConfiguration` - this is a callback that will be invoked the first time a Realm is opened. It allows you to create the initial subscriptions that will be added to the Realm before it is opened. (Issue [#2913](https://github.com/realm/realm-dotnet/issues/2913))
* Bump the SharedInfo version to 12. This requires update of any app accessing the file in a multiprocess scenario, including Realm Studio.
* The sync client will gracefully handle compensating write error messages from the server and pass detailed info to the SDK's sync error handler about which objects caused the compensating write to occur. ([#5528](https://github.com/realm/realm-core/pull/5528))

### Fixed
* Adding an object to a Set, deleting the parent object, and then deleting the previously mentioned object causes crash ([#5387](https://github.com/realm/realm-core/issues/5387))
* Flexible sync would not correctly resume syncing if a bootstrap was interrupted ([#5466](https://github.com/realm/realm-core/pull/5466))
* Flexible sync will now ensure that a bootstrap from the server will only be applied if the entire bootstrap is received - ensuring there are no orphaned objects as a result of changing the read snapshot on the server ([#5331](https://github.com/realm/realm-core/pull/5331))
* Partially fix a performance regression in write performance on Apple platforms. Committing an empty write transaction is ~10x faster than 10.13.0, but still slower than pre-10.7.1 due to using more crash-safe file synchronization (since v10.7.1). (Swift issue [#7740](https://github.com/realm/realm-swift/issues/7740)).

### Compatibility
* Realm Studio: 12.0.0 or later.

### Internal
* Using Core 12.1.0.

## 10.13.0 (2022-05-18)

### Enhancements
* Added the functionality to convert Sync Realms into Local Realms and Local Realms into Sync Realms. (Issue [#2746](https://github.com/realm/realm-dotnet/issues/2746))
* Added support for a new client reset strategy, called [Discard Unsynced Changes](https://docs.mongodb.com/realm/sync/error-handling/client-resets/#discard-unsynced-changes). This new stragegy greatly simplifies the handling of a client reset event on a synchronized Realm.
This addition makes `Session.Error` **deprecated**. In order to temporarily continue using the current `Session.Error` the following must be done:
  ```csharp
    var conf = new PartitionSyncConfiguration(partition, user)
    {
      ClientResetHandler = new ManualRecoveryHandler();
    };
  ```
  In order to take advantage of the new **Discard Unsynced Changes** feature, the following should be done (all callbacks are optional):
  ```csharp
    var conf = new PartitionSyncConfiguration(partition, user)
    {
      ClientResetHandler = new DiscardLocalResetHandler
      {
        OnBeforeReset = (beforeFrozen) =>
        {
          // executed right before a client reset is about to happen
        },
        OnAfterReset = (beforeFrozen, after) =>
        {
          // executed right after a client reset is has completed
        },
        ManualResetFallback = (session, err) =>
        {
          // handle the reset manually
        }
      }
    };
  ```
  If, instead, you want to continue using the manual solution even after the end of the deprecation period, the following should be done
  ```csharp
    var conf = new PartitionSyncConfiguration(partition, user)
    {
      ClientResetHandler = new ManualRecoveryHandler((sender, e) =>
      {
          // user's code for manual recovery
      });
  ```

### Fixed
* Fixed a `System.DllNotFoundException` being thrown by Realm APIs at startup on Xamarin.iOS (Issue [#2926](https://github.com/realm/realm-dotnet/issues/2926), since 10.12.0)

### Compatibility
* Realm Studio: 11.0.0 or later.

### Internal
* Using Core 11.14.0.

## 10.12.0 (2022-05-05)

### Enhancements
* Preview support for .NET 6 with iOS, Android, and MAUI.
  We've added tentative support for the new .NET 6 Mobile workloads (except MacCatalyst, which will be enabled later). The .NET tooling itself is still in preview so we don't have good test coverage of the new platforms just yet. Please report any issues you find at https://github.com/realm/realm-dotnet/issues/new/choose.

### Compatibility
* Realm Studio: 11.0.0 or later.

### Internal
* Using Core 11.14.0.

## 10.11.2 (2022-04-12)

### Fixed
* Fixed corruption bugs when encryption is used. (Core Issue [#5360](https://github.com/realm/realm-core/issues/5360))

### Compatibility
* Realm Studio: 11.0.0 or later.

### Internal
* Using Core 11.14.0.

## 10.11.1 (2022-03-31)

### Fixed
* Fixed an issue that would cause the managed HttpClientHandler to be used in Xamarin applications, even if the project is configured to use the native one. (Issue [#2892](https://github.com/realm/realm-dotnet/issues/2892))

### Compatibility
* Realm Studio: 11.0.0 or later.

### Internal
* Using Core 11.12.0.

## 10.11.0 (2022-03-28)

### Enhancements
* Added property `Session.ConnectionState` to get a `Session`'s `SessionConnectionState`. Additionally, `Session` now implements `INotifyPropertyChanged` so that you can listen for changes on `Session.ConnectionState`. (Issue [#2801](https://github.com/realm/realm-dotnet/issues/2801))
* Realm now supports running on Windows ARM64 for .NET Framework, .NET Core, and UWP apps. (Issues [#2704](https://github.com/realm/realm-dotnet/issues/2704) and [#2817](https://github.com/realm/realm-dotnet/issues/2817))
* Added a property `AppConfiguration.HttpClientHandler` that allows you to override the default http client handler used by the Realm .NET SDK to make http calls. Note that this only affects the behavior of http calls, such as user login, function calls, and remote mongodb calls. The sync client uses a native websocket implementation and will not use the provided message handler. (Issue [#2865](https://github.com/realm/realm-dotnet/issues/2865))

### Fixed
* [Unity] Fixed an issue that caused the weaver to fail when invoked via the `Tools->Realm->Weave Assemblies` editor menu with the error `UnityEngine.UnityException: get_dataPath can only be called from the main thread`. (Issue [#2836](https://github.com/realm/realm-dotnet/issues/2836))
* Fixed an issue that caused `RealmInvalidObjectException` to be caused when enumerating an invalid Realm collection (e.g. a list belonging to a deleted object). (Issue [#2840](https://github.com/realm/realm-dotnet/issues/2840))
* Query parser would not accept "in" as a property name (Core Issue [#5312](https://github.com/realm/realm-core/issues/5312))
* Application would sometimes crash with exceptions like 'KeyNotFound' or assertion "has_refs()". Other issues indicating file corruption may also be fixed by this. The one mentioned here is the one that lead to solving the problem. (Core Issue [#5283](https://github.com/realm/realm-core/issues/5283))

### Compatibility
* Realm Studio: 11.0.0 or later.

### Internal
* Using Core 11.12.0.
* Enabled running Benchmarks on iOS devices by turning on the interpreter for some windows assemblies.

## 10.10.0 (2022-02-28)

### Guid representation issue

This release fixes a major bug in the way Guid values are stored in the database. It provides an automatic migration for local (non-synchronized) databases, but extra caution is needed when upgrading an app that uses Sync.

#### **Context**

A Guid is represented by 4 components - `int`, `short`, `short`, and a `byte[8]`. Microsoft's Guids diverge from the UUID spec in that they encode the first three components with the endianness of the system (little-endian for all modern CPUs), while UUIDs encode their components as big-endian. The end result is that the same bytes have a different string representations when interpreted as a `Guid` by the .NET SDK vs when interpreted as a `UUID` by the Realm Database - e.g. `f2952191-a847-41c3-8362-497f92cb7d24` vs `912195f2-47a8-c341-8362-497f92cb7d24` (note the swapping of bytes in the first three components). You can see the issue by opening a database created by the .NET SDK in Realm Studio and inspecting the values for Guid properties.

#### **Fix**

The fix we're providing is to adjust the behavior of the .NET SDK to read/write Guids to the database with big-endian representation. This means that the SDK and the database will consistently display the same values. This has some implications which are described in the Local- and Synchronized Realms sections.

#### **Local Realms**

For local Realms, we're executing a one-time migration the first time the Realm is opened with the new SDK. During this migration, we'll update all Guid fields to big-endian format. This means that their string representation will remain the same, but the value in the database will change to match it. This means that the upgrade process should be seamless, but if you decide to downgrade to an older version of the SDK, you'll see the byte order get flipped. The migration will not execute multiple times, even if you downgrade.

#### **Synchronized Realms**

There's no client migration provided for synchronized Realms. This is because the distributed nature of the system would mean that there will inevitably be a period of inconsistent state. Instead, the values of the `Guid` properties are read as they're already stored in the database, meaning the string representation will be flipped compared to previous versions of the SDK but it will now match the representation in Atlas/Compass/Realm Studio. There are three general groups your app will fall under:
* If you don't care about the string values of Guid properties on the client, then you don't need to do anything. The values will still be unique and valid Guids.
* If you do use the string guid values from the client app - e.g. to correlate user ids with a CMS, but have complete control over your client devices - e.g. because this an internal company app, then it's advised that you execute a one-time migration of the data in Atlas and force all users to upgrade to the latest version of the app.
* If you can't force all users to update at the same time, you can do a live migration by adding an extra property for each Guid property that you have and write a trigger function that will migrate the data between the two. The old version of the app will write to the original property, while the new version will write to the new property and the trigger will convert between the two.

If you are using sync and need to update to the latest version of the SDK but are not ready to migrate your data yet, see the `Opting out` section.

#### **Opting out**

If for some reason, you want to opt out of the fixed behavior, you can temporarily opt out of it by setting the `Realm.UseLegacyGuidRepresentation` property to `true`. This is not recommended but can be used when you need more time to test out the migration while still getting bugfixes and other improvements. Setting it to `true` does two things:
1. It brings back the pre-10.10.0 behavior of reading/writing Guid values with little-endian representation.
1. It disables the migration code for local Realms. Note that it will not revert the migration if you already opened the Realm file when `UseLegacyGuidRepresentation` was set to `false`.

### Enhancements
* Lifted a limitation that would prevent you from changing the primary key of objects during a migration. It is now possible to do it with both the dynamic and the strongly-typed API:
  ```csharp
  var config = new RealmConfiguration
  {
    SchemaVersion = 5,
    MigrationCallback = (migration, oldVersion) =>
    {
      // Increment the primary key value of all Foos
      foreach (var obj in migration.NewRealm.All<Foo>())
      {
        obj.Id = obj.Id + 1000;
      }
    }
  }
  ```
* [Unity] The Realm menu item in the Unity Editor was moved to `Tools/Realm` to reduce clutter and align with other 3rd party editor plugins. (Issue [#2807](https://github.com/realm/realm-dotnet/issues/2807))

### Fixed
* Fixed an issue with xUnit tests that would cause `System.Runtime.InteropServices.SEHException` to be thrown whenever Realm was accessed in a non-async test. (Issue [#1865](https://github.com/realm/realm-dotnet/issues/1865))
* Fixed a bug that would lead to unnecessary metadata allocation when freezing a realm. (Issue [#2789](https://github.com/realm/realm-dotnet/issues/2789))
* Fixed an issue that would cause Realm-managed objects (e.g. `RealmObject`, list, results, and so on) allocated during a migration block to keep the Realm open until they are garbage collected. This had subtle implications, such as being unable to delete the Realm shortly after a migration or being unable to open the Realm with a different configuration. (PR [#2795](https://github.com/realm/realm-dotnet/pull/2795))
* Fixed an issue that prevented Unity3D's IL2CPP compiler to correctly process one of Realm's dependencies. (Issue [#2666](https://github.com/realm/realm-dotnet/issues/2666))
* Fixed the osx runtime path in the Realm NuGet package to also apply to Apple Silicon (universal) architectures (Issue [#2732](https://github.com/realm/realm-dotnet/issues/2732))

### Compatibility
* Realm Studio: 11.0.0 or later.

### Internal
* Using Core 11.10.0

## 10.9.0 (2022-01-21)

### Enhancements
* Added support for a new mode of synchronization with MongoDB Realm, called ["Flexible Sync"](https://docs.mongodb.com/realm/sync/data-access-patterns/flexible-sync/). When using Flexible Sync, the client decides which queries it's interested in and asks the server for all objects matching these queries. The matching objects will be stored in a local Realm, just like before and can be queried and accessed while offline. This feature is in beta, so feedback - both positive and negative - is greatly appreciated and, as usual, we don't recommend using it for production workloads yet.
  * Added a new configuration type, called `FlexibleSyncConfiguration`. Use this type to get a `Realm` instance that uses the new synchronization mode with the server.
  * Deprecated the `SyncConfiguration` class in favor of `PartitionSyncConfiguration`. The two classes are equivalent and the new type is introduced to better contrast with `FlexibleSyncConfiguration`. The two types are equivalent and allow you to open a `Realm` instance that is using the old "Partition Sync" mode.
  * Added a new type, called `SubscriptionSet`. It is a collection, holding the various active query subscriptions that have been created for this Realm. This collection can be accessed via the `Realm.Subscriptions` property. It will be `null` for local and partition sync Realms and non-null for flexible sync Realms.

  A minimal example would look like this:
  ```csharp
  var config = new FlexibleSyncConfiguration(user);
  var realm = Realm.GetInstance(config);

  // Add a new subscription
  realm.Subscriptions.Update(() =>
  {
    var year2022 = new DateTimeOffset(2022, 1, 1);
    var saleOrders = realm.All<SaleOrder>().Where(o => o.Created > year2022);
    realm.Subscriptions.Add(saleOrders);
  });

  // Wait for the server to acknowledge the subscription and return all objects
  // matching the query
  await realm.Subscriptions.WaitForSynchronizationAsync();

  // Now we have all orders that existed on the server at the time of
  // subscribing. From now on, the server will send us updates as new
  // orders get created.
  var orderCount = realm.All<SaleOrder>().Count();
  ```
  * Multiple subscriptions can be created for queries on the same class, in which case they'll be combined with a logical `OR`. For example, if you create a subscription for all orders created in 2022 and another for all orders created by the current user, your local Realm will contain the union of the two result sets.
  * Subscriptions can be named (which makes it easier to unsubscribe) or unnamed. Adding multiple unnamed subscriptions with the same query is a no-op.
  * Modifying the set of active subscriptions is an expensive operation server-side, even if the resulting diff is not large. This is why we recommend batching subscription updates as much as possible to avoid overloading the server instance. A good practice is to declare the user subscriptions upfront - usually the first time the Realm is opened, and only update them when absolutely necessary.
  * Find more information about the API and current limitations in the [docs](https://docs.mongodb.com/realm/sdk/dotnet/fundamentals/realm-sync/).

### Compatibility
* Realm Studio: 11.0.0 or later.

### Internal
* Using Core 11.8.0.
* Release tests are executed against realm-qa instead of realm-dev. (PR [#2771](https://github.com/realm/realm-dotnet/pull/2771))

## 10.8.0 (2022-01-17)

### Enhancements
* Added the `RealmConfigurationBase.FallbackPipePath` property. In the majority of cases this property can be left null, but it should be used when a realm is opened on a filesystem where named pipes cannot be created, such as external storage on Android that uses FAT32. In this case the path needs to point to a location on another filesystem where named pipes can be created. (PR [#2766](https://github.com/realm/realm-dotnet/pull/2766))
* Added support arithmetric operations (+, -, *, /) in the string-based query syntax (`realm.All<Foo>().Filter("some-query")`). Operands can be properties and/or constants of numeric types (integer, float, double or Decimal128). You can now write a query like `"(age + 5) * 2 > child.age"`. (Core upgrade)

### Fixed
* Fixed a race condition that could result in `Sharing violation on path ...` error when opening a Unity project on macOS. (Issue [#2720](https://github.com/realm/realm-dotnet/issues/2720), fix by [@tomkrikorian](https://github.com/tomkrikorian))
* Fixed an error being thrown when `Realm.GetInstance` is called multiple times on a readonly Realm. (Issue [#2731](https://github.com/realm/realm-dotnet/pull/2731))
* Fixed a bug that would result in the `LIMIT` clause being ignored when `Count()` is invoked on a `IQueryable` - e.g. expressions like `realm.All<Foo>().Filter("Bar > 5 LIMIT(1)).Count()` would ignore the limit in the string-based predicate and return the count of all matches. (Issue [#2755](https://github.com/realm/realm-dotnet/issues/2755))
* Fixed the logic in `RealmResultsVisitor.TraverseSort` to allow sorting on interface properties. (Issue [#1373](https://github.com/realm/realm-dotnet/issues/1373), contribution by @daawaan)

### Compatibility
* Realm Studio: 11.0.0 or later.

### Internal
* Using Core 11.8.0.
* Updated naming of prerelease packages to use lowercase "pr" - e.g. `10.7.1-pr-2695.1703` instead of `10.7.1-PR-2695.1703`. (PR [#2765](https://github.com/realm/realm-dotnet/pull/2765))
* Migrated from using the cli to import/export applications to configuring them via the admin API. (PR [#2768](https://github.com/realm/realm-dotnet/pull/2768))

## 10.7.1 (2021-11-19)

### Fixed
* A sync user's Realm was not deleted when the user was removed if the Realm path was too long such that it triggered the fallback hashed name (this is OS dependant but is 300 characters on linux). (Core upgrade)
* Don't keep trying to refresh the access token if the client's clock is more than 30 minutes ahead. (Core upgrade)
* Don't sleep the sync thread artificially if an auth request fails. This could be observed as a UI hang on applications when sync tries to connect after being offline for more than 30 minutes. (Core upgrade)

### Compatibility
* Realm Studio: 11.0.0 or later.

### Internal
* Using Core 11.6.1.

## 10.7.0 (2021-11-09)

### Enhancements
* Added the `Realm.SyncSession` property which will return the sync session for this Realm if the Realm is a synchronized one or `null` for local Realms. This is replacing the `GetSession(this Realm)` extension method which is now deprecated. (PR [#2711](https://github.com/realm/realm-dotnet/pull/2711))

### Fixed
* Fixed a bug that would result in a `RealmException` being thrown when opening a readonly Realm with schema that is a superset of the schema on disk. Now the code will just work and treat any classes not present in the on-disk schema to be treated as empty collections - e.g. `realm.All<ThisIsNotInOnDiskSchema>().Count == 0`. (Issue [#2619](https://github.com/realm/realm-dotnet/issues/2619))
* Fixed a bug that would create a "Documents" folder in the binary app folder when the ransomware protection in Windows is turned on. (Issue [#2685](https://github.com/realm/realm-dotnet/pull/2685))
* Fixed an issue that would cause incorrect property implementation to be generated if `PropertyChanged.Fody` runs after the Realm weaver. (Issue [#1873](https://github.com/realm/realm-dotnet/issues/1873))
* [Unity] Preserved additional constructors necessary to serialize and deserialize Custom User Data. (PR [#2519](https://github.com/realm/realm-dotnet/pull/2519))
* Fixed an issue that would result in `InvalidOperationException` when concurrently creating a `RealmConfiguration` with an explicitly set `Schema` property. (Issue [#2701](https://github.com/realm/realm-dotnet/issues/2701))
* [Unity] Fixed an issue that would result in `NullReferenceException` when building for iOS when the Realm package hasn't been installed via the Unity Package Manager. (Issue [#2698](https://github.com/realm/realm-dotnet/issues/2698))
* Fixed a bug that could cause properties of frozen objects to return incorrect value/throw an exception if the provided Realm schema didn't match the schema on disk. (Issue [#2670](https://github.com/realm/realm-dotnet/issues/2670))
* Fixed a rare assertion failure or deadlock when a sync session is racing to close at the same time that external reference to the Realm is being released. (Core upgrade)
* Fixed an assertion failure when opening a sync Realm with a user who had been removed. Instead an exception will be thrown. (Core upgrade)
* Fixed a rare segfault which could trigger if a user was being logged out while the access token refresh response comes in. (Core upgrade)
* Fixed a bug where progress notifiers continue to be called after the download of a synced realm is complete. (Core upgrade)
* Allow for EPERM to be returned from fallocate(). This improves support for running on Linux environments with interesting filesystems, like AWS Lambda. Thanks to [@ztane](https://github.com/ztane) for reporting and suggesting a fix. (Core upgrade)
* Fixed a user being left in the logged in state when the user's refresh token expires. (Core upgrade)
* SyncManager had some inconsistent locking which could result in data races and/or deadlocks, mostly in ways that would never be hit outside of tests doing very strange things. (Core upgrade)

### Compatibility
* Realm Studio: 11.0.0 or later.

### Internal
* Using Core 11.6.0.
* iOS wrappers are now built with the "new build system" introduced by Xcode 10 and used as default by Xcode 12. More info can be found in cmake's [docs](https://cmake.org/cmake/help/git-stage/variable/CMAKE_XCODE_BUILD_SYSTEM.html#variable:CMAKE_XCODE_BUILD_SYSTEM).
* We now refresh the resulting Realm instance when opening a synchronized Realm with `GetInstanceAsync`. (Issue [#2256](https://github.com/realm/realm-dotnet/issues/2256))
* Added Sync tests for all platforms running on cloud-dev. (Issue [#2049](https://github.com/realm/realm-dotnet/issues/2049))
* Added Android tests running on the emulator. (Issue [#2680](https://github.com/realm/realm-dotnet/pull/2680))
* Started publishing prerelease packages to S3 using Sleet ([feed url](https://s3.amazonaws.com/realm.nugetpackages/index.json)). (Issue [#2708](https://github.com/realm/realm-dotnet/issues/2708))
* Enable LTO for all builds. (PR [#2714](https://github.com/realm/realm-dotnet/pull/2714))

## 10.6.0 (2021-09-30)

### Enhancements
* Added two extension methods on `ISet` to get an `IQueryable` collection wrapping the set:
  * `set.AsRealmQueryable()` allows you to get a `IQueryable<T>` from `ISet<T>` that can be then treated as a regular queryable collection and filtered/ordered with LINQ or `Filter(string)`.
  * `set.Filter(query, arguments)` will filter the set and return the filtered collection. It is roughly equivalent to `set.AsRealmQueryable().Filter(query, arguments)`.

  The resulting queryable collection will behave identically to the results obtained by calling `realm.All<T>()`, i.e. it will emit notifications when it changes and automatically update itself. (Issue [#2555](https://github.com/realm/realm-dotnet/issues/2555))
* Added two new methods on `Migration` (Issue [#2543](https://github.com/realm/realm-dotnet/issues/2543)):
  * `RemoveType(typeName)` allows to completely remove a type and its schema from a realm during a migration.
  * `RenameProperty(typeName, oldPropertyName, newPropertyName)` allows to rename a property during a migration.
* A Realm Schema can now be constructed at runtime as opposed to generated automatically from the model classes. The automatic generation continues to work and should cover the needs of the vast majority of Realm users. Manually constructing the schema may be required when the shape of the objects depends on some information only known at runtime or in very rare cases where it may provide performance benefits by representing a collection of known size as properties on the class. (Issue [#824](https://github.com/realm/realm-dotnet/issues/824))
  * `RealmConfiguration.ObjectClasses` has now been deprecated in favor of `RealmConfiguration.Schema`. `RealmSchema` has an implicit conversion operator from `Type[]` so code that previously looked like `ObjectClasses = new[] { typeof(Foo), typeof(Bar) }` can be trivially updated to `Schema = new[] { typeof(Foo), typeof(Bar) }`.
  * `Property` has been converted to a read-only struct by removing the setters from its properties. Those didn't do anything previously, so we don't expect anyone was using them.
  * Added several factory methods on `Property` to simplify declaration of Realm properties by being explicit about the range of valid options - e.g. `Property.FromType<int>("IntProperty")` or `Property.Object("MyPersonProp", "Person")`. The constructor of `Property` is now public to support advanced scenarios, but we recommend using the factory methods.
  * Made `ObjectSchema.Builder` public and streamlined its API. It allows you to construct a mutable representation of the schema of a single object and add/remove properties to it. You can either get an empty builder or you can see it with the information from an existing model class (i.e. inheriting from `RealmObject` or `EmbeddedObject`).
  * Made `RealmSchema.Builder` public and streamlined its API. It allows you to construct a mutable representation of the schema of an entire Realm and add/remove object schemas to it.
  * A simple example for how to use the new API would look like:
  ```csharp
  public class Person : RealmObject
  {
    public string Name { get; set; }
    public Address Address { get; set; }
  }

  // Declare schema from existing model classes
  var config = new RealmConfiguration
  {
    Schema = new[] { typeof(Person), typeof(Address) }
  };

  // Manually construct a schema - we don't need to call .Build() on the builders
  // because we have implicit conversion operators defined that will call it for us.
  // Explicitly calling .Build() is also perfectly fine, if a little more verbose.
  var config = new RealmConfiguration
  {
    Schema = new RealmSchema.Builder
    {
      new ObjectSchema.Builder("MyClass", isEmbedded: false)
      {
        Property.FromType<int>("Id", isPrimaryKey: true),
        Property.PrimitiveDictionary("Tags", RealmValueType.String)
      },
      new ObjectSchema.Builder("EmbeddedClass", isEmbedded: true)
      {
        Property.Primitive("DateProp", RealmValueType.Date, isNullable: true)
      }
    }
  };

  // Enhance an existing model with new properties that will be accessible via
  // the dynamic API.
  var personSchema = new ObjectSchema.Builder(typeof(Person))
  {
    Property.FromType<string>("NewStringProp")
  };

  var config = new RealmConfiguration
  {
    Schema = new RealmSchema.Builder
    {
      personSchema,
      new ObjectSchema.Builder(typeof(Address))
    }
  };

  // Regular Person properties can be accessed as usual while runtime defined ones
  // need to go through the dynamic API.
  var person = realm.All<Person>().First();
  var name = person.Name;
  var stringPropValue = person.DynamicApi.Get<string>("NewStringProp");
  ```
* Fixed an issue that would result in SIGABORT on macOS/Linux when opening a Realm in dynamic mode (i.e. read the schema from disk) and the schema contains an object with no properties. (Issue [#1978](https://github.com/realm/realm-dotnet/issues/1978))

### Compatibility
* Realm Studio: 11.0.0 or later.

### Internal
* Using Core 11.4.1.
* Moved perf tests to run on a self-hosted runner. (PR [#2638](https://github.com/realm/realm-dotnet/pull/2638))

## 10.5.1 (2021-09-22)

### Fixed
* Fixed a bug that would cause a `NullReferenceException` to be reported during compilation of a class containing a getter-only `RealmObject` property. (Issue [#2576](https://github.com/realm/realm-dotnet/issues/2576))
* Fixed an issue that would result in `Unable to load DLL 'realm-wrappers'` when deploying a WPF .NET Framework application with ClickOnce. This was due to the incorrect BuildAction type being applied to the native libraries that Realm depends on. (Issue [#1877](https://github.com/realm/realm-dotnet/issues/1877))
* \[Unity] Fixed an issue that would fail Unity builds with `Multiple precompiled assemblies with the same name Mono.Cecil.dll` if importing the Realm package into a project that already references `Mono.Cecil`. (Issue [#2630](https://github.com/realm/realm-dotnet/issues/2630))
* Fixed a bug that would sometimes result in assemblies not found at runtime in a very specific edge scenario. More details about such a scenario can be found in its [PR](https://github.com/realm/realm-dotnet/pull/2639)'s description. (Issue [#1568](https://github.com/realm/realm-dotnet/issues/1568))

### Compatibility
* Realm Studio: 11.0.0 or later.

### Internal
* Using Core 11.4.1.

## 10.5.0 (2021-09-09)

### Enhancements
* ThreadSafeReference no longer pins the source transaction version for anything other than a Results backed by a Query. (Core upgrade)
* A ThreadSafeReference to a Results backed by a collection can now be created inside a write transaction as long as the collection was not created in the current write transaction. (Core upgrade)
* Synchronized Realms are no longer opened twice, cutting the address space and file descriptors used in half. (Core upgrade)

### Fixed
* If an object with a null primary key was deleted by another sync client, the exception `KeyNotFound: No such object` could be triggered. (Core upgrade)
* Fixed a race condition that could result in an assertion `m_state == SyncUser::State::LoggedIn` if the app previously crashed during user logout. (Core upgrade)

### Compatibility
* Realm Studio: 11.0.0 or later.

### Internal
* Using Core 11.4.1.
* Added an action to post releases to Slack. (Issue [#2501](https://github.com/realm/realm-dotnet/issues/2501))
* Added MSBuild inline task to extract the changelog of the latest version. (Issue [#2558](https://github.com/realm/realm-dotnet/pull/2558))
* When a release succeeds, merge the original PR, tag the release, then update changelog. (PR [#2609](https://github.com/realm/realm-dotnet/pull/2609))

## 10.4.1 (2021-09-03)

### Fixed
* Fixed a regression that would prevent the SDK from working on older Linux versions. (Issue [#2602](https://github.com/realm/realm-dotnet/issues/2602))
* Fixed an issue that manifested in circumventing the check for changing a primary key when using the dynamic API - i.e. `myObj.DynamicApi.Set("Id", "some-new-value")` will now correctly throw a `NotSupportedException` if `"some-new-value"` is different from `myObj`'s primary key value. (PR [#2601](https://github.com/realm/realm-dotnet/pull/2601))

### Compatibility
* Realm Studio: 11.0.0 or later.

### Internal
* Using Core 11.3.1.
* Started uploading code coverage to coveralls. (Issue [#2586](https://github.com/realm/realm-dotnet/issues/2586))
* Removed the `[Serializable]` attribute from RealmObjectBase inheritors. (PR [#2600](https://github.com/realm/realm-dotnet/pull/2600))

## 10.4.0 (2021-08-31)

### Fixed
* Fixed an issue that would cause `Logger.Default` on Unity to always revert to `Debug.Log`, even when a custom logger was set. (Issue [#2481](https://github.com/realm/realm-dotnet/issues/2481))
* Fixed an issue where `Logger.Console` on Unity would still use `Console.WriteLine` instead of `Debug.Log`. (Issue [#2481](https://github.com/realm/realm-dotnet/issues/2481))
* Added serialization annotations to RealmObjectBase to prevent Newtonsoft.Json and similar serializers from attempting to serialize the base properties. (Issue [#2579](https://github.com/realm/realm-dotnet/issues/2579))
* Fixed an issue that would cause an `InvalidOperationException` when removing an element from an UI-bound collection in WPF. (Issue [#1903](https://github.com/realm/realm-dotnet/issues/1903))
* User profile now correctly persists between runs. (Core upgrade)
* Fixed a crash when delivering notifications over a nested hierarchy of lists of RealmValue that contain RealmObject inheritors. (Core upgrade)
* Fixed a crash when an object which is linked to by a RealmValue property is invalidated (sync only). (Core upgrade)
* Fixes prior_size history corruption when replacing an embedded object in a list. (Core upgrade)
* Fixed an assertion failure in the sync client when applying an AddColumn instruction for a RealmValue property when that property already exists locally. (Core upgrade)
* Fixed an `Invalid data type` assertion failure in the sync client when applying an `AddColumn` instruction for a `RealmValue` property when that property already exists locally. (Core upgrade)

### Enhancements
* Added two extension methods on `IList` to get an `IQueryable` collection wrapping the list:
  * `list.AsRealmQueryable()` allows you to get a `IQueryable<T>` from `IList<T>` that can be then treated as a regular queryable collection and filtered/ordered with LINQ or `Filter(string)`.
  * `list.Filter(query, arguments)` will filter the list and return the filtered collection. It is roughly equivalent to `list.AsRealmQueryable().Filter(query, arguments)`.

  The resulting queryable collection will behave identically to the results obtained by calling `realm.All<T>()`, i.e. it will emit notifications when it changes and automatically update itself. (Issue [#1499](https://github.com/realm/realm-dotnet/issues/1499))
* Added a cache for the Realm schema. This will speed up `Realm.GetInstance` invocations where `RealmConfiguration.ObjectClasses` is explicitly set. The speed gains will depend on the number and complexity of your model classes. A reference benchmark that tests a schema containing all valid Realm property types showed a 25% speed increase of Realm.GetInstance. (Issue [#2194](https://github.com/realm/realm-dotnet/issues/2194))
* Improve performance of creating collection notifiers for Realms with a complex schema. In the SDKs this means that the first run of a synchronous query, first call to subscribe for notifications will do significantly less work on the calling thread.
* Improve performance of calculating changesets for notifications, particularly for deeply nested object graphs and objects which have List or Set properties with small numbers of objects in the collection.
* Query parser now accepts `BETWEEN` operator. Can be used like `realm.All<Person>().Filter("Age BETWEEN {20, 60}")` which means "'Age' must be in the open interval ]20;60[". (Core upgrade)

### Compatibility
* Realm Studio: 11.0.0 or later.

### Internal
* Using Core 11.3.1.
* Removed the RealmStates dictionary that used to hold a threadlocal dictionary of all the states for the opened Realms. It was only used for detecting open Realms during deletion and that is now handled by the native `delete_realm_files` method. (PR [#2251](https://github.com/realm/realm-dotnet/pull/2251))
* Stopped sending analytics to mixpanel.
* Started uploading benchmark results to [MongoDB Charts](https://charts.mongodb.com/charts-realm-sdk-metrics-yxjvt/public/dashboards/6115babd-c7fe-47ee-836f-efffd92ffae3). (Issue [#2226](https://github.com/realm/realm-dotnet/issues/2226))
* Removed the dedicated benchmark workflows from GHA. (Issue [#2562](https://github.com/realm/realm-dotnet/issues/2562))
* Use the Win81 SDK when building the Windows wrappers on Github Actions. (Issue [#2530](https://github.com/realm/realm-dotnet/issues/2530))
* Added CodeQL workflow. (Issue [#2155](https://github.com/realm/realm-dotnet/issues/2155))
* Started tracking package and wrapper sizes over time. (Issue [#2225](https://github.com/realm/realm-dotnet/issues/2225))
* Removed the `[Serializable]` attribute from RealmObjectBase as `BinarySerializer` is now obsolete. (PR [#2578](https://github.com/realm/realm-dotnet/pull/2578))
* Added code coverage job to Github Actions. (PR [#2581](https://github.com/realm/realm-dotnet/pull/2581))
* Added CI tests running on Windows 8.1 . (PR [#2580](https://github.com/realm/realm-dotnet/pull/2580))

## 10.3.0 (2021-07-07)

**Note**: This release uses xcframework and enables bitcode for the iOS native libraries. This significantly increases the package size and may appear to increase the .ipa size when compiling for iOS. However, the bitcode portion, as well as the unnecessary architectures, will be trimmed by the App Store, so the size of the actual download sent to users will be unchanged or smaller than before.

### Fixed
* Fixed an issue that would prevent `realm-wrappers.dll` from being loaded on Windows 8.1. (Issue [#2298](https://github.com/realm/realm-dotnet/issues/2298))
* Fixed an assertion failure when listening for changes to a list of primitive Mixed which contains links. (Core upgrade)
* Fixed an assertion failure when listening for changes to a dictionary or set which contains an invalidated link. (Core upgrade)
* Fixed an endless recursive loop that could cause a stack overflow when computing changes on a set of objects which contained cycles. (Core upgrade)
* Add collision handling to Dictionary implementation. (Core upgrade)
* Fixed a crash after clearing a list or set of Mixed containing links to objects. (Core upgrade)
* Fixed a recursive loop which would eventually crash trying to refresh a user app token when it had been revoked by an admin. Now this situation logs the user out and reports an error. (Core upgrade)
* Fixed a race between calling `Realm.DeleteRealm` and concurrent opening of the realm file. (Core upgrade)
* \[Unity\] Added code to preserve the constructors of several base serializers to ensure that most of the basic serialization/deserialization workloads work out of the box. (PR [#2489](https://github.com/realm/realm-dotnet/pull/2489))

### Enhancements
* Changed the native iOS library to use xcframework. This means that running in the simulator on M1 macs is now supported. (Issue [#2240](https://github.com/realm/realm-dotnet/issues/2240))
* Added bitcode to the native iOS library. This has no effect on Xamarin.iOS, but allows Unity applications to take advantage of optimizations performed by the App Store servers and eventually support new architectures as they are released. (Issue [#2240](https://github.com/realm/realm-dotnet/issues/2240))

### Compatibility
* Realm Studio: 11.0.0 or later.
* This release uses xcframework for the iOS native libraries, which requires Xamarin.iOS 14.14.2.5 or later.

### Internal
* Using Core 11.0.4.

## 10.2.1 (2021-06-30)

This release changes the way Unity binaries are packaged and obviates the need to have an extra Unity package that contains the dependencies as standalone modules. If you were using the `io.realm.unity-bundled` package, please remove it and add the newly released `io.realm.unity` one.

### Fixed
* \[Unity\] Fixed an issue where failing to weave an assembly due to modeling errors, would only show an error in the logs once and then fail opening a Realm with `No RealmObjects. Has linker stripped them?`. Now, the weaving errors will show up on every code change/weave attempt and the runtime error will explicitly suggest manually re-running the weaver. (Issue [#2310](https://github.com/realm/realm-dotnet/issues/2310))
* \[Unity\] Fixed an issue that would cause the app to hang on exit when using Sync. (PR [#2467](https://github.com/realm/realm-dotnet/pull/2467))
* \[Unity\] Fixed an issue that would cause the Unity editor on macOS to hang after assembly reload if the app uses Sync. (Issue [#2482](https://github.com/realm/realm-dotnet/issues/2482))
* Fixed an issue where a crash could happen on Android x86 due to converting UInt32 into TableKey and Int64 into ObjKey incorrectly. (Issue [#2456](https://github.com/realm/realm-dotnet/issues/2456))

### Enhancements
* None

### Compatibility
* Realm Studio: 11.0.0 or later.

### Internal
* Using Core 11.0.3.
* GetHashCode() on objects now uses the table key in addition to the object key. (Issue [#2473](https://github.com/realm/realm-dotnet/issues/2473))

## 10.2.0 (2021-06-15)

### Fixed
* Fixed a bug where applying multiple `OrderBy` clauses on a query would result in the clauses being appended to each other as if they
were `.ThenBy` rather than the last clause replacing the preceding ones. (PR [#2255](https://github.com/realm/realm-dotnet/issues/2255))
* When explicitly specifying `SyncConfiguration.ObjectTypes`, added a check to validate the schema and ensure all `EmbeddedObject` classes
are reachable from a class inheriting from `RealmObject`. More info about this subject can be found
[here](https://docs.mongodb.com/realm/dotnet/objects/#provide-a-subset-of-classes-to-your-realm-schema). (PR [#2259](https://github.com/realm/realm-dotnet/pull/2259))
* Fixed a bug that would result in an error similar to `Undefined symbols for architecture xxx: "_realm_thread_safe_reference_destroy"`
when building a Unity project for iOS. (Issue [#2318](https://github.com/realm/realm-dotnet/issues/2318))
* The weaver will now emit an error if you try to define a collection of `RealmInteger` values. This has never been supported, but
previously it would fail silently whereas now it'll be a compile time error. (Issue [#2308](https://github.com/realm/realm-dotnet/issues/2308))
* Fixed an issue where using collections of managed objects (lists or results) in a Unity project would result in an invalid compiled binary. (PR [#2340](https://github.com/realm/realm-dotnet/pull/2340))
* Fixed a memory leak when a migration callback is defined, but the Realm didn't actually need to run it (PR [#2331](https://github.com/realm/realm-dotnet/pull/2331))
* Added back 32bit support for iOS builds. (Issue [#2429](https://github.com/realm/realm-dotnet/issues/2429))
* Removed redundant warnings when building a Unity project for device that mentioned that the schema for Realm and Realm.UnityUtils
is empty. (Issue [#2320](https://github.com/realm/realm-dotnet/issues/2320))
* Fixed an issue that could cause `NullReferenceException` to be thrown if you set `SyncConfiguration.OnProgress` to `null` shortly
after calling `Realm.GetInstanceAsync(syncConfig)`. (Issue [#2400](https://github.com/realm/realm-dotnet/issues/2400))
* When replacing an embedded object, emit a sync instruction that sets the link to the embedded object to null so that it is properly cleared.
This resolves an issue that would have manifested itself as `Failed to parse, or apply received changeset: ERROR: ArrayInsert: Invalid prior_size (list size = 4, prior_size = 0)`
([#4740](https://github.com/realm/realm-core/issues/4740)
* Made Linux implementation of ExternalCommitHelper work with new versions of Linux that
[changed epoll behavior](https://git.kernel.org/pub/scm/linux/kernel/git/torvalds/linux.git/commit/?id=6a965666b7e7475c2f8c8e724703db58b8a8a445),
including Android 12 (Issue [#4666](https://github.com/realm/realm-core/issues/4666))
* The file format is changed in the way that we now - again - have search indexes on primary key columns. This is required as we now stop deriving the
ObjKeys from the primary key values, but just use an increasing counter value. This has the effect that all new objects will be created in the same
cluster and not be spread out as they would have been before. It also means that upgrading from file format version 11 and earlier formats will be much faster. (Core upgrade)

### Enhancements
* Add support for the `Guid` data type. It can be used as primary key and is indexable. (PR [#2120](https://github.com/realm/realm-dotnet/pull/2120))
* Add support for dictionaries. Currently only string keys are supported, while the value
  type may be any of the supported types (the primitive types, `RealmValue`, or custom types that inherit
  from RealmObject/EmbeddedObject). Lists, sets, or other dictionaries may not be used as
  the value type. To add a dictionary to your model, define a getter-only property of type
  `IDictionary<string, T>`:

  ```csharp
  public class MyObject : RealmObject
  {
      public IDictionary<string, decimal> Denominations { get; }
  }

  // Realm will automatically manage the underlying dictionary, so there's no need
  // to define a constructor  or assign it to some value.

  var obj = new MyObject();
  obj.Denominations.Add("quarter", 0.25d);
  ```
* Add support for `RealmValue` data type. This new type can represent any valid Realm data type, including objects. Collections
(lists, sets and dictionaries) of `RealmValue` are also supported, but `RealmValue` itself cannot contain collections. Please
note that a property of type `RealmValue` cannot be nullable, but can contain null, represented by the value `RealmValue.Null`.
(PR [#2252](https://github.com/realm/realm-dotnet/pull/2252))

  ```csharp
  public class MyObject : RealmObject
  {
      public RealmValue MyValue { get; set; }

      public IList<RealmValue> ValuesList { get; }

      public ISet<RealmValue> ValuesSet { get; }

      public IDictionary<string, RealmValue> ValuesDict { get; }
  }

  var obj = new MyObject();
  obj.MyValue = RealmValue.Null;
  obj.MyValue = 1;
  obj.MyValue = "abc";

  if (obj.MyValue.Type == RealmValueType.String)
  {
      var myString = obj.MyValue.AsString();
  }
  ```
* Add support for sets of objects or primitive values. Sets are unordered collections that ensure uniqueness of their elements. Realm uses its internal equality comparer
and it is not possible to customize its behavior by overriding `Equals` or `GetHashCode` on your custom classes. Objects will always be compared by db reference - i.e.
two distinct objects in the database will always be different, even if their contents are identical, and multiple references to the same database object will always be
equal.
  ```csharp
  public class MyObject : RealmObject
  {
      public ISet<string> UniqueStrings { get; }
  }

  // Realm will automatically manage the underlying set, so there's no need
  // to define a constructor  or assign it to some value.

  var obj = new MyObject();
  var didAdd = obj.UniqueStrings.Add("foo"); // true
  didAdd = obj.UniqueStrings.Add("foo"); // false
  ```
* Added support for value substitution in string based queries. This enables expressions following
[this syntax](https://docs.mongodb.com/realm/reference/realm-query-language/): `realm.All<T>().Filter("field1 = $0 && field2 = $1", 123, "some-string-value")`.
(Issue [#1822](https://github.com/realm/realm-dotnet/issues/1822))
* Reduced the size of the native binaries by ~5%. (PR [#2239](https://github.com/realm/realm-dotnet/pull/2239))
* Added a new class - `Logger`, which allows you to override the default logger implementation (previously writing to `stdout` or `stderr`) with a custom one by setting
`Logger.Default`. This replaces `AppConfiguration.CustomLogger` and `AppConfiguration.LogLevel` which will be removed in a future release. The built-in implementations are:
  * `Console` - uses the `System.Console` for most projects and `UnityEngine.Debug` for Unity projects: `Logger.Default = Logger.Console;`
  * `Null` - ignores all messages: `Logger.Default = Logger.Null;`
  * `Function` - proxies calls to a supplied function: `Logger.Default = Logger.Function(message => myExternalLogger.Log(message));`

  Custom loggers can derive from the `Logger` class and provide their own implementation for the `Log` method or use `Function` and provide an `Action<string>`. (PR [#2276](https://github.com/realm/realm-dotnet/pull/2276))
* `RealmObjectBase` now correctly overrides and implements `GetHashCode()`. (Issue [#1650](https://github.com/realm/realm-dotnet/issues/1650))
* Added an override of `RealmObject.ToString()` to output more meaningful information about the object content. It will output
the type of the object, the primary key (if one is defined), as well as information whether the object is managed or deleted.
(Issue [#2347](https://github.com/realm/realm-dotnet/pull/2347))
* Added new API for dynamically accessing object properties. These are designed to support
ahead-of-time compiled platforms, such as Xamarin.iOS and Unity with IL2CPP compilation. The
intention is to eventually make these the default API, while also supporting the legacy DLR-based
API. Example:
  ```csharp
  // Make sure to cast away the dynamic immediately on AOT platforms.
  var people = (IQueryable<RealmObject>)realm.DynamicApi.All("Person");
  foreach (var person in people)
  {
      var firstName = person.DynamicApi.Get<string>("FirstName");
      var address = person.DynamicApi.Get<EmbeddedObject>("Address");
      var city = address.DynamicApi.Get<string>("City");
  }

  // When casting a dynamic object, always cast first to object and then
  // to the actual object type to remove any callsites being generated.
  var newPerson = (RealmObject)(object)realm.DynamicApi.Create("Person", 123);
  newPerson.DynamicApi.Set("FirstName", "Peter");
  ```
* Added a Unity Editor option to enable weaving editor assemblies. This should be "off" unless your project has Editor assemblies
that reference Realm - for example, an EditMode test assembly that tests Realm-related functionality. Keeping it "on" may slow down
builds a little as more assemblies will need to be evaluated for weaving. (Issue [#2346](https://github.com/realm/realm-dotnet/issues/2346))
* We now make a backup of the realm file prior to any file format upgrade. The backup is retained for 3 months.
Backups from before a file format upgrade allows for better analysis of any upgrade failure. We also restore
a backup, if a) an attempt is made to open a realm file whith a "future" file format and b) a backup file exist
that fits the current file format. ([#4166](https://github.com/realm/realm-core/pull/4166))

### Compatibility
* Realm Studio: 11.0.0-alpha.0 or later.

### Internal
* Using Core 11.0.3.
* Enabled LTO builds for all platforms except Android. (PR [#2239](https://github.com/realm/realm-dotnet/pull/2239))
* Test projects updated to dotnetcore 3.1. This means that tests are no longer executed against dotnetcore 2.0.
* Removed Lambda compilation in ResultsVisitor when we encounter a conversion operator. This
  is needed because IL2CPP cannot comiple lambdas dynamically. Instead, we're now using
  `Operator.Convert<TTarget>(object)` which is slightly less efficient than `Operator.Convert<TSource, TTarget>`
  but still quite a bit faster than `Convert.ChangeType` and also doesn't suffer from the
  deficiencies around `Decimal128` conversion. The main downside is that we'll no longer
  support queries with an argument that is a custom user type with an implicit conversion
  operator defined.

## 10.1.4 (2021-05-12)
------------------

### Fixed
* Fixed a bug that could lead to crashes with a message similar to `Invalid ref translation entry [0, 78187493520]`. (Core upgrade)
* Fix assertion failures such as `!m_notifier_skip_version.version` or `m_notifier_sg->get_version() + 1 == new_version.version` when performing writes inside change notification callbacks. (Core upgrade)
* Fix collection notification reporting for modifications. This could be observed by receiving the wrong indices of modifications on sorted or distinct results, or notification blocks sometimes not being called when only modifications have occured. (Core upgrade)
* Proactively check the expiry time on the access token and refresh it before attempting to initiate a sync session. This prevents some error logs from appearing on the client such as: `ERROR: Connection[1]: Websocket: Expected HTTP response 101 Switching Protocols, but received: HTTP/1.1 401 Unauthorized`. (Core upgrade)
* Destruction of the TableRecycler at exit was unordered compared to other threads running. This could lead to crashes, some with the TableRecycler at the top of the stack. (Core upgrade)
* Fixed errors related to `uncaught exception in notifier thread: N5realm11KeyNotFoundE: No such object`. This could happen in a synchronized app when a linked object was deleted by another client. (Core upgrade)
* Opening a metadata realm with the wrong encryption key or different encryption configuration will remove that metadata realm and create a new metadata realm using the new key or configuration. (Core upgrade)
* Creting a `ThreadSafeReference` to a readonly Realm would result in a crash. (Core upgrade)

### Compatibility
* Realm Studio: 10.0.0 or later.

### Internal
* Using Core 10.7.2.

## 10.1.3 (2021-04-29)
------------------

### Fixed
* Fixed a compiler bug that would result in an `"Access violation"` error being thrown when using sync on Windows.

### Compatibility
* Realm Studio: 10.0.0 or later.

### Internal
* Using Core 10.5.6.

## 10.1.2 (2021-03-19)
------------------

### Fixed
* On 32bit devices you may get exception with "No such object" when upgrading to v10. (Core upgrade)
* The notification worker thread would rerun queries after every commit rather than only commits which modified tables which could affect the query results if the table had any outgoing links to tables not used in the query. (Core upgrade)
* Fix "Invalid ref translation entry [16045690984833335023, 78187493520]" assertion failure which could occur when using sync or multiple processes writing to a single Realm file. (Core upgrade)
* During integration of a large amount of data from the server, you may get `"Assertion failed: !fields.has_missing_parent_update()"`. (Core upgrade)
* Syncing large Decimal128 values will cause `"Assertion failed: cx.w[1] == 0"`. (Core upgrade)
* Avoid race condition leading to possible hangs on windows. (Core upgrade)

### Enhancements
* None

### Fixed
* None

### Compatibility
* Realm Studio: 10.0.0 or later.

### Internal
* Using Core 10.5.6.

## 10.1.1 (2021-02-25)
------------------

### Fixed
* Fixed an issue that would result in UWP apps being rejected from the Microsoft Store due to an unsupported API (`__C_specific_handler`) being used. (Issue [#2235](https://github.com/realm/realm-dotnet/issues/2235))
* The Realm notification listener thread could sometimes hit the assertion failure "!skip_version.version" if a write transaction was committed at a very specific time. (Core upgrade)

### Enhancements
* None

### Fixed
* None

### Compatibility
* Realm Studio: 10.0.0 or later.

### Internal
* Using Core 10.5.3.

## 10.1.0 (2021-02-09)

### Enhancements
* Sync client now logs error messages received from server rather than just the size of the error message. (Core upgrade)
* Errors returned from the server when sync WebSockets get closed are now captured and surfaced as a SyncError. (Core upgrade)
* Dramatically improved performance of sequential reads on a query without a filter. (Core upgrade)

### Fixed
* Fix an issue when using a frozen query across threads with different transaction versions which resulted in being able to access objects from a future version in the frozen collection. (Core upgrade)
* Fixed an issue where creating an object after file format upgrade may fail with assertion "Assertion failed: lo() <= std::numeric_limits<uint32_t>::max()" (Core upgrade)
* Fixed an issue where getting an element from a query result without a filter would give incorrect results if a new object was created at index zero in the source Table. (Core upgrade)
* Fixed an issue where during synchronization the app would crash with `Assertion failed: ref + size <= next->first`. (Core upgrade)

### Compatibility
* Realm Studio: 10.0.0 or later.

### Internal
* Using Core 10.5.0.
* Fixes the analytics version being sent.

## 10.0.1 (2021-02-02)

### Breaking Changes
* We no longer support Realm Cloud (legacy), but instead the new [MongoDB Realm Cloud](https://realm.mongodb.com). MongoDB Realm is a serverless platform that enables developers to quickly build applications without having to set up server infrastructure. MongoDB Realm is built on top of MongoDB Atlas, automatically integrating the connection to your database. ([#2011](https://github.com/realm/realm-dotnet/pull/2011))
* Remove support for Query-based sync, including the configuration parameters and the `SyncSubscription` types. ([#2011](https://github.com/realm/realm-dotnet/pull/2011))
* Remove everything related to sync permissions, including both the path-based permission system and the object-level privileges for query-based sync. [Permissions in MongoDB Realm](https://docs.mongodb.com/realm/sync/permissions/) are defined serverside. ([#2011](https://github.com/realm/realm-dotnet/pull/2011))
* Moved all API for dynamic access on the `Realm` class to `Realm.DynamicApi`:
  * `Realm.CreateObject(string className, object primaryKey)` is now `Realm.DynamicApi.CreateObject(string className, object primaryKey)`.
  * `Realm.All(string className)` is now `Realm.DynamicApi.All(string className)`.
  * `Realm.RemoveAll(string className)` is now `Realm.DynamicApi.RemoveAll(string className)`.
  * `Realm.Find(string className, long? primaryKey)` is now `Realm.DynamicApi.Find(string className, long? primaryKey)`.
  * `Realm.Find(string className, string primaryKey)` is now `Realm.DynamicApi.Find(string className, string primaryKey)`.
* It is now required that all top-level objects in a synchronized Realm have a primary key called `_id`. You can use the `MapTo("_id")` attribute to avoid using unidiomatic names for the model properties.
* Bumped the minimum target for Xamarin.iOS apps to iOS 9.
* Bumped the minimum API level for Xamarin.Android apps to 16 (Android 4.1).
* Renamed `FullSyncConfiguration` to `SyncConfiguration`.
* Removed `RealmObject.FreezeInPlace`. To freeze a realm object use the `Freeze` extension method. (Issue [#2180](https://github.com/realm/realm-dotnet/issues/2180))

### Enhancements
* Added support for syncing to MongoDB instead of Realm Object Server. Applications must be created at [realm.mongodb.com](https://realm.mongodb.com).
* Added an `App` class which is the entrypoint for synchronizing with a MongoDB Realm App.
* Added `User.CustomData` containing an unstructured document with additional information about the user. Custom data is configured in your MongoDB Realm App.
* Added `User.Functions`. This is the entry point for calling Remote MongoDB Realm functions. Functions allow you to define and execute server-side logic for your application. Functions are written in modern JavaScript (ES6+) and execute in a serverless manner. When you call a function, you can dynamically access components of the current application as well as information about the request to execute the function and the logged in user that sent the request.
* Added `User.GetMongoClient` exposing an API for CRUD operations on a Remote MongoDB Service.
* Added `User.GetPushClient` exposing an API for registering a device for push notifications.
* Change `SyncConfiguration` to accept partition value instead of a server Uri. Partition values can currently be of types `string`, `long`, or `ObjectId`. Opening a realm by partition value is the equivalent of previously opening a realm by URL. In this case, partitions are meant to be more closely associated with your data. E.g., if you are a large retailer with multiple locations, the partition key can be the store Id and you each Realm will only contain data related to the specified store.
* Add support for the Decimal128 data type. This is a 128-bit IEEE 754 decimal floating point number. Properties of this type can be declared either as `MongoDB.Bson.Decimal128` type or the built-in `decimal` type. Note that .NET's built-in decimal is 96-bit, so it cannot represent the full range of numbers, representable by `Decimal128`. (PR [#2014](https://github.com/realm/realm-dotnet/pull/2014))
* Add support for the `ObjectId` data type. This is a 12 byte unique identifier that is common as a document id in MongoDB databases. It can be used as primary key. (PR [#2035](https://github.com/realm/realm-dotnet/pull/2035))
* Add support for embedded objects. Embedded objects are objects which are owned by a single parent object, and are deleted when that parent object is deleted or their parent no longer references them. Embedded objects are declared by subclassing `EmbeddedObject` instead of `RealmObject`. Reassigning an embedded object is not allowed and neither is linking to it from multiple parents. Querying for embedded objects directly is also disallowed as they should be viewed as complex structures belonging to their parents as opposed to standalone objects. A trivial example is:

  ```csharp
  public class Address : EmbeddedObject
  {
      public string Street { get; set; }

      public string City { get; set; }
  }

  public class Person : RealmObject
  {
      public string Name { get; set; }

      // Address is an embedded object - you reference it as usual
      public Address Address { get; set; }
  }

  public class Company : RealmObject
  {
      public string PhoneNumber { get; set; }

      // Embedded objects can be contained in lists too
      public IList<Address> OfficeAddresses { get; }
  }
  ```

* Added new dynamic methods for instantiating embedded objects:
  * `Realm.DynamicApi.CreateEmbeddedObjectForProperty` should be used to create an embedded object and assign it to a parent's property. For example:

    ```csharp
    // static API
    var person = new Person();
    person.Address = new Address
    {
        City = "New York"
    };

    // dynamic API
    var dynamicPerson = realm.DynamicApi.CreateObject("Person");
    var address = realm.DynamicApi.CreateEmbeddedObjectForProperty(dynamicPerson, "Address")
    address.City = "New York";
    ```

  * `Realm.DynamicApi.AddEmbeddedObjectToList` should be used to create an embedded object and add it to a parent's list property.
  * `Realm.DynamicApi.InsertEmbeddedObjectInList` should be used to create an embedded object and insert it in a parent's list property at a specified index.
  * `Realm.DynamicApi.SetEmbeddedObjectInList` should be used to create an embedded object and set it at an index in a parent's list property.

    ```csharp
    // static API
    var company = new Company();
    company.OfficeAddresses.Add(new Address
    {
        City = "New York"
    });

    company.OfficeAddresses.Insert(0, new Address
    {
        City = "Palo Alto"
    });

    company.OfficeAddresses[1] = new Address
    {
        City = "New Jersey"
    };

    // dynamic API
    var dynamicCompany = realm.DynamicApi.CreateObject("Company");
    var officeToAdd = realm.DynamicApi.AddEmbeddedObjectToList(dynamicCompany.OfficeAddresses);
    officeToAdd.City = "New York";

    var officeToInsert = realm.DynamicApi.InsertEmbeddedObjectInList(dynamicCompany.OfficeAddresses, 0);
    officeToInsert.City = "Palo Alto";

    var officeToSet = realm.DynamicApi.SetEmbeddedObjectInList(dynamicCompany.OfficeAddresses, 1);
    officeToSet.City = "New Jersey";
    ```

* The memory mapping scheme for Realm files has changed to better support opening very large files.
* Replaced the implementation of the string query parser (the one used for [`realm.All().Filter("some-string-query")`](https://docs.mongodb.com/realm-sdks/dotnet/10.0.0-beta.3/reference/Realms.CollectionExtensions.html#Realms_CollectionExtensions_Filter__1_System_Linq_IQueryable___0__System_String_)). This results in ~5% reduction of the size of the native binary while keeping the query execution times on par with the old parser. (PR [#2185](https://github.com/realm/realm-dotnet/pull/2185), Core upgrade)
* Optimized the internal code that handles conversions between types. This should result in a minor performance increase
for most data operations that should be most noticeable on Ahead-of-Time compiled platforms, such as iOS/UWP. Due to the
nature of the change, it's possible that conversions that previously happened automatically when working with dynamic objects
no longer do. If you encounter a `NotSupportedException` with the message `No conversion exists from *type A* to *type B*`
and believe this is a bug, please open a Github Issue. (PR [#2149](https://github.com/realm/realm-dotnet/pull/2149))
* Added an extra compile-time check to detect erroneous List<T> declarations and suggest IList<T> for collection properties in Realm objects. (Issue [#2083](https://github.com/realm/realm-dotnet/pull/2083))
* Added overloads for `Realm.Write` and `Realm.WriteAsync` that can return a value. (Issue [#2081](https://github.com/realm/realm-dotnet/issues/2081))

### Fixed
* Worked around an issue with the .NET Native compiler (used in UWP projects) that would result in the following exception being thrown in Release: `Incompatible MarshalAs detected in parameter named 'value'. Please refer to MCG's warning message for more information.`. (Issue [#2169](https://github.com/realm/realm-dotnet/issues/2169))
* Fixed a bug that could cause incorrect property values to be read during a migration for apps running on .NET Core 3.0 or newer.
  The issue manifests itself when different classes have persisted properties with the same name and could result in
  the wrong property being accessed - e.g. `foo.Name` could return `foo.Bar`. This could only happen when using the
  dynamic API during a migration and does not affect apps that use the strongly typed API or run on platforms other
  than .NET Core 3.x/.NET 5.
* Fixed a bug that could cause a deadlock in a multiprocess scenario where multiple processes share the same Realm file and listen for notifications from the file. (Core upgrade)
* Fixed an issue with deleting and recreating objects with embedded objects. (Core upgrade)
* Fix a race condition which would lead to "uncaught exception in notifier thread: N5realm15InvalidTableRefE: transaction_ended" and a crash when the source Realm was closed or invalidated at a very specific time during the first run of a collection notifier (Core upgrade)
* Fix crash in case insensitive query on indexed string columns when nothing matches (Core upgrade)

### Compatibility
* Realm Studio: 10.0.0 or later.

### Internal
* Using Core 10.3.3.
* Migrated to bison parser.
* Submit Analytics to S3/Segment in addition to Mixpanel.
* Analytics now also reports if Sync functionality is in use.
* SDK is now also tested against .NET 5.
* This release uses monorepo releases that bundle Core, Sync, and OS.
* Replaced Expressions-based Operator with T4. (PR [#2149](https://github.com/realm/realm-dotnet/pull/2149))

## 5.1.3 (2021-02-10)

### Fixed
* If you make a case insensitive query on an indexed string column, it may fail in a way that results in a "No such key" exception. (Core upgrade)
* Fix crash in case insensitive query on indexed string columns when nothing matches. (Core upgrade)
* Files upgraded on 32-bit devices could end up being inconsistent resulting in "Key not found" exception to be thown. (Core upgrade)
* Fixed an issue where creating an object after file format upgrade may fail with assertion `Assertion failed: lo() <= std::numeric_limits<uint32_t>::max()`. (Core upgrade)

### Compatibility
* Realm Object Server: 3.23.1 or later.
* Realm Studio: 5.0.0 or later.

### Internal
* Using Sync 5.0.32 and Core 6.2.3.
* Updated the QuickJournal example to latest Realm and Xamarin.Forms versions. (PR [#2057](https://github.com/realm/realm-dotnet/pull/2057))

## 5.1.2 (2020-10-20)

### Fixed
* Fixed an issue that would result in `Realm accessed from incorrect thread` exception being thrown when accessing a Realm instance on the main thread in UWP apps. (Issue [#2045](https://github.com/realm/realm-dotnet/issues/2045))

### Compatibility
* Realm Object Server: 3.23.1 or later.
* Realm Studio: 5.0.0 or later.

### Internal
* Using Sync 5.0.28 and Core 6.1.3.
* Updated the QuickJournal example to latest Realm and Xamarin.Forms versions. (PR [#2057](https://github.com/realm/realm-dotnet/pull/2057))

## 5.1.1 (2020-10-02)

### Enhancements
* None

### Fixed
* Querying on an indexed property may give a “Key not found” exception. (Core upgrade)
* Fix queries for null on non-nullable indexed integer columns returning results for zero entries. (Core upgrade)

### Compatibility
* Realm Object Server: 3.23.1 or later.
* Realm Studio: 5.0.0 or later.

### Internal
* Using Sync 5.0.28 and Core 6.1.3.


## 5.1.0 (2020-09-30)

### Enhancements
* Greatly improve performance of NOT IN queries on indexed string or int columns. (Core upgrade)

### Fixed
* Fixed an issue that would cause using Realm on the main thread in WPF applications to throw an exception with a message "Realm accessed from the incorrect thread". (Issue [#2026](https://github.com/realm/realm-dotnet/issues/2026))
* Fixed an issue that could cause an exception with the message "Opening Realm files of format version 0 is not supported by this version of Realm" when opening an encrypted Realm. (Core upgrade)
* Slightly improve performance of most operations which read data from the Realm file. (Core upgrade)
* Rerunning an equals query on an indexed string column which previously had more than one match and now has one match would sometimes throw a "key not found" exception. (Core upgrade)
* When querying a table where links are part of the condition, the application may crash if objects has recently been added to the target table. (Core upgrade)

### Compatibility
* Realm Object Server: 3.23.1 or later.
* Realm Studio: 5.0.0 or later.

### Internal
* Using Sync 5.0.27 and Core 6.1.2.
* Added prerelease nuget feed via [GitHub packages](https://github.com/features/packages). (PR [#2028](https://github.com/realm/realm-dotnet/pull/2028))

## 5.0.1 (2020-09-10)

NOTE: This version bumps the Realm file format to version 11. It is not possible to downgrade to version 10 or earlier. Files created with older versions of Realm will be automatically upgraded. Only [Realm Studio 5.0.0](https://github.com/realm/realm-studio/releases/tag/v5.0.0) or later will be able to open the new file format.

### Enhancements
* Added the notion of "frozen objects" - these are objects, queries, lists, or Realms that have been "frozen" at a specific version. This allows you to access the data from any thread, but it will never change. All frozen objects can be accessed and queried as normal, but attempting to mutate them or add change listeners will throw an exception. (Issue [#1945](https://github.com/realm/realm-dotnet/issues/1945))
  * Added `Realm.Freeze()`, `RealmObject.Freeze()`, `RealmObject.FreezeInPlace()`, `IQueryable<RealmObject>.Freeze()`, `IList<T>.Freeze()`, and `IRealmCollection<T>.Freeze()`. These methods will produce the frozen version of the instance on which they are called.
  * Added `Realm.IsFrozen`, `RealmObject.IsFrozen`, and `IRealmCollection<T>.IsFrozen`, which returns whether or not the data is frozen.
  * Added `RealmConfigurationBase.MaxNumberOfActiveVersions`. Setting this will cause Realm to throw an exception if too many versions of the Realm data are live at the same time. Having too many versions can dramatically increase the filesize of the Realm.
* Add support for `SynchronizationContext`-confined Realms. Rather than being bound to a specific thread, queue-confined Realms are bound to a `SynchronizationContext`, regardless of whether it dispatches work on the same or a different thread. Opening a Realm when `SynchronizationContext.Current` is null - most notably `Task.Run(...)` - will still confine the Realm to the thread on which it was opened.
* Storing large binary blobs in Realm files no longer forces the file to be at least 8x the size of the largest blob.
* Reduce the size of transaction logs stored inside the Realm file, reducing file size growth from large transactions.
* String primary keys no longer require a separate index, improving insertion and deletion performance without hurting lookup performance.

### Fixed
* Fixed `Access to invalidated List object` being thrown when adding objects to a list while at the same time deleting the object containing the list. (Issue [#1971](https://github.com/realm/realm-dotnet/issues/1971))
* Fixed incorrect results being returned when using `.ElementAt()` on a query where a string filter with a sort clause was applied. (PR [#2002](https://github.com/realm/realm-dotnet/pull/2002))

### Compatibility
* Realm Object Server: 3.23.1 or later.
* Realm Studio: 5.0.0 or later.

### Internal
* Using Sync 5.0.22 and Core 6.0.25.

## 4.3.0 (2020-02-05)

### Enhancements
* Exposed an API to configure the `userId` and `isAdmin` of a user when creating credentials via `Credentials.CustomRefreshToken`. Previously these values would be inferred from the JWT itself but as there's no way to enforce the server configuration over which fields in the JWT payload represent the `userId` and the `isAdmin` field, it is now up to the consumer to determine the values for these.
* Improved logging and error handling for SSL issues on Apple platforms.

### Fixed
* Realm objects can now be correctly serialized with `System.Runtime.Serialization.Formatters` and `System.Xml.Serialization` serializers. (Issue [#1913](https://github.com/realm/realm-dotnet/issues/1913))
  The private state fields of the class have been decorated with `[NonSerialized]` and `[XmlIgnore]` attributes so that eager opt-out
  serializers do not attempt to serialize fields such as `Realm` and `ObjectSchema` which contain handles to unmanaged data.
* Fixed an issue that would result in a compile error when `[Required]` is applied on `IList<string>` property. (Contributed by [braudabaugh](https://github.com/braudabaugh))
* Fixed an issue that prevented projects that include the Realm NuGet package from being debugged. (PR [#1927](https://github.com/realm/realm-dotnet/pull/1927))
* The sync client would fail to reconnect after failing to integrate a changeset. The bug would lead to further corruption of the client’s Realm file. (since 3.0.0).
* The string-based query parser (`results.Filter(...)`) used to need the `class_` prefix for class names when querying over backlink properties. This has been fixed so that only the public `ObjectSchema` name is necessary. For example, `@links.class_Person.Siblings` becomes `@links.Person.Siblings`.
* Fixed an issue where `ClientResyncMode.DiscardLocalRealm` wouldn't reset the schema.

### Compatibility
* Realm Object Server: 3.23.1 or later.

### Internal
* Upgraded Sync from 4.7.5 to 4.9.5 and Core from 5.23.3 to 5.23.8.

## 4.2.0 (2019-10-07)

### Enhancements
* Added `int IndexOf(object)` and `bool Contains(object)` to the `IRealmCollection` interface. (PR [#1893](https://github.com/realm/realm-dotnet/issues/1893))
* Exposed an API - `SyncConfigurationBase.EnableSessionMultiplexing()` that allows toggling session multiplexing on the sync client. (PR [1896](https://github.com/realm/realm-dotnet/pull/1896))
* Added support for faster initial downloads when using `Realm.GetInstanceAsync`. (Issue [1847](https://github.com/realm/realm-dotnet/issues/1847))
* Added an optional `cancellationToken` argument to `Realm.GetInstanceAsync` enabling clean cancelation of the in-progress download. (PR [1859](https://github.com/realm/realm-dotnet/pull/1859))
* Added support for Client Resync which automatically will recover the local Realm in case the server is rolled back. This largely replaces the Client Reset mechanism for fully synchronized Realms. Can be configured using `FullSyncConfiguration.ClientResyncMode`. (PR [#1901](https://github.com/realm/realm-dotnet/pull/1901))
* Made the `createUser` argument in `Credentials.UsernamePassword` optional. If not specified, the user will be created or logged in if they already exist. (PR [#1901](https://github.com/realm/realm-dotnet/pull/1901))
* Uses Fody 6.0.0, which resolves some of the compatibility issues with newer versions of other Fody-based projects. (Issue [#1899](https://github.com/realm/realm-dotnet/issues/1899))

### Fixed
* Fixed an infinite recursion when calling `RealmCollectionBase<T>.IndexOf`. (Issue [#1892](https://github.com/realm/realm-dotnet/issues/1892))

### Compatibility
* Realm Object Server: 3.23.1 or later.

### Internal
* Upgraded Sync from 4.7.0 to 4.7.1.
* Implemented direct access to sync workers on Cloud, bypassing the Sync Proxy: the binding will override the sync session's url prefix if the token refresh response for a realm contains a sync worker path field.

## 4.1.0 (2019-08-06)

### Breaking Changes
* Removed the `isAdmin` parameter from `Credentials.Nickname`. It doesn't have any effect on new ROS versions anyway as logging in an admin nickname user is not supported - this change just makes it explicit. (Issue [#1879](https://github.com/realm/realm-dotnet/issues/1879))
* Marked the `Credentials.Nickname` method as deprecated - support for the Nickname auth provider is deprecated in ROS and will be removed in a future version. (Issue [#1879](https://github.com/realm/realm-dotnet/issues/1879))
* Removed the `deleteRealm` parameter from `PermissionDeniedException.DeleteRealmInfo` as passing `false` has no effect. Calling the method is now equivalent to calling it with `deleteRealm: true`. (PR [#1890](https://github.com/realm/realm-dotnet/pull/1890))

### Enhancements
* Added support for unicode characters in realm path and filenames for Windows. (Core upgrade)
* Added new credentials type: `Credentials.CustomRefreshToken` that can be used to create a user with a custom refresh token. This will then be validated by ROS against the configured `refreshTokenValidators` to obtain access tokens when opening a Realm. If creating a user like that, it's the developer's responsibility to ensure that the token is valid and refreshed as necessary to ensure that access tokens can be obtained. To that end, you can now set the refresh token of a user object by calling `User.RefreshToken = "my-new-token"`. This should only be used in combination with users obtained by calling `Credentials.CustomRefreshToken`. (PR [#1889](https://github.com/realm/realm-dotnet/pull/1889))

### Fixed
* Constructing an IncludeDescriptor made unnecessary table comparisons. This resulted in poor performance when creating a query-based subscription (`Subscription.Subscribe`) with `includedBacklinks`. (Core upgrade)
* Queries involving an indexed int column which were constrained by a LinkList with an order different from the table's order would give incorrect results. (Core upgrade)
* Queries involving an indexed int column had a memory leak if run multiple times. (Core upgrade)

### Compatibility
* Realm Object Server: 3.23.1 or later.

### Internal
* Upgraded Sync from 4.5.1 to 4.7.0 and Core 5.20.0 to 5.23.1.

## 4.0.1 (2019-06-27)

### Fixed
* Fixed an issue that would prevent iOS apps from being published to the app store with the following error:
  > This bundle Payload/.../Frameworks/realm-wrappers.framework is invalid. The Info.plist file is missing the required key: CFBundleVersion.

  ([Issue 1870](https://github.com/realm/realm-dotnet/issues/1870), since 4.0.0)
* Fixed an issue that would cause iOS apps to crash on device upon launching. ([Issue 1871](https://github.com/realm/realm-dotnet/issues/1871), since 4.0.0)

## 4.0.0 (2019-06-13)

### Breaking Changes
* The following deprecated methods and classes have been removed:
  * The `SyncConfiguration` class has been split into `FullSyncConfiguration` and `QueryBasedSyncConfiguration`. Use one of these classes to connect to the Realm Object Server.
  * The `TestingExtensions.SimulateProgress` method has been removed as it hasn't worked for some time.
  * The `Property.IsNullable` property has been removed. To check if a property is nullable, check `Property.Type` for the `PropertyType.Nullable` flag.
  * The `Credentials.Provider` class has been removed. Previously, it contained a few constants that were intended for internal use mostly.
  * The `User.ConfigurePersistance` method has been superseded by `SyncConfigurationBase.Initialize`.
  * `User.LogOut` has been removed in favor of `User.LogOutAsync`.
  * `User.GetManagementRealm` has been removed in favor of the `User.ApplyPermissionsAsync` set of wrapper API.
  * `User.GetPermissionRealm` has been removed in favor of the `User.GetGrantedPermissions` wrapper API.
* Deprecated the `IQueryable<T>.Subscribe(string name)` extension method in favor of `IQueryable<T>.Subscribe(SubscriptionOptions options)`.
* Reworked the internal implementation of the permission API. For the most part, the method signatures haven't changed or where they have changed, the API have remained close to the original (e.g. `IQueryable<T>` has changed to `IEnumerable<T>`). ([Issue #1863](https://github.com/realm/realm-dotnet/issues/1863))
  * Changed the return type of `User.GetGrantedPermissionsAsync` from `IQueryable<PathPermission>` to `IEnumerable<PathPermission>`. This means that the collection is no longer observable like regular Realm-backed collections. If you need to be notified for changes of this collection, you need to implement a polling-based mechanism yourself.
  * `PathPermission.MayRead/MayWrite/MayManage` have been deprecated in favor of a more-consistent `AccessLevel` API.
  * In `User.ApplyPermissionsAsync`, renamed the `realmUrl` parameter to `realmPath`.
  * In `User.OfferPermissionsAsync`, renamed the `realmUrl` parameter to `realmPath`.
  * Removed the `PermissionOfferResponse` and `PermissionChange` classes.
  * Removed the `IPermissionObject` interface.
  * Removed the `ManagementObjectStatus` enum.
  * Removed the `User.GetPermissionChanges` and `User.GetPermissionOfferResponses` methods.
  * The `millisecondTimeout` argument in `User.GetGrantedPermissionsAsync` has been removed.
  * The `PermissionException` class has been replaced by `HttpException`.
* The `AuthenticationException` class has been merged into the `HttpException` class.

### Enhancements
* Added `Session.Start()` and `Session.Stop()` methods that allow you to pause/resume synchronization with the Realm Object Server. ([Issue #138](https://github.com/realm/realm-dotnet-private/issues/138))
* Added an `IQueryable<T>.Subscribe(SubscriptionOptions, params Expression<Func<T, IQueryable>>[] includedBacklinks)` extension method that allows you to configure additional options for the subscription, such as the name, time to live, and whether it should update an existing subscription. The `includedBacklinks` argument allows you to specify which backlink properties should be included in the transitive closure when doing query-based sync. For example:

  ```csharp
  class Dog : RealmObject
  {
      public Person Owner { get; set; }
  }

  class Person : RealmObject
  {
      [Backlink(nameof(Dog.Owner))]
      public IQueryable<Dog> Dogs { get; }
  }

  var options = new SubscriptionOptions
  {
      Name = "adults",
      TimeToLive = TimeSpan.FromDays(1),
      ShouldUpdate = true
  };

  var people = realm.All<Person>()
                    .Where(p => p.Age > 18)
                    .Subscribe(options, p => p.Dogs);

  await people.WaitForSynchronzationAsync();
  // Dogs that have an owner set to a person that is over 18
  // will now be included in the objects synchronized locally.
  var firstPersonDogs = people.Results.First().Dogs;
  ```
  ([Issue #1838](https://github.com/realm/realm-dotnet/issues/1838) & [Issue #1834](https://github.com/realm/realm-dotnet/issues/1834))
* Added a `Realm.GetAllSubscriptions()` extension method that allows you to obtain a collection of all registered query-based sync subscriptions. ([Issue #1838](https://github.com/realm/realm-dotnet/issues/1838))
* Added `AccessLevel` property to `PathPermission` to replace the now deprecated `MayRead/MayWrite/MayManage`. ([Issue #1863](https://github.com/realm/realm-dotnet/issues/1863))
* Added `RealmOwnerId` property to `PathPermission` that indicates who the owner of the Realm is. ([Issue #1863](https://github.com/realm/realm-dotnet/issues/1863))
* Added support for building with `dotnet build` (previously only the `msbuild` command line was supported). ([PR #1849](https://github.com/realm/realm-dotnet/pull/1849))
* Improved query performance for unindexed string columns when the query has a long chain of OR conditions. (Core upgrade)
* Improved performance of encryption and decryption significantly by utilizing hardware optimized encryption functions. (Core upgrade)
* Compacting a realm into an encrypted file could take a really long time. The process is now optimized by adjusting the write buffer size relative to the used space in the realm. (Core upgrade)
* The string-based query parser (`results.Filter("...")`) now supports readable timestamps with a 'T' separator in addition to the originally supported "@" separator. For example: `startDate > 1981-11-01T23:59:59:1` (Core upgrade)

### Fixed
* Fixes an issue where using the `StringExtensions.Contains(string, string, StringComparison)` extension method inside a LINQ query would result in an exception being thrown on .NET Core 2.1+ or Xamarin.iOS/Android projects.([Issue #1848](https://github.com/realm/realm-dotnet/issues/1848))
* Creating an object after creating an object with the int primary key of "null" would hit an assertion failure. (Core upgrade)

### Compatibility
* Realm Object Server: 3.23.1 or later.

### Internal
* Upgraded Sync from 3.14.11 to 4.5.1 and Core 5.12.7 to 5.20.0.

## 3.4.0 (2019-01-09)

**NOTE!!! You will need to upgrade your Realm Object Server to at least version 3.11.0 or use Realm Cloud. If you try to connect to a ROS v3.10.x or previous, you will see an error like `Wrong protocol version in Sync HTTP request, client protocol version = 25, server protocol version = 24`.**

### Enhancements
* Download progress is now reported to the server, even when there are no local changes. This allows the server to do history compaction much more aggressively, especially when there are many clients that rarely or never make local changes. ([#1772](https://github.com/realm/realm-dotnet/pull/1772))
* Reduce memory usage when integrating synchronized changes sent by ROS.
* Added ability to supply a custom log function for handling logs emitted by Sync by specifying `SyncConfigurationBase.CustomLogger`. It must be set before opening a synchronized Realm. ([#1824](https://github.com/realm/realm-dotnet/pull/1824))
* Clients using protocol 25 now report download progress to the server, even when they make no local changes. This allows the server to do history compaction much more aggressively, especially when there are many clients that rarely or never make local changes. ([#1772](https://github.com/realm/realm-dotnet/pull/1772))
* Add a User-Agent header to HTTP requests made to the Realm Object Server. By default, this contains information about the Realm library version and .NET platform. Additional details may be provided (such as the application name/version) by setting `SyncConfigurationBase.UserAgent` prior to opening a synchronized Realm. If developing a Xamarin app, you can use the Xamarin.Essentials plugin to automate that: `SyncConfiguration.UserAgent = $"{AppInfo.Name} ({AppInfo.PackageName} {AppInfo.VersionString})"`.

### Fixed
* Fixed a bug that could lead to crashes with a message such as `Assertion failed: ndx < size() with (ndx, size()) = [742, 742]`.
* Fixed a bug that resulted in an incorrect `LogLevel` being sent to Sync when setting `SyncConfigurationBase.LogLevel`. ([#1824](https://github.com/realm/realm-dotnet/pull/1824), since 2.2.0)
* Fixed a bug that prevented `Realm.GetInstanceAsync` from working when used with `QueryBasedSyncConfiguration`. ([#1827](https://github.com/realm/realm-dotnet/pull/1827), since 3.1.0)

### Breaking Changes
* The deprecated method `realm.SubscribeToObjectsAsync` has been removed in this version. ([#1772](https://github.com/realm/realm-dotnet/pull/1772))
* `User.ConfigurePersistence` has been deprecated in favor of `SyncConfigurationBase.Initialize`.

### Compatibility
* Realm Object Server: 3.11.0 or later.
The sync protocol version has been bumped to version 25. The server is backwards-compatible with clients using protocol version 24 or below, but clients at version 25 are not backwards-compatible with a server at protocol version 24. The server must be upgraded before any clients are upgraded.

### Internal
* Upgraded Sync from 3.9.2 to 3.14.11 and Core from 5.8.0 to 5.12.7.


## 3.3.0 (2018-11-08)

### Enhancements
* Exposed an `OnProgress` property on `SyncConfigurationBase`. It allows you to specify a progress callback that will be invoked when using `Realm.GetInstanceAsync` to report the download progress. ([#1807](https://github.com/realm/realm-dotnet/pull/1807))

### Fixed
<!-- * <How to hit and notice issue? what was the impact?> ([#????](https://github.com/realm/realm-dotnet/issues/????), since v?.?.?) -->
* Trying to call `Subscription.WaitForSynchronizationAsync` on a background thread (without a `SynchronizationContext`) would previously hang indefinitely. Now a meaningful exception will be thrown to indicate that this is not supported and this method should be called on a thread with a synchronization context. ([dotnet-private#130](https://github.com/realm/realm-dotnet-private/issues/130), since v3.0.0)

### Compatibility
* Realm Object Server: 3.0.0 or later.
* APIs are backwards compatible with all previous releases in the 3.x.y series.
* File format: Generates Realms with format v9 (Reads and upgrades all previous formats)


## 3.2.1 (2018-09-27)

### Bug fixes
- Fixed a bug that would typically result in exceptions with a message like `An unknown error has occurred. State: *some-number-larger than 127*`
when subscribing to queries. ([dotnet-private#128](https://github.com/realm/realm-dotnet-private/issues/128), since `3.0.0`)

## 3.2.0 (2018-08-04)

### Enhancements
- `RealmObject` inheritors will now raise `PropertyChanged` after they have been removed from Realm.
The property name in the event arguments will be `IsValid`.
- Bundle some common certificate authorities on Linux so connecting to ROS instances over SSL should work out of the box
for most certificates. Notably, it will now work out of the box for Realm Cloud instances.

### Bug fixes
- When constructing queries that compare an invalid/unmanaged RealmObject (e.g. `realm.All<Foo>().Where(f => f.Bar == someBar)`),
a meaningful exception will now be thrown rather than an obscure ArgumentNullException.
- Added `ShouldCompactOnLaunch` to the PCL version of the library. ([dotnet-private#125](https://github.com/realm/realm-dotnet-private/issues/125))

## 3.1.0 (2018-07-04)

### Enhancements
- Exposed a `ChangeSet.NewModifiedIndices` collection that contains information about the
indices of the objects that changed in the new version of the collection (i.e. after
accounting for the insertions and deletions).
- Update Fody to 3.0.

### Bug fixes
- `WriteAsync` will no longer perform a synchronous `Refresh` on the main thread. ([#1729](https://github.com/realm/realm-dotnet/pull/1729))
- Trying to add a managed Realm Object to a different instance of the same on-disk Realm will no
longer throw an exception.
- Removed the `IList` compliance for Realm collections. This fixes an issue which would cause the app to hang
on Android when deselecting an item from a ListView bound to a Realm collection.

### Breaking Changes
- `SyncConfiguration` is now deprecated and will be removed in a future version. Two new configuration
classes have been exposed - [QueryBasedSyncConfiguration](https://docs.realm.io/platform/using-synced-realms/syncing-data#using-query-based-synchronization)
and [FullSyncConfiguration](https://docs.realm.io/platform/using-synced-realms/syncing-data#full-synchronization).
If you were using a `SyncConfiguration` with `IsPartial = true`, then change your code to use
`QueryBasedSyncConfiguration`. Similarly, if `IsPartial` was not set or was set to `false`, use
`FullSyncConfiguration`.
- Removed the `IList` compliance for Realm collections. This will prevent automatic updates of ListViews
databound to Realm collections in UWP projects.

## 3.0.0 (2018-04-16)

### Enhancements
- Allow `[MapTo]` to be applied on classes to change the name of the table corresponding to that class. ([#1712](https://github.com/realm/realm-dotnet/pull/1712))
- Added an improved API for adding subscriptions in partially-synchronized Realms. `IQueryable<T>.Subscribe` can be used
to subscribe to any query, and the returned `Subscription<T>` object can be used to observe the state of the subscription
and ultimately remove the subscription. See the [documentation](https://docs.realm.io/platform/v/3.x/using-synced-realms/syncing-data)
for more information. ([#1679](https://github.com/realm/realm-dotnet/pull/1679))
- Added a fine-grained permissions system for use with partially-synchronized Realms. This allows permissions to be
defined at the level of individual objects or classes. See the
[documentation](https://docs.realm.io/platform/v/3.x/using-synced-realms/access-control)
for more information. ([#1714](https://github.com/realm/realm-dotnet/pull/1714))
- Exposed a string-based `IQueryable<T>.Filter(predicate)` method to enable more advanced querying
scenarios such as:
  - Following links: `realm.All<Dog>().Filter("Owner.FirstName BEGINSWITH 'J'")`.
  - Queries on collections: `realm.All<Child>().Filter("Parents.FirstName BEGINSWITH 'J'")` - find all
  children who have a parent whose name begins with J or `realm.All<Child>().Filter("Parents.@avg.Age > 50")` -
  find all children whose parents' average age is more than 50.
  - Subqueries: `realm.All<Person>().Filter("SUBQUERY(Dogs, $dog, $dog.Vaccinated == false).@count > 3")` - find all
  people who have more than 3 unvaccinated dogs.
  - Sorting: `realm.All<Dog>().Filter("TRUEPREDICATE SORT(Owner.FirstName ASC, Age DESC)")` - find all dogs and
  sort them by their owner's first name in ascending order, then by the dog's age in descending.
  - Distinct: `realm.All<Dog>().Filter("TRUEPREDICATE DISTINCT(Age) SORT(Name)")` - find all dogs, sort them
  by their name and pick one dog for each age value.
  - For more examples, check out the
  [query language reference docs](https://docs.mongodb.com/realm/reference/realm-query-language/) or the [NSPredicate Cheatsheet](https://academy.realm.io/posts/nspredicate-cheatsheet/).
- The `SyncConfiguration` constructor now accepts relative Uris. ([#1720](https://github.com/realm/realm-dotnet/pull/1720))
- Added the following methods for resetting the user's password and confirming their email:
`RequestPasswordResetAsync`, `CompletePasswordResetAsync`, `RequestEmailConfirmationAsync`, and `ConfirmEmailAsync`.
These all apply only to users created via `Credentials.UsernamePassword` who have provided their email as
the username. ([#1721](https://github.com/realm/realm-dotnet/pull/1721))

### Bug fixes
- Fixed a bug that could cause deadlocks on Android devices when resolving thread safe references. ([#1708](https://github.com/realm/realm-dotnet/pull/1708))

### Breaking Changes
- Uses the Sync 3.0 client which is incompatible with ROS 2.x.
- `Permission` has been renamed to `PathPermission` to more closely reflect its purpose.
Furthermore, existing methods to modify permissions only work on full Realms. New methods
and classes are introduced to configure access to a partially synchronized Realm.
- The type of `RealmConfiguration.DefaultConfiguration` has changed to `RealmConfigurationBase` to allow
any subclass to be set as default. ([#1720](https://github.com/realm/realm-dotnet/pull/1720))
- The `SyncConfiguration` constructor arguments are now optional. The `user` value will default to the
currently logged in user and the `serverUri` value will default to `realm://MY-SERVER-URL/default` where
`MY-SERVER-URL` is the host the user authenticated against. ([#1720](https://github.com/realm/realm-dotnet/pull/1720))
- The `serverUrl` argument in `User.LoginAsync(credentials, serverUrl)` and `User.GetLoggedInUser(identity, serverUrl)`
has been renamed to `serverUri` for consistency. ([#1721](https://github.com/realm/realm-dotnet/pull/1721))


## 2.2.0 (2017-03-22)

### Enhancements
- Added an `IsDynamic` property to `RealmConfigurationBase`, allowing you to open a Realm file and read its schema from disk. ([#1637](https://github.com/realm/realm-dotnet/pull/1637))
- Added a new `InMemoryConfiguration` class that allows you to create an in-memory Realm instance. ([#1638](https://github.com/realm/realm-dotnet/pull/1638))
- Allow setting elements of a list directly - e.g. `foo.Bars[2] = new Bar()` or `foo.Integers[3] = 5`. ([#1641](https://github.com/realm/realm-dotnet/pull/1641))
- Added Json Web Token (JWT) credentials provider. ([#1655](https://github.com/realm/realm-dotnet/pull/1655))
- Added Anonymous and Nickname credentials providers. ([#1671](https://github.com/realm/realm-dotnet/pull/1671))

### Bug fixes
- Fixed an issue where initial collection change notification is not delivered to all subscribers. ([#1696](https://github.com/realm/realm-dotnet/pull/1696))
- Fixed a corner case where `RealmObject.Equals` would return `true` for objects that are no longer managed by Realm. ([#1698](https://github.com/realm/realm-dotnet/pull/1698))

### Breaking Changes
- `SyncConfiguration.SetFeatureToken` is deprecated and no longer necessary in order to use Sync on Linux or server-side features. ([#1703](https://github.com/realm/realm-dotnet/pull/1703))

## 2.1.0 (2017-11-13)

### Enhancements
- Added an `[Explicit]` attribute that can be applied to classes or assemblies. If a class is decorated with it, then it will not be included in the default schema for the Realm (i.e. you have to explicitly set `RealmConfiguration.ObjectClasses` to an array that contains that class). Similarly, if it is applied to an assembly, all classes in that assembly will be considered explicit. This is useful when developing a 3rd party library that depends on Realm to avoid your internal classes leaking into the user's schema. ([#1602](https://github.com/realm/realm-dotnet/pull/1602))

### Bug fixes
- Fixed a bug that would prevent writing queries that check if a related object is null, e.g. `realm.All<Dog>().Where(d => d.Owner == null)`. ([#1601](https://github.com/realm/realm-dotnet/pull/1601))
- Addressed an issue that would cause the debugger to report an unobserved exception being thrown when "Just My Code" is disabled. ([#1603](https://github.com/realm/realm-dotnet/pull/1603))
- Calling `Realm.DeleteRealm` on a synchronized Realm will now properly delete the `realm.management` folder. ([#1621](https://github.com/realm/realm-dotnet/pull/1621))
- Fixed a crash when accessing primitive list properties on objects in realms opened with a dynamic schema (e.g. in migrations). ([#1629](https://github.com/realm/realm-dotnet/pull/1629))

## 2.0.0 (2017-10-17)

### Enhancements
- Added support for collections of primitive values. You can now define properties as `IList<T>` where `T` can be any
type supported by Realm, except for another `IList`. As a result, a lot of methods that previously had constraints on
`RealmObject` now accept any type and may throw a runtime exception if used with an unsupported type argument.
([#1517](https://github.com/realm/realm-dotnet/pull/1517))
- Added `HelpLink` pointing to the relevant section of the documentation to most Realm exceptions. ([#1521](https://github.com/realm/realm-dotnet/pull/1521))
- Added `RealmObject.GetBacklinks` API to dynamically obtain all objects referencing the current one. ([#1533](https://github.com/realm/realm-dotnet/pull/1533))
- Added a new exception type, `PermissionDeniedException`, to denote permission denied errors when working with synchronized Realms that
exposes a method - `DeleteRealmUserInfo` - to inform the binding that the offending Realm's files should be kept or deleted immediately.
This allows recovering from permission denied errors in a more robust manner. ([#1543](https://github.com/realm/realm-dotnet/pull/1543))
- The keychain service name used by Realm to manage the encryption keys for sync-related metadata on Apple platforms is now set to the
bundle identifier. Keys that were previously stored within the Realm-specific keychain service will be transparently migrated to the
per-application keychain service. ([#1522](https://github.com/realm/realm-dotnet/pull/1522))
- Added a new exception type -  `IncompatibleSyncedFileException` - that allows you to handle and perform data migration from a legacy (1.x) Realm file
to the new 2.x format. It can be thrown when using `Realm.GetInstance` or `Realm.GetInstanceAsync` and exposes a `GetBackupRealmConfig` method
that allows you to open the old Realm file in a dynamic mode and migrate any required data. ([#1552](https://github.com/realm/realm-dotnet/pull/1552))
- Enable encryption on Windows. ([#1570](https://github.com/realm/realm-dotnet/pull/1570))
- Enable Realm compaction on Windows. ([#1571](https://github.com/realm/realm-dotnet/pull/1571))
- `UserInfo` has been significantly enhanced. It now contains metadata about a user stored on the Realm Object Server, as well as a list of all user
account data associated with that user. ([#1573](https://github.com/realm/realm-dotnet/pull/1573))
- Introduced a new method - `User.LogOutAsync` to replace the now-deprecated synchronous call. ([#1574](https://github.com/realm/realm-dotnet/pull/1574))
- Exposed `BacklinksCount` property on `RealmObject` that returns the number of objects that refer to the current object via a to-one or a to-many relationship. ([#1578](https://github.com/realm/realm-dotnet/pull/1578))
- String primary keys now support `null` as a value. ([#1579](https://github.com/realm/realm-dotnet/pull/1579))
- Add preview support for partial synchronization. Partial synchronization allows a synchronized Realm to be opened in such a way
that only objects requested by the user are synchronized to the device. You can use it by setting the `IsPartial` property on a
`SyncConfiguration`, opening the Realm, and then calling `Realm.SubscribeToObjectsAsync` with the type of object you're interested in,
a string containing a query determining which objects you want to subscribe to, and a callback which will report the results. You may
add as many subscriptions to a synced Realm as necessary. ([#1580](https://github.com/realm/realm-dotnet/pull/1580))
- Ensure that Realm collections (`IList<T>`, `IQueryable<T>`) will not change when iterating in a `foreach` loop. ([#1589](https://github.com/realm/realm-dotnet/pull/1589))

### Bug fixes
- `Realm.GetInstance` will now advance the Realm to the latest version, so you no longer have to call `Refresh` manually after that. ([#1523](https://github.com/realm/realm-dotnet/pull/1523))
- Fixed an issue that would prevent iOS Share Extension projects from working. ([#1535](https://github.com/realm/realm-dotnet/pull/1535))

### Breaking Changes
- `Realm.CreateObject(string className)` now has additional parameter `object primaryKey`. You *must* pass that when creating a new object using the dynamic API. If the object you're creating doesn't have primary key declared, pass `null`. ([#1381](https://github.com/realm/realm-dotnet/pull/1381))
- `AcceptPermissionOfferAsync` now returns the relative rather than the absolute url of the Realm the user has been granted permissions to. ([#1595](https://github.com/realm/realm-dotnet/pull/1595))

## 1.6.0 (2017-08-14)

### Enhancements
- Exposed `Realm.WriteCopy` API to copy a Realm file and optionally encrypt it with a different key. ([#1464](https://github.com/realm/realm-dotnet/pull/1464))
- The runtime representations of all Realm collections (`IQueryable<T>` and `IList<T>`) now implement the `IList` interface that is needed for data-binding to `ListView` in UWP applications. ([#1469](https://github.com/realm/realm-dotnet/pull/1469))
- Exposed `User.RetrieveInfoForUserAsync` API to allow admin users to lookup other users' identities in the Realm Object Server. This can be used, for example, to find a user by knowing their Facebook id. ([#1486](https://github.com/realm/realm-dotnet/pull/1486))
- Added a check to verify there are no duplicate object names when creating the schema. ([#1502](https://github.com/realm/realm-dotnet/pull/1502))
- Added more comprehensive error messages when passing an invalid url scheme to `SyncConfiguration` or `User.LoginAsync`. ([#1501](https://github.com/realm/realm-dotnet/pull/1501))
- Added more meaningful error information to exceptions thrown by `Realm.GetInstanceAsync`. ([#1503](https://github.com/realm/realm-dotnet/pull/1503))
- Added a new type - `RealmInteger<T>` to expose Realm-specific API over base integral types. It can be used to implement [counter functionality](https://docs.mongodb.com/realm-legacy/docs/dotnet/latest/index.html) in synced realms. ([#1466](https://github.com/realm/realm-dotnet/pull/1466))
- Added `PermissionCondition.Default` to apply default permissions for existing and new users. ([#1511](https://github.com/realm/realm-dotnet/pull/1511))

### Bug fixes
- Fix an exception being thrown when comparing non-constant character value in a query. ([#1471](https://github.com/realm/realm-dotnet/pull/1471))
- Fix an exception being thrown when comparing non-constant byte or short value in a query. ([#1472](https://github.com/realm/realm-dotnet/pull/1472))
- Fix a bug where calling the non-generic version of `IQueryProvider.CreateQuery` on Realm's IQueryable results, an exception would be thrown. ([#1487](https://github.com/realm/realm-dotnet/pull/1487))
- Trying to use an `IList` or `IQueryable` property in a LINQ query will now throw `NotSupportedException` rather than crash the app. ([#1505](https://github.com/realm/realm-dotnet/pull/1505))

### Breaking Changes

## 1.5.0 (2017-06-20)

### Enhancements
- Exposed new API on the `User` class for working with permissions: ([#1361](https://github.com/realm/realm-dotnet/pull/1361))
  - `ApplyPermissionsAsync`, `OfferPermissionsAsync`, and `AcceptPermissionOfferAsync` allow you to grant, revoke, offer, and accept permissions.
  - `GetPermissionOffers`, `GetPermissionOfferResponses`, and `GetPermissionChanges` allow you to review objects, added via the above mentioned methods.
  - `GetGrantedPermissionsAsync` allows you to inspect permissions granted to or by the current user.
- When used with `RealmConfiguration` (i.e. local Realm), `Realm.GetInstanceAsync` will perform potentially costly operation, such as executing migrations or compaction on a background thread. ([#1406](https://github.com/realm/realm-dotnet/pull/1406))
- Expose `User.ChangePasswordAsync(userId, password)` API to allow admin users to change other users' passwords. ([#1412](https://github.com/realm/realm-dotnet/pull/1412))
- Expose `SyncConfiguration.TrustedCAPath` API to allow providing a custom CA that will be used to validate SSL traffic to the Realm Object Server.  ([#1423](https://github.com/realm/realm-dotnet/pull/1423))
- Expose `Realm.IsInTransaction` API to check if there's an active transaction for that Realm. ([#1452](https://github.com/realm/realm-dotnet/pull/1452))

### Bug fixes
- Fix a crash when querying over properties that have `[MapTo]` applied. ([#1405](https://github.com/realm/realm-dotnet/pull/1405))
- Fix an issue where synchronized Realms did not connect to the remote server in certain situations, such as when an application was offline when the Realms were opened but later regained network connectivity. ([#1407](https://github.com/realm/realm-dotnet/pull/1407))
- Fix an issue where incorrect property name will be passed to `RealmObject.PropertyChanged` subscribers when the actual changed property is below a `Backlink` property. ([#1433](https://github.com/realm/realm-dotnet/pull/1433))
- Fix an exception being thrown when referencing Realm in a PCL test assembly without actually using it. ([#1434](https://github.com/realm/realm-dotnet/pull/1434))
- Fix a bug when `SyncConfiguration.EnableSSLValidation` would be ignored when passed to `Realm.GetInstanceAsync`. ([#1423](https://github.com/realm/realm-dotnet/pull/1423))

### Breaking Changes
- The constructors of `PermissionChange`, `PermissionOffer`, and `PermissionOfferResponse` are now private. Use the new `User.ApplyPermissionsAsync`, `User.OfferPermissionsAsync`, and `User.AcceptPermissionOfferAsync` API. ([#1361](https://github.com/realm/realm-dotnet/pull/1361))
- `User.GetManagementRealm` and `User.GetPermissionRealm` are now deprecated. Use the new permission related API on `User` to achieve the same results. ([#1361](https://github.com/realm/realm-dotnet/pull/1361))
- `User.ChangePassword(password)` has been renamed to `User.ChangePasswordAsync(password)`. ([#1412](https://github.com/realm/realm-dotnet/pull/1412))
- Removed the following obsolete API: ([#1425](https://github.com/realm/realm-dotnet/pull/1425))
  - `Realm.ObjectForPrimaryKey<T>(long id)`
  - `Realm.ObjectForPrimaryKey<T>(string id)`
  - `Realm.ObjectForPrimaryKey(string className, long id)`
  - `Realm.ObjectForPrimaryKey(string className, string id)`
  - `Realm.Manage<T>(T obj, bool update)`
  - `Realm.Close()`
  - `Realm.CreateObject<T>()`
  - `IOrderedQueryable<T>.ToNotifyCollectionChanged<T>(Action<Exception> errorCallback)`
  - `IOrderedQueryable<T>.ToNotifyCollectionChanged<T>(Action<Exception> errorCallback, bool coalesceMultipleChangesIntoReset)`
  - `IRealmCollection<T>.ObjectSchema`
- `Realm.DeleteRealm` now throws an exception if called while an instance of that Realm is still open.

## 1.4.0 (2017-05-19)

### Enhancements
- Expose `RealmObject.OnManaged` virtual method that can be used for init purposes, since the constructor is run before the object has knowledge of its Realm. (#1383)
- Expose `Realm.GetInstanceAsync` API to asynchronously open a synchronized Realm. It will download all remote content available at the time the operation began on a background thread and then return a usable Realm. It is also the only supported way of opening Realms for which the user has only read permissions.

## 1.3.0 (2017-05-16)

### Universal Windows Platform
Introducing Realm Mobile Database for Universal Windows Platform (UWP). With UWP support, you can now build mobile apps using Realm’s object database for the millions of mobile, PC, and Xbox devices powered by Windows 10. The addition of UWP support allows .NET developers to build apps for virtually any modern Windows Platform with Windows Desktop (Win32) or UWP as well as for iOS and Android via Xamarin. Note that sync support is not yet available for UWP, though we are working on it and you can expect it soon.

### Enhancements
- Case insensitive queries against a string property now use a new index based search. (#1380)
- Add `User.ChangePassword` API to change the current user's password if using Realm's 'password' authentication provider. Requires any edition of the Realm Object Server 1.4.0 or later. (#1386)
- `SyncConfiguration` now has an `EnableSSLValidation` property (default is `true`) to allow SSL validation to be specified on a per-server basis. (#1387)
- Add `RealmConfiguration.ShouldCompactOnLaunch` callback property when configuring a Realm to determine if it should be compacted before being returned. (#1389)
- Silence some benign linker warnings on iOS. (#1263)
- Use reachability API to minimize the reconnection delay if the network connection was lost. (#1380)

### Bug fixes
- Fixed a bug where `Session.Reconnect` would not reconnect all sessions. (#1380)
- Fixed a crash when subscribing for `PropertyChanged` multiple times. (#1380)
- Fixed a crash when reconnecting to Object Server (#1380)
- Fixed a crash on some Android 7.x devices when opening a realm (#1380)

## 1.2.1 (2017-05-01)

### Bug fixes
- Fixed an issue where `EntryPointNotFoundException` would be thrown on some Android devices. (#1336)

### Enhancements
- Expose `IRealmCollection.IsValid` to indicate whether the realm collection is valid to use. (#1344)
- Update the Fody reference which adds support for building with Mono 5. (#1364)

## 1.2.0 (2017-04-04)

Realm is now being distributed as a .NET Standard 1.4 library as this is a requirement for supporting UWP. While internally that is a rather big move, applications using it should not be affected. After the upgrade, you'll see a number of new NuGet dependencies being added - those are reference assemblies, already part of mscorlib, so will not affect your application's size or performance. Additionally, we're releasing a new platform specific DataBinding package that contains helper methods that enable two-way databinding scenarios by automatically creating transactions when setting a property.

If you encounter any issues after the upgrade, we recommend clearing the `bin` and `obj` folders and restarting Xamarin Studio. If this doesn't help, please file an issue explaining your solution setup and the type of problems you encounter.

Files written with this version cannot be read by earlier versions of Realm. This version is not compatible with versions of the Realm Object Server lower than 1.3.0.

### Bug fixes
- Fixes the `RemoveAll(string)` overload to work correctly. (#1288)
- Resolved an issue that would lead to crashes when refreshing the token for an invalid session. (#1289)
- The `IObservable` returned from `session.GetProgressObservable` will correctly call `OnComplete` when created with `mode: ProgressMode.ForCurrentlyOutstandingWork`. (#1292)
- Fixed a memory leak when accessing string properties. (#1318)
- Fixes an issue when using `EncryptionKey` with synchronized realms. (#1322)

### Enhancements
- Introduce APIs for safely passing objects between threads. Create a thread-safe reference to a thread-confined object by passing it to the `ThreadSafeReference.Create` factory method, which you can then safely pass to another thread to resolve in the new realm with `Realm.ResolveReference`. (#1300)
- Introduce API for attempting to reconnect all sessions. This could be used in conjunction with the [connectivity plugin](https://github.com/jamesmontemagno/ConnectivityPlugin) to monitor for connectivity changes and proactively request reconnecting, rather than rely on the built-in retry mechanism. (#1310)
- Enable sorting over to-one relationships, e.g. `realm.All<Parent>().OrderBy(p => p.Child.Age)`. (#1313)
- Introduce a `string.Like` extension method that can be used in LINQ queries against the underlying database engine. (#1311)
- Add an `User.IsAdmin` property that indicates whether a user is a Realm Object Server administrator. (#1320)

### Breaking Changes
- `DateTimeOffset` properties that are not set will now correctly default to `0001-1-1` instead of `1970-1-1` after the object is passed to `realm.Add`. (#1293)
- Attempting to get an item at index that is out of range should now correctly throw `ArgumentOutOfRangeException` for all `IRealmCollection` implementations. (#1295)
- The layout of the .lock file has changed, which may affect scenarios where different processes attempt to write to the same Realm file at the same time. (#1296)
- `PropertyChanged` notifications use a new, more reliable, mechanism, that behaves slightly differently from the old one. Notifications will be sent only after a transaction is committed (making it consistent with the way collection notifications are handled). To make sure that your UI is promptly updated, you should avoid keeping long lived transactions around. (#1316)

## 1.1.1 (2017-03-15)

### Bug fixes

- Resolved an issue that prevented compiling for iOS on Visual Studio. (#1277)

## 1.1.0 (2017-03-03)

### Enhancements
- Added Azure Active Directory (AzureAD) credentials provider. (#1254)

### Breaking Changes
This is a preparation release for adding UWP support. We have removed all platform-specific logic from the Realm assemblies, and instead weave them in compile time. While this has been tested in all common scenarios, it may create issues with very complex project graphs. If you encounter any of these issues with iOS projects:
- Compilation fails when running Task `WeaveRealmAssemblies`
- App crashes when first accessing a Realm

please file an issue and explain your solution setup.

## 1.0.4 (2017-02-21)

### Bug fixes

- The `Realm` NuGet package no longer clobbers the path to Win32 native binaries in `Realm.Database`. (#1239)
- Fixed a bug where garbage collecting an object with `PropertyChanged` subscribers would cause crashes. (#1237)

## 1.0.3 (2017-02-14)

### Out of Beta!
After about a year and a half of hard work, we are proud to call this a 1.0 release. There is still work to do, but Realm Xamarin is now being used by thousands of developers and has proven reliable.

### Sync
Realm Xamarin now works with the Realm Mobile Platform. This means that you can write Xamarin apps that synchronize seamlessly with a Realm Object Server, allowing you to write complex apps with Xamarin that are offline-first and automatically synchronised by adding just a few lines of code.
You can read about this in the [documentation](https://docs.mongodb.com/realm/sync/get-started/).

### Windows Desktop
Realm Xamarin is no longer iOS and Android only. You can now use it to write .NET programs for Windows Desktop. Add the NuGet package to your regular .NET project and start using Realm. Some features are not supported on Windows yet. Most notably, sync does not yet work for Windows, but also encryption and notifications across processes are missing. We are working on it and you can expect support soon.

### Breaking Changes
 - `IRealmCollection<T>.ObjectSchema` is deprecated and replaced with `ISchemaSource.ObjectSchema`. (#1216)

### Bug fixes
 - `[MapTo]` attribute is now respected in queries. (#1219)
 - Letting a Realm instance be garbage collected instead of disposing it will no longer lead to crashes. (#1212)
 - Unsubscribing from `RealmObject.PropertyChanged` in a `PropertyChanged` callback should no longer lead to crashes. (#1207)
 - `WriteAsync` now advances the read transaction so the changes made asynchronously are available immediately in the original thread. (#1192)
 - Queries on backlink properties should no longer produce unexpected results. (#1177)


## 0.82.1 (2017-01-27)

### Bug fixes
- Addressed an issue where obtaining a Realm instance, reading an object, then obtaining another instance on the same thread would cause the object to become invalid and crash the application upon accessing any of its members.

## 0.82.0 (2017-01-23)

### Breaking Changes
- Moved all exceptions under the `Realms.Exceptions` namespace. (#1075)
- Moved `RealmSchema` to `Realms.Schema` namespace. (#1075)
- Made the `ErrorEventArgs` constructor internal. (#1075)
- Made `ObjectSchema.Builder` and `RealmSchema.Builder` internal. (#1075)
- Passing an object that has `IList` properties to `Add(obj, update: true)` will no longer merge the lists. Instead, the `IList` property will contain only the items in the object. (#1040)

### Enhancements
- Added virtual `OnPropertyChanged` method in `RealmObject` that you can override to be notified of changes to the current object. (#1047)
- Added compile time checks that `[Required]` is applied on correct property types. (#1072)
- `Realm.Add(RealmObject obj)` will now return the passed in object, similarly to `Realm.Add<T>(T obj)`. (#1162)
- Added an extension method for `string.Contains` that accepts `StringComparison` argument and can be used in queries. When querying, only `StringComparison.Ordinal` and `StringComparison.OrdinalIgnoreCase` can be used. When not used in queries, all values for `StringComparison` are valid. (#1141)

### Bug fixes
- Adding a standalone object, that has an `IList<T>` property that has never been accessed, to the Realm will no longer throw a `NullReferenceException`. (#1040)
- `IList<T>` properties will now correctly return `IsReadOnly = true` when managed by a readonly Realm. (#1070)
- The weaver should now correctly resolve references in PCL and netstandard assemblies. (#1117)
- Add some missing methods to the PCL reference assembly. (#1093)
- Disposed realms will not throw `ObjectDisposedException` when trying to access their members. Additionally, disposing a realm will not invalidate other instances on the same thread. (#1063)

## 0.81.0 (2016-12-14)

### Breaking Changes
* The `IQueryable<T>.ToNotifyCollectionChanged` extension methods that accept parameters are now deprecated. There is a new parameterless one that you should use instead. If you want to handle errors, you can do so by subscribing to the `Realm.OnError` event. (#938)
* `RealmResults<T>` is now marked `internal` and `Realm.All<T>()` will instead return `IQueryable<T>`. We've added a new extension method `IQueryable<T>.SubscribeForNotifications(NotificationCallbackDelegate<T>)` that allows subscribing for notifications. (#942)
* `Realm.CreateObject<T>` has been deprecated and will be removed in the next major release. (It could cause a dangerous data loss when using the synchronised realms coming soon, if a class has a PrimaryKey). (#998)
* `RealmConfiguration.ReadOnly` has been renamed to `RealmConfiguration.IsReadOnly` and is now a property instead of a field. (#858)
* `Realm.All` has been renamed to `Realm.GetAll` and the former has been obsoleted. (#858)
* `Realm.ObjectForPrimaryKey` has been renamed to `Realm.Find` and the former has been obsoleted. (#858)
* `Realm.Manage` has been renamed to `Realm.Add` and the former has been obsoleted. (#858)
* `RealmConfiguration.PathToRealm` has been renamed to `Realm.GetPathToRealm` and the former has been obsoleted. (#858)
* `RealmResults.NotificationCallback` has been extracted as a non-nested class and has been renamed to `NotificationCallbackDelegate`. (#858)
* `Realm.Close` has been removed in favor of `Realm.Dispose`. (#858)
* `RealmList<T>` is now marked `internal`. You should use `IList<T>` to define collection relationships. (#858)

### Enhancements
* In data-binding scenarios, if a setter is invoked by the binding outside of write transaction, we'll create an implicit one and commit it. This enables two-way data bindings without keeping around long-lived transactions. (#901)
* The Realm schema can now express non-nullable reference type properties with the new `[Required]` attribute. (#349)
* Exposed a new `Realm.Error` event that you can subscribe for to get notified for exceptions that occur outside user code. (#938)
* The runtime types of the collection, returned from `Realm.All` and the collection created for `IList<T>` properties on `RealmObject` now implement `INotifyCollectionChanged` so you can pass them for data-binding without any additional casting. (#938, #909)
* All RealmObjects implement `INotifyPropertyChanged`. This allows you to pass them directly for data-binding.
* Added `Realm.Compact` method that allows you to reclaim the space used by the Realm. (#968)
* `Realm.Add` returns the added object. (#931)
* Support for backlinks aka `LinkingObjects`. (#219)
* Added an `IList<T>.Move` extension method that allows you to reorder elements within the collection. For managed Lists, it calls a native method, so it is slightly more efficient than removing and inserting an item, but more importantly, it will raise the `CollectionChanged` with `NotifyCollectionChangedAction.Move` which will result in a nice move animation, rather than a reload of a ListView. (#995)

### Bug fixes
* Subscribing to `PropertyChanged` on a RealmObject and modifying an instance of the same object on a different thread will now properly raise the event. (#909)
* Using `Insert` to insert items at the end of an `IList` property will no longer throw an exception. (#978)

## 0.80.0 (2016-10-27)

### Breaking Changes
* This version updates the file format. Older versions will not be able to open files created with this version. (#846)
* `RealmList<T>` is now marked as internal. If you were using it anywhere, you should migrate to `IList<T>`. (#880)

### Enhancements
* iOS Linking all should work - we now add a [Preserve] attribue to all woven members of your `RealmObject` subclasses so you do not need to manually add `[Preserve(allMembers=true)]`  (#822)
* `Realm.Manage` calls are now much faster. You should prefer that to `Realm.CreateObject` unless you are setting only a few properties, while leaving the rest with default values. (#857)
* Added `bool update` argument to `Realm.Manage`. When `update: true` is passed, Realm will try to find and update a persisted object with the same PrimaryKey. If an object with the same PrimaryKey is not found, the umnamaged object is added. If the passed in object does not have a PrimaryKey, it will be added. Any related objects will be added or updated depending on whether they have PrimaryKeys. (#871)

    **NOTE**: cyclic relationships, where object references are not identical, will not be reconciled. E.g. this will work as expected:
    ```csharp
    var person = new Person { Name = "Peter", Id = 1 };
    person.Dog = new Dog();
    person.Dog.Owner = person;
    ```
    However this will not - it will set the Person's properties to the ones from the last instance it sees:
    ```csharp
    var person = new Person { Name = "Peter", Id = 1 };
    person.Dog = new Dog();
    person.Dog.Owner = new Person { Id = 1 };
    ```
    This is important when deserializing data from json, where you may have multiple instances of object with the same Id, but with different properties.

* `Realm.Manage` will no longer throw an exception if a managed object is passed. Instead, it will immediately return. (#871)
* Added non-generic version of `Realm.Manage`. (#871)
* Added support for nullable integer PrimaryKeys. Now you can have `long?` PrimaryKey property where `null` is a valid unique value. (#877)
* Added a weaver warning when applying Realm attributes (e.g. `[Indexed]` or `[PrimaryKey]`) on non-persisted properties. (#882)
* Added support for `==` and `!=` comparisons to realm objects in LINQ (#896), e.g.:
    ```csharp
    var peter = realm.All<Person>().FirstOrDefault(d => d.Name == "Peter");
    var petersDogs = realm.All<Dog>().Where(d => d.Owner == peter);
    ```
* Added support for `StartsWith(string, StringComparison)`, `EndsWith(string, StringComparison)`, and `Equals(string, StringComparison)` filtering in LINQ. (#893)

    **NOTE**: Currently only `Ordinal` and `OrdinalIgnoreCase` comparisons are supported. Trying to pass in a different one will result in runtime error. If no argument is supplied, `Ordinal` will be used.

## 0.78.1 (2016-09-15)

### Bug fixes
* `Realm.ObjectForPrimaryKey()` now returns null if it failed to find an object (#833).
* Querying anything but persisted properties now throws instead of causing a crash (#251 and #723)

Uses core 1.5.1

## 0.78.0 (2016-09-09)

### Breaking Changes
* The term `ObjectId` has been replaced with `PrimaryKey` in order to align with the other SDKs. This affects the `[ObjectId]` attribute used to decorate a property.

### Enhancements
* You can retrieve single objects quickly using `Realm.ObjectForPrimaryKey()` if they have a `[PrimaryKey]` property specified. (#402)
* Manual migrations are now supported. You can specify exactly how your data should be migrated when updating your data model. (#545)
* LINQ searches no longer throw a `NotSupportedException` if your integer type on the other side of an expression fails to exactly match your property's integer type.
* Additional LINQ methods now supported: (#802)
    * Last
    * LastOrDefault
    * FirstOrDefault
    * SingleOrDefault
    * ElementAt
    * ElementAtOrDefault

### Bug fixes
* Searching char field types now works. (#708)
* Now throws a RealmMigrationSchemaNeededException if you have changed a `RealmObject` subclass declaration and not incremented the `SchemaVersion` (#518)
* Fixed a bug where disposing a `Transaction` would throw an `ObjectDisposedException` if its `Realm` was garbage-collected (#779)
* Corrected the exception being thrown `IndexOutOfRangeException` to be  `ArgumentOutOfRangeException`

Uses core 1.5.1


## 0.77.2 (2016-08-11)

### Enhancements
* Setting your **Build Verbosity** to `Detailed` or `Normal` will now display a message for every property woven, which can be useful if you suspect errors with Fody weaving.
* Better exception messages will helo diagnose _EmptySchema_ problems (#739)
* Partial evaluation of LINQ expressions means more expressions types are supported as operands in binary expressions (#755)
* Support for LINQ queries that check for `null` against `string`, `byte[]` and `Nullable<T>` properties.
* Support for `string.IsNullOrEmpty` on persisted properties in LINQ queries.
* Schema construction has been streamlined to reduce overhead when opening a Realm
* Schema version numbers now start at 0 rather than UInt64.MaxValue

### Bug fixes
* `RealmResults<T>` should implement `IQueryable.Provider` implicitly (#752)
* Realms that close implicitly will no longer invalidate other instances (#746)

Uses core 1.4.2


## 0.77.1 (2016-07-25)

### Minor Changes
* Fixed a bug weaving pure PCL projects, released in v0.77.0 (#715)
* Exception messages caused by using incompatible arguments in LINQ now include the offending argument (#719)
* PCL projects using ToNotifyCollectionChanged may have crashed due to mismatch between PCL signatures and platform builds.

Uses core 1.4.0


## 0.77.0 (2016-07-18)

**Broken Version** - will not build PCL projects

### Breaking Changes
* Sort order change in previous version was reverted.

### Major Changes
* It is now possible to introspect the schema of a Realm. (#645)
* The Realm class received overloads for `Realm.CreateObject` and `Realm.All` that accept string arguments instead of generic parameters, enabling use of the `dynamic` keyword with objects whose exact type is not known at compile time. (#646)
* _To Many_ relationships can now be declared with an `IList<DestClass>` rather than requiring `RealmList<DestClass>`. This is **significantly faster** than using `RealmList` due to caching the list.   (Issue #287)
* Creating standalone objects with lists of related objects is now possible. Passing such an object into `Realm.Manage` will cause the entire object graph from that object down to become managed.

### Minor Changes
* Fixed a crash on iOS when creating many short-lived realms very rapidly in parallel (Issue #653)
* `RealmObject.IsValid` can be called to check if a managed object has been deleted
* Accessing properties on invalid objects will throw an exception rather than crash with a segfault (#662)
* Exceptions thrown when creating a Realm no longer leave a leaking handle (Issue #503)

Uses core 1.4.0


## 0.76.1 (2016-06-15)

### Minor Changes
* The `Realm` static constructor will no longer throw a `TypeLoadException` when there is an active `System.Reflection.Emit.AssemblyBuilder` in the current `AppDomain`.
* Fixed `Attempting to JIT compile` exception when using the Notifications API on iOS devices. (Issue #620)

### Breaking Changes
No API change but sort order changes slightly with accented characters grouped together and some special characters sorting differently. "One third" now sorts ahead of "one-third".

It uses the table at ftp://ftp.unicode.org/Public/UCA/latest/allkeys.txt

It groups all characters that look visually identical, that is, it puts a, à, å together and before ø, o, ö even. This is a flaw because, for example, å should come last in Denmark. But it's the best we can do now, until we get more locale aware.

Uses core 1.1.2

## 0.76.0 (2016-06-09)

### Major Changes
* `RealmObject` classes will now implicitly implement `INotifyPropertyChanged` if you specify the interface on your class. Thanks to [Joe Brock](https://github.com/jdbrock) for this contribution!

### Minor Changes
* `long` is supported in queries (Issue #607)
* Linker error looking for `System.String System.String::Format(System.IFormatProvider,System.String,System.Object)` fixed (Issue #591)
* Second-level descendants of `RealmObject` and static properties in `RealmObject` classes now cause the weaver to properly report errors as we don't (yet) support those. (Issue #603)
* Calling `.Equals()` on standalone objects no longer throws. (Issue #587)


## 0.75.0 (2016-06-02)

### Breaking Changes
* File format of Realm files is changed. Files will be automatically upgraded but opening a Realm file with older versions of Realm is not possible. NOTE: If you were using the Realm Browser specified for the old format you need to upgrade. Pick up the newest version [here](https://itunes.apple.com/app/realm-browser/id1007457278).
* `RealmResults<T>` no longer implicitly implements `INotifyCollectionChanged`. Use the new `ToNotifyCollectionChanged` method instead.

### Major Changes
* `RealmResults<T>` can be observed for granular changes via the new `SubscribeForNotifications` method.
* `Realm` gained the `WriteAsync` method which allows a write transaction to be executed on a background thread.
* Realm models can now use `byte[]` properties to store binary data.
* `RealmResults<T>` received a new `ToNotifyCollectionChanged` extension method which produces an `ObservableCollection<T>`-like wrapper suitable for MVVM data binding.

### Minor Fixes
* Nullable `DateTimeOffset` properties are supported now.
* Setting `null` to a string property will now correctly return `null`
* Failure to install Fody will now cause an exception like "Realms.RealmException: Fody not properly installed. RDB2_with_full_Realm.Dog is a RealmObject but has not been woven." instead of a `NullReferenceException`
* The PCL `RealmConfiguration` was missing some members.
* The Fody weaver is now discoverable at non-default nuget repository paths.


## 0.74.1 Released (2016-05-10)

### Minor Fixes
* Realms now refresh properly on Android when modified in other threads/processes.
* Fixes crashes under heavy combinations of threaded reads and writes.

### Minor Changes
* The two `Realm` and `RealmWeaver` NuGet packages have been combined into a single `Realm` package.
* The `String.Contains(String)`, `String.StartsWith(String)`, and `String.EndsWith(String)` methods now support variable expressions. Previously they only worked with literal strings.
* `RealmResults<T>` now implements `INotifyCollectionChanged` by raising the `CollectionChanged` event with `NotifyCollectionChangedAction.Reset` when its underlying table or query result is changed by a write transaction.

## 0.74.0 Private Beta (2016-04-02)

### Major Changes
* The Realm assembly weaver now submits anonymous usage data during each build, so we can track statistics for unique builders, as done with the Java, Swift and Objective-C products (issue #182)
* `Realm.RemoveRange<>()` and `Realm.RemoveAll<>()` methods added to allow you to delete objects from a realm.
* `Realm.Write()` method added for executing code within an implicitly committed transaction
* You can now restrict the classes allowed in a given Realm using `RealmConfiguration.ObjectClasses`.
* LINQ improvements:
  * Simple bool searches work without having to use `== true` (issue #362)
  * ! operator works to negate either simple bool properties or complex expressions (issue #77)
  * Count, Single and First can now be used after a Where expression,  (#369) eg <br />
    `realm.All<Owner>().Where(p => p.Name == "Dani").First();` as well as with a lambda expression <br />
    `realm.All<Owner>().Single( p => p.Name == "Tim");`
  * Sorting is now provided using the `OrderBy`, `OrderByDescending`, `ThenBy` and `ThenByDescending` clauses. Sorts can be applied to results of a query from a `Where` clause or sorting the entire class by applying after `All<>`.
  * The `String.Contains(String)`, `String.StartsWith(String)`, and `String.EndsWith(String)` methods can now be used in Where clauses.
  * DateTimeOffset properties can be compared in queries.
* Support for `armeabi` builds on old ARM V5 and V6 devices has been removed.

### Minor Changes
* Finish `RealmList.CopyTo` so you can apply `ToList` to related lists (issue #299)
* NuGet now inserts `libwrappers.so` for Android targets using `$(SolutionDir)packages` so it copes with the different relative paths in cross-platform (Xamarin Forms) app templates vs pure Android templates.
* `Realm.RealmChanged` event notifies you of changes made to the realm
* `Realm.Refresh()` makes sure the realm is updated with changes from other threads.


## 0.73.0 Private Beta (2016-02-26)

### Major Changes
* `RealmConfiguration.EncryptionKey` added so files can be encrypted and existing encrypted files from other Realm sources opened (assuming you have the key)


### Minor Fixes
* For PCL users, if you use `RealmConfiguration.DefaultConfiguration` without having linked a platform-specific dll, you will now get the warning message with a `PlatformNotSupportedException`. Previously threw a `TypeInitExepction`.
* Update to Core v0.96.2 and matching ObjectStore (issue #393)


## 0.72.1 Private Beta (2016-02-15)

No functional changes. Just added library builds for Android 64bit targets `x86_64` and `arm64-v8a`.


## 0.72.0 Private Beta (2016-02-13)
-
Uses Realm core 0.96.0

### Major Changes

* Added support for PCL so you can now use the NuGet in your PCL GUI or viewmodel libraries.

## 0.71.1 Private Beta (2016-01-29)

### Minor Fixes

Building IOS apps targeting the simulator sometimes got an error like:

    Error MT5209: Native linking error...building for iOS simulator,
    but linking in object file built for OSX, for architecture i386 (MT5209)

This was fixed by removing a redundant simulator library included in NuGet


## 0.71.0 Private Beta (2016-01-25)

Uses Realm core 0.95.6.

### Platform Changes
Now supporting:

* Xamarin Studio on Mac - IOS and Android
* Xamarin Studio on Windows -  Android
* Visual Studio on Windows -  IOS and Android


### Major Changes

* Added Android support as listed above.
* Added `RealmConfiguration` to provide reusable way to specify path and other settings.
* Added `Realm.Equals`, `Realm.GetHashCode` and `Realm.IsSameInstance` to provide equality checking so you can confirm realms opened in the same thread are equal (shared internal instance).
* Added `Realm.DeleteFiles(RealmConfiguration)` to aid in cleaning up related files.
* Added nullable basic types such as `int?`.
* Optimised `Realm.All<userclass>().Count()` to get rapid count of all objects of given class.
* Related lists are now supported in standalone objects.

#### LINQ
* `Count()` on `Where()` implemented.
* `Any()` on `Where()` implemented.
* `First( lambda )` and `Single( lambda )` implemented.
* Significant optimisation of `Where()` to be properly lazy, was instantiating all objects internally.


### API-Breaking Changes

* `[PrimaryKey]` attribute renamed `[ObjectId]`.
* `Realm.Attach(object)` renamed `Manage(object)`.
* Lists of related objects are now declared with `IList<otherClass>` instead of `RealmList`.

### Bug fixes

* Bug that caused a linker error for iPhone simulator fixed (#375)


## 0.70.0 First Private Beta (2015-12-08)

Requires installation from private copy of NuGet download.

### State

* Supported IOS with Xamarin Studio only.
* Basic model and read/write operations with simple LINQ `Where` searches.
* NuGet hosted as downloads from private realm/realm-dotnet repo.<|MERGE_RESOLUTION|>--- conflicted
+++ resolved
@@ -90,12 +90,9 @@
 * Realm Studio: 13.0.0 or later.
 
 ### Internal
-<<<<<<< HEAD
 * Using Core 13.2.0.
 * Overhauled and extended the metrics collection of the SDK to better drive future development effort. (PR [#3080](https://github.com/realm/realm-dotnet/pull/3080))
-=======
 * Using Core 13.4.0.
->>>>>>> 8579cafb
 * Updated `DynamicRealmObjectHelper.TryGetPrimaryKeyValue` not to use reflection. (Issue [#3166](https://github.com/realm/realm-dotnet/issues/3166))
 * Fixed UWP tests workflow when running a debug build. (Issue [#3030](https://github.com/realm/realm-dotnet/issues/3030))
 
