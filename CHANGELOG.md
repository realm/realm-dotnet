## vNext (TBD)

### Enhancements
<<<<<<< HEAD
* Added a more efficient replacement for `Realm.WriteAsync`. The previous API would start a background thread, open the Realm there and run a synchronous write transaction on the background thread. The new API will asynchronously acquire the write lock (begin transaction) and asynchronously commit the transaction, but the actual write block will execute on the original thread. This means that objects/queries captured before the block can be used inside the block without relying on threadsafe references. Importantly, you can mix and match async and sync calls. And when calling any `Realm.WriteAsync` on a background thread the call is just run synchronously, so you should use `Realm.Write` for readability sake. The new API is made of `Realm.WriteAsync<T>(Func<T> function)`, `Realm.WriteAsync(Action action)`, `Realm.BeginWriteAsync()` and `Transaction.CommitAsync()`. While the `Transaction.Rollback()` doesn't need an async counterpart. The deprecated API calls are `Realm.WriteAsync(Action<Realm> action)`, `Real.WriteAsync<T>(Func<Realm, IQueryable<T>> function)`, `Realm.WriteAsync<T>(Func<Realm, IList<T>> function)` and `Realm.WriteAsync<T>(Func<Realm, T> function)`. Here is an example of usage:
  ```csharp
  using Realms;

  var person = await _realm.WriteAsync(() =>
  {
    return _realm.Add(
      new Person
      {
        FirstName = "Marco"
      });
  });

  // you can use/modify person now
  // without the need of using ThreadSafeReference
  ```
  (PR [#2899](https://github.com/realm/realm-dotnet/pull/2899))
=======
* Added the method `App.DeleteUserFromServerAsync` to delete a user from the server. It will also invalidate the user locally as well as remove all their local data. It will not remove any data the user has uploaded from the server. (Issue [#2675](https://github.com/realm/realm-dotnet/issues/2675))
* Added boolean property `ChangeSet.IsCleared` that is true when the collection gets cleared. Also Realm collections now raise `CollectionChanged` event with action `Reset` instead of `Remove` when the collections is cleared. Please note that this will work only with collection properties, such as `IList` and `ISet`. (Issue [#2856](https://github.com/realm/realm-dotnet/issues/2856))
>>>>>>> 475e70bb

### Fixed
* None

### Compatibility
* Realm Studio: 11.0.0 or later.

### Internal
* Using Core x.y.z.

## 10.13.0 (2022-05-18)

### Enhancements
* Added the functionality to convert Sync Realms into Local Realms and Local Realms into Sync Realms. (Issue [#2746](https://github.com/realm/realm-dotnet/issues/2746))
* Added support for a new client reset strategy, called [Discard Unsynced Changes](https://docs.mongodb.com/realm/sync/error-handling/client-resets/#discard-unsynced-changes). This new stragegy greatly simplifies the handling of a client reset event on a synchronized Realm.
This addition makes `Session.Error` **deprecated**. In order to temporarily contiue using the current `Session.Error` the following must be done:
  ```csharp
    var conf = new PartitionSyncConfiguration(partition, user)
    {
      ClientResetHandler = new ManualRecoveryHandler();
    };
  ```
  In order to take advantage of the new **Discard Unsynced Changes** feature, the following should be done (all callbacks are optional):
  ```csharp
    var conf = new PartitionSyncConfiguration(partition, user)
    {
      ClientResetHandler = new DiscardLocalResetHandler
      {
        OnBeforeReset = (beforeFrozen) =>
        {
          // executed right before a client reset is about to happen
        },
        OnAfterReset = (beforeFrozen, after) =>
        {
          // executed right after a client reset is has completed
        },
        ManualResetFallback = (session, err) =>
        {
          // handle the reset manually
        }
      }
    };
  ```
  If, instead, you want to continue using the manual solution even after the end of the deprecation period, the following should be done
  ```csharp
    var conf = new PartitionSyncConfiguration(partition, user)
    {
      ClientResetHandler = new ManualRecoveryHandler((sender, e) =>
      {
          // user's code for manual recovery
      });
  ```

### Fixed
* Fixed a `System.DllNotFoundException` being thrown by Realm APIs at startup on Xamarin.iOS (Issue [#2926](https://github.com/realm/realm-dotnet/issues/2926), since 10.12.0)

### Compatibility
* Realm Studio: 11.0.0 or later.

### Internal
* Using Core 11.14.0.

## 10.12.0 (2022-05-05)

### Enhancements
* Preview support for .NET 6 with iOS, Android, and MAUI.
  We've added tentative support for the new .NET 6 Mobile workloads (except MacCatalyst, which will be enabled later). The .NET tooling itself is still in preview so we don't have good test coverage of the new platforms just yet. Please report any issues you find at https://github.com/realm/realm-dotnet/issues/new/choose.

### Compatibility
* Realm Studio: 11.0.0 or later.

### Internal
* Using Core 11.14.0.

## 10.11.2 (2022-04-12)

### Fixed
* Fixed corruption bugs when encryption is used. (Core Issue [#5360](https://github.com/realm/realm-core/issues/5360))

### Compatibility
* Realm Studio: 11.0.0 or later.

### Internal
* Using Core 11.14.0.

## 10.11.1 (2022-03-31)

### Fixed
* Fixed an issue that would cause the managed HttpClientHandler to be used in Xamarin applications, even if the project is configured to use the native one. (Issue [#2892](https://github.com/realm/realm-dotnet/issues/2892))

### Compatibility
* Realm Studio: 11.0.0 or later.

### Internal
* Using Core 11.12.0.

## 10.11.0 (2022-03-28)

### Enhancements
* Added property `Session.ConnectionState` to get a `Session`'s `SessionConnectionState`. Additionally, `Session` now implements `INotifyPropertyChanged` so that you can listen for changes on `Session.ConnectionState`. (Issue [#2801](https://github.com/realm/realm-dotnet/issues/2801))
* Realm now supports running on Windows ARM64 for .NET Framework, .NET Core, and UWP apps. (Issues [#2704](https://github.com/realm/realm-dotnet/issues/2704) and [#2817](https://github.com/realm/realm-dotnet/issues/2817))
* Added a property `AppConfiguration.HttpClientHandler` that allows you to override the default http client handler used by the Realm .NET SDK to make http calls. Note that this only affects the behavior of http calls, such as user login, function calls, and remote mongodb calls. The sync client uses a native websocket implementation and will not use the provided message handler. (Issue [#2865](https://github.com/realm/realm-dotnet/issues/2865))

### Fixed
* [Unity] Fixed an issue that caused the weaver to fail when invoked via the `Tools->Realm->Weave Assemblies` editor menu with the error `UnityEngine.UnityException: get_dataPath can only be called from the main thread`. (Issue [#2836](https://github.com/realm/realm-dotnet/issues/2836))
* Fixed an issue that caused `RealmInvalidObjectException` to be caused when enumerating an invalid Realm collection (e.g. a list belonging to a deleted object). (Issue [#2840](https://github.com/realm/realm-dotnet/issues/2840))
* Query parser would not accept "in" as a property name (Core Issue [#5312](https://github.com/realm/realm-core/issues/5312))
* Application would sometimes crash with exceptions like 'KeyNotFound' or assertion "has_refs()". Other issues indicating file corruption may also be fixed by this. The one mentioned here is the one that lead to solving the problem. (Core Issue [#5283](https://github.com/realm/realm-core/issues/5283))

### Compatibility
* Realm Studio: 11.0.0 or later.

### Internal
* Using Core 11.12.0.
* Enabled running Benchmarks on iOS devices by turning on the interpreter for some windows assemblies.

## 10.10.0 (2022-02-28)

### Guid representation issue

This release fixes a major bug in the way Guid values are stored in the database. It provides an automatic migration for local (non-synchronized) databases, but extra caution is needed when upgrading an app that uses Sync.

#### **Context**

A Guid is represented by 4 components - `int`, `short`, `short`, and a `byte[8]`. Microsoft's Guids diverge from the UUID spec in that they encode the first three components with the endianness of the system (little-endian for all modern CPUs), while UUIDs encode their components as big-endian. The end result is that the same bytes have a different string representations when interpreted as a `Guid` by the .NET SDK vs when interpreted as a `UUID` by the Realm Database - e.g. `f2952191-a847-41c3-8362-497f92cb7d24` vs `912195f2-47a8-c341-8362-497f92cb7d24` (note the swapping of bytes in the first three components). You can see the issue by opening a database created by the .NET SDK in Realm Studio and inspecting the values for Guid properties.

#### **Fix**

The fix we're providing is to adjust the behavior of the .NET SDK to read/write Guids to the database with big-endian representation. This means that the SDK and the database will consistently display the same values. This has some implications which are described in the Local- and Synchronized Realms sections.

#### **Local Realms**

For local Realms, we're executing a one-time migration the first time the Realm is opened with the new SDK. During this migration, we'll update all Guid fields to big-endian format. This means that their string representation will remain the same, but the value in the database will change to match it. This means that the upgrade process should be seamless, but if you decide to downgrade to an older version of the SDK, you'll see the byte order get flipped. The migration will not execute multiple times, even if you downgrade.

#### **Synchronized Realms**

There's no client migration provided for synchronized Realms. This is because the distributed nature of the system would mean that there will inevitably be a period of inconsistent state. Instead, the values of the `Guid` properties are read as they're already stored in the database, meaning the string representation will be flipped compared to previous versions of the SDK but it will now match the representation in Atlas/Compass/Realm Studio. There are three general groups your app will fall under:
* If you don't care about the string values of Guid properties on the client, then you don't need to do anything. The values will still be unique and valid Guids.
* If you do use the string guid values from the client app - e.g. to correlate user ids with a CMS, but have complete control over your client devices - e.g. because this an internal company app, then it's advised that you execute a one-time migration of the data in Atlas and force all users to upgrade to the latest version of the app.
* If you can't force all users to update at the same time, you can do a live migration by adding an extra property for each Guid property that you have and write a trigger function that will migrate the data between the two. The old version of the app will write to the original property, while the new version will write to the new property and the trigger will convert between the two.

If you are using sync and need to update to the latest version of the SDK but are not ready to migrate your data yet, see the `Opting out` section.

#### **Opting out**

If for some reason, you want to opt out of the fixed behavior, you can temporarily opt out of it by setting the `Realm.UseLegacyGuidRepresentation` property to `true`. This is not recommended but can be used when you need more time to test out the migration while still getting bugfixes and other improvements. Setting it to `true` does two things:
1. It brings back the pre-10.10.0 behavior of reading/writing Guid values with little-endian representation.
1. It disables the migration code for local Realms. Note that it will not revert the migration if you already opened the Realm file when `UseLegacyGuidRepresentation` was set to `false`.

### Enhancements
* Lifted a limitation that would prevent you from changing the primary key of objects during a migration. It is now possible to do it with both the dynamic and the strongly-typed API:
  ```csharp
  var config = new RealmConfiguration
  {
    SchemaVersion = 5,
    MigrationCallback = (migration, oldVersion) =>
    {
      // Increment the primary key value of all Foos
      foreach (var obj in migration.NewRealm.All<Foo>())
      {
        obj.Id = obj.Id + 1000;
      }
    }
  }
  ```
* [Unity] The Realm menu item in the Unity Editor was moved to `Tools/Realm` to reduce clutter and align with other 3rd party editor plugins. (Issue [#2807](https://github.com/realm/realm-dotnet/issues/2807))

### Fixed
* Fixed an issue with xUnit tests that would cause `System.Runtime.InteropServices.SEHException` to be thrown whenever Realm was accessed in a non-async test. (Issue [#1865](https://github.com/realm/realm-dotnet/issues/1865))
* Fixed a bug that would lead to unnecessary metadata allocation when freezing a realm. (Issue [#2789](https://github.com/realm/realm-dotnet/issues/2789))
* Fixed an issue that would cause Realm-managed objects (e.g. `RealmObject`, list, results, and so on) allocated during a migration block to keep the Realm open until they are garbage collected. This had subtle implications, such as being unable to delete the Realm shortly after a migration or being unable to open the Realm with a different configuration. (PR [#2795](https://github.com/realm/realm-dotnet/pull/2795))
* Fixed an issue that prevented Unity3D's IL2CPP compiler to correctly process one of Realm's dependencies. (Issue [#2666](https://github.com/realm/realm-dotnet/issues/2666))
* Fixed the osx runtime path in the Realm NuGet package to also apply to Apple Silicon (universal) architectures (Issue [#2732](https://github.com/realm/realm-dotnet/issues/2732))

### Compatibility
* Realm Studio: 11.0.0 or later.

### Internal
* Using Core 11.10.0

## 10.9.0 (2022-01-21)

### Enhancements
* Added support for a new mode of synchronization with MongoDB Realm, called ["Flexible Sync"](https://docs.mongodb.com/realm/sync/data-access-patterns/flexible-sync/). When using Flexible Sync, the client decides which queries it's interested in and asks the server for all objects matching these queries. The matching objects will be stored in a local Realm, just like before and can be queried and accessed while offline. This feature is in beta, so feedback - both positive and negative - is greatly appreciated and, as usual, we don't recommend using it for production workloads yet.
  * Added a new configuration type, called `FlexibleSyncConfiguration`. Use this type to get a `Realm` instance that uses the new synchronization mode with the server.
  * Deprecated the `SyncConfiguration` class in favor of `PartitionSyncConfiguration`. The two classes are equivalent and the new type is introduced to better contrast with `FlexibleSyncConfiguration`. The two types are equivalent and allow you to open a `Realm` instance that is using the old "Partition Sync" mode.
  * Added a new type, called `SubscriptionSet`. It is a collection, holding the various active query subscriptions that have been created for this Realm. This collection can be accessed via the `Realm.Subscriptions` property. It will be `null` for local and partition sync Realms and non-null for flexible sync Realms.

  A minimal example would look like this:
  ```csharp
  var config = new FlexibleSyncConfiguration(user);
  var realm = Realm.GetInstance(config);

  // Add a new subscription
  realm.Subscriptions.Update(() =>
  {
    var year2022 = new DateTimeOffset(2022, 1, 1);
    var saleOrders = realm.All<SaleOrder>().Where(o => o.Created > year2022);
    realm.Subscriptions.Add(saleOrders);
  });

  // Wait for the server to acknowledge the subscription and return all objects
  // matching the query
  await realm.Subscriptions.WaitForSynchronizationAsync();

  // Now we have all orders that existed on the server at the time of
  // subscribing. From now on, the server will send us updates as new
  // orders get created.
  var orderCount = realm.All<SaleOrder>().Count();
  ```
  * Multiple subscriptions can be created for queries on the same class, in which case they'll be combined with a logical `OR`. For example, if you create a subscription for all orders created in 2022 and another for all orders created by the current user, your local Realm will contain the union of the two result sets.
  * Subscriptions can be named (which makes it easier to unsubscribe) or unnamed. Adding multiple unnamed subscriptions with the same query is a no-op.
  * Modifying the set of active subscriptions is an expensive operation server-side, even if the resulting diff is not large. This is why we recommend batching subscription updates as much as possible to avoid overloading the server instance. A good practice is to declare the user subscriptions upfront - usually the first time the Realm is opened, and only update them when absolutely necessary.
  * Find more information about the API and current limitations in the [docs](https://docs.mongodb.com/realm/sdk/dotnet/fundamentals/realm-sync/).

### Compatibility
* Realm Studio: 11.0.0 or later.

### Internal
* Using Core 11.8.0.
* Release tests are executed against realm-qa instead of realm-dev. (PR [#2771](https://github.com/realm/realm-dotnet/pull/2771))

## 10.8.0 (2022-01-17)

### Enhancements
* Added the `RealmConfigurationBase.FallbackPipePath` property. In the majority of cases this property can be left null, but it should be used when a realm is opened on a filesystem where named pipes cannot be created, such as external storage on Android that uses FAT32. In this case the path needs to point to a location on another filesystem where named pipes can be created. (PR [#2766](https://github.com/realm/realm-dotnet/pull/2766))
* Added support arithmetric operations (+, -, *, /) in the string-based query syntax (`realm.All<Foo>().Filter("some-query")`). Operands can be properties and/or constants of numeric types (integer, float, double or Decimal128). You can now write a query like `"(age + 5) * 2 > child.age"`. (Core upgrade)

### Fixed
* Fixed a race condition that could result in `Sharing violation on path ...` error when opening a Unity project on macOS. (Issue [#2720](https://github.com/realm/realm-dotnet/issues/2720), fix by [@tomkrikorian](https://github.com/tomkrikorian))
* Fixed an error being thrown when `Realm.GetInstance` is called multiple times on a readonly Realm. (Issue [#2731](https://github.com/realm/realm-dotnet/pull/2731))
* Fixed a bug that would result in the `LIMIT` clause being ignored when `Count()` is invoked on a `IQueryable` - e.g. expressions like `realm.All<Foo>().Filter("Bar > 5 LIMIT(1)).Count()` would ignore the limit in the string-based predicate and return the count of all matches. (Issue [#2755](https://github.com/realm/realm-dotnet/issues/2755))
* Fixed the logic in `RealmResultsVisitor.TraverseSort` to allow sorting on interface properties. (Issue [#1373](https://github.com/realm/realm-dotnet/issues/1373), contribution by @daawaan)

### Compatibility
* Realm Studio: 11.0.0 or later.

### Internal
* Using Core 11.8.0.
* Updated naming of prerelease packages to use lowercase "pr" - e.g. `10.7.1-pr-2695.1703` instead of `10.7.1-PR-2695.1703`. (PR [#2765](https://github.com/realm/realm-dotnet/pull/2765))
* Migrated from using the cli to import/export applications to configuring them via the admin API. (PR [#2768](https://github.com/realm/realm-dotnet/pull/2768))

## 10.7.1 (2021-11-19)

### Fixed
* A sync user's Realm was not deleted when the user was removed if the Realm path was too long such that it triggered the fallback hashed name (this is OS dependant but is 300 characters on linux). (Core upgrade)
* Don't keep trying to refresh the access token if the client's clock is more than 30 minutes ahead. (Core upgrade)
* Don't sleep the sync thread artificially if an auth request fails. This could be observed as a UI hang on applications when sync tries to connect after being offline for more than 30 minutes. (Core upgrade)

### Compatibility
* Realm Studio: 11.0.0 or later.

### Internal
* Using Core 11.6.1.

## 10.7.0 (2021-11-09)

### Enhancements
* Added the `Realm.SyncSession` property which will return the sync session for this Realm if the Realm is a synchronized one or `null` for local Realms. This is replacing the `GetSession(this Realm)` extension method which is now deprecated. (PR [#2711](https://github.com/realm/realm-dotnet/pull/2711))

### Fixed
* Fixed a bug that would result in a `RealmException` being thrown when opening a readonly Realm with schema that is a superset of the schema on disk. Now the code will just work and treat any classes not present in the on-disk schema to be treated as empty collections - e.g. `realm.All<ThisIsNotInOnDiskSchema>().Count == 0`. (Issue [#2619](https://github.com/realm/realm-dotnet/issues/2619))
* Fixed a bug that would create a "Documents" folder in the binary app folder when the ransomware protection in Windows is turned on. (Issue [#2685](https://github.com/realm/realm-dotnet/pull/2685))
* Fixed an issue that would cause incorrect property implementation to be generated if `PropertyChanged.Fody` runs after the Realm weaver. (Issue [#1873](https://github.com/realm/realm-dotnet/issues/1873))
* [Unity] Preserved additional constructors necessary to serialize and deserialize Custom User Data. (PR [#2519](https://github.com/realm/realm-dotnet/pull/2519))
* Fixed an issue that would result in `InvalidOperationException` when concurrently creating a `RealmConfiguration` with an explicitly set `Schema` property. (Issue [#2701](https://github.com/realm/realm-dotnet/issues/2701))
* [Unity] Fixed an issue that would result in `NullReferenceException` when building for iOS when the Realm package hasn't been installed via the Unity Package Manager. (Issue [#2698](https://github.com/realm/realm-dotnet/issues/2698))
* Fixed a bug that could cause properties of frozen objects to return incorrect value/throw an exception if the provided Realm schema didn't match the schema on disk. (Issue [#2670](https://github.com/realm/realm-dotnet/issues/2670))
* Fixed a rare assertion failure or deadlock when a sync session is racing to close at the same time that external reference to the Realm is being released. (Core upgrade)
* Fixed an assertion failure when opening a sync Realm with a user who had been removed. Instead an exception will be thrown. (Core upgrade)
* Fixed a rare segfault which could trigger if a user was being logged out while the access token refresh response comes in. (Core upgrade)
* Fixed a bug where progress notifiers continue to be called after the download of a synced realm is complete. (Core upgrade)
* Allow for EPERM to be returned from fallocate(). This improves support for running on Linux environments with interesting filesystems, like AWS Lambda. Thanks to [@ztane](https://github.com/ztane) for reporting and suggesting a fix. (Core upgrade)
* Fixed a user being left in the logged in state when the user's refresh token expires. (Core upgrade)
* SyncManager had some inconsistent locking which could result in data races and/or deadlocks, mostly in ways that would never be hit outside of tests doing very strange things. (Core upgrade)

### Compatibility
* Realm Studio: 11.0.0 or later.

### Internal
* Using Core 11.6.0.
* iOS wrappers are now built with the "new build system" introduced by Xcode 10 and used as default by Xcode 12. More info can be found in cmake's [docs](https://cmake.org/cmake/help/git-stage/variable/CMAKE_XCODE_BUILD_SYSTEM.html#variable:CMAKE_XCODE_BUILD_SYSTEM).
* We now refresh the resulting Realm instance when opening a synchronized Realm with `GetInstanceAsync`. (Issue [#2256](https://github.com/realm/realm-dotnet/issues/2256))
* Added Sync tests for all platforms running on cloud-dev. (Issue [#2049](https://github.com/realm/realm-dotnet/issues/2049))
* Added Android tests running on the emulator. (Issue [#2680](https://github.com/realm/realm-dotnet/pull/2680))
* Started publishing prerelease packages to S3 using Sleet ([feed url](https://s3.amazonaws.com/realm.nugetpackages/index.json)). (Issue [#2708](https://github.com/realm/realm-dotnet/issues/2708))
* Enable LTO for all builds. (PR [#2714](https://github.com/realm/realm-dotnet/pull/2714))

## 10.6.0 (2021-09-30)

### Enhancements
* Added two extension methods on `ISet` to get an `IQueryable` collection wrapping the set:
  * `set.AsRealmQueryable()` allows you to get a `IQueryable<T>` from `ISet<T>` that can be then treated as a regular queryable collection and filtered/ordered with LINQ or `Filter(string)`.
  * `set.Filter(query, arguments)` will filter the set and return the filtered collection. It is roughly equivalent to `set.AsRealmQueryable().Filter(query, arguments)`.

  The resulting queryable collection will behave identically to the results obtained by calling `realm.All<T>()`, i.e. it will emit notifications when it changes and automatically update itself. (Issue [#2555](https://github.com/realm/realm-dotnet/issues/2555))
* Added two new methods on `Migration` (Issue [#2543](https://github.com/realm/realm-dotnet/issues/2543)):
  * `RemoveType(typeName)` allows to completely remove a type and its schema from a realm during a migration.
  * `RenameProperty(typeName, oldPropertyName, newPropertyName)` allows to rename a property during a migration.
* A Realm Schema can now be constructed at runtime as opposed to generated automatically from the model classes. The automatic generation continues to work and should cover the needs of the vast majority of Realm users. Manually constructing the schema may be required when the shape of the objects depends on some information only known at runtime or in very rare cases where it may provide performance benefits by representing a collection of known size as properties on the class. (Issue [#824](https://github.com/realm/realm-dotnet/issues/824))
  * `RealmConfiguration.ObjectClasses` has now been deprecated in favor of `RealmConfiguration.Schema`. `RealmSchema` has an implicit conversion operator from `Type[]` so code that previously looked like `ObjectClasses = new[] { typeof(Foo), typeof(Bar) }` can be trivially updated to `Schema = new[] { typeof(Foo), typeof(Bar) }`.
  * `Property` has been converted to a read-only struct by removing the setters from its properties. Those didn't do anything previously, so we don't expect anyone was using them.
  * Added several factory methods on `Property` to simplify declaration of Realm properties by being explicit about the range of valid options - e.g. `Property.FromType<int>("IntProperty")` or `Property.Object("MyPersonProp", "Person")`. The constructor of `Property` is now public to support advanced scenarios, but we recommend using the factory methods.
  * Made `ObjectSchema.Builder` public and streamlined its API. It allows you to construct a mutable representation of the schema of a single object and add/remove properties to it. You can either get an empty builder or you can see it with the information from an existing model class (i.e. inheriting from `RealmObject` or `EmbeddedObject`).
  * Made `RealmSchema.Builder` public and streamlined its API. It allows you to construct a mutable representation of the schema of an entire Realm and add/remove object schemas to it.
  * A simple example for how to use the new API would look like:
  ```csharp
  public class Person : RealmObject
  {
    public string Name { get; set; }
    public Address Address { get; set; }
  }

  // Declare schema from existing model classes
  var config = new RealmConfiguration
  {
    Schema = new[] { typeof(Person), typeof(Address) }
  };

  // Manually construct a schema - we don't need to call .Build() on the builders
  // because we have implicit conversion operators defined that will call it for us.
  // Explicitly calling .Build() is also perfectly fine, if a little more verbose.
  var config = new RealmConfiguration
  {
    Schema = new RealmSchema.Builder
    {
      new ObjectSchema.Builder("MyClass", isEmbedded: false)
      {
        Property.FromType<int>("Id", isPrimaryKey: true),
        Property.PrimitiveDictionary("Tags", RealmValueType.String)
      },
      new ObjectSchema.Builder("EmbeddedClass", isEmbedded: true)
      {
        Property.Primitive("DateProp", RealmValueType.Date, isNullable: true)
      }
    }
  };

  // Enhance an existing model with new properties that will be accessible via
  // the dynamic API.
  var personSchema = new ObjectSchema.Builder(typeof(Person))
  {
    Property.FromType<string>("NewStringProp")
  };

  var config = new RealmConfiguration
  {
    Schema = new RealmSchema.Builder
    {
      personSchema,
      new ObjectSchema.Builder(typeof(Address))
    }
  };

  // Regular Person properties can be accessed as usual while runtime defined ones
  // need to go through the dynamic API.
  var person = realm.All<Person>().First();
  var name = person.Name;
  var stringPropValue = person.DynamicApi.Get<string>("NewStringProp");
  ```
* Fixed an issue that would result in SIGABORT on macOS/Linux when opening a Realm in dynamic mode (i.e. read the schema from disk) and the schema contains an object with no properties. (Issue [#1978](https://github.com/realm/realm-dotnet/issues/1978))

### Compatibility
* Realm Studio: 11.0.0 or later.

### Internal
* Using Core 11.4.1.
* Moved perf tests to run on a self-hosted runner. (PR [#2638](https://github.com/realm/realm-dotnet/pull/2638))

## 10.5.1 (2021-09-22)

### Fixed
* Fixed a bug that would cause a `NullReferenceException` to be reported during compilation of a class containing a getter-only `RealmObject` property. (Issue [#2576](https://github.com/realm/realm-dotnet/issues/2576))
* Fixed an issue that would result in `Unable to load DLL 'realm-wrappers'` when deploying a WPF .NET Framework application with ClickOnce. This was due to the incorrect BuildAction type being applied to the native libraries that Realm depends on. (Issue [#1877](https://github.com/realm/realm-dotnet/issues/1877))
* \[Unity] Fixed an issue that would fail Unity builds with `Multiple precompiled assemblies with the same name Mono.Cecil.dll` if importing the Realm package into a project that already references `Mono.Cecil`. (Issue [#2630](https://github.com/realm/realm-dotnet/issues/2630))
* Fixed a bug that would sometimes result in assemblies not found at runtime in a very specific edge scenario. More details about such a scenario can be found in its [PR](https://github.com/realm/realm-dotnet/pull/2639)'s description. (Issue [#1568](https://github.com/realm/realm-dotnet/issues/1568))

### Compatibility
* Realm Studio: 11.0.0 or later.

### Internal
* Using Core 11.4.1.

## 10.5.0 (2021-09-09)

### Enhancements
* ThreadSafeReference no longer pins the source transaction version for anything other than a Results backed by a Query. (Core upgrade)
* A ThreadSafeReference to a Results backed by a collection can now be created inside a write transaction as long as the collection was not created in the current write transaction. (Core upgrade)
* Synchronized Realms are no longer opened twice, cutting the address space and file descriptors used in half. (Core upgrade)

### Fixed
* If an object with a null primary key was deleted by another sync client, the exception `KeyNotFound: No such object` could be triggered. (Core upgrade)
* Fixed a race condition that could result in an assertion `m_state == SyncUser::State::LoggedIn` if the app previously crashed during user logout. (Core upgrade)

### Compatibility
* Realm Studio: 11.0.0 or later.

### Internal
* Using Core 11.4.1.
* Added an action to post releases to Slack. (Issue [#2501](https://github.com/realm/realm-dotnet/issues/2501))
* Added MSBuild inline task to extract the changelog of the latest version. (Issue [#2558](https://github.com/realm/realm-dotnet/pull/2558))
* When a release succeeds, merge the original PR, tag the release, then update changelog. (PR [#2609](https://github.com/realm/realm-dotnet/pull/2609))

## 10.4.1 (2021-09-03)

### Fixed
* Fixed a regression that would prevent the SDK from working on older Linux versions. (Issue [#2602](https://github.com/realm/realm-dotnet/issues/2602))
* Fixed an issue that manifested in circumventing the check for changing a primary key when using the dynamic API - i.e. `myObj.DynamicApi.Set("Id", "some-new-value")` will now correctly throw a `NotSupportedException` if `"some-new-value"` is different from `myObj`'s primary key value. (PR [#2601](https://github.com/realm/realm-dotnet/pull/2601))

### Compatibility
* Realm Studio: 11.0.0 or later.

### Internal
* Using Core 11.3.1.
* Started uploading code coverage to coveralls. (Issue [#2586](https://github.com/realm/realm-dotnet/issues/2586))
* Removed the `[Serializable]` attribute from RealmObjectBase inheritors. (PR [#2600](https://github.com/realm/realm-dotnet/pull/2600))

## 10.4.0 (2021-08-31)

### Fixed
* Fixed an issue that would cause `Logger.Default` on Unity to always revert to `Debug.Log`, even when a custom logger was set. (Issue [#2481](https://github.com/realm/realm-dotnet/issues/2481))
* Fixed an issue where `Logger.Console` on Unity would still use `Console.WriteLine` instead of `Debug.Log`. (Issue [#2481](https://github.com/realm/realm-dotnet/issues/2481))
* Added serialization annotations to RealmObjectBase to prevent Newtonsoft.Json and similar serializers from attempting to serialize the base properties. (Issue [#2579](https://github.com/realm/realm-dotnet/issues/2579))
* Fixed an issue that would cause an `InvalidOperationException` when removing an element from an UI-bound collection in WPF. (Issue [#1903](https://github.com/realm/realm-dotnet/issues/1903))
* User profile now correctly persists between runs. (Core upgrade)
* Fixed a crash when delivering notifications over a nested hierarchy of lists of RealmValue that contain RealmObject inheritors. (Core upgrade)
* Fixed a crash when an object which is linked to by a RealmValue property is invalidated (sync only). (Core upgrade)
* Fixes prior_size history corruption when replacing an embedded object in a list. (Core upgrade)
* Fixed an assertion failure in the sync client when applying an AddColumn instruction for a RealmValue property when that property already exists locally. (Core upgrade)
* Fixed an `Invalid data type` assertion failure in the sync client when applying an `AddColumn` instruction for a `RealmValue` property when that property already exists locally. (Core upgrade)

### Enhancements
* Added two extension methods on `IList` to get an `IQueryable` collection wrapping the list:
  * `list.AsRealmQueryable()` allows you to get a `IQueryable<T>` from `IList<T>` that can be then treated as a regular queryable collection and filtered/ordered with LINQ or `Filter(string)`.
  * `list.Filter(query, arguments)` will filter the list and return the filtered collection. It is roughly equivalent to `list.AsRealmQueryable().Filter(query, arguments)`.

  The resulting queryable collection will behave identically to the results obtained by calling `realm.All<T>()`, i.e. it will emit notifications when it changes and automatically update itself. (Issue [#1499](https://github.com/realm/realm-dotnet/issues/1499))
* Added a cache for the Realm schema. This will speed up `Realm.GetInstance` invocations where `RealmConfiguration.ObjectClasses` is explicitly set. The speed gains will depend on the number and complexity of your model classes. A reference benchmark that tests a schema containing all valid Realm property types showed a 25% speed increase of Realm.GetInstance. (Issue [#2194](https://github.com/realm/realm-dotnet/issues/2194))
* Improve performance of creating collection notifiers for Realms with a complex schema. In the SDKs this means that the first run of a synchronous query, first call to subscribe for notifications will do significantly less work on the calling thread.
* Improve performance of calculating changesets for notifications, particularly for deeply nested object graphs and objects which have List or Set properties with small numbers of objects in the collection.
* Query parser now accepts `BETWEEN` operator. Can be used like `realm.All<Person>().Filter("Age BETWEEN {20, 60}")` which means "'Age' must be in the open interval ]20;60[". (Core upgrade)

### Compatibility
* Realm Studio: 11.0.0 or later.

### Internal
* Using Core 11.3.1.
* Removed the RealmStates dictionary that used to hold a threadlocal dictionary of all the states for the opened Realms. It was only used for detecting open Realms during deletion and that is now handled by the native `delete_realm_files` method. (PR [#2251](https://github.com/realm/realm-dotnet/pull/2251))
* Stopped sending analytics to mixpanel.
* Started uploading benchmark results to [MongoDB Charts](https://charts.mongodb.com/charts-realm-sdk-metrics-yxjvt/public/dashboards/6115babd-c7fe-47ee-836f-efffd92ffae3). (Issue [#2226](https://github.com/realm/realm-dotnet/issues/2226))
* Removed the dedicated benchmark workflows from GHA. (Issue [#2562](https://github.com/realm/realm-dotnet/issues/2562))
* Use the Win81 SDK when building the Windows wrappers on Github Actions. (Issue [#2530](https://github.com/realm/realm-dotnet/issues/2530))
* Added CodeQL workflow. (Issue [#2155](https://github.com/realm/realm-dotnet/issues/2155))
* Started tracking package and wrapper sizes over time. (Issue [#2225](https://github.com/realm/realm-dotnet/issues/2225))
* Removed the `[Serializable]` attribute from RealmObjectBase as `BinarySerializer` is now obsolete. (PR [#2578](https://github.com/realm/realm-dotnet/pull/2578))
* Added code coverage job to Github Actions. (PR [#2581](https://github.com/realm/realm-dotnet/pull/2581))
* Added CI tests running on Windows 8.1 . (PR [#2580](https://github.com/realm/realm-dotnet/pull/2580))

## 10.3.0 (2021-07-07)

**Note**: This release uses xcframework and enables bitcode for the iOS native libraries. This significantly increases the package size and may appear to increase the .ipa size when compiling for iOS. However, the bitcode portion, as well as the unnecessary architectures, will be trimmed by the App Store, so the size of the actual download sent to users will be unchanged or smaller than before.

### Fixed
* Fixed an issue that would prevent `realm-wrappers.dll` from being loaded on Windows 8.1. (Issue [#2298](https://github.com/realm/realm-dotnet/issues/2298))
* Fixed an assertion failure when listening for changes to a list of primitive Mixed which contains links. (Core upgrade)
* Fixed an assertion failure when listening for changes to a dictionary or set which contains an invalidated link. (Core upgrade)
* Fixed an endless recursive loop that could cause a stack overflow when computing changes on a set of objects which contained cycles. (Core upgrade)
* Add collision handling to Dictionary implementation. (Core upgrade)
* Fixed a crash after clearing a list or set of Mixed containing links to objects. (Core upgrade)
* Fixed a recursive loop which would eventually crash trying to refresh a user app token when it had been revoked by an admin. Now this situation logs the user out and reports an error. (Core upgrade)
* Fixed a race between calling `Realm.DeleteRealm` and concurrent opening of the realm file. (Core upgrade)
* \[Unity\] Added code to preserve the constructors of several base serializers to ensure that most of the basic serialization/deserialization workloads work out of the box. (PR [#2489](https://github.com/realm/realm-dotnet/pull/2489))

### Enhancements
* Changed the native iOS library to use xcframework. This means that running in the simulator on M1 macs is now supported. (Issue [#2240](https://github.com/realm/realm-dotnet/issues/2240))
* Added bitcode to the native iOS library. This has no effect on Xamarin.iOS, but allows Unity applications to take advantage of optimizations performed by the App Store servers and eventually support new architectures as they are released. (Issue [#2240](https://github.com/realm/realm-dotnet/issues/2240))

### Compatibility
* Realm Studio: 11.0.0 or later.
* This release uses xcframework for the iOS native libraries, which requires Xamarin.iOS 14.14.2.5 or later.

### Internal
* Using Core 11.0.4.

## 10.2.1 (2021-06-30)

This release changes the way Unity binaries are packaged and obviates the need to have an extra Unity package that contains the dependencies as standalone modules. If you were using the `io.realm.unity-bundled` package, please remove it and add the newly released `io.realm.unity` one.

### Fixed
* \[Unity\] Fixed an issue where failing to weave an assembly due to modeling errors, would only show an error in the logs once and then fail opening a Realm with `No RealmObjects. Has linker stripped them?`. Now, the weaving errors will show up on every code change/weave attempt and the runtime error will explicitly suggest manually re-running the weaver. (Issue [#2310](https://github.com/realm/realm-dotnet/issues/2310))
* \[Unity\] Fixed an issue that would cause the app to hang on exit when using Sync. (PR [#2467](https://github.com/realm/realm-dotnet/pull/2467))
* \[Unity\] Fixed an issue that would cause the Unity editor on macOS to hang after assembly reload if the app uses Sync. (Issue [#2482](https://github.com/realm/realm-dotnet/issues/2482))
* Fixed an issue where a crash could happen on Android x86 due to converting UInt32 into TableKey and Int64 into ObjKey incorrectly. (Issue [#2456](https://github.com/realm/realm-dotnet/issues/2456))

### Enhancements
* None

### Compatibility
* Realm Studio: 11.0.0 or later.

### Internal
* Using Core 11.0.3.
* GetHashCode() on objects now uses the table key in addition to the object key. (Issue [#2473](https://github.com/realm/realm-dotnet/issues/2473))

## 10.2.0 (2021-06-15)

### Fixed
* Fixed a bug where applying multiple `OrderBy` clauses on a query would result in the clauses being appended to each other as if they
were `.ThenBy` rather than the last clause replacing the preceding ones. (PR [#2255](https://github.com/realm/realm-dotnet/issues/2255))
* When explicitly specifying `SyncConfiguration.ObjectTypes`, added a check to validate the schema and ensure all `EmbeddedObject` classes
are reachable from a class inheriting from `RealmObject`. More info about this subject can be found
[here](https://docs.mongodb.com/realm/dotnet/objects/#provide-a-subset-of-classes-to-your-realm-schema). (PR [#2259](https://github.com/realm/realm-dotnet/pull/2259))
* Fixed a bug that would result in an error similar to `Undefined symbols for architecture xxx: "_realm_thread_safe_reference_destroy"`
when building a Unity project for iOS. (Issue [#2318](https://github.com/realm/realm-dotnet/issues/2318))
* The weaver will now emit an error if you try to define a collection of `RealmInteger` values. This has never been supported, but
previously it would fail silently whereas now it'll be a compile time error. (Issue [#2308](https://github.com/realm/realm-dotnet/issues/2308))
* Fixed an issue where using collections of managed objects (lists or results) in a Unity project would result in an invalid compiled binary. (PR [#2340](https://github.com/realm/realm-dotnet/pull/2340))
* Fixed a memory leak when a migration callback is defined, but the Realm didn't actually need to run it (PR [#2331](https://github.com/realm/realm-dotnet/pull/2331))
* Added back 32bit support for iOS builds. (Issue [#2429](https://github.com/realm/realm-dotnet/issues/2429))
* Removed redundant warnings when building a Unity project for device that mentioned that the schema for Realm and Realm.UnityUtils
is empty. (Issue [#2320](https://github.com/realm/realm-dotnet/issues/2320))
* Fixed an issue that could cause `NullReferenceException` to be thrown if you set `SyncConfiguration.OnProgress` to `null` shortly
after calling `Realm.GetInstanceAsync(syncConfig)`. (Issue [#2400](https://github.com/realm/realm-dotnet/issues/2400))
* When replacing an embedded object, emit a sync instruction that sets the link to the embedded object to null so that it is properly cleared.
This resolves an issue that would have manifested itself as `Failed to parse, or apply received changeset: ERROR: ArrayInsert: Invalid prior_size (list size = 4, prior_size = 0)`
([#4740](https://github.com/realm/realm-core/issues/4740)
* Made Linux implementation of ExternalCommitHelper work with new versions of Linux that
[changed epoll behavior](https://git.kernel.org/pub/scm/linux/kernel/git/torvalds/linux.git/commit/?id=6a965666b7e7475c2f8c8e724703db58b8a8a445),
including Android 12 (Issue [#4666](https://github.com/realm/realm-core/issues/4666))
* The file format is changed in the way that we now - again - have search indexes on primary key columns. This is required as we now stop deriving the
ObjKeys from the primary key values, but just use an increasing counter value. This has the effect that all new objects will be created in the same
cluster and not be spread out as they would have been before. It also means that upgrading from file format version 11 and earlier formats will be much faster. (Core upgrade)

### Enhancements
* Add support for the `Guid` data type. It can be used as primary key and is indexable. (PR [#2120](https://github.com/realm/realm-dotnet/pull/2120))
* Add support for dictionaries. Currently only string keys are supported, while the value
  type may be any of the supported types (the primitive types, `RealmValue`, or custom types that inherit
  from RealmObject/EmbeddedObject). Lists, sets, or other dictionaries may not be used as
  the value type. To add a dictionary to your model, define a getter-only property of type
  `IDictionary<string, T>`:

  ```csharp
  public class MyObject : RealmObject
  {
      public IDictionary<string, decimal> Denominations { get; }
  }

  // Realm will automatically manage the underlying dictionary, so there's no need
  // to define a constructor  or assign it to some value.

  var obj = new MyObject();
  obj.Denominations.Add("quarter", 0.25d);
  ```
* Add support for `RealmValue` data type. This new type can represent any valid Realm data type, including objects. Collections
(lists, sets and dictionaries) of `RealmValue` are also supported, but `RealmValue` itself cannot contain collections. Please
note that a property of type `RealmValue` cannot be nullable, but can contain null, represented by the value `RealmValue.Null`.
(PR [#2252](https://github.com/realm/realm-dotnet/pull/2252))

  ```csharp
  public class MyObject : RealmObject
  {
      public RealmValue MyValue { get; set; }

      public IList<RealmValue> ValuesList { get; }

      public ISet<RealmValue> ValuesSet { get; }

      public IDictionary<string, RealmValue> ValuesDict { get; }
  }

  var obj = new MyObject();
  obj.MyValue = RealmValue.Null;
  obj.MyValue = 1;
  obj.MyValue = "abc";

  if (obj.MyValue.Type == RealmValueType.String)
  {
      var myString = obj.MyValue.AsString();
  }
  ```
* Add support for sets of objects or primitive values. Sets are unordered collections that ensure uniqueness of their elements. Realm uses its internal equality comparer
and it is not possible to customize its behavior by overriding `Equals` or `GetHashCode` on your custom classes. Objects will always be compared by db reference - i.e.
two distinct objects in the database will always be different, even if their contents are identical, and multiple references to the same database object will always be
equal.
  ```csharp
  public class MyObject : RealmObject
  {
      public ISet<string> UniqueStrings { get; }
  }

  // Realm will automatically manage the underlying set, so there's no need
  // to define a constructor  or assign it to some value.

  var obj = new MyObject();
  var didAdd = obj.UniqueStrings.Add("foo"); // true
  didAdd = obj.UniqueStrings.Add("foo"); // false
  ```
* Added support for value substitution in string based queries. This enables expressions following
[this syntax](https://docs.mongodb.com/realm/reference/realm-query-language/): `realm.All<T>().Filter("field1 = $0 && field2 = $1", 123, "some-string-value")`.
(Issue [#1822](https://github.com/realm/realm-dotnet/issues/1822))
* Reduced the size of the native binaries by ~5%. (PR [#2239](https://github.com/realm/realm-dotnet/pull/2239))
* Added a new class - `Logger`, which allows you to override the default logger implementation (previously writing to `stdout` or `stderr`) with a custom one by setting
`Logger.Default`. This replaces `AppConfiguration.CustomLogger` and `AppConfiguration.LogLevel` which will be removed in a future release. The built-in implementations are:
  * `Console` - uses the `System.Console` for most projects and `UnityEngine.Debug` for Unity projects: `Logger.Default = Logger.Console;`
  * `Null` - ignores all messages: `Logger.Default = Logger.Null;`
  * `Function` - proxies calls to a supplied function: `Logger.Default = Logger.Function(message => myExternalLogger.Log(message));`

  Custom loggers can derive from the `Logger` class and provide their own implementation for the `Log` method or use `Function` and provide an `Action<string>`. (PR [#2276](https://github.com/realm/realm-dotnet/pull/2276))
* `RealmObjectBase` now correctly overrides and implements `GetHashCode()`. (Issue [#1650](https://github.com/realm/realm-dotnet/issues/1650))
* Added an override of `RealmObject.ToString()` to output more meaningful information about the object content. It will output
the type of the object, the primary key (if one is defined), as well as information whether the object is managed or deleted.
(Issue [#2347](https://github.com/realm/realm-dotnet/pull/2347))
* Added new API for dynamically accessing object properties. These are designed to support
ahead-of-time compiled platforms, such as Xamarin.iOS and Unity with IL2CPP compilation. The
intention is to eventually make these the default API, while also supporting the legacy DLR-based
API. Example:
  ```csharp
  // Make sure to cast away the dynamic immediately on AOT platforms.
  var people = (IQueryable<RealmObject>)realm.DynamicApi.All("Person");
  foreach (var person in people)
  {
      var firstName = person.DynamicApi.Get<string>("FirstName");
      var address = person.DynamicApi.Get<EmbeddedObject>("Address");
      var city = address.DynamicApi.Get<string>("City");
  }

  // When casting a dynamic object, always cast first to object and then
  // to the actual object type to remove any callsites being generated.
  var newPerson = (RealmObject)(object)realm.DynamicApi.Create("Person", 123);
  newPerson.DynamicApi.Set("FirstName", "Peter");
  ```
* Added a Unity Editor option to enable weaving editor assemblies. This should be "off" unless your project has Editor assemblies
that reference Realm - for example, an EditMode test assembly that tests Realm-related functionality. Keeping it "on" may slow down
builds a little as more assemblies will need to be evaluated for weaving. (Issue [#2346](https://github.com/realm/realm-dotnet/issues/2346))
* We now make a backup of the realm file prior to any file format upgrade. The backup is retained for 3 months.
Backups from before a file format upgrade allows for better analysis of any upgrade failure. We also restore
a backup, if a) an attempt is made to open a realm file whith a "future" file format and b) a backup file exist
that fits the current file format. ([#4166](https://github.com/realm/realm-core/pull/4166))

### Compatibility
* Realm Studio: 11.0.0-alpha.0 or later.

### Internal
* Using Core 11.0.3.
* Enabled LTO builds for all platforms except Android. (PR [#2239](https://github.com/realm/realm-dotnet/pull/2239))
* Test projects updated to dotnetcore 3.1. This means that tests are no longer executed against dotnetcore 2.0.
* Removed Lambda compilation in ResultsVisitor when we encounter a conversion operator. This
  is needed because IL2CPP cannot comiple lambdas dynamically. Instead, we're now using
  `Operator.Convert<TTarget>(object)` which is slightly less efficient than `Operator.Convert<TSource, TTarget>`
  but still quite a bit faster than `Convert.ChangeType` and also doesn't suffer from the
  deficiencies around `Decimal128` conversion. The main downside is that we'll no longer
  support queries with an argument that is a custom user type with an implicit conversion
  operator defined.

## 10.1.4 (2021-05-12)
------------------

### Fixed
* Fixed a bug that could lead to crashes with a message similar to `Invalid ref translation entry [0, 78187493520]`. (Core upgrade)
* Fix assertion failures such as `!m_notifier_skip_version.version` or `m_notifier_sg->get_version() + 1 == new_version.version` when performing writes inside change notification callbacks. (Core upgrade)
* Fix collection notification reporting for modifications. This could be observed by receiving the wrong indices of modifications on sorted or distinct results, or notification blocks sometimes not being called when only modifications have occured. (Core upgrade)
* Proactively check the expiry time on the access token and refresh it before attempting to initiate a sync session. This prevents some error logs from appearing on the client such as: `ERROR: Connection[1]: Websocket: Expected HTTP response 101 Switching Protocols, but received: HTTP/1.1 401 Unauthorized`. (Core upgrade)
* Destruction of the TableRecycler at exit was unordered compared to other threads running. This could lead to crashes, some with the TableRecycler at the top of the stack. (Core upgrade)
* Fixed errors related to `uncaught exception in notifier thread: N5realm11KeyNotFoundE: No such object`. This could happen in a synchronized app when a linked object was deleted by another client. (Core upgrade)
* Opening a metadata realm with the wrong encryption key or different encryption configuration will remove that metadata realm and create a new metadata realm using the new key or configuration. (Core upgrade)
* Creting a `ThreadSafeReference` to a readonly Realm would result in a crash. (Core upgrade)

### Compatibility
* Realm Studio: 10.0.0 or later.

### Internal
* Using Core 10.7.2.

## 10.1.3 (2021-04-29)
------------------

### Fixed
* Fixed a compiler bug that would result in an `"Access violation"` error being thrown when using sync on Windows.

### Compatibility
* Realm Studio: 10.0.0 or later.

### Internal
* Using Core 10.5.6.

## 10.1.2 (2021-03-19)
------------------

### Fixed
* On 32bit devices you may get exception with "No such object" when upgrading to v10. (Core upgrade)
* The notification worker thread would rerun queries after every commit rather than only commits which modified tables which could affect the query results if the table had any outgoing links to tables not used in the query. (Core upgrade)
* Fix "Invalid ref translation entry [16045690984833335023, 78187493520]" assertion failure which could occur when using sync or multiple processes writing to a single Realm file. (Core upgrade)
* During integration of a large amount of data from the server, you may get `"Assertion failed: !fields.has_missing_parent_update()"`. (Core upgrade)
* Syncing large Decimal128 values will cause `"Assertion failed: cx.w[1] == 0"`. (Core upgrade)
* Avoid race condition leading to possible hangs on windows. (Core upgrade)

### Enhancements
* None

### Fixed
* None

### Compatibility
* Realm Studio: 10.0.0 or later.

### Internal
* Using Core 10.5.6.

## 10.1.1 (2021-02-25)
------------------

### Fixed
* Fixed an issue that would result in UWP apps being rejected from the Microsoft Store due to an unsupported API (`__C_specific_handler`) being used. (Issue [#2235](https://github.com/realm/realm-dotnet/issues/2235))
* The Realm notification listener thread could sometimes hit the assertion failure "!skip_version.version" if a write transaction was committed at a very specific time. (Core upgrade)

### Enhancements
* None

### Fixed
* None

### Compatibility
* Realm Studio: 10.0.0 or later.

### Internal
* Using Core 10.5.3.

## 10.1.0 (2021-02-09)

### Enhancements
* Sync client now logs error messages received from server rather than just the size of the error message. (Core upgrade)
* Errors returned from the server when sync WebSockets get closed are now captured and surfaced as a SyncError. (Core upgrade)
* Dramatically improved performance of sequential reads on a query without a filter. (Core upgrade)

### Fixed
* Fix an issue when using a frozen query across threads with different transaction versions which resulted in being able to access objects from a future version in the frozen collection. (Core upgrade)
* Fixed an issue where creating an object after file format upgrade may fail with assertion "Assertion failed: lo() <= std::numeric_limits<uint32_t>::max()" (Core upgrade)
* Fixed an issue where getting an element from a query result without a filter would give incorrect results if a new object was created at index zero in the source Table. (Core upgrade)
* Fixed an issue where during synchronization the app would crash with `Assertion failed: ref + size <= next->first`. (Core upgrade)

### Compatibility
* Realm Studio: 10.0.0 or later.

### Internal
* Using Core 10.5.0.
* Fixes the analytics version being sent.

## 10.0.1 (2021-02-02)

### Breaking Changes
* We no longer support Realm Cloud (legacy), but instead the new [MongoDB Realm Cloud](https://realm.mongodb.com). MongoDB Realm is a serverless platform that enables developers to quickly build applications without having to set up server infrastructure. MongoDB Realm is built on top of MongoDB Atlas, automatically integrating the connection to your database. ([#2011](https://github.com/realm/realm-dotnet/pull/2011))
* Remove support for Query-based sync, including the configuration parameters and the `SyncSubscription` types. ([#2011](https://github.com/realm/realm-dotnet/pull/2011))
* Remove everything related to sync permissions, including both the path-based permission system and the object-level privileges for query-based sync. [Permissions in MongoDB Realm](https://docs.mongodb.com/realm/sync/permissions/) are defined serverside. ([#2011](https://github.com/realm/realm-dotnet/pull/2011))
* Moved all API for dynamic access on the `Realm` class to `Realm.DynamicApi`:
  * `Realm.CreateObject(string className, object primaryKey)` is now `Realm.DynamicApi.CreateObject(string className, object primaryKey)`.
  * `Realm.All(string className)` is now `Realm.DynamicApi.All(string className)`.
  * `Realm.RemoveAll(string className)` is now `Realm.DynamicApi.RemoveAll(string className)`.
  * `Realm.Find(string className, long? primaryKey)` is now `Realm.DynamicApi.Find(string className, long? primaryKey)`.
  * `Realm.Find(string className, string primaryKey)` is now `Realm.DynamicApi.Find(string className, string primaryKey)`.
* It is now required that all top-level objects in a synchronized Realm have a primary key called `_id`. You can use the `MapTo("_id")` attribute to avoid using unidiomatic names for the model properties.
* Bumped the minimum target for Xamarin.iOS apps to iOS 9.
* Bumped the minimum API level for Xamarin.Android apps to 16 (Android 4.1).
* Renamed `FullSyncConfiguration` to `SyncConfiguration`.
* Removed `RealmObject.FreezeInPlace`. To freeze a realm object use the `Freeze` extension method. (Issue [#2180](https://github.com/realm/realm-dotnet/issues/2180))

### Enhancements
* Added support for syncing to MongoDB instead of Realm Object Server. Applications must be created at [realm.mongodb.com](https://realm.mongodb.com).
* Added an `App` class which is the entrypoint for synchronizing with a MongoDB Realm App.
* Added `User.CustomData` containing an unstructured document with additional information about the user. Custom data is configured in your MongoDB Realm App.
* Added `User.Functions`. This is the entry point for calling Remote MongoDB Realm functions. Functions allow you to define and execute server-side logic for your application. Functions are written in modern JavaScript (ES6+) and execute in a serverless manner. When you call a function, you can dynamically access components of the current application as well as information about the request to execute the function and the logged in user that sent the request.
* Added `User.GetMongoClient` exposing an API for CRUD operations on a Remote MongoDB Service.
* Added `User.GetPushClient` exposing an API for registering a device for push notifications.
* Change `SyncConfiguration` to accept partition value instead of a server Uri. Partition values can currently be of types `string`, `long`, or `ObjectId`. Opening a realm by partition value is the equivalent of previously opening a realm by URL. In this case, partitions are meant to be more closely associated with your data. E.g., if you are a large retailer with multiple locations, the partition key can be the store Id and you each Realm will only contain data related to the specified store.
* Add support for the Decimal128 data type. This is a 128-bit IEEE 754 decimal floating point number. Properties of this type can be declared either as `MongoDB.Bson.Decimal128` type or the built-in `decimal` type. Note that .NET's built-in decimal is 96-bit, so it cannot represent the full range of numbers, representable by `Decimal128`. (PR [#2014](https://github.com/realm/realm-dotnet/pull/2014))
* Add support for the `ObjectId` data type. This is a 12 byte unique identifier that is common as a document id in MongoDB databases. It can be used as primary key. (PR [#2035](https://github.com/realm/realm-dotnet/pull/2035))
* Add support for embedded objects. Embedded objects are objects which are owned by a single parent object, and are deleted when that parent object is deleted or their parent no longer references them. Embedded objects are declared by subclassing `EmbeddedObject` instead of `RealmObject`. Reassigning an embedded object is not allowed and neither is linking to it from multiple parents. Querying for embedded objects directly is also disallowed as they should be viewed as complex structures belonging to their parents as opposed to standalone objects. A trivial example is:

  ```csharp
  public class Address : EmbeddedObject
  {
      public string Street { get; set; }

      public string City { get; set; }
  }

  public class Person : RealmObject
  {
      public string Name { get; set; }

      // Address is an embedded object - you reference it as usual
      public Address Address { get; set; }
  }

  public class Company : RealmObject
  {
      public string PhoneNumber { get; set; }

      // Embedded objects can be contained in lists too
      public IList<Address> OfficeAddresses { get; }
  }
  ```

* Added new dynamic methods for instantiating embedded objects:
  * `Realm.DynamicApi.CreateEmbeddedObjectForProperty` should be used to create an embedded object and assign it to a parent's property. For example:

    ```csharp
    // static API
    var person = new Person();
    person.Address = new Address
    {
        City = "New York"
    };

    // dynamic API
    var dynamicPerson = realm.DynamicApi.CreateObject("Person");
    var address = realm.DynamicApi.CreateEmbeddedObjectForProperty(dynamicPerson, "Address")
    address.City = "New York";
    ```

  * `Realm.DynamicApi.AddEmbeddedObjectToList` should be used to create an embedded object and add it to a parent's list property.
  * `Realm.DynamicApi.InsertEmbeddedObjectInList` should be used to create an embedded object and insert it in a parent's list property at a specified index.
  * `Realm.DynamicApi.SetEmbeddedObjectInList` should be used to create an embedded object and set it at an index in a parent's list property.

    ```csharp
    // static API
    var company = new Company();
    company.OfficeAddresses.Add(new Address
    {
        City = "New York"
    });

    company.OfficeAddresses.Insert(0, new Address
    {
        City = "Palo Alto"
    });

    company.OfficeAddresses[1] = new Address
    {
        City = "New Jersey"
    };

    // dynamic API
    var dynamicCompany = realm.DynamicApi.CreateObject("Company");
    var officeToAdd = realm.DynamicApi.AddEmbeddedObjectToList(dynamicCompany.OfficeAddresses);
    officeToAdd.City = "New York";

    var officeToInsert = realm.DynamicApi.InsertEmbeddedObjectInList(dynamicCompany.OfficeAddresses, 0);
    officeToInsert.City = "Palo Alto";

    var officeToSet = realm.DynamicApi.SetEmbeddedObjectInList(dynamicCompany.OfficeAddresses, 1);
    officeToSet.City = "New Jersey";
    ```

* The memory mapping scheme for Realm files has changed to better support opening very large files.
* Replaced the implementation of the string query parser (the one used for [`realm.All().Filter("some-string-query")`](https://docs.mongodb.com/realm-sdks/dotnet/10.0.0-beta.3/reference/Realms.CollectionExtensions.html#Realms_CollectionExtensions_Filter__1_System_Linq_IQueryable___0__System_String_)). This results in ~5% reduction of the size of the native binary while keeping the query execution times on par with the old parser. (PR [#2185](https://github.com/realm/realm-dotnet/pull/2185), Core upgrade)
* Optimized the internal code that handles conversions between types. This should result in a minor performance increase
for most data operations that should be most noticeable on Ahead-of-Time compiled platforms, such as iOS/UWP. Due to the
nature of the change, it's possible that conversions that previously happened automatically when working with dynamic objects
no longer do. If you encounter a `NotSupportedException` with the message `No conversion exists from *type A* to *type B*`
and believe this is a bug, please open a Github Issue. (PR [#2149](https://github.com/realm/realm-dotnet/pull/2149))
* Added an extra compile-time check to detect erroneous List<T> declarations and suggest IList<T> for collection properties in Realm objects. (Issue [#2083](https://github.com/realm/realm-dotnet/pull/2083))
* Added overloads for `Realm.Write` and `Realm.WriteAsync` that can return a value. (Issue [#2081](https://github.com/realm/realm-dotnet/issues/2081))

### Fixed
* Worked around an issue with the .NET Native compiler (used in UWP projects) that would result in the following exception being thrown in Release: `Incompatible MarshalAs detected in parameter named 'value'. Please refer to MCG's warning message for more information.`. (Issue [#2169](https://github.com/realm/realm-dotnet/issues/2169))
* Fixed a bug that could cause incorrect property values to be read during a migration for apps running on .NET Core 3.0 or newer.
  The issue manifests itself when different classes have persisted properties with the same name and could result in
  the wrong property being accessed - e.g. `foo.Name` could return `foo.Bar`. This could only happen when using the
  dynamic API during a migration and does not affect apps that use the strongly typed API or run on platforms other
  than .NET Core 3.x/.NET 5.
* Fixed a bug that could cause a deadlock in a multiprocess scenario where multiple processes share the same Realm file and listen for notifications from the file. (Core upgrade)
* Fixed an issue with deleting and recreating objects with embedded objects. (Core upgrade)
* Fix a race condition which would lead to "uncaught exception in notifier thread: N5realm15InvalidTableRefE: transaction_ended" and a crash when the source Realm was closed or invalidated at a very specific time during the first run of a collection notifier (Core upgrade)
* Fix crash in case insensitive query on indexed string columns when nothing matches (Core upgrade)

### Compatibility
* Realm Studio: 10.0.0 or later.

### Internal
* Using Core 10.3.3.
* Migrated to bison parser.
* Submit Analytics to S3/Segment in addition to Mixpanel.
* Analytics now also reports if Sync functionality is in use.
* SDK is now also tested against .NET 5.
* This release uses monorepo releases that bundle Core, Sync, and OS.
* Replaced Expressions-based Operator with T4. (PR [#2149](https://github.com/realm/realm-dotnet/pull/2149))

## 5.1.3 (2021-02-10)

### Fixed
* If you make a case insensitive query on an indexed string column, it may fail in a way that results in a "No such key" exception. (Core upgrade)
* Fix crash in case insensitive query on indexed string columns when nothing matches. (Core upgrade)
* Files upgraded on 32-bit devices could end up being inconsistent resulting in "Key not found" exception to be thown. (Core upgrade)
* Fixed an issue where creating an object after file format upgrade may fail with assertion `Assertion failed: lo() <= std::numeric_limits<uint32_t>::max()`. (Core upgrade)

### Compatibility
* Realm Object Server: 3.23.1 or later.
* Realm Studio: 5.0.0 or later.

### Internal
* Using Sync 5.0.32 and Core 6.2.3.
* Updated the QuickJournal example to latest Realm and Xamarin.Forms versions. (PR [#2057](https://github.com/realm/realm-dotnet/pull/2057))

## 5.1.2 (2020-10-20)

### Fixed
* Fixed an issue that would result in `Realm accessed from incorrect thread` exception being thrown when accessing a Realm instance on the main thread in UWP apps. (Issue [#2045](https://github.com/realm/realm-dotnet/issues/2045))

### Compatibility
* Realm Object Server: 3.23.1 or later.
* Realm Studio: 5.0.0 or later.

### Internal
* Using Sync 5.0.28 and Core 6.1.3.
* Updated the QuickJournal example to latest Realm and Xamarin.Forms versions. (PR [#2057](https://github.com/realm/realm-dotnet/pull/2057))

## 5.1.1 (2020-10-02)

### Enhancements
* None

### Fixed
* Querying on an indexed property may give a “Key not found” exception. (Core upgrade)
* Fix queries for null on non-nullable indexed integer columns returning results for zero entries. (Core upgrade)

### Compatibility
* Realm Object Server: 3.23.1 or later.
* Realm Studio: 5.0.0 or later.

### Internal
* Using Sync 5.0.28 and Core 6.1.3.


## 5.1.0 (2020-09-30)

### Enhancements
* Greatly improve performance of NOT IN queries on indexed string or int columns. (Core upgrade)

### Fixed
* Fixed an issue that would cause using Realm on the main thread in WPF applications to throw an exception with a message "Realm accessed from the incorrect thread". (Issue [#2026](https://github.com/realm/realm-dotnet/issues/2026))
* Fixed an issue that could cause an exception with the message "Opening Realm files of format version 0 is not supported by this version of Realm" when opening an encrypted Realm. (Core upgrade)
* Slightly improve performance of most operations which read data from the Realm file. (Core upgrade)
* Rerunning an equals query on an indexed string column which previously had more than one match and now has one match would sometimes throw a "key not found" exception. (Core upgrade)
* When querying a table where links are part of the condition, the application may crash if objects has recently been added to the target table. (Core upgrade)

### Compatibility
* Realm Object Server: 3.23.1 or later.
* Realm Studio: 5.0.0 or later.

### Internal
* Using Sync 5.0.27 and Core 6.1.2.
* Added prerelease nuget feed via [GitHub packages](https://github.com/features/packages). (PR [#2028](https://github.com/realm/realm-dotnet/pull/2028))

## 5.0.1 (2020-09-10)

NOTE: This version bumps the Realm file format to version 11. It is not possible to downgrade to version 10 or earlier. Files created with older versions of Realm will be automatically upgraded. Only [Realm Studio 5.0.0](https://github.com/realm/realm-studio/releases/tag/v5.0.0) or later will be able to open the new file format.

### Enhancements
* Added the notion of "frozen objects" - these are objects, queries, lists, or Realms that have been "frozen" at a specific version. This allows you to access the data from any thread, but it will never change. All frozen objects can be accessed and queried as normal, but attempting to mutate them or add change listeners will throw an exception. (Issue [#1945](https://github.com/realm/realm-dotnet/issues/1945))
  * Added `Realm.Freeze()`, `RealmObject.Freeze()`, `RealmObject.FreezeInPlace()`, `IQueryable<RealmObject>.Freeze()`, `IList<T>.Freeze()`, and `IRealmCollection<T>.Freeze()`. These methods will produce the frozen version of the instance on which they are called.
  * Added `Realm.IsFrozen`, `RealmObject.IsFrozen`, and `IRealmCollection<T>.IsFrozen`, which returns whether or not the data is frozen.
  * Added `RealmConfigurationBase.MaxNumberOfActiveVersions`. Setting this will cause Realm to throw an exception if too many versions of the Realm data are live at the same time. Having too many versions can dramatically increase the filesize of the Realm.
* Add support for `SynchronizationContext`-confined Realms. Rather than being bound to a specific thread, queue-confined Realms are bound to a `SynchronizationContext`, regardless of whether it dispatches work on the same or a different thread. Opening a Realm when `SynchronizationContext.Current` is null - most notably `Task.Run(...)` - will still confine the Realm to the thread on which it was opened.
* Storing large binary blobs in Realm files no longer forces the file to be at least 8x the size of the largest blob.
* Reduce the size of transaction logs stored inside the Realm file, reducing file size growth from large transactions.
* String primary keys no longer require a separate index, improving insertion and deletion performance without hurting lookup performance.

### Fixed
* Fixed `Access to invalidated List object` being thrown when adding objects to a list while at the same time deleting the object containing the list. (Issue [#1971](https://github.com/realm/realm-dotnet/issues/1971))
* Fixed incorrect results being returned when using `.ElementAt()` on a query where a string filter with a sort clause was applied. (PR [#2002](https://github.com/realm/realm-dotnet/pull/2002))

### Compatibility
* Realm Object Server: 3.23.1 or later.
* Realm Studio: 5.0.0 or later.

### Internal
* Using Sync 5.0.22 and Core 6.0.25.

## 4.3.0 (2020-02-05)

### Enhancements
* Exposed an API to configure the `userId` and `isAdmin` of a user when creating credentials via `Credentials.CustomRefreshToken`. Previously these values would be inferred from the JWT itself but as there's no way to enforce the server configuration over which fields in the JWT payload represent the `userId` and the `isAdmin` field, it is now up to the consumer to determine the values for these.
* Improved logging and error handling for SSL issues on Apple platforms.

### Fixed
* Realm objects can now be correctly serialized with `System.Runtime.Serialization.Formatters` and `System.Xml.Serialization` serializers. (Issue [#1913](https://github.com/realm/realm-dotnet/issues/1913))
  The private state fields of the class have been decorated with `[NonSerialized]` and `[XmlIgnore]` attributes so that eager opt-out
  serializers do not attempt to serialize fields such as `Realm` and `ObjectSchema` which contain handles to unmanaged data.
* Fixed an issue that would result in a compile error when `[Required]` is applied on `IList<string>` property. (Contributed by [braudabaugh](https://github.com/braudabaugh))
* Fixed an issue that prevented projects that include the Realm NuGet package from being debugged. (PR [#1927](https://github.com/realm/realm-dotnet/pull/1927))
* The sync client would fail to reconnect after failing to integrate a changeset. The bug would lead to further corruption of the client’s Realm file. (since 3.0.0).
* The string-based query parser (`results.Filter(...)`) used to need the `class_` prefix for class names when querying over backlink properties. This has been fixed so that only the public `ObjectSchema` name is necessary. For example, `@links.class_Person.Siblings` becomes `@links.Person.Siblings`.
* Fixed an issue where `ClientResyncMode.DiscardLocalRealm` wouldn't reset the schema.

### Compatibility
* Realm Object Server: 3.23.1 or later.

### Internal
* Upgraded Sync from 4.7.5 to 4.9.5 and Core from 5.23.3 to 5.23.8.

## 4.2.0 (2019-10-07)

### Enhancements
* Added `int IndexOf(object)` and `bool Contains(object)` to the `IRealmCollection` interface. (PR [#1893](https://github.com/realm/realm-dotnet/issues/1893))
* Exposed an API - `SyncConfigurationBase.EnableSessionMultiplexing()` that allows toggling session multiplexing on the sync client. (PR [1896](https://github.com/realm/realm-dotnet/pull/1896))
* Added support for faster initial downloads when using `Realm.GetInstanceAsync`. (Issue [1847](https://github.com/realm/realm-dotnet/issues/1847))
* Added an optional `cancellationToken` argument to `Realm.GetInstanceAsync` enabling clean cancelation of the in-progress download. (PR [1859](https://github.com/realm/realm-dotnet/pull/1859))
* Added support for Client Resync which automatically will recover the local Realm in case the server is rolled back. This largely replaces the Client Reset mechanism for fully synchronized Realms. Can be configured using `FullSyncConfiguration.ClientResyncMode`. (PR [#1901](https://github.com/realm/realm-dotnet/pull/1901))
* Made the `createUser` argument in `Credentials.UsernamePassword` optional. If not specified, the user will be created or logged in if they already exist. (PR [#1901](https://github.com/realm/realm-dotnet/pull/1901))
* Uses Fody 6.0.0, which resolves some of the compatibility issues with newer versions of other Fody-based projects. (Issue [#1899](https://github.com/realm/realm-dotnet/issues/1899))

### Fixed
* Fixed an infinite recursion when calling `RealmCollectionBase<T>.IndexOf`. (Issue [#1892](https://github.com/realm/realm-dotnet/issues/1892))

### Compatibility
* Realm Object Server: 3.23.1 or later.

### Internal
* Upgraded Sync from 4.7.0 to 4.7.1.
* Implemented direct access to sync workers on Cloud, bypassing the Sync Proxy: the binding will override the sync session's url prefix if the token refresh response for a realm contains a sync worker path field.

## 4.1.0 (2019-08-06)

### Breaking Changes
* Removed the `isAdmin` parameter from `Credentials.Nickname`. It doesn't have any effect on new ROS versions anyway as logging in an admin nickname user is not supported - this change just makes it explicit. (Issue [#1879](https://github.com/realm/realm-dotnet/issues/1879))
* Marked the `Credentials.Nickname` method as deprecated - support for the Nickname auth provider is deprecated in ROS and will be removed in a future version. (Issue [#1879](https://github.com/realm/realm-dotnet/issues/1879))
* Removed the `deleteRealm` parameter from `PermissionDeniedException.DeleteRealmInfo` as passing `false` has no effect. Calling the method is now equivalent to calling it with `deleteRealm: true`. (PR [#1890](https://github.com/realm/realm-dotnet/pull/1890))

### Enhancements
* Added support for unicode characters in realm path and filenames for Windows. (Core upgrade)
* Added new credentials type: `Credentials.CustomRefreshToken` that can be used to create a user with a custom refresh token. This will then be validated by ROS against the configured `refreshTokenValidators` to obtain access tokens when opening a Realm. If creating a user like that, it's the developer's responsibility to ensure that the token is valid and refreshed as necessary to ensure that access tokens can be obtained. To that end, you can now set the refresh token of a user object by calling `User.RefreshToken = "my-new-token"`. This should only be used in combination with users obtained by calling `Credentials.CustomRefreshToken`. (PR [#1889](https://github.com/realm/realm-dotnet/pull/1889))

### Fixed
* Constructing an IncludeDescriptor made unnecessary table comparisons. This resulted in poor performance when creating a query-based subscription (`Subscription.Subscribe`) with `includedBacklinks`. (Core upgrade)
* Queries involving an indexed int column which were constrained by a LinkList with an order different from the table's order would give incorrect results. (Core upgrade)
* Queries involving an indexed int column had a memory leak if run multiple times. (Core upgrade)

### Compatibility
* Realm Object Server: 3.23.1 or later.

### Internal
* Upgraded Sync from 4.5.1 to 4.7.0 and Core 5.20.0 to 5.23.1.

## 4.0.1 (2019-06-27)

### Fixed
* Fixed an issue that would prevent iOS apps from being published to the app store with the following error:
  > This bundle Payload/.../Frameworks/realm-wrappers.framework is invalid. The Info.plist file is missing the required key: CFBundleVersion.

  ([Issue 1870](https://github.com/realm/realm-dotnet/issues/1870), since 4.0.0)
* Fixed an issue that would cause iOS apps to crash on device upon launching. ([Issue 1871](https://github.com/realm/realm-dotnet/issues/1871), since 4.0.0)

## 4.0.0 (2019-06-13)

### Breaking Changes
* The following deprecated methods and classes have been removed:
  * The `SyncConfiguration` class has been split into `FullSyncConfiguration` and `QueryBasedSyncConfiguration`. Use one of these classes to connect to the Realm Object Server.
  * The `TestingExtensions.SimulateProgress` method has been removed as it hasn't worked for some time.
  * The `Property.IsNullable` property has been removed. To check if a property is nullable, check `Property.Type` for the `PropertyType.Nullable` flag.
  * The `Credentials.Provider` class has been removed. Previously, it contained a few constants that were intended for internal use mostly.
  * The `User.ConfigurePersistance` method has been superseded by `SyncConfigurationBase.Initialize`.
  * `User.LogOut` has been removed in favor of `User.LogOutAsync`.
  * `User.GetManagementRealm` has been removed in favor of the `User.ApplyPermissionsAsync` set of wrapper API.
  * `User.GetPermissionRealm` has been removed in favor of the `User.GetGrantedPermissions` wrapper API.
* Deprecated the `IQueryable<T>.Subscribe(string name)` extension method in favor of `IQueryable<T>.Subscribe(SubscriptionOptions options)`.
* Reworked the internal implementation of the permission API. For the most part, the method signatures haven't changed or where they have changed, the API have remained close to the original (e.g. `IQueryable<T>` has changed to `IEnumerable<T>`). ([Issue #1863](https://github.com/realm/realm-dotnet/issues/1863))
  * Changed the return type of `User.GetGrantedPermissionsAsync` from `IQueryable<PathPermission>` to `IEnumerable<PathPermission>`. This means that the collection is no longer observable like regular Realm-backed collections. If you need to be notified for changes of this collection, you need to implement a polling-based mechanism yourself.
  * `PathPermission.MayRead/MayWrite/MayManage` have been deprecated in favor of a more-consistent `AccessLevel` API.
  * In `User.ApplyPermissionsAsync`, renamed the `realmUrl` parameter to `realmPath`.
  * In `User.OfferPermissionsAsync`, renamed the `realmUrl` parameter to `realmPath`.
  * Removed the `PermissionOfferResponse` and `PermissionChange` classes.
  * Removed the `IPermissionObject` interface.
  * Removed the `ManagementObjectStatus` enum.
  * Removed the `User.GetPermissionChanges` and `User.GetPermissionOfferResponses` methods.
  * The `millisecondTimeout` argument in `User.GetGrantedPermissionsAsync` has been removed.
  * The `PermissionException` class has been replaced by `HttpException`.
* The `AuthenticationException` class has been merged into the `HttpException` class.

### Enhancements
* Added `Session.Start()` and `Session.Stop()` methods that allow you to pause/resume synchronization with the Realm Object Server. ([Issue #138](https://github.com/realm/realm-dotnet-private/issues/138))
* Added an `IQueryable<T>.Subscribe(SubscriptionOptions, params Expression<Func<T, IQueryable>>[] includedBacklinks)` extension method that allows you to configure additional options for the subscription, such as the name, time to live, and whether it should update an existing subscription. The `includedBacklinks` argument allows you to specify which backlink properties should be included in the transitive closure when doing query-based sync. For example:

  ```csharp
  class Dog : RealmObject
  {
      public Person Owner { get; set; }
  }

  class Person : RealmObject
  {
      [Backlink(nameof(Dog.Owner))]
      public IQueryable<Dog> Dogs { get; }
  }

  var options = new SubscriptionOptions
  {
      Name = "adults",
      TimeToLive = TimeSpan.FromDays(1),
      ShouldUpdate = true
  };

  var people = realm.All<Person>()
                    .Where(p => p.Age > 18)
                    .Subscribe(options, p => p.Dogs);

  await people.WaitForSynchronzationAsync();
  // Dogs that have an owner set to a person that is over 18
  // will now be included in the objects synchronized locally.
  var firstPersonDogs = people.Results.First().Dogs;
  ```
  ([Issue #1838](https://github.com/realm/realm-dotnet/issues/1838) & [Issue #1834](https://github.com/realm/realm-dotnet/issues/1834))
* Added a `Realm.GetAllSubscriptions()` extension method that allows you to obtain a collection of all registered query-based sync subscriptions. ([Issue #1838](https://github.com/realm/realm-dotnet/issues/1838))
* Added `AccessLevel` property to `PathPermission` to replace the now deprecated `MayRead/MayWrite/MayManage`. ([Issue #1863](https://github.com/realm/realm-dotnet/issues/1863))
* Added `RealmOwnerId` property to `PathPermission` that indicates who the owner of the Realm is. ([Issue #1863](https://github.com/realm/realm-dotnet/issues/1863))
* Added support for building with `dotnet build` (previously only the `msbuild` command line was supported). ([PR #1849](https://github.com/realm/realm-dotnet/pull/1849))
* Improved query performance for unindexed string columns when the query has a long chain of OR conditions. (Core upgrade)
* Improved performance of encryption and decryption significantly by utilizing hardware optimized encryption functions. (Core upgrade)
* Compacting a realm into an encrypted file could take a really long time. The process is now optimized by adjusting the write buffer size relative to the used space in the realm. (Core upgrade)
* The string-based query parser (`results.Filter("...")`) now supports readable timestamps with a 'T' separator in addition to the originally supported "@" separator. For example: `startDate > 1981-11-01T23:59:59:1` (Core upgrade)

### Fixed
* Fixes an issue where using the `StringExtensions.Contains(string, string, StringComparison)` extension method inside a LINQ query would result in an exception being thrown on .NET Core 2.1+ or Xamarin.iOS/Android projects.([Issue #1848](https://github.com/realm/realm-dotnet/issues/1848))
* Creating an object after creating an object with the int primary key of "null" would hit an assertion failure. (Core upgrade)

### Compatibility
* Realm Object Server: 3.23.1 or later.

### Internal
* Upgraded Sync from 3.14.11 to 4.5.1 and Core 5.12.7 to 5.20.0.

## 3.4.0 (2019-01-09)

**NOTE!!! You will need to upgrade your Realm Object Server to at least version 3.11.0 or use Realm Cloud. If you try to connect to a ROS v3.10.x or previous, you will see an error like `Wrong protocol version in Sync HTTP request, client protocol version = 25, server protocol version = 24`.**

### Enhancements
* Download progress is now reported to the server, even when there are no local changes. This allows the server to do history compaction much more aggressively, especially when there are many clients that rarely or never make local changes. ([#1772](https://github.com/realm/realm-dotnet/pull/1772))
* Reduce memory usage when integrating synchronized changes sent by ROS.
* Added ability to supply a custom log function for handling logs emitted by Sync by specifying `SyncConfigurationBase.CustomLogger`. It must be set before opening a synchronized Realm. ([#1824](https://github.com/realm/realm-dotnet/pull/1824))
* Clients using protocol 25 now report download progress to the server, even when they make no local changes. This allows the server to do history compaction much more aggressively, especially when there are many clients that rarely or never make local changes. ([#1772](https://github.com/realm/realm-dotnet/pull/1772))
* Add a User-Agent header to HTTP requests made to the Realm Object Server. By default, this contains information about the Realm library version and .NET platform. Additional details may be provided (such as the application name/version) by setting `SyncConfigurationBase.UserAgent` prior to opening a synchronized Realm. If developing a Xamarin app, you can use the Xamarin.Essentials plugin to automate that: `SyncConfiguration.UserAgent = $"{AppInfo.Name} ({AppInfo.PackageName} {AppInfo.VersionString})"`.

### Fixed
* Fixed a bug that could lead to crashes with a message such as `Assertion failed: ndx < size() with (ndx, size()) = [742, 742]`.
* Fixed a bug that resulted in an incorrect `LogLevel` being sent to Sync when setting `SyncConfigurationBase.LogLevel`. ([#1824](https://github.com/realm/realm-dotnet/pull/1824), since 2.2.0)
* Fixed a bug that prevented `Realm.GetInstanceAsync` from working when used with `QueryBasedSyncConfiguration`. ([#1827](https://github.com/realm/realm-dotnet/pull/1827), since 3.1.0)

### Breaking Changes
* The deprecated method `realm.SubscribeToObjectsAsync` has been removed in this version. ([#1772](https://github.com/realm/realm-dotnet/pull/1772))
* `User.ConfigurePersistence` has been deprecated in favor of `SyncConfigurationBase.Initialize`.

### Compatibility
* Realm Object Server: 3.11.0 or later.
The sync protocol version has been bumped to version 25. The server is backwards-compatible with clients using protocol version 24 or below, but clients at version 25 are not backwards-compatible with a server at protocol version 24. The server must be upgraded before any clients are upgraded.

### Internal
* Upgraded Sync from 3.9.2 to 3.14.11 and Core from 5.8.0 to 5.12.7.


## 3.3.0 (2018-11-08)

### Enhancements
* Exposed an `OnProgress` property on `SyncConfigurationBase`. It allows you to specify a progress callback that will be invoked when using `Realm.GetInstanceAsync` to report the download progress. ([#1807](https://github.com/realm/realm-dotnet/pull/1807))

### Fixed
<!-- * <How to hit and notice issue? what was the impact?> ([#????](https://github.com/realm/realm-dotnet/issues/????), since v?.?.?) -->
* Trying to call `Subscription.WaitForSynchronizationAsync` on a background thread (without a `SynchronizationContext`) would previously hang indefinitely. Now a meaningful exception will be thrown to indicate that this is not supported and this method should be called on a thread with a synchronization context. ([dotnet-private#130](https://github.com/realm/realm-dotnet-private/issues/130), since v3.0.0)

### Compatibility
* Realm Object Server: 3.0.0 or later.
* APIs are backwards compatible with all previous releases in the 3.x.y series.
* File format: Generates Realms with format v9 (Reads and upgrades all previous formats)


## 3.2.1 (2018-09-27)

### Bug fixes
- Fixed a bug that would typically result in exceptions with a message like `An unknown error has occurred. State: *some-number-larger than 127*`
when subscribing to queries. ([dotnet-private#128](https://github.com/realm/realm-dotnet-private/issues/128), since `3.0.0`)

## 3.2.0 (2018-08-04)

### Enhancements
- `RealmObject` inheritors will now raise `PropertyChanged` after they have been removed from Realm.
The property name in the event arguments will be `IsValid`.
- Bundle some common certificate authorities on Linux so connecting to ROS instances over SSL should work out of the box
for most certificates. Notably, it will now work out of the box for Realm Cloud instances.

### Bug fixes
- When constructing queries that compare an invalid/unmanaged RealmObject (e.g. `realm.All<Foo>().Where(f => f.Bar == someBar)`),
a meaningful exception will now be thrown rather than an obscure ArgumentNullException.
- Added `ShouldCompactOnLaunch` to the PCL version of the library. ([dotnet-private#125](https://github.com/realm/realm-dotnet-private/issues/125))

## 3.1.0 (2018-07-04)

### Enhancements
- Exposed a `ChangeSet.NewModifiedIndices` collection that contains information about the
indices of the objects that changed in the new version of the collection (i.e. after
accounting for the insertions and deletions).
- Update Fody to 3.0.

### Bug fixes
- `WriteAsync` will no longer perform a synchronous `Refresh` on the main thread. ([#1729](https://github.com/realm/realm-dotnet/pull/1729))
- Trying to add a managed Realm Object to a different instance of the same on-disk Realm will no
longer throw an exception.
- Removed the `IList` compliance for Realm collections. This fixes an issue which would cause the app to hang
on Android when deselecting an item from a ListView bound to a Realm collection.

### Breaking Changes
- `SyncConfiguration` is now deprecated and will be removed in a future version. Two new configuration
classes have been exposed - [QueryBasedSyncConfiguration](https://docs.realm.io/platform/using-synced-realms/syncing-data#using-query-based-synchronization)
and [FullSyncConfiguration](https://docs.realm.io/platform/using-synced-realms/syncing-data#full-synchronization).
If you were using a `SyncConfiguration` with `IsPartial = true`, then change your code to use
`QueryBasedSyncConfiguration`. Similarly, if `IsPartial` was not set or was set to `false`, use
`FullSyncConfiguration`.
- Removed the `IList` compliance for Realm collections. This will prevent automatic updates of ListViews
databound to Realm collections in UWP projects.

## 3.0.0 (2018-04-16)

### Enhancements
- Allow `[MapTo]` to be applied on classes to change the name of the table corresponding to that class. ([#1712](https://github.com/realm/realm-dotnet/pull/1712))
- Added an improved API for adding subscriptions in partially-synchronized Realms. `IQueryable<T>.Subscribe` can be used
to subscribe to any query, and the returned `Subscription<T>` object can be used to observe the state of the subscription
and ultimately remove the subscription. See the [documentation](https://docs.realm.io/platform/v/3.x/using-synced-realms/syncing-data)
for more information. ([#1679](https://github.com/realm/realm-dotnet/pull/1679))
- Added a fine-grained permissions system for use with partially-synchronized Realms. This allows permissions to be
defined at the level of individual objects or classes. See the
[documentation](https://docs.realm.io/platform/v/3.x/using-synced-realms/access-control)
for more information. ([#1714](https://github.com/realm/realm-dotnet/pull/1714))
- Exposed a string-based `IQueryable<T>.Filter(predicate)` method to enable more advanced querying
scenarios such as:
  - Following links: `realm.All<Dog>().Filter("Owner.FirstName BEGINSWITH 'J'")`.
  - Queries on collections: `realm.All<Child>().Filter("Parents.FirstName BEGINSWITH 'J'")` - find all
  children who have a parent whose name begins with J or `realm.All<Child>().Filter("Parents.@avg.Age > 50")` -
  find all children whose parents' average age is more than 50.
  - Subqueries: `realm.All<Person>().Filter("SUBQUERY(Dogs, $dog, $dog.Vaccinated == false).@count > 3")` - find all
  people who have more than 3 unvaccinated dogs.
  - Sorting: `realm.All<Dog>().Filter("TRUEPREDICATE SORT(Owner.FirstName ASC, Age DESC)")` - find all dogs and
  sort them by their owner's first name in ascending order, then by the dog's age in descending.
  - Distinct: `realm.All<Dog>().Filter("TRUEPREDICATE DISTINCT(Age) SORT(Name)")` - find all dogs, sort them
  by their name and pick one dog for each age value.
  - For more examples, check out the
  [query language reference docs](https://docs.mongodb.com/realm/reference/realm-query-language/) or the [NSPredicate Cheatsheet](https://academy.realm.io/posts/nspredicate-cheatsheet/).
- The `SyncConfiguration` constructor now accepts relative Uris. ([#1720](https://github.com/realm/realm-dotnet/pull/1720))
- Added the following methods for resetting the user's password and confirming their email:
`RequestPasswordResetAsync`, `CompletePasswordResetAsync`, `RequestEmailConfirmationAsync`, and `ConfirmEmailAsync`.
These all apply only to users created via `Credentials.UsernamePassword` who have provided their email as
the username. ([#1721](https://github.com/realm/realm-dotnet/pull/1721))

### Bug fixes
- Fixed a bug that could cause deadlocks on Android devices when resolving thread safe references. ([#1708](https://github.com/realm/realm-dotnet/pull/1708))

### Breaking Changes
- Uses the Sync 3.0 client which is incompatible with ROS 2.x.
- `Permission` has been renamed to `PathPermission` to more closely reflect its purpose.
Furthermore, existing methods to modify permissions only work on full Realms. New methods
and classes are introduced to configure access to a partially synchronized Realm.
- The type of `RealmConfiguration.DefaultConfiguration` has changed to `RealmConfigurationBase` to allow
any subclass to be set as default. ([#1720](https://github.com/realm/realm-dotnet/pull/1720))
- The `SyncConfiguration` constructor arguments are now optional. The `user` value will default to the
currently logged in user and the `serverUri` value will default to `realm://MY-SERVER-URL/default` where
`MY-SERVER-URL` is the host the user authenticated against. ([#1720](https://github.com/realm/realm-dotnet/pull/1720))
- The `serverUrl` argument in `User.LoginAsync(credentials, serverUrl)` and `User.GetLoggedInUser(identity, serverUrl)`
has been renamed to `serverUri` for consistency. ([#1721](https://github.com/realm/realm-dotnet/pull/1721))


## 2.2.0 (2017-03-22)

### Enhancements
- Added an `IsDynamic` property to `RealmConfigurationBase`, allowing you to open a Realm file and read its schema from disk. ([#1637](https://github.com/realm/realm-dotnet/pull/1637))
- Added a new `InMemoryConfiguration` class that allows you to create an in-memory Realm instance. ([#1638](https://github.com/realm/realm-dotnet/pull/1638))
- Allow setting elements of a list directly - e.g. `foo.Bars[2] = new Bar()` or `foo.Integers[3] = 5`. ([#1641](https://github.com/realm/realm-dotnet/pull/1641))
- Added Json Web Token (JWT) credentials provider. ([#1655](https://github.com/realm/realm-dotnet/pull/1655))
- Added Anonymous and Nickname credentials providers. ([#1671](https://github.com/realm/realm-dotnet/pull/1671))

### Bug fixes
- Fixed an issue where initial collection change notification is not delivered to all subscribers. ([#1696](https://github.com/realm/realm-dotnet/pull/1696))
- Fixed a corner case where `RealmObject.Equals` would return `true` for objects that are no longer managed by Realm. ([#1698](https://github.com/realm/realm-dotnet/pull/1698))

### Breaking Changes
- `SyncConfiguration.SetFeatureToken` is deprecated and no longer necessary in order to use Sync on Linux or server-side features. ([#1703](https://github.com/realm/realm-dotnet/pull/1703))

## 2.1.0 (2017-11-13)

### Enhancements
- Added an `[Explicit]` attribute that can be applied to classes or assemblies. If a class is decorated with it, then it will not be included in the default schema for the Realm (i.e. you have to explicitly set `RealmConfiguration.ObjectClasses` to an array that contains that class). Similarly, if it is applied to an assembly, all classes in that assembly will be considered explicit. This is useful when developing a 3rd party library that depends on Realm to avoid your internal classes leaking into the user's schema. ([#1602](https://github.com/realm/realm-dotnet/pull/1602))

### Bug fixes
- Fixed a bug that would prevent writing queries that check if a related object is null, e.g. `realm.All<Dog>().Where(d => d.Owner == null)`. ([#1601](https://github.com/realm/realm-dotnet/pull/1601))
- Addressed an issue that would cause the debugger to report an unobserved exception being thrown when "Just My Code" is disabled. ([#1603](https://github.com/realm/realm-dotnet/pull/1603))
- Calling `Realm.DeleteRealm` on a synchronized Realm will now properly delete the `realm.management` folder. ([#1621](https://github.com/realm/realm-dotnet/pull/1621))
- Fixed a crash when accessing primitive list properties on objects in realms opened with a dynamic schema (e.g. in migrations). ([#1629](https://github.com/realm/realm-dotnet/pull/1629))

## 2.0.0 (2017-10-17)

### Enhancements
- Added support for collections of primitive values. You can now define properties as `IList<T>` where `T` can be any
type supported by Realm, except for another `IList`. As a result, a lot of methods that previously had constraints on
`RealmObject` now accept any type and may throw a runtime exception if used with an unsupported type argument.
([#1517](https://github.com/realm/realm-dotnet/pull/1517))
- Added `HelpLink` pointing to the relevant section of the documentation to most Realm exceptions. ([#1521](https://github.com/realm/realm-dotnet/pull/1521))
- Added `RealmObject.GetBacklinks` API to dynamically obtain all objects referencing the current one. ([#1533](https://github.com/realm/realm-dotnet/pull/1533))
- Added a new exception type, `PermissionDeniedException`, to denote permission denied errors when working with synchronized Realms that
exposes a method - `DeleteRealmUserInfo` - to inform the binding that the offending Realm's files should be kept or deleted immediately.
This allows recovering from permission denied errors in a more robust manner. ([#1543](https://github.com/realm/realm-dotnet/pull/1543))
- The keychain service name used by Realm to manage the encryption keys for sync-related metadata on Apple platforms is now set to the
bundle identifier. Keys that were previously stored within the Realm-specific keychain service will be transparently migrated to the
per-application keychain service. ([#1522](https://github.com/realm/realm-dotnet/pull/1522))
- Added a new exception type -  `IncompatibleSyncedFileException` - that allows you to handle and perform data migration from a legacy (1.x) Realm file
to the new 2.x format. It can be thrown when using `Realm.GetInstance` or `Realm.GetInstanceAsync` and exposes a `GetBackupRealmConfig` method
that allows you to open the old Realm file in a dynamic mode and migrate any required data. ([#1552](https://github.com/realm/realm-dotnet/pull/1552))
- Enable encryption on Windows. ([#1570](https://github.com/realm/realm-dotnet/pull/1570))
- Enable Realm compaction on Windows. ([#1571](https://github.com/realm/realm-dotnet/pull/1571))
- `UserInfo` has been significantly enhanced. It now contains metadata about a user stored on the Realm Object Server, as well as a list of all user
account data associated with that user. ([#1573](https://github.com/realm/realm-dotnet/pull/1573))
- Introduced a new method - `User.LogOutAsync` to replace the now-deprecated synchronous call. ([#1574](https://github.com/realm/realm-dotnet/pull/1574))
- Exposed `BacklinksCount` property on `RealmObject` that returns the number of objects that refer to the current object via a to-one or a to-many relationship. ([#1578](https://github.com/realm/realm-dotnet/pull/1578))
- String primary keys now support `null` as a value. ([#1579](https://github.com/realm/realm-dotnet/pull/1579))
- Add preview support for partial synchronization. Partial synchronization allows a synchronized Realm to be opened in such a way
that only objects requested by the user are synchronized to the device. You can use it by setting the `IsPartial` property on a
`SyncConfiguration`, opening the Realm, and then calling `Realm.SubscribeToObjectsAsync` with the type of object you're interested in,
a string containing a query determining which objects you want to subscribe to, and a callback which will report the results. You may
add as many subscriptions to a synced Realm as necessary. ([#1580](https://github.com/realm/realm-dotnet/pull/1580))
- Ensure that Realm collections (`IList<T>`, `IQueryable<T>`) will not change when iterating in a `foreach` loop. ([#1589](https://github.com/realm/realm-dotnet/pull/1589))

### Bug fixes
- `Realm.GetInstance` will now advance the Realm to the latest version, so you no longer have to call `Refresh` manually after that. ([#1523](https://github.com/realm/realm-dotnet/pull/1523))
- Fixed an issue that would prevent iOS Share Extension projects from working. ([#1535](https://github.com/realm/realm-dotnet/pull/1535))

### Breaking Changes
- `Realm.CreateObject(string className)` now has additional parameter `object primaryKey`. You *must* pass that when creating a new object using the dynamic API. If the object you're creating doesn't have primary key declared, pass `null`. ([#1381](https://github.com/realm/realm-dotnet/pull/1381))
- `AcceptPermissionOfferAsync` now returns the relative rather than the absolute url of the Realm the user has been granted permissions to. ([#1595](https://github.com/realm/realm-dotnet/pull/1595))

## 1.6.0 (2017-08-14)

### Enhancements
- Exposed `Realm.WriteCopy` API to copy a Realm file and optionally encrypt it with a different key. ([#1464](https://github.com/realm/realm-dotnet/pull/1464))
- The runtime representations of all Realm collections (`IQueryable<T>` and `IList<T>`) now implement the `IList` interface that is needed for data-binding to `ListView` in UWP applications. ([#1469](https://github.com/realm/realm-dotnet/pull/1469))
- Exposed `User.RetrieveInfoForUserAsync` API to allow admin users to lookup other users' identities in the Realm Object Server. This can be used, for example, to find a user by knowing their Facebook id. ([#1486](https://github.com/realm/realm-dotnet/pull/1486))
- Added a check to verify there are no duplicate object names when creating the schema. ([#1502](https://github.com/realm/realm-dotnet/pull/1502))
- Added more comprehensive error messages when passing an invalid url scheme to `SyncConfiguration` or `User.LoginAsync`. ([#1501](https://github.com/realm/realm-dotnet/pull/1501))
- Added more meaningful error information to exceptions thrown by `Realm.GetInstanceAsync`. ([#1503](https://github.com/realm/realm-dotnet/pull/1503))
- Added a new type - `RealmInteger<T>` to expose Realm-specific API over base integral types. It can be used to implement [counter functionality](https://docs.mongodb.com/realm-legacy/docs/dotnet/latest/index.html) in synced realms. ([#1466](https://github.com/realm/realm-dotnet/pull/1466))
- Added `PermissionCondition.Default` to apply default permissions for existing and new users. ([#1511](https://github.com/realm/realm-dotnet/pull/1511))

### Bug fixes
- Fix an exception being thrown when comparing non-constant character value in a query. ([#1471](https://github.com/realm/realm-dotnet/pull/1471))
- Fix an exception being thrown when comparing non-constant byte or short value in a query. ([#1472](https://github.com/realm/realm-dotnet/pull/1472))
- Fix a bug where calling the non-generic version of `IQueryProvider.CreateQuery` on Realm's IQueryable results, an exception would be thrown. ([#1487](https://github.com/realm/realm-dotnet/pull/1487))
- Trying to use an `IList` or `IQueryable` property in a LINQ query will now throw `NotSupportedException` rather than crash the app. ([#1505](https://github.com/realm/realm-dotnet/pull/1505))

### Breaking Changes

## 1.5.0 (2017-06-20)

### Enhancements
- Exposed new API on the `User` class for working with permissions: ([#1361](https://github.com/realm/realm-dotnet/pull/1361))
  - `ApplyPermissionsAsync`, `OfferPermissionsAsync`, and `AcceptPermissionOfferAsync` allow you to grant, revoke, offer, and accept permissions.
  - `GetPermissionOffers`, `GetPermissionOfferResponses`, and `GetPermissionChanges` allow you to review objects, added via the above mentioned methods.
  - `GetGrantedPermissionsAsync` allows you to inspect permissions granted to or by the current user.
- When used with `RealmConfiguration` (i.e. local Realm), `Realm.GetInstanceAsync` will perform potentially costly operation, such as executing migrations or compaction on a background thread. ([#1406](https://github.com/realm/realm-dotnet/pull/1406))
- Expose `User.ChangePasswordAsync(userId, password)` API to allow admin users to change other users' passwords. ([#1412](https://github.com/realm/realm-dotnet/pull/1412))
- Expose `SyncConfiguration.TrustedCAPath` API to allow providing a custom CA that will be used to validate SSL traffic to the Realm Object Server.  ([#1423](https://github.com/realm/realm-dotnet/pull/1423))
- Expose `Realm.IsInTransaction` API to check if there's an active transaction for that Realm. ([#1452](https://github.com/realm/realm-dotnet/pull/1452))

### Bug fixes
- Fix a crash when querying over properties that have `[MapTo]` applied. ([#1405](https://github.com/realm/realm-dotnet/pull/1405))
- Fix an issue where synchronized Realms did not connect to the remote server in certain situations, such as when an application was offline when the Realms were opened but later regained network connectivity. ([#1407](https://github.com/realm/realm-dotnet/pull/1407))
- Fix an issue where incorrect property name will be passed to `RealmObject.PropertyChanged` subscribers when the actual changed property is below a `Backlink` property. ([#1433](https://github.com/realm/realm-dotnet/pull/1433))
- Fix an exception being thrown when referencing Realm in a PCL test assembly without actually using it. ([#1434](https://github.com/realm/realm-dotnet/pull/1434))
- Fix a bug when `SyncConfiguration.EnableSSLValidation` would be ignored when passed to `Realm.GetInstanceAsync`. ([#1423](https://github.com/realm/realm-dotnet/pull/1423))

### Breaking Changes
- The constructors of `PermissionChange`, `PermissionOffer`, and `PermissionOfferResponse` are now private. Use the new `User.ApplyPermissionsAsync`, `User.OfferPermissionsAsync`, and `User.AcceptPermissionOfferAsync` API. ([#1361](https://github.com/realm/realm-dotnet/pull/1361))
- `User.GetManagementRealm` and `User.GetPermissionRealm` are now deprecated. Use the new permission related API on `User` to achieve the same results. ([#1361](https://github.com/realm/realm-dotnet/pull/1361))
- `User.ChangePassword(password)` has been renamed to `User.ChangePasswordAsync(password)`. ([#1412](https://github.com/realm/realm-dotnet/pull/1412))
- Removed the following obsolete API: ([#1425](https://github.com/realm/realm-dotnet/pull/1425))
  - `Realm.ObjectForPrimaryKey<T>(long id)`
  - `Realm.ObjectForPrimaryKey<T>(string id)`
  - `Realm.ObjectForPrimaryKey(string className, long id)`
  - `Realm.ObjectForPrimaryKey(string className, string id)`
  - `Realm.Manage<T>(T obj, bool update)`
  - `Realm.Close()`
  - `Realm.CreateObject<T>()`
  - `IOrderedQueryable<T>.ToNotifyCollectionChanged<T>(Action<Exception> errorCallback)`
  - `IOrderedQueryable<T>.ToNotifyCollectionChanged<T>(Action<Exception> errorCallback, bool coalesceMultipleChangesIntoReset)`
  - `IRealmCollection<T>.ObjectSchema`
- `Realm.DeleteRealm` now throws an exception if called while an instance of that Realm is still open.

## 1.4.0 (2017-05-19)

### Enhancements
- Expose `RealmObject.OnManaged` virtual method that can be used for init purposes, since the constructor is run before the object has knowledge of its Realm. (#1383)
- Expose `Realm.GetInstanceAsync` API to asynchronously open a synchronized Realm. It will download all remote content available at the time the operation began on a background thread and then return a usable Realm. It is also the only supported way of opening Realms for which the user has only read permissions.

## 1.3.0 (2017-05-16)

### Universal Windows Platform
Introducing Realm Mobile Database for Universal Windows Platform (UWP). With UWP support, you can now build mobile apps using Realm’s object database for the millions of mobile, PC, and Xbox devices powered by Windows 10. The addition of UWP support allows .NET developers to build apps for virtually any modern Windows Platform with Windows Desktop (Win32) or UWP as well as for iOS and Android via Xamarin. Note that sync support is not yet available for UWP, though we are working on it and you can expect it soon.

### Enhancements
- Case insensitive queries against a string property now use a new index based search. (#1380)
- Add `User.ChangePassword` API to change the current user's password if using Realm's 'password' authentication provider. Requires any edition of the Realm Object Server 1.4.0 or later. (#1386)
- `SyncConfiguration` now has an `EnableSSLValidation` property (default is `true`) to allow SSL validation to be specified on a per-server basis. (#1387)
- Add `RealmConfiguration.ShouldCompactOnLaunch` callback property when configuring a Realm to determine if it should be compacted before being returned. (#1389)
- Silence some benign linker warnings on iOS. (#1263)
- Use reachability API to minimize the reconnection delay if the network connection was lost. (#1380)

### Bug fixes
- Fixed a bug where `Session.Reconnect` would not reconnect all sessions. (#1380)
- Fixed a crash when subscribing for `PropertyChanged` multiple times. (#1380)
- Fixed a crash when reconnecting to Object Server (#1380)
- Fixed a crash on some Android 7.x devices when opening a realm (#1380)

## 1.2.1 (2017-05-01)

### Bug fixes
- Fixed an issue where `EntryPointNotFoundException` would be thrown on some Android devices. (#1336)

### Enhancements
- Expose `IRealmCollection.IsValid` to indicate whether the realm collection is valid to use. (#1344)
- Update the Fody reference which adds support for building with Mono 5. (#1364)

## 1.2.0 (2017-04-04)

Realm is now being distributed as a .NET Standard 1.4 library as this is a requirement for supporting UWP. While internally that is a rather big move, applications using it should not be affected. After the upgrade, you'll see a number of new NuGet dependencies being added - those are reference assemblies, already part of mscorlib, so will not affect your application's size or performance. Additionally, we're releasing a new platform specific DataBinding package that contains helper methods that enable two-way databinding scenarios by automatically creating transactions when setting a property.

If you encounter any issues after the upgrade, we recommend clearing the `bin` and `obj` folders and restarting Xamarin Studio. If this doesn't help, please file an issue explaining your solution setup and the type of problems you encounter.

Files written with this version cannot be read by earlier versions of Realm. This version is not compatible with versions of the Realm Object Server lower than 1.3.0.

### Bug fixes
- Fixes the `RemoveAll(string)` overload to work correctly. (#1288)
- Resolved an issue that would lead to crashes when refreshing the token for an invalid session. (#1289)
- The `IObservable` returned from `session.GetProgressObservable` will correctly call `OnComplete` when created with `mode: ProgressMode.ForCurrentlyOutstandingWork`. (#1292)
- Fixed a memory leak when accessing string properties. (#1318)
- Fixes an issue when using `EncryptionKey` with synchronized realms. (#1322)

### Enhancements
- Introduce APIs for safely passing objects between threads. Create a thread-safe reference to a thread-confined object by passing it to the `ThreadSafeReference.Create` factory method, which you can then safely pass to another thread to resolve in the new realm with `Realm.ResolveReference`. (#1300)
- Introduce API for attempting to reconnect all sessions. This could be used in conjunction with the [connectivity plugin](https://github.com/jamesmontemagno/ConnectivityPlugin) to monitor for connectivity changes and proactively request reconnecting, rather than rely on the built-in retry mechanism. (#1310)
- Enable sorting over to-one relationships, e.g. `realm.All<Parent>().OrderBy(p => p.Child.Age)`. (#1313)
- Introduce a `string.Like` extension method that can be used in LINQ queries against the underlying database engine. (#1311)
- Add an `User.IsAdmin` property that indicates whether a user is a Realm Object Server administrator. (#1320)

### Breaking Changes
- `DateTimeOffset` properties that are not set will now correctly default to `0001-1-1` instead of `1970-1-1` after the object is passed to `realm.Add`. (#1293)
- Attempting to get an item at index that is out of range should now correctly throw `ArgumentOutOfRangeException` for all `IRealmCollection` implementations. (#1295)
- The layout of the .lock file has changed, which may affect scenarios where different processes attempt to write to the same Realm file at the same time. (#1296)
- `PropertyChanged` notifications use a new, more reliable, mechanism, that behaves slightly differently from the old one. Notifications will be sent only after a transaction is committed (making it consistent with the way collection notifications are handled). To make sure that your UI is promptly updated, you should avoid keeping long lived transactions around. (#1316)

## 1.1.1 (2017-03-15)

### Bug fixes

- Resolved an issue that prevented compiling for iOS on Visual Studio. (#1277)

## 1.1.0 (2017-03-03)

### Enhancements
- Added Azure Active Directory (AzureAD) credentials provider. (#1254)

### Breaking Changes
This is a preparation release for adding UWP support. We have removed all platform-specific logic from the Realm assemblies, and instead weave them in compile time. While this has been tested in all common scenarios, it may create issues with very complex project graphs. If you encounter any of these issues with iOS projects:
- Compilation fails when running Task `WeaveRealmAssemblies`
- App crashes when first accessing a Realm

please file an issue and explain your solution setup.

## 1.0.4 (2017-02-21)

### Bug fixes

- The `Realm` NuGet package no longer clobbers the path to Win32 native binaries in `Realm.Database`. (#1239)
- Fixed a bug where garbage collecting an object with `PropertyChanged` subscribers would cause crashes. (#1237)

## 1.0.3 (2017-02-14)

### Out of Beta!
After about a year and a half of hard work, we are proud to call this a 1.0 release. There is still work to do, but Realm Xamarin is now being used by thousands of developers and has proven reliable.

### Sync
Realm Xamarin now works with the Realm Mobile Platform. This means that you can write Xamarin apps that synchronize seamlessly with a Realm Object Server, allowing you to write complex apps with Xamarin that are offline-first and automatically synchronised by adding just a few lines of code.
You can read about this in the [documentation](https://docs.mongodb.com/realm/sync/get-started/).

### Windows Desktop
Realm Xamarin is no longer iOS and Android only. You can now use it to write .NET programs for Windows Desktop. Add the NuGet package to your regular .NET project and start using Realm. Some features are not supported on Windows yet. Most notably, sync does not yet work for Windows, but also encryption and notifications across processes are missing. We are working on it and you can expect support soon.

### Breaking Changes
 - `IRealmCollection<T>.ObjectSchema` is deprecated and replaced with `ISchemaSource.ObjectSchema`. (#1216)

### Bug fixes
 - `[MapTo]` attribute is now respected in queries. (#1219)
 - Letting a Realm instance be garbage collected instead of disposing it will no longer lead to crashes. (#1212)
 - Unsubscribing from `RealmObject.PropertyChanged` in a `PropertyChanged` callback should no longer lead to crashes. (#1207)
 - `WriteAsync` now advances the read transaction so the changes made asynchronously are available immediately in the original thread. (#1192)
 - Queries on backlink properties should no longer produce unexpected results. (#1177)


## 0.82.1 (2017-01-27)

### Bug fixes
- Addressed an issue where obtaining a Realm instance, reading an object, then obtaining another instance on the same thread would cause the object to become invalid and crash the application upon accessing any of its members.

## 0.82.0 (2017-01-23)

### Breaking Changes
- Moved all exceptions under the `Realms.Exceptions` namespace. (#1075)
- Moved `RealmSchema` to `Realms.Schema` namespace. (#1075)
- Made the `ErrorEventArgs` constructor internal. (#1075)
- Made `ObjectSchema.Builder` and `RealmSchema.Builder` internal. (#1075)
- Passing an object that has `IList` properties to `Add(obj, update: true)` will no longer merge the lists. Instead, the `IList` property will contain only the items in the object. (#1040)

### Enhancements
- Added virtual `OnPropertyChanged` method in `RealmObject` that you can override to be notified of changes to the current object. (#1047)
- Added compile time checks that `[Required]` is applied on correct property types. (#1072)
- `Realm.Add(RealmObject obj)` will now return the passed in object, similarly to `Realm.Add<T>(T obj)`. (#1162)
- Added an extension method for `string.Contains` that accepts `StringComparison` argument and can be used in queries. When querying, only `StringComparison.Ordinal` and `StringComparison.OrdinalIgnoreCase` can be used. When not used in queries, all values for `StringComparison` are valid. (#1141)

### Bug fixes
- Adding a standalone object, that has an `IList<T>` property that has never been accessed, to the Realm will no longer throw a `NullReferenceException`. (#1040)
- `IList<T>` properties will now correctly return `IsReadOnly = true` when managed by a readonly Realm. (#1070)
- The weaver should now correctly resolve references in PCL and netstandard assemblies. (#1117)
- Add some missing methods to the PCL reference assembly. (#1093)
- Disposed realms will not throw `ObjectDisposedException` when trying to access their members. Additionally, disposing a realm will not invalidate other instances on the same thread. (#1063)

## 0.81.0 (2016-12-14)

### Breaking Changes
* The `IQueryable<T>.ToNotifyCollectionChanged` extension methods that accept parameters are now deprecated. There is a new parameterless one that you should use instead. If you want to handle errors, you can do so by subscribing to the `Realm.OnError` event. (#938)
* `RealmResults<T>` is now marked `internal` and `Realm.All<T>()` will instead return `IQueryable<T>`. We've added a new extension method `IQueryable<T>.SubscribeForNotifications(NotificationCallbackDelegate<T>)` that allows subscribing for notifications. (#942)
* `Realm.CreateObject<T>` has been deprecated and will be removed in the next major release. (It could cause a dangerous data loss when using the synchronised realms coming soon, if a class has a PrimaryKey). (#998)
* `RealmConfiguration.ReadOnly` has been renamed to `RealmConfiguration.IsReadOnly` and is now a property instead of a field. (#858)
* `Realm.All` has been renamed to `Realm.GetAll` and the former has been obsoleted. (#858)
* `Realm.ObjectForPrimaryKey` has been renamed to `Realm.Find` and the former has been obsoleted. (#858)
* `Realm.Manage` has been renamed to `Realm.Add` and the former has been obsoleted. (#858)
* `RealmConfiguration.PathToRealm` has been renamed to `Realm.GetPathToRealm` and the former has been obsoleted. (#858)
* `RealmResults.NotificationCallback` has been extracted as a non-nested class and has been renamed to `NotificationCallbackDelegate`. (#858)
* `Realm.Close` has been removed in favor of `Realm.Dispose`. (#858)
* `RealmList<T>` is now marked `internal`. You should use `IList<T>` to define collection relationships. (#858)

### Enhancements
* In data-binding scenarios, if a setter is invoked by the binding outside of write transaction, we'll create an implicit one and commit it. This enables two-way data bindings without keeping around long-lived transactions. (#901)
* The Realm schema can now express non-nullable reference type properties with the new `[Required]` attribute. (#349)
* Exposed a new `Realm.Error` event that you can subscribe for to get notified for exceptions that occur outside user code. (#938)
* The runtime types of the collection, returned from `Realm.All` and the collection created for `IList<T>` properties on `RealmObject` now implement `INotifyCollectionChanged` so you can pass them for data-binding without any additional casting. (#938, #909)
* All RealmObjects implement `INotifyPropertyChanged`. This allows you to pass them directly for data-binding.
* Added `Realm.Compact` method that allows you to reclaim the space used by the Realm. (#968)
* `Realm.Add` returns the added object. (#931)
* Support for backlinks aka `LinkingObjects`. (#219)
* Added an `IList<T>.Move` extension method that allows you to reorder elements within the collection. For managed Lists, it calls a native method, so it is slightly more efficient than removing and inserting an item, but more importantly, it will raise the `CollectionChanged` with `NotifyCollectionChangedAction.Move` which will result in a nice move animation, rather than a reload of a ListView. (#995)

### Bug fixes
* Subscribing to `PropertyChanged` on a RealmObject and modifying an instance of the same object on a different thread will now properly raise the event. (#909)
* Using `Insert` to insert items at the end of an `IList` property will no longer throw an exception. (#978)

## 0.80.0 (2016-10-27)

### Breaking Changes
* This version updates the file format. Older versions will not be able to open files created with this version. (#846)
* `RealmList<T>` is now marked as internal. If you were using it anywhere, you should migrate to `IList<T>`. (#880)

### Enhancements
* iOS Linking all should work - we now add a [Preserve] attribue to all woven members of your `RealmObject` subclasses so you do not need to manually add `[Preserve(allMembers=true)]`  (#822)
* `Realm.Manage` calls are now much faster. You should prefer that to `Realm.CreateObject` unless you are setting only a few properties, while leaving the rest with default values. (#857)
* Added `bool update` argument to `Realm.Manage`. When `update: true` is passed, Realm will try to find and update a persisted object with the same PrimaryKey. If an object with the same PrimaryKey is not found, the umnamaged object is added. If the passed in object does not have a PrimaryKey, it will be added. Any related objects will be added or updated depending on whether they have PrimaryKeys. (#871)

    **NOTE**: cyclic relationships, where object references are not identical, will not be reconciled. E.g. this will work as expected:
    ```csharp
    var person = new Person { Name = "Peter", Id = 1 };
    person.Dog = new Dog();
    person.Dog.Owner = person;
    ```
    However this will not - it will set the Person's properties to the ones from the last instance it sees:
    ```csharp
    var person = new Person { Name = "Peter", Id = 1 };
    person.Dog = new Dog();
    person.Dog.Owner = new Person { Id = 1 };
    ```
    This is important when deserializing data from json, where you may have multiple instances of object with the same Id, but with different properties.

* `Realm.Manage` will no longer throw an exception if a managed object is passed. Instead, it will immediately return. (#871)
* Added non-generic version of `Realm.Manage`. (#871)
* Added support for nullable integer PrimaryKeys. Now you can have `long?` PrimaryKey property where `null` is a valid unique value. (#877)
* Added a weaver warning when applying Realm attributes (e.g. `[Indexed]` or `[PrimaryKey]`) on non-persisted properties. (#882)
* Added support for `==` and `!=` comparisons to realm objects in LINQ (#896), e.g.:
    ```csharp
    var peter = realm.All<Person>().FirstOrDefault(d => d.Name == "Peter");
    var petersDogs = realm.All<Dog>().Where(d => d.Owner == peter);
    ```
* Added support for `StartsWith(string, StringComparison)`, `EndsWith(string, StringComparison)`, and `Equals(string, StringComparison)` filtering in LINQ. (#893)

    **NOTE**: Currently only `Ordinal` and `OrdinalIgnoreCase` comparisons are supported. Trying to pass in a different one will result in runtime error. If no argument is supplied, `Ordinal` will be used.

## 0.78.1 (2016-09-15)

### Bug fixes
* `Realm.ObjectForPrimaryKey()` now returns null if it failed to find an object (#833).
* Querying anything but persisted properties now throws instead of causing a crash (#251 and #723)

Uses core 1.5.1

## 0.78.0 (2016-09-09)

### Breaking Changes
* The term `ObjectId` has been replaced with `PrimaryKey` in order to align with the other SDKs. This affects the `[ObjectId]` attribute used to decorate a property.

### Enhancements
* You can retrieve single objects quickly using `Realm.ObjectForPrimaryKey()` if they have a `[PrimaryKey]` property specified. (#402)
* Manual migrations are now supported. You can specify exactly how your data should be migrated when updating your data model. (#545)
* LINQ searches no longer throw a `NotSupportedException` if your integer type on the other side of an expression fails to exactly match your property's integer type.
* Additional LINQ methods now supported: (#802)
    * Last
    * LastOrDefault
    * FirstOrDefault
    * SingleOrDefault
    * ElementAt
    * ElementAtOrDefault

### Bug fixes
* Searching char field types now works. (#708)
* Now throws a RealmMigrationSchemaNeededException if you have changed a `RealmObject` subclass declaration and not incremented the `SchemaVersion` (#518)
* Fixed a bug where disposing a `Transaction` would throw an `ObjectDisposedException` if its `Realm` was garbage-collected (#779)
* Corrected the exception being thrown `IndexOutOfRangeException` to be  `ArgumentOutOfRangeException`

Uses core 1.5.1


## 0.77.2 (2016-08-11)

### Enhancements
* Setting your **Build Verbosity** to `Detailed` or `Normal` will now display a message for every property woven, which can be useful if you suspect errors with Fody weaving.
* Better exception messages will helo diagnose _EmptySchema_ problems (#739)
* Partial evaluation of LINQ expressions means more expressions types are supported as operands in binary expressions (#755)
* Support for LINQ queries that check for `null` against `string`, `byte[]` and `Nullable<T>` properties.
* Support for `string.IsNullOrEmpty` on persisted properties in LINQ queries.
* Schema construction has been streamlined to reduce overhead when opening a Realm
* Schema version numbers now start at 0 rather than UInt64.MaxValue

### Bug fixes
* `RealmResults<T>` should implement `IQueryable.Provider` implicitly (#752)
* Realms that close implicitly will no longer invalidate other instances (#746)

Uses core 1.4.2


## 0.77.1 (2016-07-25)

### Minor Changes
* Fixed a bug weaving pure PCL projects, released in v0.77.0 (#715)
* Exception messages caused by using incompatible arguments in LINQ now include the offending argument (#719)
* PCL projects using ToNotifyCollectionChanged may have crashed due to mismatch between PCL signatures and platform builds.

Uses core 1.4.0


## 0.77.0 (2016-07-18)

**Broken Version** - will not build PCL projects

### Breaking Changes
* Sort order change in previous version was reverted.

### Major Changes
* It is now possible to introspect the schema of a Realm. (#645)
* The Realm class received overloads for `Realm.CreateObject` and `Realm.All` that accept string arguments instead of generic parameters, enabling use of the `dynamic` keyword with objects whose exact type is not known at compile time. (#646)
* _To Many_ relationships can now be declared with an `IList<DestClass>` rather than requiring `RealmList<DestClass>`. This is **significantly faster** than using `RealmList` due to caching the list.   (Issue #287)
* Creating standalone objects with lists of related objects is now possible. Passing such an object into `Realm.Manage` will cause the entire object graph from that object down to become managed.

### Minor Changes
* Fixed a crash on iOS when creating many short-lived realms very rapidly in parallel (Issue #653)
* `RealmObject.IsValid` can be called to check if a managed object has been deleted
* Accessing properties on invalid objects will throw an exception rather than crash with a segfault (#662)
* Exceptions thrown when creating a Realm no longer leave a leaking handle (Issue #503)

Uses core 1.4.0


## 0.76.1 (2016-06-15)

### Minor Changes
* The `Realm` static constructor will no longer throw a `TypeLoadException` when there is an active `System.Reflection.Emit.AssemblyBuilder` in the current `AppDomain`.
* Fixed `Attempting to JIT compile` exception when using the Notifications API on iOS devices. (Issue #620)

### Breaking Changes
No API change but sort order changes slightly with accented characters grouped together and some special characters sorting differently. "One third" now sorts ahead of "one-third".

It uses the table at ftp://ftp.unicode.org/Public/UCA/latest/allkeys.txt

It groups all characters that look visually identical, that is, it puts a, à, å together and before ø, o, ö even. This is a flaw because, for example, å should come last in Denmark. But it's the best we can do now, until we get more locale aware.

Uses core 1.1.2

## 0.76.0 (2016-06-09)

### Major Changes
* `RealmObject` classes will now implicitly implement `INotifyPropertyChanged` if you specify the interface on your class. Thanks to [Joe Brock](https://github.com/jdbrock) for this contribution!

### Minor Changes
* `long` is supported in queries (Issue #607)
* Linker error looking for `System.String System.String::Format(System.IFormatProvider,System.String,System.Object)` fixed (Issue #591)
* Second-level descendants of `RealmObject` and static properties in `RealmObject` classes now cause the weaver to properly report errors as we don't (yet) support those. (Issue #603)
* Calling `.Equals()` on standalone objects no longer throws. (Issue #587)


## 0.75.0 (2016-06-02)

### Breaking Changes
* File format of Realm files is changed. Files will be automatically upgraded but opening a Realm file with older versions of Realm is not possible. NOTE: If you were using the Realm Browser specified for the old format you need to upgrade. Pick up the newest version [here](https://itunes.apple.com/app/realm-browser/id1007457278).
* `RealmResults<T>` no longer implicitly implements `INotifyCollectionChanged`. Use the new `ToNotifyCollectionChanged` method instead.

### Major Changes
* `RealmResults<T>` can be observed for granular changes via the new `SubscribeForNotifications` method.
* `Realm` gained the `WriteAsync` method which allows a write transaction to be executed on a background thread.
* Realm models can now use `byte[]` properties to store binary data.
* `RealmResults<T>` received a new `ToNotifyCollectionChanged` extension method which produces an `ObservableCollection<T>`-like wrapper suitable for MVVM data binding.

### Minor Fixes
* Nullable `DateTimeOffset` properties are supported now.
* Setting `null` to a string property will now correctly return `null`
* Failure to install Fody will now cause an exception like "Realms.RealmException: Fody not properly installed. RDB2_with_full_Realm.Dog is a RealmObject but has not been woven." instead of a `NullReferenceException`
* The PCL `RealmConfiguration` was missing some members.
* The Fody weaver is now discoverable at non-default nuget repository paths.


## 0.74.1 Released (2016-05-10)

### Minor Fixes
* Realms now refresh properly on Android when modified in other threads/processes.
* Fixes crashes under heavy combinations of threaded reads and writes.

### Minor Changes
* The two `Realm` and `RealmWeaver` NuGet packages have been combined into a single `Realm` package.
* The `String.Contains(String)`, `String.StartsWith(String)`, and `String.EndsWith(String)` methods now support variable expressions. Previously they only worked with literal strings.
* `RealmResults<T>` now implements `INotifyCollectionChanged` by raising the `CollectionChanged` event with `NotifyCollectionChangedAction.Reset` when its underlying table or query result is changed by a write transaction.

## 0.74.0 Private Beta (2016-04-02)

### Major Changes
* The Realm assembly weaver now submits anonymous usage data during each build, so we can track statistics for unique builders, as done with the Java, Swift and Objective-C products (issue #182)
* `Realm.RemoveRange<>()` and `Realm.RemoveAll<>()` methods added to allow you to delete objects from a realm.
* `Realm.Write()` method added for executing code within an implicitly committed transaction
* You can now restrict the classes allowed in a given Realm using `RealmConfiguration.ObjectClasses`.
* LINQ improvements:
  * Simple bool searches work without having to use `== true` (issue #362)
  * ! operator works to negate either simple bool properties or complex expressions (issue #77)
  * Count, Single and First can now be used after a Where expression,  (#369) eg <br />
    `realm.All<Owner>().Where(p => p.Name == "Dani").First();` as well as with a lambda expression <br />
    `realm.All<Owner>().Single( p => p.Name == "Tim");`
  * Sorting is now provided using the `OrderBy`, `OrderByDescending`, `ThenBy` and `ThenByDescending` clauses. Sorts can be applied to results of a query from a `Where` clause or sorting the entire class by applying after `All<>`.
  * The `String.Contains(String)`, `String.StartsWith(String)`, and `String.EndsWith(String)` methods can now be used in Where clauses.
  * DateTimeOffset properties can be compared in queries.
* Support for `armeabi` builds on old ARM V5 and V6 devices has been removed.

### Minor Changes
* Finish `RealmList.CopyTo` so you can apply `ToList` to related lists (issue #299)
* NuGet now inserts `libwrappers.so` for Android targets using `$(SolutionDir)packages` so it copes with the different relative paths in cross-platform (Xamarin Forms) app templates vs pure Android templates.
* `Realm.RealmChanged` event notifies you of changes made to the realm
* `Realm.Refresh()` makes sure the realm is updated with changes from other threads.


## 0.73.0 Private Beta (2016-02-26)

### Major Changes
* `RealmConfiguration.EncryptionKey` added so files can be encrypted and existing encrypted files from other Realm sources opened (assuming you have the key)


### Minor Fixes
* For PCL users, if you use `RealmConfiguration.DefaultConfiguration` without having linked a platform-specific dll, you will now get the warning message with a `PlatformNotSupportedException`. Previously threw a `TypeInitExepction`.
* Update to Core v0.96.2 and matching ObjectStore (issue #393)


## 0.72.1 Private Beta (2016-02-15)

No functional changes. Just added library builds for Android 64bit targets `x86_64` and `arm64-v8a`.


## 0.72.0 Private Beta (2016-02-13)
-
Uses Realm core 0.96.0

### Major Changes

* Added support for PCL so you can now use the NuGet in your PCL GUI or viewmodel libraries.

## 0.71.1 Private Beta (2016-01-29)

### Minor Fixes

Building IOS apps targeting the simulator sometimes got an error like:

    Error MT5209: Native linking error...building for iOS simulator,
    but linking in object file built for OSX, for architecture i386 (MT5209)

This was fixed by removing a redundant simulator library included in NuGet


## 0.71.0 Private Beta (2016-01-25)

Uses Realm core 0.95.6.

### Platform Changes
Now supporting:

* Xamarin Studio on Mac - IOS and Android
* Xamarin Studio on Windows -  Android
* Visual Studio on Windows -  IOS and Android


### Major Changes

* Added Android support as listed above.
* Added `RealmConfiguration` to provide reusable way to specify path and other settings.
* Added `Realm.Equals`, `Realm.GetHashCode` and `Realm.IsSameInstance` to provide equality checking so you can confirm realms opened in the same thread are equal (shared internal instance).
* Added `Realm.DeleteFiles(RealmConfiguration)` to aid in cleaning up related files.
* Added nullable basic types such as `int?`.
* Optimised `Realm.All<userclass>().Count()` to get rapid count of all objects of given class.
* Related lists are now supported in standalone objects.

#### LINQ
* `Count()` on `Where()` implemented.
* `Any()` on `Where()` implemented.
* `First( lambda )` and `Single( lambda )` implemented.
* Significant optimisation of `Where()` to be properly lazy, was instantiating all objects internally.


### API-Breaking Changes

* `[PrimaryKey]` attribute renamed `[ObjectId]`.
* `Realm.Attach(object)` renamed `Manage(object)`.
* Lists of related objects are now declared with `IList<otherClass>` instead of `RealmList`.

### Bug fixes

* Bug that caused a linker error for iPhone simulator fixed (#375)


## 0.70.0 First Private Beta (2015-12-08)

Requires installation from private copy of NuGet download.

### State

* Supported IOS with Xamarin Studio only.
* Basic model and read/write operations with simple LINQ `Where` searches.
* NuGet hosted as downloads from private realm/realm-dotnet repo.<|MERGE_RESOLUTION|>--- conflicted
+++ resolved
@@ -1,7 +1,6 @@
 ## vNext (TBD)
 
 ### Enhancements
-<<<<<<< HEAD
 * Added a more efficient replacement for `Realm.WriteAsync`. The previous API would start a background thread, open the Realm there and run a synchronous write transaction on the background thread. The new API will asynchronously acquire the write lock (begin transaction) and asynchronously commit the transaction, but the actual write block will execute on the original thread. This means that objects/queries captured before the block can be used inside the block without relying on threadsafe references. Importantly, you can mix and match async and sync calls. And when calling any `Realm.WriteAsync` on a background thread the call is just run synchronously, so you should use `Realm.Write` for readability sake. The new API is made of `Realm.WriteAsync<T>(Func<T> function)`, `Realm.WriteAsync(Action action)`, `Realm.BeginWriteAsync()` and `Transaction.CommitAsync()`. While the `Transaction.Rollback()` doesn't need an async counterpart. The deprecated API calls are `Realm.WriteAsync(Action<Realm> action)`, `Real.WriteAsync<T>(Func<Realm, IQueryable<T>> function)`, `Realm.WriteAsync<T>(Func<Realm, IList<T>> function)` and `Realm.WriteAsync<T>(Func<Realm, T> function)`. Here is an example of usage:
   ```csharp
   using Realms;
@@ -19,10 +18,8 @@
   // without the need of using ThreadSafeReference
   ```
   (PR [#2899](https://github.com/realm/realm-dotnet/pull/2899))
-=======
 * Added the method `App.DeleteUserFromServerAsync` to delete a user from the server. It will also invalidate the user locally as well as remove all their local data. It will not remove any data the user has uploaded from the server. (Issue [#2675](https://github.com/realm/realm-dotnet/issues/2675))
 * Added boolean property `ChangeSet.IsCleared` that is true when the collection gets cleared. Also Realm collections now raise `CollectionChanged` event with action `Reset` instead of `Remove` when the collections is cleared. Please note that this will work only with collection properties, such as `IList` and `ISet`. (Issue [#2856](https://github.com/realm/realm-dotnet/issues/2856))
->>>>>>> 475e70bb
 
 ### Fixed
 * None
