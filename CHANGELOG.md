--- conflicted
+++ resolved
@@ -4,6 +4,21 @@
 * Added automatic serialization and deserialization of Realm classes when using methods on `MongoClient.Collection`, without the need to annotate classes with `MongoDB.Bson`attributes. This feature required to change the default serialization for various types (including `DateTimeOffset`). If you prefer to use the previous serialization, you need to call `Realm.SetLegacySerialization` before any kind of serialization is done, otherwise it may not work as epxected. [#3459](https://github.com/realm/realm-dotnet/pull/3459)
 
 ### Enhancements
+* Added support for list and dictionaries of `RealmValue` (`IList<RealmValue>` and `IDictionary<string, RealmValue>`) to be contained in a `RealmValue`. Lists and dictionaries can contain an arbitrary number of collections themselves. It is possible to convert an existing collection to a `RealmValue` using the new static methods `RealmValue.List` and `RealmValue.Dictionary` or using the implicit operators if converting from common types like `List`, `RealmValue[]` or `Dictionary`. Finally, it is possible to obtain the contained collections by using the new conversion method `AsList` and `AsDictionary`. For example:
+
+  ```csharp
+  var list = new List<RealmValue> { 1, true, "stringVal" };
+
+  var rvo = realm.Write(() =>
+  {
+      return realm.Add(new RealmValueObject { RealmValueProperty = list});
+  });
+
+  var retrievedList = rvo.RealmValueProperty.AsList();
+  ```
+  (PR [#3441](https://github.com/realm/realm-dotnet/pull/3441))
+
+* Reduced memory usage of `RealmValue`. (PR [#3441](https://github.com/realm/realm-dotnet/pull/3441))
 * Add support for passing a key paths collection (`KeyPathsCollection`) when using `IRealmCollection.SubscribeForNotifications`. Passing a `KeyPathsCollection` allows to specify which changes in properties should raise a notification.
 
   A `KeyPathsCollection` can be obtained by:
@@ -86,25 +101,7 @@
 ## 11.6.0 (2023-11-03)
 
 ### Enhancements
-<<<<<<< HEAD
-* Added support for list and dictionaries of `RealmValue` (`IList<RealmValue>` and `IDictionary<string, RealmValue>`) to be contained in a `RealmValue`. Lists and dictionaries can contain an arbitrary number of collections themselves. It is possible to convert an existing collection to a `RealmValue` using the new static methods `RealmValue.List` and `RealmValue.Dictionary` or using the implicit operators if converting from common types like `List`, `RealmValue[]` or `Dictionary`. Finally, it is possible to obtain the contained collections by using the new conversion method `AsList` and `AsDictionary`. For example:
-
-  ```csharp
-  var list = new List<RealmValue> { 1, true, "stringVal" };
-
-  var rvo = realm.Write(() =>
-  {
-      return realm.Add(new RealmValueObject { RealmValueProperty = list});
-  });
-
-  var retrievedList = rvo.RealmValueProperty.AsList();
-  ```
-  (PR [#3441](https://github.com/realm/realm-dotnet/pull/3441))
-
-* Reduced memory usage of `RealmValue`. (PR [#3441](https://github.com/realm/realm-dotnet/pull/3441))
-=======
 * Added the `App.EmailPasswordAuth.RetryCustomConfirmationAsync` method to be able to run again the confirmation function on the server for a given email. (Issue [#3463](https://github.com/realm/realm-dotnet/issues/3463))
->>>>>>> cc1a1efa
 * Added `User.Changed` event that can be used to notify subscribers that something about the user changed - typically this would be the user state or the access token. (Issue [#3429](https://github.com/realm/realm-dotnet/issues/3429))
 * Added support for customizing the ignore attribute applied on certain generated properties of Realm models. The configuration option is called `realm.custom_ignore_attribute` and can be set in a global configuration file (more information about global configuration files can be found in the [.NET documentation](https://learn.microsoft.com/en-us/dotnet/fundamentals/code-analysis/configuration-files)). The Realm generator will treat this as an opaque string, that will be appended to the `IgnoreDataMember` and `XmlIgnore` attributes already applied on these members. The attributes must be fully qualified unless the namespace they reside in is added to a global usings file. For example, this is how you would add `JsonIgnore` from `System.Text.Json`:
 
@@ -138,11 +135,8 @@
 * Realm Studio: 13.0.0 or later.
 
 ### Internal
-<<<<<<< HEAD
 * Using Core 13.23.0
-=======
 * Using Core 13.23.1.
->>>>>>> cc1a1efa
 
 ## 11.5.0 (2023-09-15)
 
