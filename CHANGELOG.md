--- conflicted
+++ resolved
@@ -1,11 +1,8 @@
 ## vNext (TBD)
 
 ### Enhancements
-<<<<<<< HEAD
 * Added property `Session.ConnectionState` to get a `Session`'s `SessionConnectionState`. Additionally, `Session` now implements `INotifyPropertyChanged` so that you can listen for changes on `Session.ConnectionState`. (Issue [#2801](https://github.com/realm/realm-dotnet/issues/2801))
-=======
 * Realm now supports running on Windows ARM64 for .NET Framework, .NET Core, and UWP apps. (Issues [#2704](https://github.com/realm/realm-dotnet/issues/2704) and [#2817](https://github.com/realm/realm-dotnet/issues/2817))
->>>>>>> 001b854e
 
 ### Fixed
 * [Unity] Fixed an issue that caused the weaver to fail when invoked via the `Tools->Realm->Weave Assemblies` editor menu with the error `UnityEngine.UnityException: get_dataPath can only be called from the main thread`. (Issue [#2836](https://github.com/realm/realm-dotnet/issues/2836))
