--- conflicted
+++ resolved
@@ -1,9 +1,7 @@
 ## vNext (TBD)
 
 ### Enhancements
-<<<<<<< HEAD
 * Introduce a `ReconnectBackoffOptions` property on `SyncTimeoutOptions` that allows control over the delay the sync client applies before attempting to reconnect. (PR [#3661](https://github.com/realm/realm-dotnet/pull/3661)).
-=======
 * Role and permissions changes no longer require a client reset to update the local realm. (Core 14.11.0)
 * On Windows devices Device Sync will additionally look up SSL certificates in the Windows Trusted Root Certification Authorities certificate store when establishing a connection. (Core 14.11.0)
 * Sync log statements now include the app services connection id in their prefix (e.g `Connection[1:<connection id>] Session[1]: log message`) to make correlating sync activity to server logs easier during troubleshooting. (Core 14.11.2)
@@ -11,7 +9,6 @@
 * Released a read lock which was pinned for the duration of a mutable subscription even after commit. This frees resources earlier, and may improve performance of sync bootstraps where the starting state is large. (Core 14.12.0)
 * Client reset cycle detection now checks if the previous recovery attempt was made by the same core version, and if not attempts recovery again. (Core 14.12.0)
 * Updated bundled OpenSSL version to 3.3.1. (Core 14.12.0)
->>>>>>> 0cf0dbae
 
 ### Fixed
 * Sync download progress was only updated when bootstraps completed, making it always be 0 before the first completion and then forever 1. (Core 14.11.0)
