--- conflicted
+++ resolved
@@ -1,11 +1,8 @@
 ## vNext (TBD)
 
 ### Enhancements
-<<<<<<< HEAD
+* Deprecate the `Realm.SourceGenerator` and `Realm.Fody` packages. The source generation and weaver assemblies are now contained in the main `Realm` package. This should be a transparent change for users who only referenced the `Realm` package, but if you explicitly added a package reference to `Realm.SourceGenerator` or `Realm.Fody`, you should remove it. (PR [#3319](https://github.com/realm/realm-dotnet/pull/3319))
 * Automatically handle `RealmObject`->`EmbeddedObject` migrations by duplicating objects referenced by multiple parents as well as removing "orphaned" objects. (Issue [#2408](https://github.com/realm/realm-dotnet/issues/2408))
-=======
-* Deprecate the `Realm.SourceGenerator` and `Realm.Fody` packages. The source generation and weaver assemblies are now contained in the main `Realm` package. This should be a transparent change for users who only referenced the `Realm` package, but if you explicitly added a package reference to `Realm.SourceGenerator` or `Realm.Fody`, you should remove it. (PR [#3319](https://github.com/realm/realm-dotnet/pull/3319))
->>>>>>> a5a2584b
 
 ### Fixed
 * None
