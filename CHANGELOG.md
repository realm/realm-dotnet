## vNext (TBD)
------------------

### Fixed
* None

### Enhancements
* Add support for the `Guid` data type. It can be used as primary key and is indexable. (PR [#2120](https://github.com/realm/realm-dotnet/pull/2120))
* Add support for dictionaries. Currently only string keys are supported, while the value
  type may be any of the supported types (the primitive types or custom types that inherit
  from RealmObject/EmbeddedObject). Lists, sets, or other dictionaries may not be used as
  the value type. To add a dictionary to your model, define a getter-only property of type
  `IDictionary<string, T>`:

  ```csharp
  public class MyObject : RealmObject
  {
      public IDictionary<string, decimal> Denominations { get; }
  }

  // Realm will automatically manage the underlying dictionary, so there's no need
  // to define a constructor  or assign it to some value.

  var obj = new MyObject();
  obj.Denominations.Add("quarter", 0.25d);
  ```

### Compatibility
* Realm Studio: 10.0.0 or later.

### Internal
* Using Core 10.3.3.

## 10.0.0-beta.6 (2021-01-25)
------------------

### Fixed
* Fixed a regression in 10.0.0-beta.5 that incorrectly stores and retrieves `DateTimeOffset` values. (PR [#2200](https://github.com/realm/realm-dotnet/pull/2200))

### Enhancements
<<<<<<< HEAD
* Add support for the `GUID` data type. It can be used as primary key and is indexable. (PR [#2120](https://github.com/realm/realm-dotnet/pull/2120))
* Added support for value substitution in string based queries. This enables expressions following [this syntax](https://github.com/realm/realm-js/blob/master/docs/tutorials/query-language.md): `realm.All<T>().Filter("field1 = $0 && field2 = $1", 123, "some-string-value")`. (Issue [#1822](https://github.com/realm/realm-dotnet/issues/1822))
=======
* None
>>>>>>> a112b6ce

### Compatibility
* Realm Studio: 10.0.0 or later.

### Internal
* Using Core 10.3.3.

## [Don't use!] 10.0.0-beta.5 (2021-01-19)
------------------

**This version has a serious regression related to reading and writing date properties. It stores dates in an incorrect format at the database layer, which means that values written in earlier versions will be read incorrectly (typically values very close to `0000-01-01`) and values written with this version will be read incorrectly with future versions.**

### Breaking Changes
* Removed `RealmObject.FreezeInPlace`. To freeze a realm object use the `Freeze` extension method. (Issue [#2180](https://github.com/realm/realm-dotnet/issues/2180))

### Fixed
* Worked around an issue with the .NET Native compiler (used in UWP projects) that would result in the following exception being thrown in Release: `Incompatible MarshalAs detected in parameter named 'value'. Please refer to MCG's warning message for more information.`. (Issue [#2169](https://github.com/realm/realm-dotnet/issues/2169))
* Fixed a bug that could cause a deadlock in a multiprocess scenario where multiple processes share the same Realm file and listen for notifications from the file. (Core upgrade)
* Fixed an issue where Sync connections would fail on Windows due to `SSL server certificate rejected`. (Core upgrade)
* Fixed an issue with deleting and recreating objects with embedded objects. (Core upgrade)
* Fix a race condition which would lead to "uncaught exception in notifier thread: N5realm15InvalidTableRefE: transaction_ended" and a crash when the source Realm was closed or invalidated at a very specific time during the first run of a collection notifier (Core upgrade)

### Enhancements
* Replaced the implementation of the string query parser (the one used for [`realm.All().Filter("some-string-query")`](https://docs.mongodb.com/realm-sdks/dotnet/10.0.0-beta.3/reference/Realms.CollectionExtensions.html#Realms_CollectionExtensions_Filter__1_System_Linq_IQueryable___0__System_String_)). This results in ~5% reduction of the size of the native binary while keeping the query execution times on par with the old parser. (PR [#2185](https://github.com/realm/realm-dotnet/pull/2185), Core upgrade)

### Compatibility
* Realm Studio: 10.0.0 or later.

### Internal
* Using Core 10.3.3.
* Migrated to bison parser.

## 10.0.0-beta.3 (2020-12-10)
------------------

### Breaking Changes
* `Credentials.Google(string)` now has an additional argument of type `GoogleCredentialType`. The available types are `IdToken`
and `AuthCode` and specify  what type of credential the passed string represents.

### Fixed
* Fixed a bug that could cause incorrect property values to be read during a migration for apps running on .NET Core 3.0 or newer.
  The issue manifests itself when different classes have persisted properties with the same name and could result in
  the wrong property being accessed - e.g. `foo.Name` could return `foo.Bar`. This could only happen when using the
  dynamic API during a migration and does not affect apps that use the strongly typed API or run on platforms other
  than .NET Core 3.x/.NET 5.
* Fixed an issue that would cause deadlocks on Windows systems when 3 or more processes were listening for notifications on the same Realm file. (Core upgrade)
* Fixed a bug that would prevent eventual consistency during conflict resolution. Affected clients would experience data divergence
and potentially consistency errors as a result if they experienced conflict resolution between cycles of Create-Erase-Create for
objects with the same primary key. (Core upgrade)
* Fixed a bug that could lead to a crash when refreshing the user's custom data. (Core upgrade)
* Fixed a bug that could cause an assertion `n != realm::npos` when integrating changesets from the server. (Core upgrade)

### Enhancements
* Added support of OpenID Connect credential for the Google authentication provider. (Issue [#2108](https://github.com/realm/realm-dotnet/issues/2108))
* Optimized the internal code that handles conversions between types. This should result in a minor performance increase
for most data operations that should be most noticeable on Ahead-of-Time compiled platforms, such as iOS/UWP. Due to the
nature of the change, it's possible that conversions that previously happened automatically when working with dynamic objects
no longer do. If you encounter a `NotSupportedException` with the message `No conversion exists from *type A* to *type B*`
and believe this is a bug, please open a Github Issue. (PR [#2149](https://github.com/realm/realm-dotnet/pull/2149))

### Compatibility
* Realm Studio: 10.0.0 or later.

### Internal
* Using Core 10.3.0.
* Submit Analytics to S3/Segment in addition to Mixpanel.
* Analytics now also reports if Sync functionality is in use.
* SDK is now also tested against .NET 5.
* This release uses monorepo releases that bundle Core, Sync, and OS.
* Replaced Expressions-based Operator with T4. (PR [#2149](https://github.com/realm/realm-dotnet/pull/2149))

## 10.0.0-beta.2 (2020-11-04)
------------------

### Fixed
* Fix crash in case insensitive query on indexed string columns when nothing matches (Core upgrade)

### Enhancements
* Added an extra compile-time check to detect erroneous List<T> declarations and suggest IList<T> for collection properties in Realm objects. (Issue [#2083](https://github.com/realm/realm-dotnet/pull/2083))
* Added overloads for `Realm.Write` and `Realm.WriteAsync` that can return a value. (Issue [#2081](https://github.com/realm/realm-dotnet/issues/2081))

### Compatibility
* Realm Studio: 10.0.0 or later.

### Internal
* Using Sync 10.1.0 and Core 10.1.0.

## 10.0.0-beta.1 (2020-10-19)
------------------

### Breaking Changes
* We no longer support Realm Cloud (legacy), but instead the new [MongoDB Realm Cloud](https://realm.mongodb.com). MongoDB Realm is a serverless platform that enables developers to quickly build applications without having to set up server infrastructure. MongoDB Realm is built on top of MongoDB Atlas, automatically integrating the connection to your database. ([#2011](https://github.com/realm/realm-dotnet/pull/2011))
* Remove support for Query-based sync, including the configuration parameters and the `SyncSubscription` types. ([#2011](https://github.com/realm/realm-dotnet/pull/2011))
* Remove everything related to sync permissions, including both the path-based permission system and the object-level privileges for query-based sync. [Permissions in MongoDB Realm](https://docs.mongodb.com/realm/sync/permissions/) are defined serverside. ([#2011](https://github.com/realm/realm-dotnet/pull/2011))
* Moved all API for dynamic access on the `Realm` class to `Realm.DynamicApi`:
  * `Realm.CreateObject(string className, object primaryKey)` is now `Realm.DynamicApi.CreateObject(string className, object primaryKey)`.
  * `Realm.All(string className)` is now `Realm.DynamicApi.All(string className)`.
  * `Realm.RemoveAll(string className)` is now `Realm.DynamicApi.RemoveAll(string className)`.
  * `Realm.Find(string className, long? primaryKey)` is now `Realm.DynamicApi.Find(string className, long? primaryKey)`.
  * `Realm.Find(string className, string primaryKey)` is now `Realm.DynamicApi.Find(string className, string primaryKey)`.
* It is now required that all top-level objects in a synchronized Realm have a primary key called `_id`. You can use the `MapTo("_id")` attribute to avoid using unidiomatic names for the model properties.
* Bumped the minimum target for Xamarin.iOS apps to iOS 9.
* Bumped the minimum API level for Xamarin.Android apps to 16 (Android 4.1).
* Renamed `FullSyncConfiguration` to `SyncConfiguration`.

### Enhancements
* Added support for syncing to MongoDB instead of Realm Object Server. Applications must be created at [realm.mongodb.com](https://realm.mongodb.com).
* Added an `App` class which is the entrypoint for synchronizing with a MongoDB Realm App.
* Added `User.CustomData` containing an unstructured document with additional information about the user. Custom data is configured in your MongoDB Realm App.
* Added `User.Functions`. This is the entry point for calling Remote MongoDB Realm functions. Functions allow you to define and execute server-side logic for your application. Functions are written in modern JavaScript (ES6+) and execute in a serverless manner. When you call a function, you can dynamically access components of the current application as well as information about the request to execute the function and the logged in user that sent the request.
* Added `User.GetMongoClient` exposing an API for CRUD operations on a Remote MongoDB Service.
* Added `User.GetPushClient` exposing an API for registering a device for push notifications.
* Change `SyncConfiguration` to accept partition value instead of a server Uri. Partition values can currently be of types `string`, `long`, or `ObjectId`. Opening a realm by partition value is the equivalent of previously opening a realm by URL. In this case, partitions are meant to be more closely associated with your data. E.g., if you are a large retailer with multiple locations, the partition key can be the store Id and you each Realm will only contain data related to the specified store.
* Add support for the Decimal128 data type. This is a 128-bit IEEE 754 decimal floating point number. Properties of this type can be declared either as `MongoDB.Bson.Decimal128` type or the built-in `decimal` type. Note that .NET's built-in decimal is 96-bit, so it cannot represent the full range of numbers, representable by `Decimal128`. (PR [#2014](https://github.com/realm/realm-dotnet/pull/2014))
* Add support for the `ObjectId` data type. This is a 12 byte unique identifier that is common as a document id in MongoDB databases. It can be used as primary key. (PR [#2035](https://github.com/realm/realm-dotnet/pull/2035))
* Add support for embedded objects. Embedded objects are objects which are owned by a single parent object, and are deleted when that parent object is deleted or their parent no longer references them. Embedded objects are declared by subclassing `EmbeddedObject` instead of `RealmObject`. Reassigning an embedded object is not allowed and neither is linking to it from multiple parents. Querying for embedded objects directly is also disallowed as they should be viewed as complex structures belonging to their parents as opposed to standalone objects. A trivial example is:

  ```csharp
  public class Address : EmbeddedObject
  {
      public string Street { get; set; }

      public string City { get; set; }
  }

  public class Person : RealmObject
  {
      public string Name { get; set; }

      // Address is an embedded object - you reference it as usual
      public Address Address { get; set; }
  }

  public class Company : RealmObject
  {
      public string PhoneNumber { get; set; }

      // Embedded objects can be contained in lists too
      public IList<Address> OfficeAddresses { get; }
  }
  ```

* Added new dynamic methods for instantiating embedded objects:
  * `Realm.DynamicApi.CreateEmbeddedObjectForProperty` should be used to create an embedded object and assign it to a parent's property. For example:

    ```csharp
    // static API
    var person = new Person();
    person.Address = new Address
    {
        City = "New York"
    };

    // dynamic API
    var dynamicPerson = realm.DynamicApi.CreateObject("Person");
    var address = realm.DynamicApi.CreateEmbeddedObjectForProperty(dynamicPerson, "Address")
    address.City = "New York";
    ```

  * `Realm.DynamicApi.AddEmbeddedObjectToList` should be used to create an embedded object and add it to a parent's list property.
  * `Realm.DynamicApi.InsertEmbeddedObjectInList` should be used to create an embedded object and insert it in a parent's list property at a specified index.
  * `Realm.DynamicApi.SetEmbeddedObjectInList` should be used to create an embedded object and set it at an index in a parent's list property.

    ```csharp
    // static API
    var company = new Company();
    company.OfficeAddresses.Add(new Address
    {
        City = "New York"
    });

    company.OfficeAddresses.Insert(0, new Address
    {
        City = "Palo Alto"
    });

    company.OfficeAddresses[1] = new Address
    {
        City = "New Jersey"
    };

    // dynamic API
    var dynamicCompany = realm.DynamicApi.CreateObject("Company");
    var officeToAdd = realm.DynamicApi.AddEmbeddedObjectToList(dynamicCompany.OfficeAddresses);
    officeToAdd.City = "New York";

    var officeToInsert = realm.DynamicApi.InsertEmbeddedObjectInList(dynamicCompany.OfficeAddresses, 0);
    officeToInsert.City = "Palo Alto";

    var officeToSet = realm.DynamicApi.SetEmbeddedObjectInList(dynamicCompany.OfficeAddresses, 1);
    officeToSet.City = "New Jersey";
    ```

* The memory mapping scheme for Realm files has changed to better support opening very large files.

### Compatibility
* Realm Studio: 10.0.0 or later.

### Internal
* Using Sync 10.0.0 and Core 10.0.0.

## 5.1.2 (2020-10-20)
------------------

### Fixed
* Fixed an issue that would result in `Realm accessed from incorrect thread` exception being thrown when accessing a Realm instance on the main thread in UWP apps. (Issue [#2045](https://github.com/realm/realm-dotnet/issues/2045))

### Compatibility
* Realm Object Server: 3.23.1 or later.
* Realm Studio: 5.0.0 or later.

### Internal
* Using Sync 5.0.28 and Core 6.1.3.
* Updated the QuickJournal example to latest Realm and Xamarin.Forms versions. (PR [#2057](https://github.com/realm/realm-dotnet/pull/2057))

## 5.1.1 (2020-10-02)
------------------

### Enhancements
* None

### Fixed
* Querying on an indexed property may give a “Key not found” exception. (Core upgrade)
* Fix queries for null on non-nullable indexed integer columns returning results for zero entries. (Core upgrade)

### Compatibility
* Realm Object Server: 3.23.1 or later.
* Realm Studio: 5.0.0 or later.

### Internal
* Using Sync 5.0.28 and Core 6.1.3.


## 5.1.0 (2020-09-30)
------------------

### Enhancements
* Greatly improve performance of NOT IN queries on indexed string or int columns. (Core upgrade)

### Fixed
* Fixed an issue that would cause using Realm on the main thread in WPF applications to throw an exception with a message "Realm accessed from the incorrect thread". (Issue [#2026](https://github.com/realm/realm-dotnet/issues/2026))
* Fixed an issue that could cause an exception with the message "Opening Realm files of format version 0 is not supported by this version of Realm" when opening an encrypted Realm. (Core upgrade)
* Slightly improve performance of most operations which read data from the Realm file. (Core upgrade)
* Rerunning an equals query on an indexed string column which previously had more than one match and now has one match would sometimes throw a "key not found" exception. (Core upgrade)
* When querying a table where links are part of the condition, the application may crash if objects has recently been added to the target table. (Core upgrade)

### Compatibility
* Realm Object Server: 3.23.1 or later.
* Realm Studio: 5.0.0 or later.

### Internal
* Using Sync 5.0.27 and Core 6.1.2.
* Added prerelease nuget feed via [GitHub packages](https://github.com/features/packages). (PR [#2028](https://github.com/realm/realm-dotnet/pull/2028))

## 5.0.1 (2020-09-10)
------------------

NOTE: This version bumps the Realm file format to version 11. It is not possible to downgrade to version 10 or earlier. Files created with older versions of Realm will be automatically upgraded. Only [Realm Studio 5.0.0](https://github.com/realm/realm-studio/releases/tag/v5.0.0) or later will be able to open the new file format.

### Enhancements
* Added the notion of "frozen objects" - these are objects, queries, lists, or Realms that have been "frozen" at a specific version. This allows you to access the data from any thread, but it will never change. All frozen objects can be accessed and queried as normal, but attempting to mutate them or add change listeners will throw an exception. (Issue [#1945](https://github.com/realm/realm-dotnet/issues/1945))
  * Added `Realm.Freeze()`, `RealmObject.Freeze()`, `RealmObject.FreezeInPlace()`, `IQueryable<RealmObject>.Freeze()`, `IList<T>.Freeze()`, and `IRealmCollection<T>.Freeze()`. These methods will produce the frozen version of the instance on which they are called.
  * Added `Realm.IsFrozen`, `RealmObject.IsFrozen`, and `IRealmCollection<T>.IsFrozen`, which returns whether or not the data is frozen.
  * Added `RealmConfigurationBase.MaxNumberOfActiveVersions`. Setting this will cause Realm to throw an exception if too many versions of the Realm data are live at the same time. Having too many versions can dramatically increase the filesize of the Realm.
* Add support for `SynchronizationContext`-confined Realms. Rather than being bound to a specific thread, queue-confined Realms are bound to a `SynchronizationContext`, regardless of whether it dispatches work on the same or a different thread. Opening a Realm when `SynchronizationContext.Current` is null - most notably `Task.Run(...)` - will still confine the Realm to the thread on which it was opened.
* Storing large binary blobs in Realm files no longer forces the file to be at least 8x the size of the largest blob.
* Reduce the size of transaction logs stored inside the Realm file, reducing file size growth from large transactions.
* String primary keys no longer require a separate index, improving insertion and deletion performance without hurting lookup performance.

### Fixed
* Fixed `Access to invalidated List object` being thrown when adding objects to a list while at the same time deleting the object containing the list. (Issue [#1971](https://github.com/realm/realm-dotnet/issues/1971))
* Fixed incorrect results being returned when using `.ElementAt()` on a query where a string filter with a sort clause was applied. (PR [#2002](https://github.com/realm/realm-dotnet/pull/2002))

### Compatibility
* Realm Object Server: 3.23.1 or later.
* Realm Studio: 5.0.0 or later.

### Internal
* Using Sync 5.0.22 and Core 6.0.25.

## 4.3.0 (2020-02-05)
------------------

### Enhancements
* Exposed an API to configure the `userId` and `isAdmin` of a user when creating credentials via `Credentials.CustomRefreshToken`. Previously these values would be inferred from the JWT itself but as there's no way to enforce the server configuration over which fields in the JWT payload represent the `userId` and the `isAdmin` field, it is now up to the consumer to determine the values for these.
* Improved logging and error handling for SSL issues on Apple platforms.

### Fixed
* Realm objects can now be correctly serialized with `System.Runtime.Serialization.Formatters` and `System.Xml.Serialization` serializers. (Issue [#1913](https://github.com/realm/realm-dotnet/issues/1913))
  The private state fields of the class have been decorated with `[NonSerialized]` and `[XmlIgnore]` attributes so that eager opt-out
  serializers do not attempt to serialize fields such as `Realm` and `ObjectSchema` which contain handles to unmanaged data.
* Fixed an issue that would result in a compile error when `[Required]` is applied on `IList<string>` property. (Contributed by [braudabaugh](https://github.com/braudabaugh))
* Fixed an issue that prevented projects that include the Realm NuGet package from being debugged. (PR [#1927](https://github.com/realm/realm-dotnet/pull/1927))
* The sync client would fail to reconnect after failing to integrate a changeset. The bug would lead to further corruption of the client’s Realm file. (since 3.0.0).
* The string-based query parser (`results.Filter(...)`) used to need the `class_` prefix for class names when querying over backlink properties. This has been fixed so that only the public `ObjectSchema` name is necessary. For example, `@links.class_Person.Siblings` becomes `@links.Person.Siblings`.
* Fixed an issue where `ClientResyncMode.DiscardLocalRealm` wouldn't reset the schema.

### Compatibility
* Realm Object Server: 3.23.1 or later.

### Internal
* Upgraded Sync from 4.7.5 to 4.9.5 and Core from 5.23.3 to 5.23.8.

## 4.2.0 (2019-10-07)
------------------

### Enhancements
* Added `int IndexOf(object)` and `bool Contains(object)` to the `IRealmCollection` interface. (PR [#1893](https://github.com/realm/realm-dotnet/issues/1893))
* Exposed an API - `SyncConfigurationBase.EnableSessionMultiplexing()` that allows toggling session multiplexing on the sync client. (PR [1896](https://github.com/realm/realm-dotnet/pull/1896))
* Added support for faster initial downloads when using `Realm.GetInstanceAsync`. (Issue [1847](https://github.com/realm/realm-dotnet/issues/1847))
* Added an optional `cancellationToken` argument to `Realm.GetInstanceAsync` enabling clean cancelation of the in-progress download. (PR [1859](https://github.com/realm/realm-dotnet/pull/1859))
* Added support for Client Resync which automatically will recover the local Realm in case the server is rolled back. This largely replaces the Client Reset mechanism for fully synchronized Realms. Can be configured using `FullSyncConfiguration.ClientResyncMode`. (PR [#1901](https://github.com/realm/realm-dotnet/pull/1901))
* Made the `createUser` argument in `Credentials.UsernamePassword` optional. If not specified, the user will be created or logged in if they already exist. (PR [#1901](https://github.com/realm/realm-dotnet/pull/1901))
* Uses Fody 6.0.0, which resolves some of the compatibility issues with newer versions of other Fody-based projects. (Issue [#1899](https://github.com/realm/realm-dotnet/issues/1899))

### Fixed
* Fixed an infinite recursion when calling `RealmCollectionBase<T>.IndexOf`. (Issue [#1892](https://github.com/realm/realm-dotnet/issues/1892))

### Compatibility
* Realm Object Server: 3.23.1 or later.

### Internal
* Upgraded Sync from 4.7.0 to 4.7.1.
* Implemented direct access to sync workers on Cloud, bypassing the Sync Proxy: the binding will override the sync session's url prefix if the token refresh response for a realm contains a sync worker path field.

## 4.1.0 (2019-08-06)
------------------

### Breaking Changes
* Removed the `isAdmin` parameter from `Credentials.Nickname`. It doesn't have any effect on new ROS versions anyway as logging in an admin nickname user is not supported - this change just makes it explicit. (Issue [#1879](https://github.com/realm/realm-dotnet/issues/1879))
* Marked the `Credentials.Nickname` method as deprecated - support for the Nickname auth provider is deprecated in ROS and will be removed in a future version. (Issue [#1879](https://github.com/realm/realm-dotnet/issues/1879))
* Removed the `deleteRealm` parameter from `PermissionDeniedException.DeleteRealmInfo` as passing `false` has no effect. Calling the method is now equivalent to calling it with `deleteRealm: true`. (PR [#1890](https://github.com/realm/realm-dotnet/pull/1890))

### Enhancements
* Added support for unicode characters in realm path and filenames for Windows. (Core upgrade)
* Added new credentials type: `Credentials.CustomRefreshToken` that can be used to create a user with a custom refresh token. This will then be validated by ROS against the configured `refreshTokenValidators` to obtain access tokens when opening a Realm. If creating a user like that, it's the developer's responsibility to ensure that the token is valid and refreshed as necessary to ensure that access tokens can be obtained. To that end, you can now set the refresh token of a user object by calling `User.RefreshToken = "my-new-token"`. This should only be used in combination with users obtained by calling `Credentials.CustomRefreshToken`. (PR [#1889](https://github.com/realm/realm-dotnet/pull/1889))

### Fixed
* Constructing an IncludeDescriptor made unnecessary table comparisons. This resulted in poor performance when creating a query-based subscription (`Subscription.Subscribe`) with `includedBacklinks`. (Core upgrade)
* Queries involving an indexed int column which were constrained by a LinkList with an order different from the table's order would give incorrect results. (Core upgrade)
* Queries involving an indexed int column had a memory leak if run multiple times. (Core upgrade)

### Compatibility
* Realm Object Server: 3.23.1 or later.

### Internal
* Upgraded Sync from 4.5.1 to 4.7.0 and Core 5.20.0 to 5.23.1.

## 4.0.1 (2019-06-27)
------------------

### Fixed
* Fixed an issue that would prevent iOS apps from being published to the app store with the following error:
  > This bundle Payload/.../Frameworks/realm-wrappers.framework is invalid. The Info.plist file is missing the required key: CFBundleVersion.

  ([Issue 1870](https://github.com/realm/realm-dotnet/issues/1870), since 4.0.0)
* Fixed an issue that would cause iOS apps to crash on device upon launching. ([Issue 1871](https://github.com/realm/realm-dotnet/issues/1871), since 4.0.0)

## 4.0.0 (2019-06-13)
------------------

### Breaking Changes
* The following deprecated methods and classes have been removed:
  * The `SyncConfiguration` class has been split into `FullSyncConfiguration` and `QueryBasedSyncConfiguration`. Use one of these classes to connect to the Realm Object Server.
  * The `TestingExtensions.SimulateProgress` method has been removed as it hasn't worked for some time.
  * The `Property.IsNullable` property has been removed. To check if a property is nullable, check `Property.Type` for the `PropertyType.Nullable` flag.
  * The `Credentials.Provider` class has been removed. Previously, it contained a few constants that were intended for internal use mostly.
  * The `User.ConfigurePersistance` method has been superseded by `SyncConfigurationBase.Initialize`.
  * `User.LogOut` has been removed in favor of `User.LogOutAsync`.
  * `User.GetManagementRealm` has been removed in favor of the `User.ApplyPermissionsAsync` set of wrapper API.
  * `User.GetPermissionRealm` has been removed in favor of the `User.GetGrantedPermissions` wrapper API.
* Deprecated the `IQueryable<T>.Subscribe(string name)` extension method in favor of `IQueryable<T>.Subscribe(SubscriptionOptions options)`.
* Reworked the internal implementation of the permission API. For the most part, the method signatures haven't changed or where they have changed, the API have remained close to the original (e.g. `IQueryable<T>` has changed to `IEnumerable<T>`). ([Issue #1863](https://github.com/realm/realm-dotnet/issues/1863))
  * Changed the return type of `User.GetGrantedPermissionsAsync` from `IQueryable<PathPermission>` to `IEnumerable<PathPermission>`. This means that the collection is no longer observable like regular Realm-backed collections. If you need to be notified for changes of this collection, you need to implement a polling-based mechanism yourself.
  * `PathPermission.MayRead/MayWrite/MayManage` have been deprecated in favor of a more-consistent `AccessLevel` API.
  * In `User.ApplyPermissionsAsync`, renamed the `realmUrl` parameter to `realmPath`.
  * In `User.OfferPermissionsAsync`, renamed the `realmUrl` parameter to `realmPath`.
  * Removed the `PermissionOfferResponse` and `PermissionChange` classes.
  * Removed the `IPermissionObject` interface.
  * Removed the `ManagementObjectStatus` enum.
  * Removed the `User.GetPermissionChanges` and `User.GetPermissionOfferResponses` methods.
  * The `millisecondTimeout` argument in `User.GetGrantedPermissionsAsync` has been removed.
  * The `PermissionException` class has been replaced by `HttpException`.
* The `AuthenticationException` class has been merged into the `HttpException` class.

### Enhancements
* Added `Session.Start()` and `Session.Stop()` methods that allow you to pause/resume synchronization with the Realm Object Server. ([Issue #138](https://github.com/realm/realm-dotnet-private/issues/138))
* Added an `IQueryable<T>.Subscribe(SubscriptionOptions, params Expression<Func<T, IQueryable>>[] includedBacklinks)` extension method that allows you to configure additional options for the subscription, such as the name, time to live, and whether it should update an existing subscription. The `includedBacklinks` argument allows you to specify which backlink properties should be included in the transitive closure when doing query-based sync. For example:

  ```csharp
  class Dog : RealmObject
  {
      public Person Owner { get; set; }
  }

  class Person : RealmObject
  {
      [Backlink(nameof(Dog.Owner))]
      public IQueryable<Dog> Dogs { get; }
  }

  var options = new SubscriptionOptions
  {
      Name = "adults",
      TimeToLive = TimeSpan.FromDays(1),
      ShouldUpdate = true
  };

  var people = realm.All<Person>()
                    .Where(p => p.Age > 18)
                    .Subscribe(options, p => p.Dogs);

  await people.WaitForSynchronzationAsync();
  // Dogs that have an owner set to a person that is over 18
  // will now be included in the objects synchronized locally.
  var firstPersonDogs = people.Results.First().Dogs;
  ```
  ([Issue #1838](https://github.com/realm/realm-dotnet/issues/1838) & [Issue #1834](https://github.com/realm/realm-dotnet/issues/1834))
* Added a `Realm.GetAllSubscriptions()` extension method that allows you to obtain a collection of all registered query-based sync subscriptions. ([Issue #1838](https://github.com/realm/realm-dotnet/issues/1838))
* Added `AccessLevel` property to `PathPermission` to replace the now deprecated `MayRead/MayWrite/MayManage`. ([Issue #1863](https://github.com/realm/realm-dotnet/issues/1863))
* Added `RealmOwnerId` property to `PathPermission` that indicates who the owner of the Realm is. ([Issue #1863](https://github.com/realm/realm-dotnet/issues/1863))
* Added support for building with `dotnet build` (previously only the `msbuild` command line was supported). ([PR #1849](https://github.com/realm/realm-dotnet/pull/1849))
* Improved query performance for unindexed string columns when the query has a long chain of OR conditions. (Core upgrade)
* Improved performance of encryption and decryption significantly by utilizing hardware optimized encryption functions. (Core upgrade)
* Compacting a realm into an encrypted file could take a really long time. The process is now optimized by adjusting the write buffer size relative to the used space in the realm. (Core upgrade)
* The string-based query parser (`results.Filter("...")`) now supports readable timestamps with a 'T' separator in addition to the originally supported "@" separator. For example: `startDate > 1981-11-01T23:59:59:1` (Core upgrade)

### Fixed
* Fixes an issue where using the `StringExtensions.Contains(string, string, StringComparison)` extension method inside a LINQ query would result in an exception being thrown on .NET Core 2.1+ or Xamarin.iOS/Android projects.([Issue #1848](https://github.com/realm/realm-dotnet/issues/1848))
* Creating an object after creating an object with the int primary key of "null" would hit an assertion failure. (Core upgrade)

### Compatibility
* Realm Object Server: 3.23.1 or later.

### Internal
* Upgraded Sync from 3.14.11 to 4.5.1 and Core 5.12.7 to 5.20.0.

## 3.4.0 (2019-01-09)
------------------

**NOTE!!! You will need to upgrade your Realm Object Server to at least version 3.11.0 or use Realm Cloud. If you try to connect to a ROS v3.10.x or previous, you will see an error like `Wrong protocol version in Sync HTTP request, client protocol version = 25, server protocol version = 24`.**

### Enhancements
* Download progress is now reported to the server, even when there are no local changes. This allows the server to do history compaction much more aggressively, especially when there are many clients that rarely or never make local changes. ([#1772](https://github.com/realm/realm-dotnet/pull/1772))
* Reduce memory usage when integrating synchronized changes sent by ROS.
* Added ability to supply a custom log function for handling logs emitted by Sync by specifying `SyncConfigurationBase.CustomLogger`. It must be set before opening a synchronized Realm. ([#1824](https://github.com/realm/realm-dotnet/pull/1824))
* Clients using protocol 25 now report download progress to the server, even when they make no local changes. This allows the server to do history compaction much more aggressively, especially when there are many clients that rarely or never make local changes. ([#1772](https://github.com/realm/realm-dotnet/pull/1772))
* Add a User-Agent header to HTTP requests made to the Realm Object Server. By default, this contains information about the Realm library version and .NET platform. Additional details may be provided (such as the application name/version) by setting `SyncConfigurationBase.UserAgent` prior to opening a synchronized Realm. If developing a Xamarin app, you can use the Xamarin.Essentials plugin to automate that: `SyncConfiguration.UserAgent = $"{AppInfo.Name} ({AppInfo.PackageName} {AppInfo.VersionString})"`.

### Fixed
* Fixed a bug that could lead to crashes with a message such as `Assertion failed: ndx < size() with (ndx, size()) = [742, 742]`.
* Fixed a bug that resulted in an incorrect `LogLevel` being sent to Sync when setting `SyncConfigurationBase.LogLevel`. ([#1824](https://github.com/realm/realm-dotnet/pull/1824), since 2.2.0)
* Fixed a bug that prevented `Realm.GetInstanceAsync` from working when used with `QueryBasedSyncConfiguration`. ([#1827](https://github.com/realm/realm-dotnet/pull/1827), since 3.1.0)

### Breaking Changes
* The deprecated method `realm.SubscribeToObjectsAsync` has been removed in this version. ([#1772](https://github.com/realm/realm-dotnet/pull/1772))
* `User.ConfigurePersistence` has been deprecated in favor of `SyncConfigurationBase.Initialize`.

### Compatibility
* Realm Object Server: 3.11.0 or later.
The sync protocol version has been bumped to version 25. The server is backwards-compatible with clients using protocol version 24 or below, but clients at version 25 are not backwards-compatible with a server at protocol version 24. The server must be upgraded before any clients are upgraded.

### Internal
* Upgraded Sync from 3.9.2 to 3.14.11 and Core from 5.8.0 to 5.12.7.


## 3.3.0 (2018-11-08)
------------------

### Enhancements
* Exposed an `OnProgress` property on `SyncConfigurationBase`. It allows you to specify a progress callback that will be invoked when using `Realm.GetInstanceAsync` to report the download progress. ([#1807](https://github.com/realm/realm-dotnet/pull/1807))

### Fixed
<!-- * <How to hit and notice issue? what was the impact?> ([#????](https://github.com/realm/realm-dotnet/issues/????), since v?.?.?) -->
* Trying to call `Subscription.WaitForSynchronizationAsync` on a background thread (without a `SynchronizationContext`) would previously hang indefinitely. Now a meaningful exception will be thrown to indicate that this is not supported and this method should be called on a thread with a synchronization context. ([dotnet-private#130](https://github.com/realm/realm-dotnet-private/issues/130), since v3.0.0)

### Compatibility
* Realm Object Server: 3.0.0 or later.
* APIs are backwards compatible with all previous releases in the 3.x.y series.
* File format: Generates Realms with format v9 (Reads and upgrades all previous formats)


## 3.2.1 (2018-09-27)
------------------

### Bug fixes
- Fixed a bug that would typically result in exceptions with a message like `An unknown error has occurred. State: *some-number-larger than 127*`
when subscribing to queries. ([dotnet-private#128](https://github.com/realm/realm-dotnet-private/issues/128), since `3.0.0`)

## 3.2.0 (2018-08-04)
------------------

### Enhancements
- `RealmObject` inheritors will now raise `PropertyChanged` after they have been removed from Realm.
The property name in the event arguments will be `IsValid`.
- Bundle some common certificate authorities on Linux so connecting to ROS instances over SSL should work out of the box
for most certificates. Notably, it will now work out of the box for Realm Cloud instances.

### Bug fixes
- When constructing queries that compare an invalid/unmanaged RealmObject (e.g. `realm.All<Foo>().Where(f => f.Bar == someBar)`),
a meaningful exception will now be thrown rather than an obscure ArgumentNullException.
- Added `ShouldCompactOnLaunch` to the PCL version of the library. ([dotnet-private#125](https://github.com/realm/realm-dotnet-private/issues/125))

## 3.1.0 (2018-07-04)
------------------

### Enhancements
- Exposed a `ChangeSet.NewModifiedIndices` collection that contains information about the
indices of the objects that changed in the new version of the collection (i.e. after
accounting for the insertions and deletions).
- Update Fody to 3.0.

### Bug fixes
- `WriteAsync` will no longer perform a synchronous `Refresh` on the main thread. ([#1729](https://github.com/realm/realm-dotnet/pull/1729))
- Trying to add a managed Realm Object to a different instance of the same on-disk Realm will no
longer throw an exception.
- Removed the `IList` compliance for Realm collections. This fixes an issue which would cause the app to hang
on Android when deselecting an item from a ListView bound to a Realm collection.

### Breaking Changes
- `SyncConfiguration` is now deprecated and will be removed in a future version. Two new configuration
classes have been exposed - [QueryBasedSyncConfiguration](https://docs.realm.io/platform/using-synced-realms/syncing-data#using-query-based-synchronization)
and [FullSyncConfiguration](https://docs.realm.io/platform/using-synced-realms/syncing-data#full-synchronization).
If you were using a `SyncConfiguration` with `IsPartial = true`, then change your code to use
`QueryBasedSyncConfiguration`. Similarly, if `IsPartial` was not set or was set to `false`, use
`FullSyncConfiguration`.
- Removed the `IList` compliance for Realm collections. This will prevent automatic updates of ListViews
databound to Realm collections in UWP projects.

## 3.0.0 (2018-04-16)
------------------

### Enhancements
- Allow `[MapTo]` to be applied on classes to change the name of the table corresponding to that class. ([#1712](https://github.com/realm/realm-dotnet/pull/1712))
- Added an improved API for adding subscriptions in partially-synchronized Realms. `IQueryable<T>.Subscribe` can be used
to subscribe to any query, and the returned `Subscription<T>` object can be used to observe the state of the subscription
and ultimately remove the subscription. See the [documentation](https://docs.realm.io/platform/v/3.x/using-synced-realms/syncing-data)
for more information. ([#1679](https://github.com/realm/realm-dotnet/pull/1679))
- Added a fine-grained permissions system for use with partially-synchronized Realms. This allows permissions to be
defined at the level of individual objects or classes. See the
[documentation](https://docs.realm.io/platform/v/3.x/using-synced-realms/access-control)
for more information. ([#1714](https://github.com/realm/realm-dotnet/pull/1714))
- Exposed a string-based `IQueryable<T>.Filter(predicate)` method to enable more advanced querying
scenarios such as:
  - Following links: `realm.All<Dog>().Filter("Owner.FirstName BEGINSWITH 'J'")`.
  - Queries on collections: `realm.All<Child>().Filter("Parents.FirstName BEGINSWITH 'J'")` - find all
  children who have a parent whose name begins with J or `realm.All<Child>().Filter("Parents.@avg.Age > 50")` -
  find all children whose parents' average age is more than 50.
  - Subqueries: `realm.All<Person>().Filter("SUBQUERY(Dogs, $dog, $dog.Vaccinated == false).@count > 3")` - find all
  people who have more than 3 unvaccinated dogs.
  - Sorting: `realm.All<Dog>().Filter("TRUEPREDICATE SORT(Owner.FirstName ASC, Age DESC)")` - find all dogs and
  sort them by their owner's first name in ascending order, then by the dog's age in descending.
  - Distinct: `realm.All<Dog>().Filter("TRUEPREDICATE DISTINCT(Age) SORT(Name)")` - find all dogs, sort them
  by their name and pick one dog for each age value.
  - For more examples, check out the
  [javascript query language docs](https://github.com/realm/realm-js/blob/master/docs/tutorials/query-language.md) -
  the query syntax is identical - or the [NSPredicate Cheatsheet](https://academy.realm.io/posts/nspredicate-cheatsheet/).
- The `SyncConfiguration` constructor now accepts relative Uris. ([#1720](https://github.com/realm/realm-dotnet/pull/1720))
- Added the following methods for resetting the user's password and confirming their email:
`RequestPasswordResetAsync`, `CompletePasswordResetAsync`, `RequestEmailConfirmationAsync`, and `ConfirmEmailAsync`.
These all apply only to users created via `Credentials.UsernamePassword` who have provided their email as
the username. ([#1721](https://github.com/realm/realm-dotnet/pull/1721))

### Bug fixes
- Fixed a bug that could cause deadlocks on Android devices when resolving thread safe references. ([#1708](https://github.com/realm/realm-dotnet/pull/1708))

### Breaking Changes
- Uses the Sync 3.0 client which is incompatible with ROS 2.x.
- `Permission` has been renamed to `PathPermission` to more closely reflect its purpose.
Furthermore, existing methods to modify permissions only work on full Realms. New methods
and classes are introduced to configure access to a partially synchronized Realm.
- The type of `RealmConfiguration.DefaultConfiguration` has changed to `RealmConfigurationBase` to allow
any subclass to be set as default. ([#1720](https://github.com/realm/realm-dotnet/pull/1720))
- The `SyncConfiguration` constructor arguments are now optional. The `user` value will default to the
currently logged in user and the `serverUri` value will default to `realm://MY-SERVER-URL/default` where
`MY-SERVER-URL` is the host the user authenticated against. ([#1720](https://github.com/realm/realm-dotnet/pull/1720))
- The `serverUrl` argument in `User.LoginAsync(credentials, serverUrl)` and `User.GetLoggedInUser(identity, serverUrl)`
has been renamed to `serverUri` for consistency. ([#1721](https://github.com/realm/realm-dotnet/pull/1721))


## 2.2.0 (2017-03-22)
------------------

### Enhancements
- Added an `IsDynamic` property to `RealmConfigurationBase`, allowing you to open a Realm file and read its schema from disk. ([#1637](https://github.com/realm/realm-dotnet/pull/1637))
- Added a new `InMemoryConfiguration` class that allows you to create an in-memory Realm instance. ([#1638](https://github.com/realm/realm-dotnet/pull/1638))
- Allow setting elements of a list directly - e.g. `foo.Bars[2] = new Bar()` or `foo.Integers[3] = 5`. ([#1641](https://github.com/realm/realm-dotnet/pull/1641))
- Added Json Web Token (JWT) credentials provider. ([#1655](https://github.com/realm/realm-dotnet/pull/1655))
- Added Anonymous and Nickname credentials providers. ([#1671](https://github.com/realm/realm-dotnet/pull/1671))

### Bug fixes
- Fixed an issue where initial collection change notification is not delivered to all subscribers. ([#1696](https://github.com/realm/realm-dotnet/pull/1696))
- Fixed a corner case where `RealmObject.Equals` would return `true` for objects that are no longer managed by Realm. ([#1698](https://github.com/realm/realm-dotnet/pull/1698))

### Breaking Changes
- `SyncConfiguration.SetFeatureToken` is deprecated and no longer necessary in order to use Sync on Linux or server-side features. ([#1703](https://github.com/realm/realm-dotnet/pull/1703))

## 2.1.0 (2017-11-13)
------------------

### Enhancements
- Added an `[Explicit]` attribute that can be applied to classes or assemblies. If a class is decorated with it, then it will not be included in the default schema for the Realm (i.e. you have to explicitly set `RealmConfiguration.ObjectClasses` to an array that contains that class). Similarly, if it is applied to an assembly, all classes in that assembly will be considered explicit. This is useful when developing a 3rd party library that depends on Realm to avoid your internal classes leaking into the user's schema. ([#1602](https://github.com/realm/realm-dotnet/pull/1602))

### Bug fixes
- Fixed a bug that would prevent writing queries that check if a related object is null, e.g. `realm.All<Dog>().Where(d => d.Owner == null)`. ([#1601](https://github.com/realm/realm-dotnet/pull/1601))
- Addressed an issue that would cause the debugger to report an unobserved exception being thrown when "Just My Code" is disabled. ([#1603](https://github.com/realm/realm-dotnet/pull/1603))
- Calling `Realm.DeleteRealm` on a synchronized Realm will now properly delete the `realm.management` folder. ([#1621](https://github.com/realm/realm-dotnet/pull/1621))
- Fixed a crash when accessing primitive list properties on objects in realms opened with a dynamic schema (e.g. in migrations). ([#1629](https://github.com/realm/realm-dotnet/pull/1629))

## 2.0.0 (2017-10-17)
------------------

### Enhancements
- Added support for collections of primitive values. You can now define properties as `IList<T>` where `T` can be any
type supported by Realm, except for another `IList`. As a result, a lot of methods that previously had constraints on
`RealmObject` now accept any type and may throw a runtime exception if used with an unsupported type argument.
([#1517](https://github.com/realm/realm-dotnet/pull/1517))
- Added `HelpLink` pointing to the relevant section of the documentation to most Realm exceptions. ([#1521](https://github.com/realm/realm-dotnet/pull/1521))
- Added `RealmObject.GetBacklinks` API to dynamically obtain all objects referencing the current one. ([#1533](https://github.com/realm/realm-dotnet/pull/1533))
- Added a new exception type, `PermissionDeniedException`, to denote permission denied errors when working with synchronized Realms that
exposes a method - `DeleteRealmUserInfo` - to inform the binding that the offending Realm's files should be kept or deleted immediately.
This allows recovering from permission denied errors in a more robust manner. ([#1543](https://github.com/realm/realm-dotnet/pull/1543))
- The keychain service name used by Realm to manage the encryption keys for sync-related metadata on Apple platforms is now set to the
bundle identifier. Keys that were previously stored within the Realm-specific keychain service will be transparently migrated to the
per-application keychain service. ([#1522](https://github.com/realm/realm-dotnet/pull/1522))
- Added a new exception type -  `IncompatibleSyncedFileException` - that allows you to handle and perform data migration from a legacy (1.x) Realm file
to the new 2.x format. It can be thrown when using `Realm.GetInstance` or `Realm.GetInstanceAsync` and exposes a `GetBackupRealmConfig` method
that allows you to open the old Realm file in a dynamic mode and migrate any required data. ([#1552](https://github.com/realm/realm-dotnet/pull/1552))
- Enable encryption on Windows. ([#1570](https://github.com/realm/realm-dotnet/pull/1570))
- Enable Realm compaction on Windows. ([#1571](https://github.com/realm/realm-dotnet/pull/1571))
- `UserInfo` has been significantly enhanced. It now contains metadata about a user stored on the Realm Object Server, as well as a list of all user
account data associated with that user. ([#1573](https://github.com/realm/realm-dotnet/pull/1573))
- Introduced a new method - `User.LogOutAsync` to replace the now-deprecated synchronous call. ([#1574](https://github.com/realm/realm-dotnet/pull/1574))
- Exposed `BacklinksCount` property on `RealmObject` that returns the number of objects that refer to the current object via a to-one or a to-many relationship. ([#1578](https://github.com/realm/realm-dotnet/pull/1578))
- String primary keys now support `null` as a value. ([#1579](https://github.com/realm/realm-dotnet/pull/1579))
- Add preview support for partial synchronization. Partial synchronization allows a synchronized Realm to be opened in such a way
that only objects requested by the user are synchronized to the device. You can use it by setting the `IsPartial` property on a
`SyncConfiguration`, opening the Realm, and then calling `Realm.SubscribeToObjectsAsync` with the type of object you're interested in,
a string containing a query determining which objects you want to subscribe to, and a callback which will report the results. You may
add as many subscriptions to a synced Realm as necessary. ([#1580](https://github.com/realm/realm-dotnet/pull/1580))
- Ensure that Realm collections (`IList<T>`, `IQueryable<T>`) will not change when iterating in a `foreach` loop. ([#1589](https://github.com/realm/realm-dotnet/pull/1589))

### Bug fixes
- `Realm.GetInstance` will now advance the Realm to the latest version, so you no longer have to call `Refresh` manually after that. ([#1523](https://github.com/realm/realm-dotnet/pull/1523))
- Fixed an issue that would prevent iOS Share Extension projects from working. ([#1535](https://github.com/realm/realm-dotnet/pull/1535))

### Breaking Changes
- `Realm.CreateObject(string className)` now has additional parameter `object primaryKey`. You *must* pass that when creating a new object using the dynamic API. If the object you're creating doesn't have primary key declared, pass `null`. ([#1381](https://github.com/realm/realm-dotnet/pull/1381))
- `AcceptPermissionOfferAsync` now returns the relative rather than the absolute url of the Realm the user has been granted permissions to. ([#1595](https://github.com/realm/realm-dotnet/pull/1595))

## 1.6.0 (2017-08-14)
------------------

### Enhancements
- Exposed `Realm.WriteCopy` API to copy a Realm file and optionally encrypt it with a different key. ([#1464](https://github.com/realm/realm-dotnet/pull/1464))
- The runtime representations of all Realm collections (`IQueryable<T>` and `IList<T>`) now implement the `IList` interface that is needed for data-binding to `ListView` in UWP applications. ([#1469](https://github.com/realm/realm-dotnet/pull/1469))
- Exposed `User.RetrieveInfoForUserAsync` API to allow admin users to lookup other users' identities in the Realm Object Server. This can be used, for example, to find a user by knowing their Facebook id. ([#1486](https://github.com/realm/realm-dotnet/pull/1486))
- Added a check to verify there are no duplicate object names when creating the schema. ([#1502](https://github.com/realm/realm-dotnet/pull/1502))
- Added more comprehensive error messages when passing an invalid url scheme to `SyncConfiguration` or `User.LoginAsync`. ([#1501](https://github.com/realm/realm-dotnet/pull/1501))
- Added more meaningful error information to exceptions thrown by `Realm.GetInstanceAsync`. ([#1503](https://github.com/realm/realm-dotnet/pull/1503))
- Added a new type - `RealmInteger<T>` to expose Realm-specific API over base integral types. It can be used to implement [counter functionality](https://realm.io/docs/realm-object-server/#counters) in synced realms. ([#1466](https://github.com/realm/realm-dotnet/pull/1466))
- Added `PermissionCondition.Default` to apply default permissions for existing and new users. ([#1511](https://github.com/realm/realm-dotnet/pull/1511))

### Bug fixes
- Fix an exception being thrown when comparing non-constant character value in a query. ([#1471](https://github.com/realm/realm-dotnet/pull/1471))
- Fix an exception being thrown when comparing non-constant byte or short value in a query. ([#1472](https://github.com/realm/realm-dotnet/pull/1472))
- Fix a bug where calling the non-generic version of `IQueryProvider.CreateQuery` on Realm's IQueryable results, an exception would be thrown. ([#1487](https://github.com/realm/realm-dotnet/pull/1487))
- Trying to use an `IList` or `IQueryable` property in a LINQ query will now throw `NotSupportedException` rather than crash the app. ([#1505](https://github.com/realm/realm-dotnet/pull/1505))

### Breaking Changes

## 1.5.0 (2017-06-20)
------------------

### Enhancements
- Exposed new API on the `User` class for working with permissions: ([#1361](https://github.com/realm/realm-dotnet/pull/1361))
  - `ApplyPermissionsAsync`, `OfferPermissionsAsync`, and `AcceptPermissionOfferAsync` allow you to grant, revoke, offer, and accept permissions.
  - `GetPermissionOffers`, `GetPermissionOfferResponses`, and `GetPermissionChanges` allow you to review objects, added via the above mentioned methods.
  - `GetGrantedPermissionsAsync` allows you to inspect permissions granted to or by the current user.
- When used with `RealmConfiguration` (i.e. local Realm), `Realm.GetInstanceAsync` will perform potentially costly operation, such as executing migrations or compaction on a background thread. ([#1406](https://github.com/realm/realm-dotnet/pull/1406))
- Expose `User.ChangePasswordAsync(userId, password)` API to allow admin users to change other users' passwords. ([#1412](https://github.com/realm/realm-dotnet/pull/1412))
- Expose `SyncConfiguration.TrustedCAPath` API to allow providing a custom CA that will be used to validate SSL traffic to the Realm Object Server.  ([#1423](https://github.com/realm/realm-dotnet/pull/1423))
- Expose `Realm.IsInTransaction` API to check if there's an active transaction for that Realm. ([#1452](https://github.com/realm/realm-dotnet/pull/1452))

### Bug fixes
- Fix a crash when querying over properties that have `[MapTo]` applied. ([#1405](https://github.com/realm/realm-dotnet/pull/1405))
- Fix an issue where synchronized Realms did not connect to the remote server in certain situations, such as when an application was offline when the Realms were opened but later regained network connectivity. ([#1407](https://github.com/realm/realm-dotnet/pull/1407))
- Fix an issue where incorrect property name will be passed to `RealmObject.PropertyChanged` subscribers when the actual changed property is below a `Backlink` property. ([#1433](https://github.com/realm/realm-dotnet/pull/1433))
- Fix an exception being thrown when referencing Realm in a PCL test assembly without actually using it. ([#1434](https://github.com/realm/realm-dotnet/pull/1434))
- Fix a bug when `SyncConfiguration.EnableSSLValidation` would be ignored when passed to `Realm.GetInstanceAsync`. ([#1423](https://github.com/realm/realm-dotnet/pull/1423))

### Breaking Changes
- The constructors of `PermissionChange`, `PermissionOffer`, and `PermissionOfferResponse` are now private. Use the new `User.ApplyPermissionsAsync`, `User.OfferPermissionsAsync`, and `User.AcceptPermissionOfferAsync` API. ([#1361](https://github.com/realm/realm-dotnet/pull/1361))
- `User.GetManagementRealm` and `User.GetPermissionRealm` are now deprecated. Use the new permission related API on `User` to achieve the same results. ([#1361](https://github.com/realm/realm-dotnet/pull/1361))
- `User.ChangePassword(password)` has been renamed to `User.ChangePasswordAsync(password)`. ([#1412](https://github.com/realm/realm-dotnet/pull/1412))
- Removed the following obsolete API: ([#1425](https://github.com/realm/realm-dotnet/pull/1425))
  - `Realm.ObjectForPrimaryKey<T>(long id)`
  - `Realm.ObjectForPrimaryKey<T>(string id)`
  - `Realm.ObjectForPrimaryKey(string className, long id)`
  - `Realm.ObjectForPrimaryKey(string className, string id)`
  - `Realm.Manage<T>(T obj, bool update)`
  - `Realm.Close()`
  - `Realm.CreateObject<T>()`
  - `IOrderedQueryable<T>.ToNotifyCollectionChanged<T>(Action<Exception> errorCallback)`
  - `IOrderedQueryable<T>.ToNotifyCollectionChanged<T>(Action<Exception> errorCallback, bool coalesceMultipleChangesIntoReset)`
  - `IRealmCollection<T>.ObjectSchema`
- `Realm.DeleteRealm` now throws an exception if called while an instance of that Realm is still open.

## 1.4.0 (2017-05-19)
------------------

### Enhancements
- Expose `RealmObject.OnManaged` virtual method that can be used for init purposes, since the constructor is run before the object has knowledge of its Realm. (#1383)
- Expose `Realm.GetInstanceAsync` API to asynchronously open a synchronized Realm. It will download all remote content available at the time the operation began on a background thread and then return a usable Realm. It is also the only supported way of opening Realms for which the user has only read permissions.

## 1.3.0 (2017-05-16)
------------------

### Universal Windows Platform
Introducing Realm Mobile Database for Universal Windows Platform (UWP). With UWP support, you can now build mobile apps using Realm’s object database for the millions of mobile, PC, and Xbox devices powered by Windows 10. The addition of UWP support allows .NET developers to build apps for virtually any modern Windows Platform with Windows Desktop (Win32) or UWP as well as for iOS and Android via Xamarin. Note that sync support is not yet available for UWP, though we are working on it and you can expect it soon.

### Enhancements
- Case insensitive queries against a string property now use a new index based search. (#1380)
- Add `User.ChangePassword` API to change the current user's password if using Realm's 'password' authentication provider. Requires any edition of the Realm Object Server 1.4.0 or later. (#1386)
- `SyncConfiguration` now has an `EnableSSLValidation` property (default is `true`) to allow SSL validation to be specified on a per-server basis. (#1387)
- Add `RealmConfiguration.ShouldCompactOnLaunch` callback property when configuring a Realm to determine if it should be compacted before being returned. (#1389)
- Silence some benign linker warnings on iOS. (#1263)
- Use reachability API to minimize the reconnection delay if the network connection was lost. (#1380)

### Bug fixes
- Fixed a bug where `Session.Reconnect` would not reconnect all sessions. (#1380)
- Fixed a crash when subscribing for `PropertyChanged` multiple times. (#1380)
- Fixed a crash when reconnecting to Object Server (#1380)
- Fixed a crash on some Android 7.x devices when opening a realm (#1380)

## 1.2.1 (2017-05-01)
------------------

### Bug fixes
- Fixed an issue where `EntryPointNotFoundException` would be thrown on some Android devices. (#1336)

### Enhancements
- Expose `IRealmCollection.IsValid` to indicate whether the realm collection is valid to use. (#1344)
- Update the Fody reference which adds support for building with Mono 5. (#1364)

## 1.2.0 (2017-04-04)
------------------

Realm is now being distributed as a .NET Standard 1.4 library as this is a requirement for supporting UWP. While internally that is a rather big move, applications using it should not be affected. After the upgrade, you'll see a number of new NuGet dependencies being added - those are reference assemblies, already part of mscorlib, so will not affect your application's size or performance. Additionally, we're releasing a new platform specific DataBinding package that contains helper methods that enable two-way databinding scenarios by automatically creating transactions when setting a property.

If you encounter any issues after the upgrade, we recommend clearing the `bin` and `obj` folders and restarting Xamarin Studio. If this doesn't help, please file an issue explaining your solution setup and the type of problems you encounter.

Files written with this version cannot be read by earlier versions of Realm. This version is not compatible with versions of the Realm Object Server lower than 1.3.0.

### Bug fixes
- Fixes the `RemoveAll(string)` overload to work correctly. (#1288)
- Resolved an issue that would lead to crashes when refreshing the token for an invalid session. (#1289)
- The `IObservable` returned from `session.GetProgressObservable` will correctly call `OnComplete` when created with `mode: ProgressMode.ForCurrentlyOutstandingWork`. (#1292)
- Fixed a memory leak when accessing string properties. (#1318)
- Fixes an issue when using `EncryptionKey` with synchronized realms. (#1322)

### Enhancements
- Introduce APIs for safely passing objects between threads. Create a thread-safe reference to a thread-confined object by passing it to the `ThreadSafeReference.Create` factory method, which you can then safely pass to another thread to resolve in the new realm with `Realm.ResolveReference`. (#1300)
- Introduce API for attempting to reconnect all sessions. This could be used in conjunction with the [connectivity plugin](https://github.com/jamesmontemagno/ConnectivityPlugin) to monitor for connectivity changes and proactively request reconnecting, rather than rely on the built-in retry mechanism. (#1310)
- Enable sorting over to-one relationships, e.g. `realm.All<Parent>().OrderBy(p => p.Child.Age)`. (#1313)
- Introduce a `string.Like` extension method that can be used in LINQ queries against the underlying database engine. (#1311)
- Add an `User.IsAdmin` property that indicates whether a user is a Realm Object Server administrator. (#1320)

### Breaking Changes
- `DateTimeOffset` properties that are not set will now correctly default to `0001-1-1` instead of `1970-1-1` after the object is passed to `realm.Add`. (#1293)
- Attempting to get an item at index that is out of range should now correctly throw `ArgumentOutOfRangeException` for all `IRealmCollection` implementations. (#1295)
- The layout of the .lock file has changed, which may affect scenarios where different processes attempt to write to the same Realm file at the same time. (#1296)
- `PropertyChanged` notifications use a new, more reliable, mechanism, that behaves slightly differently from the old one. Notifications will be sent only after a transaction is committed (making it consistent with the way collection notifications are handled). To make sure that your UI is promptly updated, you should avoid keeping long lived transactions around. (#1316)

## 1.1.1 (2017-03-15)
------------------

### Bug fixes

- Resolved an issue that prevented compiling for iOS on Visual Studio. (#1277)

## 1.1.0 (2017-03-03)
------------------

### Enhancements
- Added Azure Active Directory (AzureAD) credentials provider. (#1254)

### Breaking Changes
This is a preparation release for adding UWP support. We have removed all platform-specific logic from the Realm assemblies, and instead weave them in compile time. While this has been tested in all common scenarios, it may create issues with very complex project graphs. If you encounter any of these issues with iOS projects:
- Compilation fails when running Task `WeaveRealmAssemblies`
- App crashes when first accessing a Realm

please file an issue and explain your solution setup.

## 1.0.4 (2017-02-21)
------------------

### Bug fixes

- The `Realm` NuGet package no longer clobbers the path to Win32 native binaries in `Realm.Database`. (#1239)
- Fixed a bug where garbage collecting an object with `PropertyChanged` subscribers would cause crashes. (#1237)

## 1.0.3 (2017-02-14)
------------------
### Out of Beta!
After about a year and a half of hard work, we are proud to call this a 1.0 release. There is still work to do, but Realm Xamarin is now being used by thousands of developers and has proven reliable.

### Sync
Realm Xamarin now works with the Realm Mobile Platform. This means that you can write Xamarin apps that synchronize seamlessly with a Realm Object Server, allowing you to write complex apps with Xamarin that are offline-first and automatically synchronised by adding just a few lines of code.
You can read about this in the [documentation](https://realm.io/docs/xamarin/latest/#sync).

### Windows Desktop
Realm Xamarin is no longer iOS and Android only. You can now use it to write .NET programs for Windows Desktop. Add the NuGet package to your regular .NET project and start using Realm. Some features are not supported on Windows yet. Most notably, sync does not yet work for Windows, but also encryption and notifications across processes are missing. We are working on it and you can expect support soon.

### Breaking Changes
 - `IRealmCollection<T>.ObjectSchema` is deprecated and replaced with `ISchemaSource.ObjectSchema`. (#1216)

### Bug fixes
 - `[MapTo]` attribute is now respected in queries. (#1219)
 - Letting a Realm instance be garbage collected instead of disposing it will no longer lead to crashes. (#1212)
 - Unsubscribing from `RealmObject.PropertyChanged` in a `PropertyChanged` callback should no longer lead to crashes. (#1207)
 - `WriteAsync` now advances the read transaction so the changes made asynchronously are available immediately in the original thread. (#1192)
 - Queries on backlink properties should no longer produce unexpected results. (#1177)


## 0.82.1 (2017-01-27)
-------------------
### Bug fixes
- Addressed an issue where obtaining a Realm instance, reading an object, then obtaining another instance on the same thread would cause the object to become invalid and crash the application upon accessing any of its members.

## 0.82.0 (2017-01-23)
-------------------
### Breaking Changes
- Moved all exceptions under the `Realms.Exceptions` namespace. (#1075)
- Moved `RealmSchema` to `Realms.Schema` namespace. (#1075)
- Made the `ErrorEventArgs` constructor internal. (#1075)
- Made `ObjectSchema.Builder` and `RealmSchema.Builder` internal. (#1075)
- Passing an object that has `IList` properties to `Add(obj, update: true)` will no longer merge the lists. Instead, the `IList` property will contain only the items in the object. (#1040)

### Enhancements
- Added virtual `OnPropertyChanged` method in `RealmObject` that you can override to be notified of changes to the current object. (#1047)
- Added compile time checks that `[Required]` is applied on correct property types. (#1072)
- `Realm.Add(RealmObject obj)` will now return the passed in object, similarly to `Realm.Add<T>(T obj)`. (#1162)
- Added an extension method for `string.Contains` that accepts `StringComparison` argument and can be used in queries. When querying, only `StringComparison.Ordinal` and `StringComparison.OrdinalIgnoreCase` can be used. When not used in queries, all values for `StringComparison` are valid. (#1141)

### Bug fixes
- Adding a standalone object, that has an `IList<T>` property that has never been accessed, to the Realm will no longer throw a `NullReferenceException`. (#1040)
- `IList<T>` properties will now correctly return `IsReadOnly = true` when managed by a readonly Realm. (#1070)
- The weaver should now correctly resolve references in PCL and netstandard assemblies. (#1117)
- Add some missing methods to the PCL reference assembly. (#1093)
- Disposed realms will not throw `ObjectDisposedException` when trying to access their members. Additionally, disposing a realm will not invalidate other instances on the same thread. (#1063)

## 0.81.0 (2016-12-14)
-------------------
### Breaking Changes
* The `IQueryable<T>.ToNotifyCollectionChanged` extension methods that accept parameters are now deprecated. There is a new parameterless one that you should use instead. If you want to handle errors, you can do so by subscribing to the `Realm.OnError` event. (#938)
* `RealmResults<T>` is now marked `internal` and `Realm.All<T>()` will instead return `IQueryable<T>`. We've added a new extension method `IQueryable<T>.SubscribeForNotifications(NotificationCallbackDelegate<T>)` that allows subscribing for notifications. (#942)
* `Realm.CreateObject<T>` has been deprecated and will be removed in the next major release. (It could cause a dangerous data loss when using the synchronised realms coming soon, if a class has a PrimaryKey). (#998)
* `RealmConfiguration.ReadOnly` has been renamed to `RealmConfiguration.IsReadOnly` and is now a property instead of a field. (#858)
* `Realm.All` has been renamed to `Realm.GetAll` and the former has been obsoleted. (#858)
* `Realm.ObjectForPrimaryKey` has been renamed to `Realm.Find` and the former has been obsoleted. (#858)
* `Realm.Manage` has been renamed to `Realm.Add` and the former has been obsoleted. (#858)
* `RealmConfiguration.PathToRealm` has been renamed to `Realm.GetPathToRealm` and the former has been obsoleted. (#858)
* `RealmResults.NotificationCallback` has been extracted as a non-nested class and has been renamed to `NotificationCallbackDelegate`. (#858)
* `Realm.Close` has been removed in favor of `Realm.Dispose`. (#858)
* `RealmList<T>` is now marked `internal`. You should use `IList<T>` to define collection relationships. (#858)

### Enhancements
* In data-binding scenarios, if a setter is invoked by the binding outside of write transaction, we'll create an implicit one and commit it. This enables two-way data bindings without keeping around long-lived transactions. (#901)
* The Realm schema can now express non-nullable reference type properties with the new `[Required]` attribute. (#349)
* Exposed a new `Realm.Error` event that you can subscribe for to get notified for exceptions that occur outside user code. (#938)
* The runtime types of the collection, returned from `Realm.All` and the collection created for `IList<T>` properties on `RealmObject` now implement `INotifyCollectionChanged` so you can pass them for data-binding without any additional casting. (#938, #909)
* All RealmObjects implement `INotifyPropertyChanged`. This allows you to pass them directly for data-binding.
* Added `Realm.Compact` method that allows you to reclaim the space used by the Realm. (#968)
* `Realm.Add` returns the added object. (#931)
* Support for backlinks aka `LinkingObjects`. (#219)
* Added an `IList<T>.Move` extension method that allows you to reorder elements within the collection. For managed Lists, it calls a native method, so it is slightly more efficient than removing and inserting an item, but more importantly, it will raise the `CollectionChanged` with `NotifyCollectionChangedAction.Move` which will result in a nice move animation, rather than a reload of a ListView. (#995)

### Bug fixes
* Subscribing to `PropertyChanged` on a RealmObject and modifying an instance of the same object on a different thread will now properly raise the event. (#909)
* Using `Insert` to insert items at the end of an `IList` property will no longer throw an exception. (#978)

## 0.80.0 (2016-10-27)
-------------------
### Breaking Changes
* This version updates the file format. Older versions will not be able to open files created with this version. (#846)
* `RealmList<T>` is now marked as internal. If you were using it anywhere, you should migrate to `IList<T>`. (#880)

### Enhancements
* iOS Linking all should work - we now add a [Preserve] attribue to all woven members of your `RealmObject` subclasses so you do not need to manually add `[Preserve(allMembers=true)]`  (#822)
* `Realm.Manage` calls are now much faster. You should prefer that to `Realm.CreateObject` unless you are setting only a few properties, while leaving the rest with default values. (#857)
* Added `bool update` argument to `Realm.Manage`. When `update: true` is passed, Realm will try to find and update a persisted object with the same PrimaryKey. If an object with the same PrimaryKey is not found, the umnamaged object is added. If the passed in object does not have a PrimaryKey, it will be added. Any related objects will be added or updated depending on whether they have PrimaryKeys. (#871)

    **NOTE**: cyclic relationships, where object references are not identical, will not be reconciled. E.g. this will work as expected:
    ```csharp
    var person = new Person { Name = "Peter", Id = 1 };
    person.Dog = new Dog();
    person.Dog.Owner = person;
    ```
    However this will not - it will set the Person's properties to the ones from the last instance it sees:
    ```csharp
    var person = new Person { Name = "Peter", Id = 1 };
    person.Dog = new Dog();
    person.Dog.Owner = new Person { Id = 1 };
    ```
    This is important when deserializing data from json, where you may have multiple instances of object with the same Id, but with different properties.

* `Realm.Manage` will no longer throw an exception if a managed object is passed. Instead, it will immediately return. (#871)
* Added non-generic version of `Realm.Manage`. (#871)
* Added support for nullable integer PrimaryKeys. Now you can have `long?` PrimaryKey property where `null` is a valid unique value. (#877)
* Added a weaver warning when applying Realm attributes (e.g. `[Indexed]` or `[PrimaryKey]`) on non-persisted properties. (#882)
* Added support for `==` and `!=` comparisons to realm objects in LINQ (#896), e.g.:
    ```csharp
    var peter = realm.All<Person>().FirstOrDefault(d => d.Name == "Peter");
    var petersDogs = realm.All<Dog>().Where(d => d.Owner == peter);
    ```
* Added support for `StartsWith(string, StringComparison)`, `EndsWith(string, StringComparison)`, and `Equals(string, StringComparison)` filtering in LINQ. (#893)

    **NOTE**: Currently only `Ordinal` and `OrdinalIgnoreCase` comparisons are supported. Trying to pass in a different one will result in runtime error. If no argument is supplied, `Ordinal` will be used.

## 0.78.1 (2016-09-15)
-------------------
### Bug fixes
* `Realm.ObjectForPrimaryKey()` now returns null if it failed to find an object (#833).
* Querying anything but persisted properties now throws instead of causing a crash (#251 and #723)

Uses core 1.5.1


## 0.78.0 (2016-09-09)
-------------------

### Breaking Changes
* The term `ObjectId` has been replaced with `PrimaryKey` in order to align with the other SDKs. This affects the `[ObjectId]` attribute used to decorate a property.

### Enhancements
* You can retrieve single objects quickly using `Realm.ObjectForPrimaryKey()` if they have a `[PrimaryKey]` property specified. (#402)
* Manual migrations are now supported. You can specify exactly how your data should be migrated when updating your data model. (#545)
* LINQ searches no longer throw a `NotSupportedException` if your integer type on the other side of an expression fails to exactly match your property's integer type.
* Additional LINQ methods now supported: (#802)
    * Last
    * LastOrDefault
    * FirstOrDefault
    * SingleOrDefault
    * ElementAt
    * ElementAtOrDefault

### Bug fixes
* Searching char field types now works. (#708)
* Now throws a RealmMigrationSchemaNeededException if you have changed a `RealmObject` subclass declaration and not incremented the `SchemaVersion` (#518)
* Fixed a bug where disposing a `Transaction` would throw an `ObjectDisposedException` if its `Realm` was garbage-collected (#779)
* Corrected the exception being thrown `IndexOutOfRangeException` to be  `ArgumentOutOfRangeException`

Uses core 1.5.1


## 0.77.2 (2016-08-11)
-------------------

### Enhancements
* Setting your **Build Verbosity** to `Detailed` or `Normal` will now display a message for every property woven, which can be useful if you suspect errors with Fody weaving.
* Better exception messages will helo diagnose _EmptySchema_ problems (#739)
* Partial evaluation of LINQ expressions means more expressions types are supported as operands in binary expressions (#755)
* Support for LINQ queries that check for `null` against `string`, `byte[]` and `Nullable<T>` properties.
* Support for `string.IsNullOrEmpty` on persisted properties in LINQ queries.
* Schema construction has been streamlined to reduce overhead when opening a Realm
* Schema version numbers now start at 0 rather than UInt64.MaxValue

### Bug fixes
* `RealmResults<T>` should implement `IQueryable.Provider` implicitly (#752)
* Realms that close implicitly will no longer invalidate other instances (#746)

Uses core 1.4.2


## 0.77.1 (2016-07-25)
-------------------
### Minor Changes
* Fixed a bug weaving pure PCL projects, released in v0.77.0 (#715)
* Exception messages caused by using incompatible arguments in LINQ now include the offending argument (#719)
* PCL projects using ToNotifyCollectionChanged may have crashed due to mismatch between PCL signatures and platform builds.

Uses core 1.4.0


## 0.77.0 (2016-07-18)
-------------------
**Broken Version** - will not build PCL projects

### Breaking Changes
* Sort order change in previous version was reverted.

### Major Changes
* It is now possible to introspect the schema of a Realm. (#645)
* The Realm class received overloads for `Realm.CreateObject` and `Realm.All` that accept string arguments instead of generic parameters, enabling use of the `dynamic` keyword with objects whose exact type is not known at compile time. (#646)
* _To Many_ relationships can now be declared with an `IList<DestClass>` rather than requiring `RealmList<DestClass>`. This is **significantly faster** than using `RealmList` due to caching the list.   (Issue #287)
* Creating standalone objects with lists of related objects is now possible. Passing such an object into `Realm.Manage` will cause the entire object graph from that object down to become managed.

### Minor Changes
* Fixed a crash on iOS when creating many short-lived realms very rapidly in parallel (Issue #653)
* `RealmObject.IsValid` can be called to check if a managed object has been deleted
* Accessing properties on invalid objects will throw an exception rather than crash with a segfault (#662)
* Exceptions thrown when creating a Realm no longer leave a leaking handle (Issue #503)

Uses core 1.4.0


## 0.76.1 (2016-06-15)
-------------------

### Minor Changes
* The `Realm` static constructor will no longer throw a `TypeLoadException` when there is an active `System.Reflection.Emit.AssemblyBuilder` in the current `AppDomain`.
* Fixed `Attempting to JIT compile` exception when using the Notifications API on iOS devices. (Issue #620)

### Breaking Changes
No API change but sort order changes slightly with accented characters grouped together and some special characters sorting differently. "One third" now sorts ahead of "one-third".

It uses the table at ftp://ftp.unicode.org/Public/UCA/latest/allkeys.txt

It groups all characters that look visually identical, that is, it puts a, à, å together and before ø, o, ö even. This is a flaw because, for example, å should come last in Denmark. But it's the best we can do now, until we get more locale aware.

Uses core 1.1.2

## 0.76.0 (2016-06-09)
-------------------

### Major Changes
* `RealmObject` classes will now implicitly implement `INotifyPropertyChanged` if you specify the interface on your class. Thanks to [Joe Brock](https://github.com/jdbrock) for this contribution!

### Minor Changes
* `long` is supported in queries (Issue #607)
* Linker error looking for `System.String System.String::Format(System.IFormatProvider,System.String,System.Object)` fixed (Issue #591)
* Second-level descendants of `RealmObject` and static properties in `RealmObject` classes now cause the weaver to properly report errors as we don't (yet) support those. (Issue #603)
* Calling `.Equals()` on standalone objects no longer throws. (Issue #587)


## 0.75.0 (2016-06-02)
-------------------

### Breaking Changes
* File format of Realm files is changed. Files will be automatically upgraded but opening a Realm file with older versions of Realm is not possible. NOTE: If you were using the Realm Browser specified for the old format you need to upgrade. Pick up the newest version [here](https://itunes.apple.com/app/realm-browser/id1007457278).
* `RealmResults<T>` no longer implicitly implements `INotifyCollectionChanged`. Use the new `ToNotifyCollectionChanged` method instead.

### Major Changes
* `RealmResults<T>` can be observed for granular changes via the new `SubscribeForNotifications` method.
* `Realm` gained the `WriteAsync` method which allows a write transaction to be executed on a background thread.
* Realm models can now use `byte[]` properties to store binary data.
* `RealmResults<T>` received a new `ToNotifyCollectionChanged` extension method which produces an `ObservableCollection<T>`-like wrapper suitable for MVVM data binding.

### Minor Fixes
* Nullable `DateTimeOffset` properties are supported now.
* Setting `null` to a string property will now correctly return `null`
* Failure to install Fody will now cause an exception like "Realms.RealmException: Fody not properly installed. RDB2_with_full_Realm.Dog is a RealmObject but has not been woven." instead of a `NullReferenceException`
* The PCL `RealmConfiguration` was missing some members.
* The Fody weaver is now discoverable at non-default nuget repository paths.


## 0.74.1 Released (2016-05-10)
-------------------
### Minor Fixes
* Realms now refresh properly on Android when modified in other threads/processes.
* Fixes crashes under heavy combinations of threaded reads and writes.

### Minor Changes
* The two `Realm` and `RealmWeaver` NuGet packages have been combined into a single `Realm` package.
* The `String.Contains(String)`, `String.StartsWith(String)`, and `String.EndsWith(String)` methods now support variable expressions. Previously they only worked with literal strings.
* `RealmResults<T>` now implements `INotifyCollectionChanged` by raising the `CollectionChanged` event with `NotifyCollectionChangedAction.Reset` when its underlying table or query result is changed by a write transaction.

## 0.74.0 Private Beta (2016-04-02)
-------------------

### Major Changes
* The Realm assembly weaver now submits anonymous usage data during each build, so we can track statistics for unique builders, as done with the Java, Swift and Objective-C products (issue #182)
* `Realm.RemoveRange<>()` and `Realm.RemoveAll<>()` methods added to allow you to delete objects from a realm.
* `Realm.Write()` method added for executing code within an implicitly committed transaction
* You can now restrict the classes allowed in a given Realm using `RealmConfiguration.ObjectClasses`.
* LINQ improvements:
  * Simple bool searches work without having to use `== true` (issue #362)
  * ! operator works to negate either simple bool properties or complex expressions (issue #77)
  * Count, Single and First can now be used after a Where expression,  (#369) eg <br />
    `realm.All<Owner>().Where(p => p.Name == "Dani").First();` as well as with a lambda expression <br />
    `realm.All<Owner>().Single( p => p.Name == "Tim");`
  * Sorting is now provided using the `OrderBy`, `OrderByDescending`, `ThenBy` and `ThenByDescending` clauses. Sorts can be applied to results of a query from a `Where` clause or sorting the entire class by applying after `All<>`.
  * The `String.Contains(String)`, `String.StartsWith(String)`, and `String.EndsWith(String)` methods can now be used in Where clauses.
  * DateTimeOffset properties can be compared in queries.
* Support for `armeabi` builds on old ARM V5 and V6 devices has been removed.

### Minor Changes
* Finish `RealmList.CopyTo` so you can apply `ToList` to related lists (issue #299)
* NuGet now inserts `libwrappers.so` for Android targets using `$(SolutionDir)packages` so it copes with the different relative paths in cross-platform (Xamarin Forms) app templates vs pure Android templates.
* `Realm.RealmChanged` event notifies you of changes made to the realm
* `Realm.Refresh()` makes sure the realm is updated with changes from other threads.


## 0.73.0 Private Beta (2016-02-26)
-------------------
### Major Changes
* `RealmConfiguration.EncryptionKey` added so files can be encrypted and existing encrypted files from other Realm sources opened (assuming you have the key)


### Minor Fixes
* For PCL users, if you use `RealmConfiguration.DefaultConfiguration` without having linked a platform-specific dll, you will now get the warning message with a `PlatformNotSupportedException`. Previously threw a `TypeInitExepction`.
* Update to Core v0.96.2 and matching ObjectStore (issue #393)


## 0.72.1 Private Beta (2016-02-15)
-------------------
No functional changes. Just added library builds for Android 64bit targets `x86_64` and `arm64-v8a`.


## 0.72.0 Private Beta (2016-02-13)
-------------------

Uses Realm core 0.96.0

### Major Changes

* Added support for PCL so you can now use the NuGet in your PCL GUI or viewmodel libraries.

## 0.71.1 Private Beta (2016-01-29)
-------------------
### Minor Fixes

Building IOS apps targeting the simulator sometimes got an error like:

    Error MT5209: Native linking error...building for iOS simulator,
    but linking in object file built for OSX, for architecture i386 (MT5209)

This was fixed by removing a redundant simulator library included in NuGet


## 0.71.0 Private Beta (2016-01-25)
-------------------

Uses Realm core 0.95.6.

### Platform Changes
Now supporting:

* Xamarin Studio on Mac - IOS and Android
* Xamarin Studio on Windows -  Android
* Visual Studio on Windows -  IOS and Android


### Major Changes

* Added Android support as listed above.
* Added `RealmConfiguration` to provide reusable way to specify path and other settings.
* Added `Realm.Equals`, `Realm.GetHashCode` and `Realm.IsSameInstance` to provide equality checking so you can confirm realms opened in the same thread are equal (shared internal instance).
* Added `Realm.DeleteFiles(RealmConfiguration)` to aid in cleaning up related files.
* Added nullable basic types such as `int?`.
* Optimised `Realm.All<userclass>().Count()` to get rapid count of all objects of given class.
* Related lists are now supported in standalone objects.

#### LINQ
* `Count()` on `Where()` implemented.
* `Any()` on `Where()` implemented.
* `First( lambda )` and `Single( lambda )` implemented.
* Significant optimisation of `Where()` to be properly lazy, was instantiating all objects internally.


### API-Breaking Changes

* `[PrimaryKey]` attribute renamed `[ObjectId]`.
* `Realm.Attach(object)` renamed `Manage(object)`.
* Lists of related objects are now declared with `IList<otherClass>` instead of `RealmList`.

### Bug fixes

* Bug that caused a linker error for iPhone simulator fixed (#375)


## 0.70.0 First Private Beta (2015-12-08)
--------------------------
Requires installation from private copy of NuGet download.

### State

* Supported IOS with Xamarin Studio only.
* Basic model and read/write operations with simple LINQ `Where` searches.
* NuGet hosted as downloads from private realm/realm-dotnet repo.<|MERGE_RESOLUTION|>--- conflicted
+++ resolved
@@ -38,12 +38,9 @@
 * Fixed a regression in 10.0.0-beta.5 that incorrectly stores and retrieves `DateTimeOffset` values. (PR [#2200](https://github.com/realm/realm-dotnet/pull/2200))
 
 ### Enhancements
-<<<<<<< HEAD
 * Add support for the `GUID` data type. It can be used as primary key and is indexable. (PR [#2120](https://github.com/realm/realm-dotnet/pull/2120))
 * Added support for value substitution in string based queries. This enables expressions following [this syntax](https://github.com/realm/realm-js/blob/master/docs/tutorials/query-language.md): `realm.All<T>().Filter("field1 = $0 && field2 = $1", 123, "some-string-value")`. (Issue [#1822](https://github.com/realm/realm-dotnet/issues/1822))
-=======
 * None
->>>>>>> a112b6ce
 
 ### Compatibility
 * Realm Studio: 10.0.0 or later.
