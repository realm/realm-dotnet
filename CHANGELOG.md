--- conflicted
+++ resolved
@@ -12,7 +12,6 @@
 * Upgrade OpenSSL from 1.1.1n to 3.0.7. (Core 13.2.0)
 * Converting flexible sync realms to bundled and local realms is now supported (Core 13.2.0)
 * Add support for nested classes for source generated classes. (Issue [#3031](https://github.com/realm/realm-dotnet/issues/3031))
-<<<<<<< HEAD
 * Enhanced support for nullable reference types in the model definition for source generated classes. This allows to use realm models as usual when nullable context is active, and removes the need to use of the `Required` attribute to indicate required properties, as this information will be inferred directly from the nullability status. There are some considerations regarding the nullability of properties that link to realm object:
   - Properties that link to a single realm object are inherently nullable, and thus the type must be defined as nullable. 
   - List, Sets and Backlinks cannot contain null objects, and thus the type parameter must be non-nullable.
@@ -51,9 +50,7 @@
   }
   ```
   We realise that some developers would still prefer to have more freedom in the nullability annotation of such properties, and it is possible to do so by setting  `realm.ignore_objects_nullability = true` in a global configuration file (more information about global configuration files can be found in the [.NET documentation](https://learn.microsoft.com/en-us/dotnet/fundamentals/code-analysis/configuration-files)). If this is enabled, all the previous properties will be considered valid, and the nullability annotations for properties linking to objects will be ignored.
-=======
 * Improved performance of `PropertyChanged` and `CollectionChanged` notifications. (Issue [#3112](https://github.com/realm/realm-dotnet/issues/3112))
->>>>>>> 8fa58f2d
 
 ### Fixed
 * `ISet<RealmValue>` consider string and binary data equivalent. This could cause the client to be inconsistent with the server if a string and some binary data with equivalent content was inserted from Atlas. (Core 13.0.0)
