## vNext (TBD)

### Enhancements
* None

### Fixed
* Fixed a NullReferenceException being thrown when subscribing to `PropertyChanged` notifications on a `Session` instance that is then garbage collected prior to unsubscribing. (PR [#3061](https://github.com/realm/realm-dotnet/pull/3061))
* Removed bitcode support from the iOS binary as it's no longer accepted for App Store submissions. (Issue [#3059](https://github.com/realm/realm-dotnet/issues/3059))
<<<<<<< HEAD
* Fixed returning the parent when accessing it on an `IEmbeddedObject`. (Issue [#2742](https://github.com/realm/realm-dotnet/issues/2742))
* Prevented `IEmbeddedObject`s and `IAsymmetricObject`s from being used as `RealmValue`s when added to a realm, and displaying more meaningful error messages.
=======
* Slightly increased performance and reduced allocations when creating an enumerator for frozen collections (Issue [#2815](https://github.com/realm/realm-dotnet/issues/2815)).
>>>>>>> 4b7e7998

### Compatibility
* Realm Studio: 11.0.0 or later.

### Internal
* Using Core 12.9.0.

## 10.17.0 (2022-10-06)

### Enhancements
* Prioritize integration of local changes over remote changes - shorten the time users may have to wait when committing local changes. Stop storing downloaded changesets in history. (Core upgrade)
* Greatly improve the performance of sorting or distincting a Dictionary's keys or values. The most expensive operation is now performed O(log N) rather than O(N log N) times, and large Dictionaries can see upwards of 99% reduction in time to sort. (Core upgrade)
* Seamlessly handle migrating an App Services application deployment model. (Core upgrade)

### Fixed
* Fix a use-after-free when a sync session is closed and the app is destroyed at the same time. (Core upgrade)
* Fixed a `NullReferenceException` occurring in `RealmObjectBase`'s finalizer whenever an exception is thrown before the object gets initialized. (Issue [#3045](https://github.com/realm/realm-dotnet/issues/3045))

### Compatibility
* Realm Studio: 11.0.0 or later.

### Internal
* Using Core 12.9.0

## 10.16.0 (2022-10-03)

### Enhancements
* Introduced `AsymmetricObject` intended for write-heavy workloads, where high performance is generally important. This new object:
  1. syncs data unidirectionaly, from the clients to the server
  1. can't be queried, deleted, or modified once added to the Realm
  1. is only usable with flexible sync
  1. can't be the receiveing end of any type of relationship
  1. can contain `EmbeddedObject`s but cannot link to `RealmObject` or `AsymmetricObject`.

  In the same write transaction, it is legal to add `AsymmetricObject`s and `RealmObject`s
  ```cs
  class Measurement : AsymmetricObject
  {
      [PrimaryKey, MapTo("_id")]
      public Guid Id { get; private set; } = Guid.NewGuid();

      public double Value { get; set; }

      public DataTimeOffset Timestamp { get; private set; } = DateTimeOffset.UtcNow;
  }

  class Person : RealmObject
  {
      //............
  }

  //.....

  var measurement = new Measurement
  {
    Value = 9.876
  };

  realm.Write(() =>
  {
      realm.Add(measurement);

      realm.Add(new Person());
  });

  _ = asymmetricObject.Value;   // runtime error
  _ = realm.All<Measurement>(); // compile time error
  ```
* Added two client reset handlers, `RecoverUnsyncedChangesHandler` and `RecoverOrDiscardUnsyncedChangesHandler`, that try to automatically merge the unsynced local changes with the remote ones in the event of a client reset. Specifically with `RecoverOrDiscardUnsyncedChangesHandler`, you can fallback to the discard local strategy in case the automatic merge can't be performed as per your server's rules. These new two stragegies simplify even more the handling of client reset events when compared to `DiscardUnsyncedChangesHandler`.`RecoverOrDiscardUnsyncedChangesHandler` is going to be the default from now on. An example is as follows
* Added two client reset handlers, `RecoverUnsyncedChangesHandler` and `RecoverOrDiscardUnsyncedChangesHandler`, that try to automatically merge the unsynced local changes with the remote ones in the event of a client reset. Specifically with `RecoverOrDiscardUnsyncedChangesHandler`, you can fallback to the discard unsynced strategy in case the automatic merge can't be performed as per your server's rules. These new two stragegies simplify even more the handling of client reset events when compared to `DiscardUnsyncedChangesHandler`.`RecoverOrDiscardUnsyncedChangesHandler` is going to be the default from now on. More info on the aforementioned strategies can be found in our [docs page](https://www.mongodb.com/docs/realm/sdk/dotnet/advanced-guides/client-reset/). An example usage of one of the new handler is as follows:
  ```cs
  var conf = new PartitionSyncConfiguration(partition, user)
  {
    ClientResetHandler = new RecoverOrDiscardUnsyncedChangesHandler
    {
      // As always, the following callbacks are optional

      OnBeforeReset = (beforeFrozen) =>
      {
        // executed right before a client reset is about to happen
      },
      OnAfterRecovery = (beforeFrozen, after) =>
      {
        // executed right after an automatic recovery from a client reset has completed
      },
      OnAfterDiscard = (beforeFrozen, after) =>
      {
        // executed after an automatic recovery from a client reset has failed but the DiscardUnsyncedChanges fallback has completed
      },
      ManualResetFallback = (session, err) =>
      {
        // handle the reset manually
      }
    }
  };
  ```
  (PR [#2745](https://github.com/realm/realm-dotnet/issues/2745))
* Introducing string query support for constant list expressions such as `realm.All<Car>().Filter("Color IN {'blue', 'orange'}")`. This also includes general query support for list vs list matching such as `realm.All<Car>().Filter("NONE Features IN {'ABS', 'Seat Heating'}")`. (Core upgrade)
* Improve performance when a new Realm file connects to the server for the first time, especially when significant amounts of data has been written while offline. (Core upgrade)
* Shift more of the work done on the sync worker thread out of the write transaction used to apply server changes, reducing how long it blocks other threads from writing. (Core upgrade)
* Improve the performance of the sync changeset parser, which speeds up applying changesets from the server. (Core upgrade)

### Fixed
* Added a more meaningful error message whenever a project doesn't have `[TargetFramework]` defined. (Issue [#2843](https://github.com/realm/realm-dotnet/issues/2843))
* Opening a read-only Realm for the first time with a `SyncConfiguration` did not set the schema version, which could lead to `m_schema_version != ObjectStore::NotVersioned` assertion failures. (Core upgrade)
* Upload completion callbacks (i.e. `Session.WaitForUploadAsync`) may have called before the download message that completed them was fully integrated. (Core upgrade)
* Fixed an exception "fcntl() with F_BARRIERFSYNC failed: Inappropriate ioctl for device" when running with MacOS on an exFAT drive. (Core upgrade)
* Syncing of a Decimal128 with big significand could result in a crash. (Core upgrade)
* `Realm.Refresh()` did not actually advance to the latest version in some cases. If there was a version newer than the current version which did not require blocking it would advance to that instead, contrary to the documented behavior. (Core upgrade)
* Several issues around notifications were fixed. (Core upgrade)
  * Fix a data race on RealmCoordinator::m_sync_session which could occur if multiple threads performed the initial open of a Realm at once.
  * If a SyncSession outlived the parent Realm and then was adopted by a new Realm for the same file, other processes would not get notified for sync writes on that file.
  * Fix one cause of QoS inversion warnings when performing writes on the main thread on Apple platforms. Waiting for async notifications to be ready is now done in a QoS-aware ways.
* If you set a subscription on a link in flexible sync, the server would not know how to handle it ([#5409](https://github.com/realm/realm-core/issues/5409), since v11.6.1)
* If a case insensitive query searched for a string including an 4-byte UTF8 character, the program would crash. (Core upgrade)
* Added validation to prevent adding a removed object using Realm.Add. (Issue [#3020](https://github.com/realm/realm-dotnet/issues/3020))

### Compatibility
* Realm Studio: 12.0.0 or later.

### Internal
* Using Core 12.7.0.

## 10.15.1 (2022-08-08)

### Fixed
* Fixed an issue introduced in 10.15.0 that would prevent non-anonoymous user authentication against Atlas App Services. (Issue [#2987](https://github.com/realm/realm-dotnet/issues/2987))
* Added override to `User.ToString()` that outputs the user id and provider. (PR [#2988](https://github.com/realm/realm-dotnet/pull/2988))
* Added == and != operator overloads to `User` that matches the behavior of `User.Equals`. (PR [#2988](https://github.com/realm/realm-dotnet/pull/2988))

### Compatibility
* Realm Studio: 12.0.0 or later.

### Internal
* Using Core 12.4.0.

## 10.15.0 (2022-08-05)

### Enhancements
* Preview support for .NET 6 with Mac Catalyst and MAUI. (PR [#2959](https://github.com/realm/realm-dotnet/pull/2959))
* Reduce use of memory mappings and virtual address space (Core upgrade)

### Fixed
* Fix a data race when opening a flexible sync Realm (Core upgrade).
* Fixed a missing backlink removal when setting a `RealmValue` from a `RealmObject` to null or any other non-RealmObject value. Users may have seen exception of "key not found" or assertion failures such as `mixed.hpp:165: [realm-core-12.1.0] Assertion failed: m_type` when removing the destination object. (Core upgrade)
* Fixed an issue on Windows that would cause high CPU usage by the sync client when there are no active sync sessions. (Core upgrade)
* Improved performance of sync clients during integration of changesets with many small strings (totalling > 1024 bytes per changeset) on iOS 14, and devices which have restrictive or fragmented memory. (Core upgrade)
* Fix exception when decoding interned strings in realm-apply-to-state tool. (Core upgrade)
* Fix a data race when committing a transaction while multiple threads are waiting for the write lock on platforms using emulated interprocess condition variables (most platforms other than non-Android Linux). (Core upgrade)
* Fix some cases of running out of virtual address space (seen/reported as mmap failures) (Core upgrade)
* Decimal128 values with more than 110 significant bits were not synchronized correctly with the server (Core upgrade)

### Compatibility
* Realm Studio: 12.0.0 or later.

### Internal
* Using Core 12.4.0.

## 10.14.0 (2022-06-02)

### Enhancements
* Added a more efficient replacement for `Realm.WriteAsync`. The previous API would start a background thread, open the Realm there and run a synchronous write transaction on the background thread. The new API will asynchronously acquire the write lock (begin transaction) and asynchronously commit the transaction, but the actual write block will execute on the original thread. This means that objects/queries captured before the block can be used inside the block without relying on threadsafe references. Importantly, you can mix and match async and sync calls. And when calling any `Realm.WriteAsync` on a background thread the call is just run synchronously, so you should use `Realm.Write` for readability sake. The new API is made of `Realm.WriteAsync<T>(Func<T> function, CancellationToken cancellationToken)`, `Realm.WriteAsync(Action action, CancellationToken cancellationToken)`, `Realm.BeginWriteAsync(CancellationToken cancellationToken)` and `Transaction.CommitAsync(CancellationToken cancellationToken)`. While the `Transaction.Rollback()` doesn't need an async counterpart. The deprecated API calls are `Realm.WriteAsync(Action<Realm> action)`, `Real.WriteAsync<T>(Func<Realm, IQueryable<T>> function)`, `Realm.WriteAsync<T>(Func<Realm, IList<T>> function)` and `Realm.WriteAsync<T>(Func<Realm, T> function)`. Here is an example of usage:
  ```csharp
  using Realms;

  var person = await _realm.WriteAsync(() =>
  {
    return _realm.Add(
      new Person
      {
        FirstName = "Marco"
      });
  });

  // you can use/modify person now
  // without the need of using ThreadSafeReference
  ```
  (PR [#2899](https://github.com/realm/realm-dotnet/pull/2899))
* Added the method `App.DeleteUserFromServerAsync` to delete a user from the server. It will also invalidate the user locally as well as remove all their local data. It will not remove any data the user has uploaded from the server. (Issue [#2675](https://github.com/realm/realm-dotnet/issues/2675))
* Added boolean property `ChangeSet.IsCleared` that is true when the collection gets cleared. Also Realm collections now raise `CollectionChanged` event with action `Reset` instead of `Remove` when the collections is cleared. Please note that this will work only with collection properties, such as `IList` and `ISet`. (Issue [#2856](https://github.com/realm/realm-dotnet/issues/2856))
* Added `PopulateInitialSubscriptions` to `FlexibleSyncConfiguration` - this is a callback that will be invoked the first time a Realm is opened. It allows you to create the initial subscriptions that will be added to the Realm before it is opened. (Issue [#2913](https://github.com/realm/realm-dotnet/issues/2913))
* Bump the SharedInfo version to 12. This requires update of any app accessing the file in a multiprocess scenario, including Realm Studio.
* The sync client will gracefully handle compensating write error messages from the server and pass detailed info to the SDK's sync error handler about which objects caused the compensating write to occur. ([#5528](https://github.com/realm/realm-core/pull/5528))

### Fixed
* Adding an object to a Set, deleting the parent object, and then deleting the previously mentioned object causes crash ([#5387](https://github.com/realm/realm-core/issues/5387))
* Flexible sync would not correctly resume syncing if a bootstrap was interrupted ([#5466](https://github.com/realm/realm-core/pull/5466))
* Flexible sync will now ensure that a bootstrap from the server will only be applied if the entire bootstrap is received - ensuring there are no orphaned objects as a result of changing the read snapshot on the server ([#5331](https://github.com/realm/realm-core/pull/5331))
* Partially fix a performance regression in write performance on Apple platforms. Committing an empty write transaction is ~10x faster than 10.13.0, but still slower than pre-10.7.1 due to using more crash-safe file synchronization (since v10.7.1). (Swift issue [#7740](https://github.com/realm/realm-swift/issues/7740)).

### Compatibility
* Realm Studio: 12.0.0 or later.

### Internal
* Using Core 12.1.0.

## 10.13.0 (2022-05-18)

### Enhancements
* Added the functionality to convert Sync Realms into Local Realms and Local Realms into Sync Realms. (Issue [#2746](https://github.com/realm/realm-dotnet/issues/2746))
* Added support for a new client reset strategy, called [Discard Unsynced Changes](https://docs.mongodb.com/realm/sync/error-handling/client-resets/#discard-unsynced-changes). This new stragegy greatly simplifies the handling of a client reset event on a synchronized Realm.
This addition makes `Session.Error` **deprecated**. In order to temporarily continue using the current `Session.Error` the following must be done:
  ```csharp
    var conf = new PartitionSyncConfiguration(partition, user)
    {
      ClientResetHandler = new ManualRecoveryHandler();
    };
  ```
  In order to take advantage of the new **Discard Unsynced Changes** feature, the following should be done (all callbacks are optional):
  ```csharp
    var conf = new PartitionSyncConfiguration(partition, user)
    {
      ClientResetHandler = new DiscardLocalResetHandler
      {
        OnBeforeReset = (beforeFrozen) =>
        {
          // executed right before a client reset is about to happen
        },
        OnAfterReset = (beforeFrozen, after) =>
        {
          // executed right after a client reset is has completed
        },
        ManualResetFallback = (session, err) =>
        {
          // handle the reset manually
        }
      }
    };
  ```
  If, instead, you want to continue using the manual solution even after the end of the deprecation period, the following should be done
  ```csharp
    var conf = new PartitionSyncConfiguration(partition, user)
    {
      ClientResetHandler = new ManualRecoveryHandler((sender, e) =>
      {
          // user's code for manual recovery
      });
  ```

### Fixed
* Fixed a `System.DllNotFoundException` being thrown by Realm APIs at startup on Xamarin.iOS (Issue [#2926](https://github.com/realm/realm-dotnet/issues/2926), since 10.12.0)

### Compatibility
* Realm Studio: 11.0.0 or later.

### Internal
* Using Core 11.14.0.

## 10.12.0 (2022-05-05)

### Enhancements
* Preview support for .NET 6 with iOS, Android, and MAUI.
  We've added tentative support for the new .NET 6 Mobile workloads (except MacCatalyst, which will be enabled later). The .NET tooling itself is still in preview so we don't have good test coverage of the new platforms just yet. Please report any issues you find at https://github.com/realm/realm-dotnet/issues/new/choose.

### Compatibility
* Realm Studio: 11.0.0 or later.

### Internal
* Using Core 11.14.0.

## 10.11.2 (2022-04-12)

### Fixed
* Fixed corruption bugs when encryption is used. (Core Issue [#5360](https://github.com/realm/realm-core/issues/5360))

### Compatibility
* Realm Studio: 11.0.0 or later.

### Internal
* Using Core 11.14.0.

## 10.11.1 (2022-03-31)

### Fixed
* Fixed an issue that would cause the managed HttpClientHandler to be used in Xamarin applications, even if the project is configured to use the native one. (Issue [#2892](https://github.com/realm/realm-dotnet/issues/2892))

### Compatibility
* Realm Studio: 11.0.0 or later.

### Internal
* Using Core 11.12.0.

## 10.11.0 (2022-03-28)

### Enhancements
* Added property `Session.ConnectionState` to get a `Session`'s `SessionConnectionState`. Additionally, `Session` now implements `INotifyPropertyChanged` so that you can listen for changes on `Session.ConnectionState`. (Issue [#2801](https://github.com/realm/realm-dotnet/issues/2801))
* Realm now supports running on Windows ARM64 for .NET Framework, .NET Core, and UWP apps. (Issues [#2704](https://github.com/realm/realm-dotnet/issues/2704) and [#2817](https://github.com/realm/realm-dotnet/issues/2817))
* Added a property `AppConfiguration.HttpClientHandler` that allows you to override the default http client handler used by the Realm .NET SDK to make http calls. Note that this only affects the behavior of http calls, such as user login, function calls, and remote mongodb calls. The sync client uses a native websocket implementation and will not use the provided message handler. (Issue [#2865](https://github.com/realm/realm-dotnet/issues/2865))

### Fixed
* [Unity] Fixed an issue that caused the weaver to fail when invoked via the `Tools->Realm->Weave Assemblies` editor menu with the error `UnityEngine.UnityException: get_dataPath can only be called from the main thread`. (Issue [#2836](https://github.com/realm/realm-dotnet/issues/2836))
* Fixed an issue that caused `RealmInvalidObjectException` to be caused when enumerating an invalid Realm collection (e.g. a list belonging to a deleted object). (Issue [#2840](https://github.com/realm/realm-dotnet/issues/2840))
* Query parser would not accept "in" as a property name (Core Issue [#5312](https://github.com/realm/realm-core/issues/5312))
* Application would sometimes crash with exceptions like 'KeyNotFound' or assertion "has_refs()". Other issues indicating file corruption may also be fixed by this. The one mentioned here is the one that lead to solving the problem. (Core Issue [#5283](https://github.com/realm/realm-core/issues/5283))

### Compatibility
* Realm Studio: 11.0.0 or later.

### Internal
* Using Core 11.12.0.
* Enabled running Benchmarks on iOS devices by turning on the interpreter for some windows assemblies.

## 10.10.0 (2022-02-28)

### Guid representation issue

This release fixes a major bug in the way Guid values are stored in the database. It provides an automatic migration for local (non-synchronized) databases, but extra caution is needed when upgrading an app that uses Sync.

#### **Context**

A Guid is represented by 4 components - `int`, `short`, `short`, and a `byte[8]`. Microsoft's Guids diverge from the UUID spec in that they encode the first three components with the endianness of the system (little-endian for all modern CPUs), while UUIDs encode their components as big-endian. The end result is that the same bytes have a different string representations when interpreted as a `Guid` by the .NET SDK vs when interpreted as a `UUID` by the Realm Database - e.g. `f2952191-a847-41c3-8362-497f92cb7d24` vs `912195f2-47a8-c341-8362-497f92cb7d24` (note the swapping of bytes in the first three components). You can see the issue by opening a database created by the .NET SDK in Realm Studio and inspecting the values for Guid properties.

#### **Fix**

The fix we're providing is to adjust the behavior of the .NET SDK to read/write Guids to the database with big-endian representation. This means that the SDK and the database will consistently display the same values. This has some implications which are described in the Local- and Synchronized Realms sections.

#### **Local Realms**

For local Realms, we're executing a one-time migration the first time the Realm is opened with the new SDK. During this migration, we'll update all Guid fields to big-endian format. This means that their string representation will remain the same, but the value in the database will change to match it. This means that the upgrade process should be seamless, but if you decide to downgrade to an older version of the SDK, you'll see the byte order get flipped. The migration will not execute multiple times, even if you downgrade.

#### **Synchronized Realms**

There's no client migration provided for synchronized Realms. This is because the distributed nature of the system would mean that there will inevitably be a period of inconsistent state. Instead, the values of the `Guid` properties are read as they're already stored in the database, meaning the string representation will be flipped compared to previous versions of the SDK but it will now match the representation in Atlas/Compass/Realm Studio. There are three general groups your app will fall under:
* If you don't care about the string values of Guid properties on the client, then you don't need to do anything. The values will still be unique and valid Guids.
* If you do use the string guid values from the client app - e.g. to correlate user ids with a CMS, but have complete control over your client devices - e.g. because this an internal company app, then it's advised that you execute a one-time migration of the data in Atlas and force all users to upgrade to the latest version of the app.
* If you can't force all users to update at the same time, you can do a live migration by adding an extra property for each Guid property that you have and write a trigger function that will migrate the data between the two. The old version of the app will write to the original property, while the new version will write to the new property and the trigger will convert between the two.

If you are using sync and need to update to the latest version of the SDK but are not ready to migrate your data yet, see the `Opting out` section.

#### **Opting out**

If for some reason, you want to opt out of the fixed behavior, you can temporarily opt out of it by setting the `Realm.UseLegacyGuidRepresentation` property to `true`. This is not recommended but can be used when you need more time to test out the migration while still getting bugfixes and other improvements. Setting it to `true` does two things:
1. It brings back the pre-10.10.0 behavior of reading/writing Guid values with little-endian representation.
1. It disables the migration code for local Realms. Note that it will not revert the migration if you already opened the Realm file when `UseLegacyGuidRepresentation` was set to `false`.

### Enhancements
* Lifted a limitation that would prevent you from changing the primary key of objects during a migration. It is now possible to do it with both the dynamic and the strongly-typed API:
  ```csharp
  var config = new RealmConfiguration
  {
    SchemaVersion = 5,
    MigrationCallback = (migration, oldVersion) =>
    {
      // Increment the primary key value of all Foos
      foreach (var obj in migration.NewRealm.All<Foo>())
      {
        obj.Id = obj.Id + 1000;
      }
    }
  }
  ```
* [Unity] The Realm menu item in the Unity Editor was moved to `Tools/Realm` to reduce clutter and align with other 3rd party editor plugins. (Issue [#2807](https://github.com/realm/realm-dotnet/issues/2807))

### Fixed
* Fixed an issue with xUnit tests that would cause `System.Runtime.InteropServices.SEHException` to be thrown whenever Realm was accessed in a non-async test. (Issue [#1865](https://github.com/realm/realm-dotnet/issues/1865))
* Fixed a bug that would lead to unnecessary metadata allocation when freezing a realm. (Issue [#2789](https://github.com/realm/realm-dotnet/issues/2789))
* Fixed an issue that would cause Realm-managed objects (e.g. `RealmObject`, list, results, and so on) allocated during a migration block to keep the Realm open until they are garbage collected. This had subtle implications, such as being unable to delete the Realm shortly after a migration or being unable to open the Realm with a different configuration. (PR [#2795](https://github.com/realm/realm-dotnet/pull/2795))
* Fixed an issue that prevented Unity3D's IL2CPP compiler to correctly process one of Realm's dependencies. (Issue [#2666](https://github.com/realm/realm-dotnet/issues/2666))
* Fixed the osx runtime path in the Realm NuGet package to also apply to Apple Silicon (universal) architectures (Issue [#2732](https://github.com/realm/realm-dotnet/issues/2732))

### Compatibility
* Realm Studio: 11.0.0 or later.

### Internal
* Using Core 11.10.0

## 10.9.0 (2022-01-21)

### Enhancements
* Added support for a new mode of synchronization with MongoDB Realm, called ["Flexible Sync"](https://docs.mongodb.com/realm/sync/data-access-patterns/flexible-sync/). When using Flexible Sync, the client decides which queries it's interested in and asks the server for all objects matching these queries. The matching objects will be stored in a local Realm, just like before and can be queried and accessed while offline. This feature is in beta, so feedback - both positive and negative - is greatly appreciated and, as usual, we don't recommend using it for production workloads yet.
  * Added a new configuration type, called `FlexibleSyncConfiguration`. Use this type to get a `Realm` instance that uses the new synchronization mode with the server.
  * Deprecated the `SyncConfiguration` class in favor of `PartitionSyncConfiguration`. The two classes are equivalent and the new type is introduced to better contrast with `FlexibleSyncConfiguration`. The two types are equivalent and allow you to open a `Realm` instance that is using the old "Partition Sync" mode.
  * Added a new type, called `SubscriptionSet`. It is a collection, holding the various active query subscriptions that have been created for this Realm. This collection can be accessed via the `Realm.Subscriptions` property. It will be `null` for local and partition sync Realms and non-null for flexible sync Realms.

  A minimal example would look like this:
  ```csharp
  var config = new FlexibleSyncConfiguration(user);
  var realm = Realm.GetInstance(config);

  // Add a new subscription
  realm.Subscriptions.Update(() =>
  {
    var year2022 = new DateTimeOffset(2022, 1, 1);
    var saleOrders = realm.All<SaleOrder>().Where(o => o.Created > year2022);
    realm.Subscriptions.Add(saleOrders);
  });

  // Wait for the server to acknowledge the subscription and return all objects
  // matching the query
  await realm.Subscriptions.WaitForSynchronizationAsync();

  // Now we have all orders that existed on the server at the time of
  // subscribing. From now on, the server will send us updates as new
  // orders get created.
  var orderCount = realm.All<SaleOrder>().Count();
  ```
  * Multiple subscriptions can be created for queries on the same class, in which case they'll be combined with a logical `OR`. For example, if you create a subscription for all orders created in 2022 and another for all orders created by the current user, your local Realm will contain the union of the two result sets.
  * Subscriptions can be named (which makes it easier to unsubscribe) or unnamed. Adding multiple unnamed subscriptions with the same query is a no-op.
  * Modifying the set of active subscriptions is an expensive operation server-side, even if the resulting diff is not large. This is why we recommend batching subscription updates as much as possible to avoid overloading the server instance. A good practice is to declare the user subscriptions upfront - usually the first time the Realm is opened, and only update them when absolutely necessary.
  * Find more information about the API and current limitations in the [docs](https://docs.mongodb.com/realm/sdk/dotnet/fundamentals/realm-sync/).

### Compatibility
* Realm Studio: 11.0.0 or later.

### Internal
* Using Core 11.8.0.
* Release tests are executed against realm-qa instead of realm-dev. (PR [#2771](https://github.com/realm/realm-dotnet/pull/2771))

## 10.8.0 (2022-01-17)

### Enhancements
* Added the `RealmConfigurationBase.FallbackPipePath` property. In the majority of cases this property can be left null, but it should be used when a realm is opened on a filesystem where named pipes cannot be created, such as external storage on Android that uses FAT32. In this case the path needs to point to a location on another filesystem where named pipes can be created. (PR [#2766](https://github.com/realm/realm-dotnet/pull/2766))
* Added support arithmetric operations (+, -, *, /) in the string-based query syntax (`realm.All<Foo>().Filter("some-query")`). Operands can be properties and/or constants of numeric types (integer, float, double or Decimal128). You can now write a query like `"(age + 5) * 2 > child.age"`. (Core upgrade)

### Fixed
* Fixed a race condition that could result in `Sharing violation on path ...` error when opening a Unity project on macOS. (Issue [#2720](https://github.com/realm/realm-dotnet/issues/2720), fix by [@tomkrikorian](https://github.com/tomkrikorian))
* Fixed an error being thrown when `Realm.GetInstance` is called multiple times on a readonly Realm. (Issue [#2731](https://github.com/realm/realm-dotnet/pull/2731))
* Fixed a bug that would result in the `LIMIT` clause being ignored when `Count()` is invoked on a `IQueryable` - e.g. expressions like `realm.All<Foo>().Filter("Bar > 5 LIMIT(1)).Count()` would ignore the limit in the string-based predicate and return the count of all matches. (Issue [#2755](https://github.com/realm/realm-dotnet/issues/2755))
* Fixed the logic in `RealmResultsVisitor.TraverseSort` to allow sorting on interface properties. (Issue [#1373](https://github.com/realm/realm-dotnet/issues/1373), contribution by @daawaan)

### Compatibility
* Realm Studio: 11.0.0 or later.

### Internal
* Using Core 11.8.0.
* Updated naming of prerelease packages to use lowercase "pr" - e.g. `10.7.1-pr-2695.1703` instead of `10.7.1-PR-2695.1703`. (PR [#2765](https://github.com/realm/realm-dotnet/pull/2765))
* Migrated from using the cli to import/export applications to configuring them via the admin API. (PR [#2768](https://github.com/realm/realm-dotnet/pull/2768))

## 10.7.1 (2021-11-19)

### Fixed
* A sync user's Realm was not deleted when the user was removed if the Realm path was too long such that it triggered the fallback hashed name (this is OS dependant but is 300 characters on linux). (Core upgrade)
* Don't keep trying to refresh the access token if the client's clock is more than 30 minutes ahead. (Core upgrade)
* Don't sleep the sync thread artificially if an auth request fails. This could be observed as a UI hang on applications when sync tries to connect after being offline for more than 30 minutes. (Core upgrade)

### Compatibility
* Realm Studio: 11.0.0 or later.

### Internal
* Using Core 11.6.1.

## 10.7.0 (2021-11-09)

### Enhancements
* Added the `Realm.SyncSession` property which will return the sync session for this Realm if the Realm is a synchronized one or `null` for local Realms. This is replacing the `GetSession(this Realm)` extension method which is now deprecated. (PR [#2711](https://github.com/realm/realm-dotnet/pull/2711))

### Fixed
* Fixed a bug that would result in a `RealmException` being thrown when opening a readonly Realm with schema that is a superset of the schema on disk. Now the code will just work and treat any classes not present in the on-disk schema to be treated as empty collections - e.g. `realm.All<ThisIsNotInOnDiskSchema>().Count == 0`. (Issue [#2619](https://github.com/realm/realm-dotnet/issues/2619))
* Fixed a bug that would create a "Documents" folder in the binary app folder when the ransomware protection in Windows is turned on. (Issue [#2685](https://github.com/realm/realm-dotnet/pull/2685))
* Fixed an issue that would cause incorrect property implementation to be generated if `PropertyChanged.Fody` runs after the Realm weaver. (Issue [#1873](https://github.com/realm/realm-dotnet/issues/1873))
* [Unity] Preserved additional constructors necessary to serialize and deserialize Custom User Data. (PR [#2519](https://github.com/realm/realm-dotnet/pull/2519))
* Fixed an issue that would result in `InvalidOperationException` when concurrently creating a `RealmConfiguration` with an explicitly set `Schema` property. (Issue [#2701](https://github.com/realm/realm-dotnet/issues/2701))
* [Unity] Fixed an issue that would result in `NullReferenceException` when building for iOS when the Realm package hasn't been installed via the Unity Package Manager. (Issue [#2698](https://github.com/realm/realm-dotnet/issues/2698))
* Fixed a bug that could cause properties of frozen objects to return incorrect value/throw an exception if the provided Realm schema didn't match the schema on disk. (Issue [#2670](https://github.com/realm/realm-dotnet/issues/2670))
* Fixed a rare assertion failure or deadlock when a sync session is racing to close at the same time that external reference to the Realm is being released. (Core upgrade)
* Fixed an assertion failure when opening a sync Realm with a user who had been removed. Instead an exception will be thrown. (Core upgrade)
* Fixed a rare segfault which could trigger if a user was being logged out while the access token refresh response comes in. (Core upgrade)
* Fixed a bug where progress notifiers continue to be called after the download of a synced realm is complete. (Core upgrade)
* Allow for EPERM to be returned from fallocate(). This improves support for running on Linux environments with interesting filesystems, like AWS Lambda. Thanks to [@ztane](https://github.com/ztane) for reporting and suggesting a fix. (Core upgrade)
* Fixed a user being left in the logged in state when the user's refresh token expires. (Core upgrade)
* SyncManager had some inconsistent locking which could result in data races and/or deadlocks, mostly in ways that would never be hit outside of tests doing very strange things. (Core upgrade)

### Compatibility
* Realm Studio: 11.0.0 or later.

### Internal
* Using Core 11.6.0.
* iOS wrappers are now built with the "new build system" introduced by Xcode 10 and used as default by Xcode 12. More info can be found in cmake's [docs](https://cmake.org/cmake/help/git-stage/variable/CMAKE_XCODE_BUILD_SYSTEM.html#variable:CMAKE_XCODE_BUILD_SYSTEM).
* We now refresh the resulting Realm instance when opening a synchronized Realm with `GetInstanceAsync`. (Issue [#2256](https://github.com/realm/realm-dotnet/issues/2256))
* Added Sync tests for all platforms running on cloud-dev. (Issue [#2049](https://github.com/realm/realm-dotnet/issues/2049))
* Added Android tests running on the emulator. (Issue [#2680](https://github.com/realm/realm-dotnet/pull/2680))
* Started publishing prerelease packages to S3 using Sleet ([feed url](https://s3.amazonaws.com/realm.nugetpackages/index.json)). (Issue [#2708](https://github.com/realm/realm-dotnet/issues/2708))
* Enable LTO for all builds. (PR [#2714](https://github.com/realm/realm-dotnet/pull/2714))

## 10.6.0 (2021-09-30)

### Enhancements
* Added two extension methods on `ISet` to get an `IQueryable` collection wrapping the set:
  * `set.AsRealmQueryable()` allows you to get a `IQueryable<T>` from `ISet<T>` that can be then treated as a regular queryable collection and filtered/ordered with LINQ or `Filter(string)`.
  * `set.Filter(query, arguments)` will filter the set and return the filtered collection. It is roughly equivalent to `set.AsRealmQueryable().Filter(query, arguments)`.

  The resulting queryable collection will behave identically to the results obtained by calling `realm.All<T>()`, i.e. it will emit notifications when it changes and automatically update itself. (Issue [#2555](https://github.com/realm/realm-dotnet/issues/2555))
* Added two new methods on `Migration` (Issue [#2543](https://github.com/realm/realm-dotnet/issues/2543)):
  * `RemoveType(typeName)` allows to completely remove a type and its schema from a realm during a migration.
  * `RenameProperty(typeName, oldPropertyName, newPropertyName)` allows to rename a property during a migration.
* A Realm Schema can now be constructed at runtime as opposed to generated automatically from the model classes. The automatic generation continues to work and should cover the needs of the vast majority of Realm users. Manually constructing the schema may be required when the shape of the objects depends on some information only known at runtime or in very rare cases where it may provide performance benefits by representing a collection of known size as properties on the class. (Issue [#824](https://github.com/realm/realm-dotnet/issues/824))
  * `RealmConfiguration.ObjectClasses` has now been deprecated in favor of `RealmConfiguration.Schema`. `RealmSchema` has an implicit conversion operator from `Type[]` so code that previously looked like `ObjectClasses = new[] { typeof(Foo), typeof(Bar) }` can be trivially updated to `Schema = new[] { typeof(Foo), typeof(Bar) }`.
  * `Property` has been converted to a read-only struct by removing the setters from its properties. Those didn't do anything previously, so we don't expect anyone was using them.
  * Added several factory methods on `Property` to simplify declaration of Realm properties by being explicit about the range of valid options - e.g. `Property.FromType<int>("IntProperty")` or `Property.Object("MyPersonProp", "Person")`. The constructor of `Property` is now public to support advanced scenarios, but we recommend using the factory methods.
  * Made `ObjectSchema.Builder` public and streamlined its API. It allows you to construct a mutable representation of the schema of a single object and add/remove properties to it. You can either get an empty builder or you can see it with the information from an existing model class (i.e. inheriting from `RealmObject` or `EmbeddedObject`).
  * Made `RealmSchema.Builder` public and streamlined its API. It allows you to construct a mutable representation of the schema of an entire Realm and add/remove object schemas to it.
  * A simple example for how to use the new API would look like:
  ```csharp
  public class Person : RealmObject
  {
    public string Name { get; set; }
    public Address Address { get; set; }
  }

  // Declare schema from existing model classes
  var config = new RealmConfiguration
  {
    Schema = new[] { typeof(Person), typeof(Address) }
  };

  // Manually construct a schema - we don't need to call .Build() on the builders
  // because we have implicit conversion operators defined that will call it for us.
  // Explicitly calling .Build() is also perfectly fine, if a little more verbose.
  var config = new RealmConfiguration
  {
    Schema = new RealmSchema.Builder
    {
      new ObjectSchema.Builder("MyClass", isEmbedded: false)
      {
        Property.FromType<int>("Id", isPrimaryKey: true),
        Property.PrimitiveDictionary("Tags", RealmValueType.String)
      },
      new ObjectSchema.Builder("EmbeddedClass", isEmbedded: true)
      {
        Property.Primitive("DateProp", RealmValueType.Date, isNullable: true)
      }
    }
  };

  // Enhance an existing model with new properties that will be accessible via
  // the dynamic API.
  var personSchema = new ObjectSchema.Builder(typeof(Person))
  {
    Property.FromType<string>("NewStringProp")
  };

  var config = new RealmConfiguration
  {
    Schema = new RealmSchema.Builder
    {
      personSchema,
      new ObjectSchema.Builder(typeof(Address))
    }
  };

  // Regular Person properties can be accessed as usual while runtime defined ones
  // need to go through the dynamic API.
  var person = realm.All<Person>().First();
  var name = person.Name;
  var stringPropValue = person.DynamicApi.Get<string>("NewStringProp");
  ```
* Fixed an issue that would result in SIGABORT on macOS/Linux when opening a Realm in dynamic mode (i.e. read the schema from disk) and the schema contains an object with no properties. (Issue [#1978](https://github.com/realm/realm-dotnet/issues/1978))

### Compatibility
* Realm Studio: 11.0.0 or later.

### Internal
* Using Core 11.4.1.
* Moved perf tests to run on a self-hosted runner. (PR [#2638](https://github.com/realm/realm-dotnet/pull/2638))

## 10.5.1 (2021-09-22)

### Fixed
* Fixed a bug that would cause a `NullReferenceException` to be reported during compilation of a class containing a getter-only `RealmObject` property. (Issue [#2576](https://github.com/realm/realm-dotnet/issues/2576))
* Fixed an issue that would result in `Unable to load DLL 'realm-wrappers'` when deploying a WPF .NET Framework application with ClickOnce. This was due to the incorrect BuildAction type being applied to the native libraries that Realm depends on. (Issue [#1877](https://github.com/realm/realm-dotnet/issues/1877))
* \[Unity] Fixed an issue that would fail Unity builds with `Multiple precompiled assemblies with the same name Mono.Cecil.dll` if importing the Realm package into a project that already references `Mono.Cecil`. (Issue [#2630](https://github.com/realm/realm-dotnet/issues/2630))
* Fixed a bug that would sometimes result in assemblies not found at runtime in a very specific edge scenario. More details about such a scenario can be found in its [PR](https://github.com/realm/realm-dotnet/pull/2639)'s description. (Issue [#1568](https://github.com/realm/realm-dotnet/issues/1568))

### Compatibility
* Realm Studio: 11.0.0 or later.

### Internal
* Using Core 11.4.1.

## 10.5.0 (2021-09-09)

### Enhancements
* ThreadSafeReference no longer pins the source transaction version for anything other than a Results backed by a Query. (Core upgrade)
* A ThreadSafeReference to a Results backed by a collection can now be created inside a write transaction as long as the collection was not created in the current write transaction. (Core upgrade)
* Synchronized Realms are no longer opened twice, cutting the address space and file descriptors used in half. (Core upgrade)

### Fixed
* If an object with a null primary key was deleted by another sync client, the exception `KeyNotFound: No such object` could be triggered. (Core upgrade)
* Fixed a race condition that could result in an assertion `m_state == SyncUser::State::LoggedIn` if the app previously crashed during user logout. (Core upgrade)

### Compatibility
* Realm Studio: 11.0.0 or later.

### Internal
* Using Core 11.4.1.
* Added an action to post releases to Slack. (Issue [#2501](https://github.com/realm/realm-dotnet/issues/2501))
* Added MSBuild inline task to extract the changelog of the latest version. (Issue [#2558](https://github.com/realm/realm-dotnet/pull/2558))
* When a release succeeds, merge the original PR, tag the release, then update changelog. (PR [#2609](https://github.com/realm/realm-dotnet/pull/2609))

## 10.4.1 (2021-09-03)

### Fixed
* Fixed a regression that would prevent the SDK from working on older Linux versions. (Issue [#2602](https://github.com/realm/realm-dotnet/issues/2602))
* Fixed an issue that manifested in circumventing the check for changing a primary key when using the dynamic API - i.e. `myObj.DynamicApi.Set("Id", "some-new-value")` will now correctly throw a `NotSupportedException` if `"some-new-value"` is different from `myObj`'s primary key value. (PR [#2601](https://github.com/realm/realm-dotnet/pull/2601))

### Compatibility
* Realm Studio: 11.0.0 or later.

### Internal
* Using Core 11.3.1.
* Started uploading code coverage to coveralls. (Issue [#2586](https://github.com/realm/realm-dotnet/issues/2586))
* Removed the `[Serializable]` attribute from RealmObjectBase inheritors. (PR [#2600](https://github.com/realm/realm-dotnet/pull/2600))

## 10.4.0 (2021-08-31)

### Fixed
* Fixed an issue that would cause `Logger.Default` on Unity to always revert to `Debug.Log`, even when a custom logger was set. (Issue [#2481](https://github.com/realm/realm-dotnet/issues/2481))
* Fixed an issue where `Logger.Console` on Unity would still use `Console.WriteLine` instead of `Debug.Log`. (Issue [#2481](https://github.com/realm/realm-dotnet/issues/2481))
* Added serialization annotations to RealmObjectBase to prevent Newtonsoft.Json and similar serializers from attempting to serialize the base properties. (Issue [#2579](https://github.com/realm/realm-dotnet/issues/2579))
* Fixed an issue that would cause an `InvalidOperationException` when removing an element from an UI-bound collection in WPF. (Issue [#1903](https://github.com/realm/realm-dotnet/issues/1903))
* User profile now correctly persists between runs. (Core upgrade)
* Fixed a crash when delivering notifications over a nested hierarchy of lists of RealmValue that contain RealmObject inheritors. (Core upgrade)
* Fixed a crash when an object which is linked to by a RealmValue property is invalidated (sync only). (Core upgrade)
* Fixes prior_size history corruption when replacing an embedded object in a list. (Core upgrade)
* Fixed an assertion failure in the sync client when applying an AddColumn instruction for a RealmValue property when that property already exists locally. (Core upgrade)
* Fixed an `Invalid data type` assertion failure in the sync client when applying an `AddColumn` instruction for a `RealmValue` property when that property already exists locally. (Core upgrade)

### Enhancements
* Added two extension methods on `IList` to get an `IQueryable` collection wrapping the list:
  * `list.AsRealmQueryable()` allows you to get a `IQueryable<T>` from `IList<T>` that can be then treated as a regular queryable collection and filtered/ordered with LINQ or `Filter(string)`.
  * `list.Filter(query, arguments)` will filter the list and return the filtered collection. It is roughly equivalent to `list.AsRealmQueryable().Filter(query, arguments)`.

  The resulting queryable collection will behave identically to the results obtained by calling `realm.All<T>()`, i.e. it will emit notifications when it changes and automatically update itself. (Issue [#1499](https://github.com/realm/realm-dotnet/issues/1499))
* Added a cache for the Realm schema. This will speed up `Realm.GetInstance` invocations where `RealmConfiguration.ObjectClasses` is explicitly set. The speed gains will depend on the number and complexity of your model classes. A reference benchmark that tests a schema containing all valid Realm property types showed a 25% speed increase of Realm.GetInstance. (Issue [#2194](https://github.com/realm/realm-dotnet/issues/2194))
* Improve performance of creating collection notifiers for Realms with a complex schema. In the SDKs this means that the first run of a synchronous query, first call to subscribe for notifications will do significantly less work on the calling thread.
* Improve performance of calculating changesets for notifications, particularly for deeply nested object graphs and objects which have List or Set properties with small numbers of objects in the collection.
* Query parser now accepts `BETWEEN` operator. Can be used like `realm.All<Person>().Filter("Age BETWEEN {20, 60}")` which means "'Age' must be in the open interval ]20;60[". (Core upgrade)

### Compatibility
* Realm Studio: 11.0.0 or later.

### Internal
* Using Core 11.3.1.
* Removed the RealmStates dictionary that used to hold a threadlocal dictionary of all the states for the opened Realms. It was only used for detecting open Realms during deletion and that is now handled by the native `delete_realm_files` method. (PR [#2251](https://github.com/realm/realm-dotnet/pull/2251))
* Stopped sending analytics to mixpanel.
* Started uploading benchmark results to [MongoDB Charts](https://charts.mongodb.com/charts-realm-sdk-metrics-yxjvt/public/dashboards/6115babd-c7fe-47ee-836f-efffd92ffae3). (Issue [#2226](https://github.com/realm/realm-dotnet/issues/2226))
* Removed the dedicated benchmark workflows from GHA. (Issue [#2562](https://github.com/realm/realm-dotnet/issues/2562))
* Use the Win81 SDK when building the Windows wrappers on Github Actions. (Issue [#2530](https://github.com/realm/realm-dotnet/issues/2530))
* Added CodeQL workflow. (Issue [#2155](https://github.com/realm/realm-dotnet/issues/2155))
* Started tracking package and wrapper sizes over time. (Issue [#2225](https://github.com/realm/realm-dotnet/issues/2225))
* Removed the `[Serializable]` attribute from RealmObjectBase as `BinarySerializer` is now obsolete. (PR [#2578](https://github.com/realm/realm-dotnet/pull/2578))
* Added code coverage job to Github Actions. (PR [#2581](https://github.com/realm/realm-dotnet/pull/2581))
* Added CI tests running on Windows 8.1 . (PR [#2580](https://github.com/realm/realm-dotnet/pull/2580))

## 10.3.0 (2021-07-07)

**Note**: This release uses xcframework and enables bitcode for the iOS native libraries. This significantly increases the package size and may appear to increase the .ipa size when compiling for iOS. However, the bitcode portion, as well as the unnecessary architectures, will be trimmed by the App Store, so the size of the actual download sent to users will be unchanged or smaller than before.

### Fixed
* Fixed an issue that would prevent `realm-wrappers.dll` from being loaded on Windows 8.1. (Issue [#2298](https://github.com/realm/realm-dotnet/issues/2298))
* Fixed an assertion failure when listening for changes to a list of primitive Mixed which contains links. (Core upgrade)
* Fixed an assertion failure when listening for changes to a dictionary or set which contains an invalidated link. (Core upgrade)
* Fixed an endless recursive loop that could cause a stack overflow when computing changes on a set of objects which contained cycles. (Core upgrade)
* Add collision handling to Dictionary implementation. (Core upgrade)
* Fixed a crash after clearing a list or set of Mixed containing links to objects. (Core upgrade)
* Fixed a recursive loop which would eventually crash trying to refresh a user app token when it had been revoked by an admin. Now this situation logs the user out and reports an error. (Core upgrade)
* Fixed a race between calling `Realm.DeleteRealm` and concurrent opening of the realm file. (Core upgrade)
* \[Unity\] Added code to preserve the constructors of several base serializers to ensure that most of the basic serialization/deserialization workloads work out of the box. (PR [#2489](https://github.com/realm/realm-dotnet/pull/2489))

### Enhancements
* Changed the native iOS library to use xcframework. This means that running in the simulator on M1 macs is now supported. (Issue [#2240](https://github.com/realm/realm-dotnet/issues/2240))
* Added bitcode to the native iOS library. This has no effect on Xamarin.iOS, but allows Unity applications to take advantage of optimizations performed by the App Store servers and eventually support new architectures as they are released. (Issue [#2240](https://github.com/realm/realm-dotnet/issues/2240))

### Compatibility
* Realm Studio: 11.0.0 or later.
* This release uses xcframework for the iOS native libraries, which requires Xamarin.iOS 14.14.2.5 or later.

### Internal
* Using Core 11.0.4.

## 10.2.1 (2021-06-30)

This release changes the way Unity binaries are packaged and obviates the need to have an extra Unity package that contains the dependencies as standalone modules. If you were using the `io.realm.unity-bundled` package, please remove it and add the newly released `io.realm.unity` one.

### Fixed
* \[Unity\] Fixed an issue where failing to weave an assembly due to modeling errors, would only show an error in the logs once and then fail opening a Realm with `No RealmObjects. Has linker stripped them?`. Now, the weaving errors will show up on every code change/weave attempt and the runtime error will explicitly suggest manually re-running the weaver. (Issue [#2310](https://github.com/realm/realm-dotnet/issues/2310))
* \[Unity\] Fixed an issue that would cause the app to hang on exit when using Sync. (PR [#2467](https://github.com/realm/realm-dotnet/pull/2467))
* \[Unity\] Fixed an issue that would cause the Unity editor on macOS to hang after assembly reload if the app uses Sync. (Issue [#2482](https://github.com/realm/realm-dotnet/issues/2482))
* Fixed an issue where a crash could happen on Android x86 due to converting UInt32 into TableKey and Int64 into ObjKey incorrectly. (Issue [#2456](https://github.com/realm/realm-dotnet/issues/2456))

### Enhancements
* None

### Compatibility
* Realm Studio: 11.0.0 or later.

### Internal
* Using Core 11.0.3.
* GetHashCode() on objects now uses the table key in addition to the object key. (Issue [#2473](https://github.com/realm/realm-dotnet/issues/2473))

## 10.2.0 (2021-06-15)

### Fixed
* Fixed a bug where applying multiple `OrderBy` clauses on a query would result in the clauses being appended to each other as if they
were `.ThenBy` rather than the last clause replacing the preceding ones. (PR [#2255](https://github.com/realm/realm-dotnet/issues/2255))
* When explicitly specifying `SyncConfiguration.ObjectTypes`, added a check to validate the schema and ensure all `EmbeddedObject` classes
are reachable from a class inheriting from `RealmObject`. More info about this subject can be found
[here](https://docs.mongodb.com/realm/dotnet/objects/#provide-a-subset-of-classes-to-your-realm-schema). (PR [#2259](https://github.com/realm/realm-dotnet/pull/2259))
* Fixed a bug that would result in an error similar to `Undefined symbols for architecture xxx: "_realm_thread_safe_reference_destroy"`
when building a Unity project for iOS. (Issue [#2318](https://github.com/realm/realm-dotnet/issues/2318))
* The weaver will now emit an error if you try to define a collection of `RealmInteger` values. This has never been supported, but
previously it would fail silently whereas now it'll be a compile time error. (Issue [#2308](https://github.com/realm/realm-dotnet/issues/2308))
* Fixed an issue where using collections of managed objects (lists or results) in a Unity project would result in an invalid compiled binary. (PR [#2340](https://github.com/realm/realm-dotnet/pull/2340))
* Fixed a memory leak when a migration callback is defined, but the Realm didn't actually need to run it (PR [#2331](https://github.com/realm/realm-dotnet/pull/2331))
* Added back 32bit support for iOS builds. (Issue [#2429](https://github.com/realm/realm-dotnet/issues/2429))
* Removed redundant warnings when building a Unity project for device that mentioned that the schema for Realm and Realm.UnityUtils
is empty. (Issue [#2320](https://github.com/realm/realm-dotnet/issues/2320))
* Fixed an issue that could cause `NullReferenceException` to be thrown if you set `SyncConfiguration.OnProgress` to `null` shortly
after calling `Realm.GetInstanceAsync(syncConfig)`. (Issue [#2400](https://github.com/realm/realm-dotnet/issues/2400))
* When replacing an embedded object, emit a sync instruction that sets the link to the embedded object to null so that it is properly cleared.
This resolves an issue that would have manifested itself as `Failed to parse, or apply received changeset: ERROR: ArrayInsert: Invalid prior_size (list size = 4, prior_size = 0)`
([#4740](https://github.com/realm/realm-core/issues/4740)
* Made Linux implementation of ExternalCommitHelper work with new versions of Linux that
[changed epoll behavior](https://git.kernel.org/pub/scm/linux/kernel/git/torvalds/linux.git/commit/?id=6a965666b7e7475c2f8c8e724703db58b8a8a445),
including Android 12 (Issue [#4666](https://github.com/realm/realm-core/issues/4666))
* The file format is changed in the way that we now - again - have search indexes on primary key columns. This is required as we now stop deriving the
ObjKeys from the primary key values, but just use an increasing counter value. This has the effect that all new objects will be created in the same
cluster and not be spread out as they would have been before. It also means that upgrading from file format version 11 and earlier formats will be much faster. (Core upgrade)

### Enhancements
* Add support for the `Guid` data type. It can be used as primary key and is indexable. (PR [#2120](https://github.com/realm/realm-dotnet/pull/2120))
* Add support for dictionaries. Currently only string keys are supported, while the value
  type may be any of the supported types (the primitive types, `RealmValue`, or custom types that inherit
  from RealmObject/EmbeddedObject). Lists, sets, or other dictionaries may not be used as
  the value type. To add a dictionary to your model, define a getter-only property of type
  `IDictionary<string, T>`:

  ```csharp
  public class MyObject : RealmObject
  {
      public IDictionary<string, decimal> Denominations { get; }
  }

  // Realm will automatically manage the underlying dictionary, so there's no need
  // to define a constructor  or assign it to some value.

  var obj = new MyObject();
  obj.Denominations.Add("quarter", 0.25d);
  ```
* Add support for `RealmValue` data type. This new type can represent any valid Realm data type, including objects. Collections
(lists, sets and dictionaries) of `RealmValue` are also supported, but `RealmValue` itself cannot contain collections. Please
note that a property of type `RealmValue` cannot be nullable, but can contain null, represented by the value `RealmValue.Null`.
(PR [#2252](https://github.com/realm/realm-dotnet/pull/2252))

  ```csharp
  public class MyObject : RealmObject
  {
      public RealmValue MyValue { get; set; }

      public IList<RealmValue> ValuesList { get; }

      public ISet<RealmValue> ValuesSet { get; }

      public IDictionary<string, RealmValue> ValuesDict { get; }
  }

  var obj = new MyObject();
  obj.MyValue = RealmValue.Null;
  obj.MyValue = 1;
  obj.MyValue = "abc";

  if (obj.MyValue.Type == RealmValueType.String)
  {
      var myString = obj.MyValue.AsString();
  }
  ```
* Add support for sets of objects or primitive values. Sets are unordered collections that ensure uniqueness of their elements. Realm uses its internal equality comparer
and it is not possible to customize its behavior by overriding `Equals` or `GetHashCode` on your custom classes. Objects will always be compared by db reference - i.e.
two distinct objects in the database will always be different, even if their contents are identical, and multiple references to the same database object will always be
equal.
  ```csharp
  public class MyObject : RealmObject
  {
      public ISet<string> UniqueStrings { get; }
  }

  // Realm will automatically manage the underlying set, so there's no need
  // to define a constructor  or assign it to some value.

  var obj = new MyObject();
  var didAdd = obj.UniqueStrings.Add("foo"); // true
  didAdd = obj.UniqueStrings.Add("foo"); // false
  ```
* Added support for value substitution in string based queries. This enables expressions following
[this syntax](https://docs.mongodb.com/realm/reference/realm-query-language/): `realm.All<T>().Filter("field1 = $0 && field2 = $1", 123, "some-string-value")`.
(Issue [#1822](https://github.com/realm/realm-dotnet/issues/1822))
* Reduced the size of the native binaries by ~5%. (PR [#2239](https://github.com/realm/realm-dotnet/pull/2239))
* Added a new class - `Logger`, which allows you to override the default logger implementation (previously writing to `stdout` or `stderr`) with a custom one by setting
`Logger.Default`. This replaces `AppConfiguration.CustomLogger` and `AppConfiguration.LogLevel` which will be removed in a future release. The built-in implementations are:
  * `Console` - uses the `System.Console` for most projects and `UnityEngine.Debug` for Unity projects: `Logger.Default = Logger.Console;`
  * `Null` - ignores all messages: `Logger.Default = Logger.Null;`
  * `Function` - proxies calls to a supplied function: `Logger.Default = Logger.Function(message => myExternalLogger.Log(message));`

  Custom loggers can derive from the `Logger` class and provide their own implementation for the `Log` method or use `Function` and provide an `Action<string>`. (PR [#2276](https://github.com/realm/realm-dotnet/pull/2276))
* `RealmObjectBase` now correctly overrides and implements `GetHashCode()`. (Issue [#1650](https://github.com/realm/realm-dotnet/issues/1650))
* Added an override of `RealmObject.ToString()` to output more meaningful information about the object content. It will output
the type of the object, the primary key (if one is defined), as well as information whether the object is managed or deleted.
(Issue [#2347](https://github.com/realm/realm-dotnet/pull/2347))
* Added new API for dynamically accessing object properties. These are designed to support
ahead-of-time compiled platforms, such as Xamarin.iOS and Unity with IL2CPP compilation. The
intention is to eventually make these the default API, while also supporting the legacy DLR-based
API. Example:
  ```csharp
  // Make sure to cast away the dynamic immediately on AOT platforms.
  var people = (IQueryable<RealmObject>)realm.DynamicApi.All("Person");
  foreach (var person in people)
  {
      var firstName = person.DynamicApi.Get<string>("FirstName");
      var address = person.DynamicApi.Get<EmbeddedObject>("Address");
      var city = address.DynamicApi.Get<string>("City");
  }

  // When casting a dynamic object, always cast first to object and then
  // to the actual object type to remove any callsites being generated.
  var newPerson = (RealmObject)(object)realm.DynamicApi.Create("Person", 123);
  newPerson.DynamicApi.Set("FirstName", "Peter");
  ```
* Added a Unity Editor option to enable weaving editor assemblies. This should be "off" unless your project has Editor assemblies
that reference Realm - for example, an EditMode test assembly that tests Realm-related functionality. Keeping it "on" may slow down
builds a little as more assemblies will need to be evaluated for weaving. (Issue [#2346](https://github.com/realm/realm-dotnet/issues/2346))
* We now make a backup of the realm file prior to any file format upgrade. The backup is retained for 3 months.
Backups from before a file format upgrade allows for better analysis of any upgrade failure. We also restore
a backup, if a) an attempt is made to open a realm file whith a "future" file format and b) a backup file exist
that fits the current file format. ([#4166](https://github.com/realm/realm-core/pull/4166))

### Compatibility
* Realm Studio: 11.0.0-alpha.0 or later.

### Internal
* Using Core 11.0.3.
* Enabled LTO builds for all platforms except Android. (PR [#2239](https://github.com/realm/realm-dotnet/pull/2239))
* Test projects updated to dotnetcore 3.1. This means that tests are no longer executed against dotnetcore 2.0.
* Removed Lambda compilation in ResultsVisitor when we encounter a conversion operator. This
  is needed because IL2CPP cannot comiple lambdas dynamically. Instead, we're now using
  `Operator.Convert<TTarget>(object)` which is slightly less efficient than `Operator.Convert<TSource, TTarget>`
  but still quite a bit faster than `Convert.ChangeType` and also doesn't suffer from the
  deficiencies around `Decimal128` conversion. The main downside is that we'll no longer
  support queries with an argument that is a custom user type with an implicit conversion
  operator defined.

## 10.1.4 (2021-05-12)
------------------

### Fixed
* Fixed a bug that could lead to crashes with a message similar to `Invalid ref translation entry [0, 78187493520]`. (Core upgrade)
* Fix assertion failures such as `!m_notifier_skip_version.version` or `m_notifier_sg->get_version() + 1 == new_version.version` when performing writes inside change notification callbacks. (Core upgrade)
* Fix collection notification reporting for modifications. This could be observed by receiving the wrong indices of modifications on sorted or distinct results, or notification blocks sometimes not being called when only modifications have occured. (Core upgrade)
* Proactively check the expiry time on the access token and refresh it before attempting to initiate a sync session. This prevents some error logs from appearing on the client such as: `ERROR: Connection[1]: Websocket: Expected HTTP response 101 Switching Protocols, but received: HTTP/1.1 401 Unauthorized`. (Core upgrade)
* Destruction of the TableRecycler at exit was unordered compared to other threads running. This could lead to crashes, some with the TableRecycler at the top of the stack. (Core upgrade)
* Fixed errors related to `uncaught exception in notifier thread: N5realm11KeyNotFoundE: No such object`. This could happen in a synchronized app when a linked object was deleted by another client. (Core upgrade)
* Opening a metadata realm with the wrong encryption key or different encryption configuration will remove that metadata realm and create a new metadata realm using the new key or configuration. (Core upgrade)
* Creting a `ThreadSafeReference` to a readonly Realm would result in a crash. (Core upgrade)

### Compatibility
* Realm Studio: 10.0.0 or later.

### Internal
* Using Core 10.7.2.

## 10.1.3 (2021-04-29)
------------------

### Fixed
* Fixed a compiler bug that would result in an `"Access violation"` error being thrown when using sync on Windows.

### Compatibility
* Realm Studio: 10.0.0 or later.

### Internal
* Using Core 10.5.6.

## 10.1.2 (2021-03-19)
------------------

### Fixed
* On 32bit devices you may get exception with "No such object" when upgrading to v10. (Core upgrade)
* The notification worker thread would rerun queries after every commit rather than only commits which modified tables which could affect the query results if the table had any outgoing links to tables not used in the query. (Core upgrade)
* Fix "Invalid ref translation entry [16045690984833335023, 78187493520]" assertion failure which could occur when using sync or multiple processes writing to a single Realm file. (Core upgrade)
* During integration of a large amount of data from the server, you may get `"Assertion failed: !fields.has_missing_parent_update()"`. (Core upgrade)
* Syncing large Decimal128 values will cause `"Assertion failed: cx.w[1] == 0"`. (Core upgrade)
* Avoid race condition leading to possible hangs on windows. (Core upgrade)

### Enhancements
* None

### Fixed
* None

### Compatibility
* Realm Studio: 10.0.0 or later.

### Internal
* Using Core 10.5.6.

## 10.1.1 (2021-02-25)
------------------

### Fixed
* Fixed an issue that would result in UWP apps being rejected from the Microsoft Store due to an unsupported API (`__C_specific_handler`) being used. (Issue [#2235](https://github.com/realm/realm-dotnet/issues/2235))
* The Realm notification listener thread could sometimes hit the assertion failure "!skip_version.version" if a write transaction was committed at a very specific time. (Core upgrade)

### Enhancements
* None

### Fixed
* None

### Compatibility
* Realm Studio: 10.0.0 or later.

### Internal
* Using Core 10.5.3.

## 10.1.0 (2021-02-09)

### Enhancements
* Sync client now logs error messages received from server rather than just the size of the error message. (Core upgrade)
* Errors returned from the server when sync WebSockets get closed are now captured and surfaced as a SyncError. (Core upgrade)
* Dramatically improved performance of sequential reads on a query without a filter. (Core upgrade)

### Fixed
* Fix an issue when using a frozen query across threads with different transaction versions which resulted in being able to access objects from a future version in the frozen collection. (Core upgrade)
* Fixed an issue where creating an object after file format upgrade may fail with assertion "Assertion failed: lo() <= std::numeric_limits<uint32_t>::max()" (Core upgrade)
* Fixed an issue where getting an element from a query result without a filter would give incorrect results if a new object was created at index zero in the source Table. (Core upgrade)
* Fixed an issue where during synchronization the app would crash with `Assertion failed: ref + size <= next->first`. (Core upgrade)

### Compatibility
* Realm Studio: 10.0.0 or later.

### Internal
* Using Core 10.5.0.
* Fixes the analytics version being sent.

## 10.0.1 (2021-02-02)

### Breaking Changes
* We no longer support Realm Cloud (legacy), but instead the new [MongoDB Realm Cloud](https://realm.mongodb.com). MongoDB Realm is a serverless platform that enables developers to quickly build applications without having to set up server infrastructure. MongoDB Realm is built on top of MongoDB Atlas, automatically integrating the connection to your database. ([#2011](https://github.com/realm/realm-dotnet/pull/2011))
* Remove support for Query-based sync, including the configuration parameters and the `SyncSubscription` types. ([#2011](https://github.com/realm/realm-dotnet/pull/2011))
* Remove everything related to sync permissions, including both the path-based permission system and the object-level privileges for query-based sync. [Permissions in MongoDB Realm](https://docs.mongodb.com/realm/sync/permissions/) are defined serverside. ([#2011](https://github.com/realm/realm-dotnet/pull/2011))
* Moved all API for dynamic access on the `Realm` class to `Realm.DynamicApi`:
  * `Realm.CreateObject(string className, object primaryKey)` is now `Realm.DynamicApi.CreateObject(string className, object primaryKey)`.
  * `Realm.All(string className)` is now `Realm.DynamicApi.All(string className)`.
  * `Realm.RemoveAll(string className)` is now `Realm.DynamicApi.RemoveAll(string className)`.
  * `Realm.Find(string className, long? primaryKey)` is now `Realm.DynamicApi.Find(string className, long? primaryKey)`.
  * `Realm.Find(string className, string primaryKey)` is now `Realm.DynamicApi.Find(string className, string primaryKey)`.
* It is now required that all top-level objects in a synchronized Realm have a primary key called `_id`. You can use the `MapTo("_id")` attribute to avoid using unidiomatic names for the model properties.
* Bumped the minimum target for Xamarin.iOS apps to iOS 9.
* Bumped the minimum API level for Xamarin.Android apps to 16 (Android 4.1).
* Renamed `FullSyncConfiguration` to `SyncConfiguration`.
* Removed `RealmObject.FreezeInPlace`. To freeze a realm object use the `Freeze` extension method. (Issue [#2180](https://github.com/realm/realm-dotnet/issues/2180))

### Enhancements
* Added support for syncing to MongoDB instead of Realm Object Server. Applications must be created at [realm.mongodb.com](https://realm.mongodb.com).
* Added an `App` class which is the entrypoint for synchronizing with a MongoDB Realm App.
* Added `User.CustomData` containing an unstructured document with additional information about the user. Custom data is configured in your MongoDB Realm App.
* Added `User.Functions`. This is the entry point for calling Remote MongoDB Realm functions. Functions allow you to define and execute server-side logic for your application. Functions are written in modern JavaScript (ES6+) and execute in a serverless manner. When you call a function, you can dynamically access components of the current application as well as information about the request to execute the function and the logged in user that sent the request.
* Added `User.GetMongoClient` exposing an API for CRUD operations on a Remote MongoDB Service.
* Added `User.GetPushClient` exposing an API for registering a device for push notifications.
* Change `SyncConfiguration` to accept partition value instead of a server Uri. Partition values can currently be of types `string`, `long`, or `ObjectId`. Opening a realm by partition value is the equivalent of previously opening a realm by URL. In this case, partitions are meant to be more closely associated with your data. E.g., if you are a large retailer with multiple locations, the partition key can be the store Id and you each Realm will only contain data related to the specified store.
* Add support for the Decimal128 data type. This is a 128-bit IEEE 754 decimal floating point number. Properties of this type can be declared either as `MongoDB.Bson.Decimal128` type or the built-in `decimal` type. Note that .NET's built-in decimal is 96-bit, so it cannot represent the full range of numbers, representable by `Decimal128`. (PR [#2014](https://github.com/realm/realm-dotnet/pull/2014))
* Add support for the `ObjectId` data type. This is a 12 byte unique identifier that is common as a document id in MongoDB databases. It can be used as primary key. (PR [#2035](https://github.com/realm/realm-dotnet/pull/2035))
* Add support for embedded objects. Embedded objects are objects which are owned by a single parent object, and are deleted when that parent object is deleted or their parent no longer references them. Embedded objects are declared by subclassing `EmbeddedObject` instead of `RealmObject`. Reassigning an embedded object is not allowed and neither is linking to it from multiple parents. Querying for embedded objects directly is also disallowed as they should be viewed as complex structures belonging to their parents as opposed to standalone objects. A trivial example is:

  ```csharp
  public class Address : EmbeddedObject
  {
      public string Street { get; set; }

      public string City { get; set; }
  }

  public class Person : RealmObject
  {
      public string Name { get; set; }

      // Address is an embedded object - you reference it as usual
      public Address Address { get; set; }
  }

  public class Company : RealmObject
  {
      public string PhoneNumber { get; set; }

      // Embedded objects can be contained in lists too
      public IList<Address> OfficeAddresses { get; }
  }
  ```

* Added new dynamic methods for instantiating embedded objects:
  * `Realm.DynamicApi.CreateEmbeddedObjectForProperty` should be used to create an embedded object and assign it to a parent's property. For example:

    ```csharp
    // static API
    var person = new Person();
    person.Address = new Address
    {
        City = "New York"
    };

    // dynamic API
    var dynamicPerson = realm.DynamicApi.CreateObject("Person");
    var address = realm.DynamicApi.CreateEmbeddedObjectForProperty(dynamicPerson, "Address")
    address.City = "New York";
    ```

  * `Realm.DynamicApi.AddEmbeddedObjectToList` should be used to create an embedded object and add it to a parent's list property.
  * `Realm.DynamicApi.InsertEmbeddedObjectInList` should be used to create an embedded object and insert it in a parent's list property at a specified index.
  * `Realm.DynamicApi.SetEmbeddedObjectInList` should be used to create an embedded object and set it at an index in a parent's list property.

    ```csharp
    // static API
    var company = new Company();
    company.OfficeAddresses.Add(new Address
    {
        City = "New York"
    });

    company.OfficeAddresses.Insert(0, new Address
    {
        City = "Palo Alto"
    });

    company.OfficeAddresses[1] = new Address
    {
        City = "New Jersey"
    };

    // dynamic API
    var dynamicCompany = realm.DynamicApi.CreateObject("Company");
    var officeToAdd = realm.DynamicApi.AddEmbeddedObjectToList(dynamicCompany.OfficeAddresses);
    officeToAdd.City = "New York";

    var officeToInsert = realm.DynamicApi.InsertEmbeddedObjectInList(dynamicCompany.OfficeAddresses, 0);
    officeToInsert.City = "Palo Alto";

    var officeToSet = realm.DynamicApi.SetEmbeddedObjectInList(dynamicCompany.OfficeAddresses, 1);
    officeToSet.City = "New Jersey";
    ```

* The memory mapping scheme for Realm files has changed to better support opening very large files.
* Replaced the implementation of the string query parser (the one used for [`realm.All().Filter("some-string-query")`](https://docs.mongodb.com/realm-sdks/dotnet/10.0.0-beta.3/reference/Realms.CollectionExtensions.html#Realms_CollectionExtensions_Filter__1_System_Linq_IQueryable___0__System_String_)). This results in ~5% reduction of the size of the native binary while keeping the query execution times on par with the old parser. (PR [#2185](https://github.com/realm/realm-dotnet/pull/2185), Core upgrade)
* Optimized the internal code that handles conversions between types. This should result in a minor performance increase
for most data operations that should be most noticeable on Ahead-of-Time compiled platforms, such as iOS/UWP. Due to the
nature of the change, it's possible that conversions that previously happened automatically when working with dynamic objects
no longer do. If you encounter a `NotSupportedException` with the message `No conversion exists from *type A* to *type B*`
and believe this is a bug, please open a Github Issue. (PR [#2149](https://github.com/realm/realm-dotnet/pull/2149))
* Added an extra compile-time check to detect erroneous List<T> declarations and suggest IList<T> for collection properties in Realm objects. (Issue [#2083](https://github.com/realm/realm-dotnet/pull/2083))
* Added overloads for `Realm.Write` and `Realm.WriteAsync` that can return a value. (Issue [#2081](https://github.com/realm/realm-dotnet/issues/2081))

### Fixed
* Worked around an issue with the .NET Native compiler (used in UWP projects) that would result in the following exception being thrown in Release: `Incompatible MarshalAs detected in parameter named 'value'. Please refer to MCG's warning message for more information.`. (Issue [#2169](https://github.com/realm/realm-dotnet/issues/2169))
* Fixed a bug that could cause incorrect property values to be read during a migration for apps running on .NET Core 3.0 or newer.
  The issue manifests itself when different classes have persisted properties with the same name and could result in
  the wrong property being accessed - e.g. `foo.Name` could return `foo.Bar`. This could only happen when using the
  dynamic API during a migration and does not affect apps that use the strongly typed API or run on platforms other
  than .NET Core 3.x/.NET 5.
* Fixed a bug that could cause a deadlock in a multiprocess scenario where multiple processes share the same Realm file and listen for notifications from the file. (Core upgrade)
* Fixed an issue with deleting and recreating objects with embedded objects. (Core upgrade)
* Fix a race condition which would lead to "uncaught exception in notifier thread: N5realm15InvalidTableRefE: transaction_ended" and a crash when the source Realm was closed or invalidated at a very specific time during the first run of a collection notifier (Core upgrade)
* Fix crash in case insensitive query on indexed string columns when nothing matches (Core upgrade)

### Compatibility
* Realm Studio: 10.0.0 or later.

### Internal
* Using Core 10.3.3.
* Migrated to bison parser.
* Submit Analytics to S3/Segment in addition to Mixpanel.
* Analytics now also reports if Sync functionality is in use.
* SDK is now also tested against .NET 5.
* This release uses monorepo releases that bundle Core, Sync, and OS.
* Replaced Expressions-based Operator with T4. (PR [#2149](https://github.com/realm/realm-dotnet/pull/2149))

## 5.1.3 (2021-02-10)

### Fixed
* If you make a case insensitive query on an indexed string column, it may fail in a way that results in a "No such key" exception. (Core upgrade)
* Fix crash in case insensitive query on indexed string columns when nothing matches. (Core upgrade)
* Files upgraded on 32-bit devices could end up being inconsistent resulting in "Key not found" exception to be thown. (Core upgrade)
* Fixed an issue where creating an object after file format upgrade may fail with assertion `Assertion failed: lo() <= std::numeric_limits<uint32_t>::max()`. (Core upgrade)

### Compatibility
* Realm Object Server: 3.23.1 or later.
* Realm Studio: 5.0.0 or later.

### Internal
* Using Sync 5.0.32 and Core 6.2.3.
* Updated the QuickJournal example to latest Realm and Xamarin.Forms versions. (PR [#2057](https://github.com/realm/realm-dotnet/pull/2057))

## 5.1.2 (2020-10-20)

### Fixed
* Fixed an issue that would result in `Realm accessed from incorrect thread` exception being thrown when accessing a Realm instance on the main thread in UWP apps. (Issue [#2045](https://github.com/realm/realm-dotnet/issues/2045))

### Compatibility
* Realm Object Server: 3.23.1 or later.
* Realm Studio: 5.0.0 or later.

### Internal
* Using Sync 5.0.28 and Core 6.1.3.
* Updated the QuickJournal example to latest Realm and Xamarin.Forms versions. (PR [#2057](https://github.com/realm/realm-dotnet/pull/2057))

## 5.1.1 (2020-10-02)

### Enhancements
* None

### Fixed
* Querying on an indexed property may give a “Key not found” exception. (Core upgrade)
* Fix queries for null on non-nullable indexed integer columns returning results for zero entries. (Core upgrade)

### Compatibility
* Realm Object Server: 3.23.1 or later.
* Realm Studio: 5.0.0 or later.

### Internal
* Using Sync 5.0.28 and Core 6.1.3.


## 5.1.0 (2020-09-30)

### Enhancements
* Greatly improve performance of NOT IN queries on indexed string or int columns. (Core upgrade)

### Fixed
* Fixed an issue that would cause using Realm on the main thread in WPF applications to throw an exception with a message "Realm accessed from the incorrect thread". (Issue [#2026](https://github.com/realm/realm-dotnet/issues/2026))
* Fixed an issue that could cause an exception with the message "Opening Realm files of format version 0 is not supported by this version of Realm" when opening an encrypted Realm. (Core upgrade)
* Slightly improve performance of most operations which read data from the Realm file. (Core upgrade)
* Rerunning an equals query on an indexed string column which previously had more than one match and now has one match would sometimes throw a "key not found" exception. (Core upgrade)
* When querying a table where links are part of the condition, the application may crash if objects has recently been added to the target table. (Core upgrade)

### Compatibility
* Realm Object Server: 3.23.1 or later.
* Realm Studio: 5.0.0 or later.

### Internal
* Using Sync 5.0.27 and Core 6.1.2.
* Added prerelease nuget feed via [GitHub packages](https://github.com/features/packages). (PR [#2028](https://github.com/realm/realm-dotnet/pull/2028))

## 5.0.1 (2020-09-10)

NOTE: This version bumps the Realm file format to version 11. It is not possible to downgrade to version 10 or earlier. Files created with older versions of Realm will be automatically upgraded. Only [Realm Studio 5.0.0](https://github.com/realm/realm-studio/releases/tag/v5.0.0) or later will be able to open the new file format.

### Enhancements
* Added the notion of "frozen objects" - these are objects, queries, lists, or Realms that have been "frozen" at a specific version. This allows you to access the data from any thread, but it will never change. All frozen objects can be accessed and queried as normal, but attempting to mutate them or add change listeners will throw an exception. (Issue [#1945](https://github.com/realm/realm-dotnet/issues/1945))
  * Added `Realm.Freeze()`, `RealmObject.Freeze()`, `RealmObject.FreezeInPlace()`, `IQueryable<RealmObject>.Freeze()`, `IList<T>.Freeze()`, and `IRealmCollection<T>.Freeze()`. These methods will produce the frozen version of the instance on which they are called.
  * Added `Realm.IsFrozen`, `RealmObject.IsFrozen`, and `IRealmCollection<T>.IsFrozen`, which returns whether or not the data is frozen.
  * Added `RealmConfigurationBase.MaxNumberOfActiveVersions`. Setting this will cause Realm to throw an exception if too many versions of the Realm data are live at the same time. Having too many versions can dramatically increase the filesize of the Realm.
* Add support for `SynchronizationContext`-confined Realms. Rather than being bound to a specific thread, queue-confined Realms are bound to a `SynchronizationContext`, regardless of whether it dispatches work on the same or a different thread. Opening a Realm when `SynchronizationContext.Current` is null - most notably `Task.Run(...)` - will still confine the Realm to the thread on which it was opened.
* Storing large binary blobs in Realm files no longer forces the file to be at least 8x the size of the largest blob.
* Reduce the size of transaction logs stored inside the Realm file, reducing file size growth from large transactions.
* String primary keys no longer require a separate index, improving insertion and deletion performance without hurting lookup performance.

### Fixed
* Fixed `Access to invalidated List object` being thrown when adding objects to a list while at the same time deleting the object containing the list. (Issue [#1971](https://github.com/realm/realm-dotnet/issues/1971))
* Fixed incorrect results being returned when using `.ElementAt()` on a query where a string filter with a sort clause was applied. (PR [#2002](https://github.com/realm/realm-dotnet/pull/2002))

### Compatibility
* Realm Object Server: 3.23.1 or later.
* Realm Studio: 5.0.0 or later.

### Internal
* Using Sync 5.0.22 and Core 6.0.25.

## 4.3.0 (2020-02-05)

### Enhancements
* Exposed an API to configure the `userId` and `isAdmin` of a user when creating credentials via `Credentials.CustomRefreshToken`. Previously these values would be inferred from the JWT itself but as there's no way to enforce the server configuration over which fields in the JWT payload represent the `userId` and the `isAdmin` field, it is now up to the consumer to determine the values for these.
* Improved logging and error handling for SSL issues on Apple platforms.

### Fixed
* Realm objects can now be correctly serialized with `System.Runtime.Serialization.Formatters` and `System.Xml.Serialization` serializers. (Issue [#1913](https://github.com/realm/realm-dotnet/issues/1913))
  The private state fields of the class have been decorated with `[NonSerialized]` and `[XmlIgnore]` attributes so that eager opt-out
  serializers do not attempt to serialize fields such as `Realm` and `ObjectSchema` which contain handles to unmanaged data.
* Fixed an issue that would result in a compile error when `[Required]` is applied on `IList<string>` property. (Contributed by [braudabaugh](https://github.com/braudabaugh))
* Fixed an issue that prevented projects that include the Realm NuGet package from being debugged. (PR [#1927](https://github.com/realm/realm-dotnet/pull/1927))
* The sync client would fail to reconnect after failing to integrate a changeset. The bug would lead to further corruption of the client’s Realm file. (since 3.0.0).
* The string-based query parser (`results.Filter(...)`) used to need the `class_` prefix for class names when querying over backlink properties. This has been fixed so that only the public `ObjectSchema` name is necessary. For example, `@links.class_Person.Siblings` becomes `@links.Person.Siblings`.
* Fixed an issue where `ClientResyncMode.DiscardLocalRealm` wouldn't reset the schema.

### Compatibility
* Realm Object Server: 3.23.1 or later.

### Internal
* Upgraded Sync from 4.7.5 to 4.9.5 and Core from 5.23.3 to 5.23.8.

## 4.2.0 (2019-10-07)

### Enhancements
* Added `int IndexOf(object)` and `bool Contains(object)` to the `IRealmCollection` interface. (PR [#1893](https://github.com/realm/realm-dotnet/issues/1893))
* Exposed an API - `SyncConfigurationBase.EnableSessionMultiplexing()` that allows toggling session multiplexing on the sync client. (PR [1896](https://github.com/realm/realm-dotnet/pull/1896))
* Added support for faster initial downloads when using `Realm.GetInstanceAsync`. (Issue [1847](https://github.com/realm/realm-dotnet/issues/1847))
* Added an optional `cancellationToken` argument to `Realm.GetInstanceAsync` enabling clean cancelation of the in-progress download. (PR [1859](https://github.com/realm/realm-dotnet/pull/1859))
* Added support for Client Resync which automatically will recover the local Realm in case the server is rolled back. This largely replaces the Client Reset mechanism for fully synchronized Realms. Can be configured using `FullSyncConfiguration.ClientResyncMode`. (PR [#1901](https://github.com/realm/realm-dotnet/pull/1901))
* Made the `createUser` argument in `Credentials.UsernamePassword` optional. If not specified, the user will be created or logged in if they already exist. (PR [#1901](https://github.com/realm/realm-dotnet/pull/1901))
* Uses Fody 6.0.0, which resolves some of the compatibility issues with newer versions of other Fody-based projects. (Issue [#1899](https://github.com/realm/realm-dotnet/issues/1899))

### Fixed
* Fixed an infinite recursion when calling `RealmCollectionBase<T>.IndexOf`. (Issue [#1892](https://github.com/realm/realm-dotnet/issues/1892))

### Compatibility
* Realm Object Server: 3.23.1 or later.

### Internal
* Upgraded Sync from 4.7.0 to 4.7.1.
* Implemented direct access to sync workers on Cloud, bypassing the Sync Proxy: the binding will override the sync session's url prefix if the token refresh response for a realm contains a sync worker path field.

## 4.1.0 (2019-08-06)

### Breaking Changes
* Removed the `isAdmin` parameter from `Credentials.Nickname`. It doesn't have any effect on new ROS versions anyway as logging in an admin nickname user is not supported - this change just makes it explicit. (Issue [#1879](https://github.com/realm/realm-dotnet/issues/1879))
* Marked the `Credentials.Nickname` method as deprecated - support for the Nickname auth provider is deprecated in ROS and will be removed in a future version. (Issue [#1879](https://github.com/realm/realm-dotnet/issues/1879))
* Removed the `deleteRealm` parameter from `PermissionDeniedException.DeleteRealmInfo` as passing `false` has no effect. Calling the method is now equivalent to calling it with `deleteRealm: true`. (PR [#1890](https://github.com/realm/realm-dotnet/pull/1890))

### Enhancements
* Added support for unicode characters in realm path and filenames for Windows. (Core upgrade)
* Added new credentials type: `Credentials.CustomRefreshToken` that can be used to create a user with a custom refresh token. This will then be validated by ROS against the configured `refreshTokenValidators` to obtain access tokens when opening a Realm. If creating a user like that, it's the developer's responsibility to ensure that the token is valid and refreshed as necessary to ensure that access tokens can be obtained. To that end, you can now set the refresh token of a user object by calling `User.RefreshToken = "my-new-token"`. This should only be used in combination with users obtained by calling `Credentials.CustomRefreshToken`. (PR [#1889](https://github.com/realm/realm-dotnet/pull/1889))

### Fixed
* Constructing an IncludeDescriptor made unnecessary table comparisons. This resulted in poor performance when creating a query-based subscription (`Subscription.Subscribe`) with `includedBacklinks`. (Core upgrade)
* Queries involving an indexed int column which were constrained by a LinkList with an order different from the table's order would give incorrect results. (Core upgrade)
* Queries involving an indexed int column had a memory leak if run multiple times. (Core upgrade)

### Compatibility
* Realm Object Server: 3.23.1 or later.

### Internal
* Upgraded Sync from 4.5.1 to 4.7.0 and Core 5.20.0 to 5.23.1.

## 4.0.1 (2019-06-27)

### Fixed
* Fixed an issue that would prevent iOS apps from being published to the app store with the following error:
  > This bundle Payload/.../Frameworks/realm-wrappers.framework is invalid. The Info.plist file is missing the required key: CFBundleVersion.

  ([Issue 1870](https://github.com/realm/realm-dotnet/issues/1870), since 4.0.0)
* Fixed an issue that would cause iOS apps to crash on device upon launching. ([Issue 1871](https://github.com/realm/realm-dotnet/issues/1871), since 4.0.0)

## 4.0.0 (2019-06-13)

### Breaking Changes
* The following deprecated methods and classes have been removed:
  * The `SyncConfiguration` class has been split into `FullSyncConfiguration` and `QueryBasedSyncConfiguration`. Use one of these classes to connect to the Realm Object Server.
  * The `TestingExtensions.SimulateProgress` method has been removed as it hasn't worked for some time.
  * The `Property.IsNullable` property has been removed. To check if a property is nullable, check `Property.Type` for the `PropertyType.Nullable` flag.
  * The `Credentials.Provider` class has been removed. Previously, it contained a few constants that were intended for internal use mostly.
  * The `User.ConfigurePersistance` method has been superseded by `SyncConfigurationBase.Initialize`.
  * `User.LogOut` has been removed in favor of `User.LogOutAsync`.
  * `User.GetManagementRealm` has been removed in favor of the `User.ApplyPermissionsAsync` set of wrapper API.
  * `User.GetPermissionRealm` has been removed in favor of the `User.GetGrantedPermissions` wrapper API.
* Deprecated the `IQueryable<T>.Subscribe(string name)` extension method in favor of `IQueryable<T>.Subscribe(SubscriptionOptions options)`.
* Reworked the internal implementation of the permission API. For the most part, the method signatures haven't changed or where they have changed, the API have remained close to the original (e.g. `IQueryable<T>` has changed to `IEnumerable<T>`). ([Issue #1863](https://github.com/realm/realm-dotnet/issues/1863))
  * Changed the return type of `User.GetGrantedPermissionsAsync` from `IQueryable<PathPermission>` to `IEnumerable<PathPermission>`. This means that the collection is no longer observable like regular Realm-backed collections. If you need to be notified for changes of this collection, you need to implement a polling-based mechanism yourself.
  * `PathPermission.MayRead/MayWrite/MayManage` have been deprecated in favor of a more-consistent `AccessLevel` API.
  * In `User.ApplyPermissionsAsync`, renamed the `realmUrl` parameter to `realmPath`.
  * In `User.OfferPermissionsAsync`, renamed the `realmUrl` parameter to `realmPath`.
  * Removed the `PermissionOfferResponse` and `PermissionChange` classes.
  * Removed the `IPermissionObject` interface.
  * Removed the `ManagementObjectStatus` enum.
  * Removed the `User.GetPermissionChanges` and `User.GetPermissionOfferResponses` methods.
  * The `millisecondTimeout` argument in `User.GetGrantedPermissionsAsync` has been removed.
  * The `PermissionException` class has been replaced by `HttpException`.
* The `AuthenticationException` class has been merged into the `HttpException` class.

### Enhancements
* Added `Session.Start()` and `Session.Stop()` methods that allow you to pause/resume synchronization with the Realm Object Server. ([Issue #138](https://github.com/realm/realm-dotnet-private/issues/138))
* Added an `IQueryable<T>.Subscribe(SubscriptionOptions, params Expression<Func<T, IQueryable>>[] includedBacklinks)` extension method that allows you to configure additional options for the subscription, such as the name, time to live, and whether it should update an existing subscription. The `includedBacklinks` argument allows you to specify which backlink properties should be included in the transitive closure when doing query-based sync. For example:

  ```csharp
  class Dog : RealmObject
  {
      public Person Owner { get; set; }
  }

  class Person : RealmObject
  {
      [Backlink(nameof(Dog.Owner))]
      public IQueryable<Dog> Dogs { get; }
  }

  var options = new SubscriptionOptions
  {
      Name = "adults",
      TimeToLive = TimeSpan.FromDays(1),
      ShouldUpdate = true
  };

  var people = realm.All<Person>()
                    .Where(p => p.Age > 18)
                    .Subscribe(options, p => p.Dogs);

  await people.WaitForSynchronzationAsync();
  // Dogs that have an owner set to a person that is over 18
  // will now be included in the objects synchronized locally.
  var firstPersonDogs = people.Results.First().Dogs;
  ```
  ([Issue #1838](https://github.com/realm/realm-dotnet/issues/1838) & [Issue #1834](https://github.com/realm/realm-dotnet/issues/1834))
* Added a `Realm.GetAllSubscriptions()` extension method that allows you to obtain a collection of all registered query-based sync subscriptions. ([Issue #1838](https://github.com/realm/realm-dotnet/issues/1838))
* Added `AccessLevel` property to `PathPermission` to replace the now deprecated `MayRead/MayWrite/MayManage`. ([Issue #1863](https://github.com/realm/realm-dotnet/issues/1863))
* Added `RealmOwnerId` property to `PathPermission` that indicates who the owner of the Realm is. ([Issue #1863](https://github.com/realm/realm-dotnet/issues/1863))
* Added support for building with `dotnet build` (previously only the `msbuild` command line was supported). ([PR #1849](https://github.com/realm/realm-dotnet/pull/1849))
* Improved query performance for unindexed string columns when the query has a long chain of OR conditions. (Core upgrade)
* Improved performance of encryption and decryption significantly by utilizing hardware optimized encryption functions. (Core upgrade)
* Compacting a realm into an encrypted file could take a really long time. The process is now optimized by adjusting the write buffer size relative to the used space in the realm. (Core upgrade)
* The string-based query parser (`results.Filter("...")`) now supports readable timestamps with a 'T' separator in addition to the originally supported "@" separator. For example: `startDate > 1981-11-01T23:59:59:1` (Core upgrade)

### Fixed
* Fixes an issue where using the `StringExtensions.Contains(string, string, StringComparison)` extension method inside a LINQ query would result in an exception being thrown on .NET Core 2.1+ or Xamarin.iOS/Android projects.([Issue #1848](https://github.com/realm/realm-dotnet/issues/1848))
* Creating an object after creating an object with the int primary key of "null" would hit an assertion failure. (Core upgrade)

### Compatibility
* Realm Object Server: 3.23.1 or later.

### Internal
* Upgraded Sync from 3.14.11 to 4.5.1 and Core 5.12.7 to 5.20.0.

## 3.4.0 (2019-01-09)

**NOTE!!! You will need to upgrade your Realm Object Server to at least version 3.11.0 or use Realm Cloud. If you try to connect to a ROS v3.10.x or previous, you will see an error like `Wrong protocol version in Sync HTTP request, client protocol version = 25, server protocol version = 24`.**

### Enhancements
* Download progress is now reported to the server, even when there are no local changes. This allows the server to do history compaction much more aggressively, especially when there are many clients that rarely or never make local changes. ([#1772](https://github.com/realm/realm-dotnet/pull/1772))
* Reduce memory usage when integrating synchronized changes sent by ROS.
* Added ability to supply a custom log function for handling logs emitted by Sync by specifying `SyncConfigurationBase.CustomLogger`. It must be set before opening a synchronized Realm. ([#1824](https://github.com/realm/realm-dotnet/pull/1824))
* Clients using protocol 25 now report download progress to the server, even when they make no local changes. This allows the server to do history compaction much more aggressively, especially when there are many clients that rarely or never make local changes. ([#1772](https://github.com/realm/realm-dotnet/pull/1772))
* Add a User-Agent header to HTTP requests made to the Realm Object Server. By default, this contains information about the Realm library version and .NET platform. Additional details may be provided (such as the application name/version) by setting `SyncConfigurationBase.UserAgent` prior to opening a synchronized Realm. If developing a Xamarin app, you can use the Xamarin.Essentials plugin to automate that: `SyncConfiguration.UserAgent = $"{AppInfo.Name} ({AppInfo.PackageName} {AppInfo.VersionString})"`.

### Fixed
* Fixed a bug that could lead to crashes with a message such as `Assertion failed: ndx < size() with (ndx, size()) = [742, 742]`.
* Fixed a bug that resulted in an incorrect `LogLevel` being sent to Sync when setting `SyncConfigurationBase.LogLevel`. ([#1824](https://github.com/realm/realm-dotnet/pull/1824), since 2.2.0)
* Fixed a bug that prevented `Realm.GetInstanceAsync` from working when used with `QueryBasedSyncConfiguration`. ([#1827](https://github.com/realm/realm-dotnet/pull/1827), since 3.1.0)

### Breaking Changes
* The deprecated method `realm.SubscribeToObjectsAsync` has been removed in this version. ([#1772](https://github.com/realm/realm-dotnet/pull/1772))
* `User.ConfigurePersistence` has been deprecated in favor of `SyncConfigurationBase.Initialize`.

### Compatibility
* Realm Object Server: 3.11.0 or later.
The sync protocol version has been bumped to version 25. The server is backwards-compatible with clients using protocol version 24 or below, but clients at version 25 are not backwards-compatible with a server at protocol version 24. The server must be upgraded before any clients are upgraded.

### Internal
* Upgraded Sync from 3.9.2 to 3.14.11 and Core from 5.8.0 to 5.12.7.


## 3.3.0 (2018-11-08)

### Enhancements
* Exposed an `OnProgress` property on `SyncConfigurationBase`. It allows you to specify a progress callback that will be invoked when using `Realm.GetInstanceAsync` to report the download progress. ([#1807](https://github.com/realm/realm-dotnet/pull/1807))

### Fixed
<!-- * <How to hit and notice issue? what was the impact?> ([#????](https://github.com/realm/realm-dotnet/issues/????), since v?.?.?) -->
* Trying to call `Subscription.WaitForSynchronizationAsync` on a background thread (without a `SynchronizationContext`) would previously hang indefinitely. Now a meaningful exception will be thrown to indicate that this is not supported and this method should be called on a thread with a synchronization context. ([dotnet-private#130](https://github.com/realm/realm-dotnet-private/issues/130), since v3.0.0)

### Compatibility
* Realm Object Server: 3.0.0 or later.
* APIs are backwards compatible with all previous releases in the 3.x.y series.
* File format: Generates Realms with format v9 (Reads and upgrades all previous formats)


## 3.2.1 (2018-09-27)

### Bug fixes
- Fixed a bug that would typically result in exceptions with a message like `An unknown error has occurred. State: *some-number-larger than 127*`
when subscribing to queries. ([dotnet-private#128](https://github.com/realm/realm-dotnet-private/issues/128), since `3.0.0`)

## 3.2.0 (2018-08-04)

### Enhancements
- `RealmObject` inheritors will now raise `PropertyChanged` after they have been removed from Realm.
The property name in the event arguments will be `IsValid`.
- Bundle some common certificate authorities on Linux so connecting to ROS instances over SSL should work out of the box
for most certificates. Notably, it will now work out of the box for Realm Cloud instances.

### Bug fixes
- When constructing queries that compare an invalid/unmanaged RealmObject (e.g. `realm.All<Foo>().Where(f => f.Bar == someBar)`),
a meaningful exception will now be thrown rather than an obscure ArgumentNullException.
- Added `ShouldCompactOnLaunch` to the PCL version of the library. ([dotnet-private#125](https://github.com/realm/realm-dotnet-private/issues/125))

## 3.1.0 (2018-07-04)

### Enhancements
- Exposed a `ChangeSet.NewModifiedIndices` collection that contains information about the
indices of the objects that changed in the new version of the collection (i.e. after
accounting for the insertions and deletions).
- Update Fody to 3.0.

### Bug fixes
- `WriteAsync` will no longer perform a synchronous `Refresh` on the main thread. ([#1729](https://github.com/realm/realm-dotnet/pull/1729))
- Trying to add a managed Realm Object to a different instance of the same on-disk Realm will no
longer throw an exception.
- Removed the `IList` compliance for Realm collections. This fixes an issue which would cause the app to hang
on Android when deselecting an item from a ListView bound to a Realm collection.

### Breaking Changes
- `SyncConfiguration` is now deprecated and will be removed in a future version. Two new configuration
classes have been exposed - [QueryBasedSyncConfiguration](https://docs.realm.io/platform/using-synced-realms/syncing-data#using-query-based-synchronization)
and [FullSyncConfiguration](https://docs.realm.io/platform/using-synced-realms/syncing-data#full-synchronization).
If you were using a `SyncConfiguration` with `IsPartial = true`, then change your code to use
`QueryBasedSyncConfiguration`. Similarly, if `IsPartial` was not set or was set to `false`, use
`FullSyncConfiguration`.
- Removed the `IList` compliance for Realm collections. This will prevent automatic updates of ListViews
databound to Realm collections in UWP projects.

## 3.0.0 (2018-04-16)

### Enhancements
- Allow `[MapTo]` to be applied on classes to change the name of the table corresponding to that class. ([#1712](https://github.com/realm/realm-dotnet/pull/1712))
- Added an improved API for adding subscriptions in partially-synchronized Realms. `IQueryable<T>.Subscribe` can be used
to subscribe to any query, and the returned `Subscription<T>` object can be used to observe the state of the subscription
and ultimately remove the subscription. See the [documentation](https://docs.realm.io/platform/v/3.x/using-synced-realms/syncing-data)
for more information. ([#1679](https://github.com/realm/realm-dotnet/pull/1679))
- Added a fine-grained permissions system for use with partially-synchronized Realms. This allows permissions to be
defined at the level of individual objects or classes. See the
[documentation](https://docs.realm.io/platform/v/3.x/using-synced-realms/access-control)
for more information. ([#1714](https://github.com/realm/realm-dotnet/pull/1714))
- Exposed a string-based `IQueryable<T>.Filter(predicate)` method to enable more advanced querying
scenarios such as:
  - Following links: `realm.All<Dog>().Filter("Owner.FirstName BEGINSWITH 'J'")`.
  - Queries on collections: `realm.All<Child>().Filter("Parents.FirstName BEGINSWITH 'J'")` - find all
  children who have a parent whose name begins with J or `realm.All<Child>().Filter("Parents.@avg.Age > 50")` -
  find all children whose parents' average age is more than 50.
  - Subqueries: `realm.All<Person>().Filter("SUBQUERY(Dogs, $dog, $dog.Vaccinated == false).@count > 3")` - find all
  people who have more than 3 unvaccinated dogs.
  - Sorting: `realm.All<Dog>().Filter("TRUEPREDICATE SORT(Owner.FirstName ASC, Age DESC)")` - find all dogs and
  sort them by their owner's first name in ascending order, then by the dog's age in descending.
  - Distinct: `realm.All<Dog>().Filter("TRUEPREDICATE DISTINCT(Age) SORT(Name)")` - find all dogs, sort them
  by their name and pick one dog for each age value.
  - For more examples, check out the
  [query language reference docs](https://docs.mongodb.com/realm/reference/realm-query-language/) or the [NSPredicate Cheatsheet](https://academy.realm.io/posts/nspredicate-cheatsheet/).
- The `SyncConfiguration` constructor now accepts relative Uris. ([#1720](https://github.com/realm/realm-dotnet/pull/1720))
- Added the following methods for resetting the user's password and confirming their email:
`RequestPasswordResetAsync`, `CompletePasswordResetAsync`, `RequestEmailConfirmationAsync`, and `ConfirmEmailAsync`.
These all apply only to users created via `Credentials.UsernamePassword` who have provided their email as
the username. ([#1721](https://github.com/realm/realm-dotnet/pull/1721))

### Bug fixes
- Fixed a bug that could cause deadlocks on Android devices when resolving thread safe references. ([#1708](https://github.com/realm/realm-dotnet/pull/1708))

### Breaking Changes
- Uses the Sync 3.0 client which is incompatible with ROS 2.x.
- `Permission` has been renamed to `PathPermission` to more closely reflect its purpose.
Furthermore, existing methods to modify permissions only work on full Realms. New methods
and classes are introduced to configure access to a partially synchronized Realm.
- The type of `RealmConfiguration.DefaultConfiguration` has changed to `RealmConfigurationBase` to allow
any subclass to be set as default. ([#1720](https://github.com/realm/realm-dotnet/pull/1720))
- The `SyncConfiguration` constructor arguments are now optional. The `user` value will default to the
currently logged in user and the `serverUri` value will default to `realm://MY-SERVER-URL/default` where
`MY-SERVER-URL` is the host the user authenticated against. ([#1720](https://github.com/realm/realm-dotnet/pull/1720))
- The `serverUrl` argument in `User.LoginAsync(credentials, serverUrl)` and `User.GetLoggedInUser(identity, serverUrl)`
has been renamed to `serverUri` for consistency. ([#1721](https://github.com/realm/realm-dotnet/pull/1721))


## 2.2.0 (2017-03-22)

### Enhancements
- Added an `IsDynamic` property to `RealmConfigurationBase`, allowing you to open a Realm file and read its schema from disk. ([#1637](https://github.com/realm/realm-dotnet/pull/1637))
- Added a new `InMemoryConfiguration` class that allows you to create an in-memory Realm instance. ([#1638](https://github.com/realm/realm-dotnet/pull/1638))
- Allow setting elements of a list directly - e.g. `foo.Bars[2] = new Bar()` or `foo.Integers[3] = 5`. ([#1641](https://github.com/realm/realm-dotnet/pull/1641))
- Added Json Web Token (JWT) credentials provider. ([#1655](https://github.com/realm/realm-dotnet/pull/1655))
- Added Anonymous and Nickname credentials providers. ([#1671](https://github.com/realm/realm-dotnet/pull/1671))

### Bug fixes
- Fixed an issue where initial collection change notification is not delivered to all subscribers. ([#1696](https://github.com/realm/realm-dotnet/pull/1696))
- Fixed a corner case where `RealmObject.Equals` would return `true` for objects that are no longer managed by Realm. ([#1698](https://github.com/realm/realm-dotnet/pull/1698))

### Breaking Changes
- `SyncConfiguration.SetFeatureToken` is deprecated and no longer necessary in order to use Sync on Linux or server-side features. ([#1703](https://github.com/realm/realm-dotnet/pull/1703))

## 2.1.0 (2017-11-13)

### Enhancements
- Added an `[Explicit]` attribute that can be applied to classes or assemblies. If a class is decorated with it, then it will not be included in the default schema for the Realm (i.e. you have to explicitly set `RealmConfiguration.ObjectClasses` to an array that contains that class). Similarly, if it is applied to an assembly, all classes in that assembly will be considered explicit. This is useful when developing a 3rd party library that depends on Realm to avoid your internal classes leaking into the user's schema. ([#1602](https://github.com/realm/realm-dotnet/pull/1602))

### Bug fixes
- Fixed a bug that would prevent writing queries that check if a related object is null, e.g. `realm.All<Dog>().Where(d => d.Owner == null)`. ([#1601](https://github.com/realm/realm-dotnet/pull/1601))
- Addressed an issue that would cause the debugger to report an unobserved exception being thrown when "Just My Code" is disabled. ([#1603](https://github.com/realm/realm-dotnet/pull/1603))
- Calling `Realm.DeleteRealm` on a synchronized Realm will now properly delete the `realm.management` folder. ([#1621](https://github.com/realm/realm-dotnet/pull/1621))
- Fixed a crash when accessing primitive list properties on objects in realms opened with a dynamic schema (e.g. in migrations). ([#1629](https://github.com/realm/realm-dotnet/pull/1629))

## 2.0.0 (2017-10-17)

### Enhancements
- Added support for collections of primitive values. You can now define properties as `IList<T>` where `T` can be any
type supported by Realm, except for another `IList`. As a result, a lot of methods that previously had constraints on
`RealmObject` now accept any type and may throw a runtime exception if used with an unsupported type argument.
([#1517](https://github.com/realm/realm-dotnet/pull/1517))
- Added `HelpLink` pointing to the relevant section of the documentation to most Realm exceptions. ([#1521](https://github.com/realm/realm-dotnet/pull/1521))
- Added `RealmObject.GetBacklinks` API to dynamically obtain all objects referencing the current one. ([#1533](https://github.com/realm/realm-dotnet/pull/1533))
- Added a new exception type, `PermissionDeniedException`, to denote permission denied errors when working with synchronized Realms that
exposes a method - `DeleteRealmUserInfo` - to inform the binding that the offending Realm's files should be kept or deleted immediately.
This allows recovering from permission denied errors in a more robust manner. ([#1543](https://github.com/realm/realm-dotnet/pull/1543))
- The keychain service name used by Realm to manage the encryption keys for sync-related metadata on Apple platforms is now set to the
bundle identifier. Keys that were previously stored within the Realm-specific keychain service will be transparently migrated to the
per-application keychain service. ([#1522](https://github.com/realm/realm-dotnet/pull/1522))
- Added a new exception type -  `IncompatibleSyncedFileException` - that allows you to handle and perform data migration from a legacy (1.x) Realm file
to the new 2.x format. It can be thrown when using `Realm.GetInstance` or `Realm.GetInstanceAsync` and exposes a `GetBackupRealmConfig` method
that allows you to open the old Realm file in a dynamic mode and migrate any required data. ([#1552](https://github.com/realm/realm-dotnet/pull/1552))
- Enable encryption on Windows. ([#1570](https://github.com/realm/realm-dotnet/pull/1570))
- Enable Realm compaction on Windows. ([#1571](https://github.com/realm/realm-dotnet/pull/1571))
- `UserInfo` has been significantly enhanced. It now contains metadata about a user stored on the Realm Object Server, as well as a list of all user
account data associated with that user. ([#1573](https://github.com/realm/realm-dotnet/pull/1573))
- Introduced a new method - `User.LogOutAsync` to replace the now-deprecated synchronous call. ([#1574](https://github.com/realm/realm-dotnet/pull/1574))
- Exposed `BacklinksCount` property on `RealmObject` that returns the number of objects that refer to the current object via a to-one or a to-many relationship. ([#1578](https://github.com/realm/realm-dotnet/pull/1578))
- String primary keys now support `null` as a value. ([#1579](https://github.com/realm/realm-dotnet/pull/1579))
- Add preview support for partial synchronization. Partial synchronization allows a synchronized Realm to be opened in such a way
that only objects requested by the user are synchronized to the device. You can use it by setting the `IsPartial` property on a
`SyncConfiguration`, opening the Realm, and then calling `Realm.SubscribeToObjectsAsync` with the type of object you're interested in,
a string containing a query determining which objects you want to subscribe to, and a callback which will report the results. You may
add as many subscriptions to a synced Realm as necessary. ([#1580](https://github.com/realm/realm-dotnet/pull/1580))
- Ensure that Realm collections (`IList<T>`, `IQueryable<T>`) will not change when iterating in a `foreach` loop. ([#1589](https://github.com/realm/realm-dotnet/pull/1589))

### Bug fixes
- `Realm.GetInstance` will now advance the Realm to the latest version, so you no longer have to call `Refresh` manually after that. ([#1523](https://github.com/realm/realm-dotnet/pull/1523))
- Fixed an issue that would prevent iOS Share Extension projects from working. ([#1535](https://github.com/realm/realm-dotnet/pull/1535))

### Breaking Changes
- `Realm.CreateObject(string className)` now has additional parameter `object primaryKey`. You *must* pass that when creating a new object using the dynamic API. If the object you're creating doesn't have primary key declared, pass `null`. ([#1381](https://github.com/realm/realm-dotnet/pull/1381))
- `AcceptPermissionOfferAsync` now returns the relative rather than the absolute url of the Realm the user has been granted permissions to. ([#1595](https://github.com/realm/realm-dotnet/pull/1595))

## 1.6.0 (2017-08-14)

### Enhancements
- Exposed `Realm.WriteCopy` API to copy a Realm file and optionally encrypt it with a different key. ([#1464](https://github.com/realm/realm-dotnet/pull/1464))
- The runtime representations of all Realm collections (`IQueryable<T>` and `IList<T>`) now implement the `IList` interface that is needed for data-binding to `ListView` in UWP applications. ([#1469](https://github.com/realm/realm-dotnet/pull/1469))
- Exposed `User.RetrieveInfoForUserAsync` API to allow admin users to lookup other users' identities in the Realm Object Server. This can be used, for example, to find a user by knowing their Facebook id. ([#1486](https://github.com/realm/realm-dotnet/pull/1486))
- Added a check to verify there are no duplicate object names when creating the schema. ([#1502](https://github.com/realm/realm-dotnet/pull/1502))
- Added more comprehensive error messages when passing an invalid url scheme to `SyncConfiguration` or `User.LoginAsync`. ([#1501](https://github.com/realm/realm-dotnet/pull/1501))
- Added more meaningful error information to exceptions thrown by `Realm.GetInstanceAsync`. ([#1503](https://github.com/realm/realm-dotnet/pull/1503))
- Added a new type - `RealmInteger<T>` to expose Realm-specific API over base integral types. It can be used to implement [counter functionality](https://docs.mongodb.com/realm-legacy/docs/dotnet/latest/index.html) in synced realms. ([#1466](https://github.com/realm/realm-dotnet/pull/1466))
- Added `PermissionCondition.Default` to apply default permissions for existing and new users. ([#1511](https://github.com/realm/realm-dotnet/pull/1511))

### Bug fixes
- Fix an exception being thrown when comparing non-constant character value in a query. ([#1471](https://github.com/realm/realm-dotnet/pull/1471))
- Fix an exception being thrown when comparing non-constant byte or short value in a query. ([#1472](https://github.com/realm/realm-dotnet/pull/1472))
- Fix a bug where calling the non-generic version of `IQueryProvider.CreateQuery` on Realm's IQueryable results, an exception would be thrown. ([#1487](https://github.com/realm/realm-dotnet/pull/1487))
- Trying to use an `IList` or `IQueryable` property in a LINQ query will now throw `NotSupportedException` rather than crash the app. ([#1505](https://github.com/realm/realm-dotnet/pull/1505))

### Breaking Changes

## 1.5.0 (2017-06-20)

### Enhancements
- Exposed new API on the `User` class for working with permissions: ([#1361](https://github.com/realm/realm-dotnet/pull/1361))
  - `ApplyPermissionsAsync`, `OfferPermissionsAsync`, and `AcceptPermissionOfferAsync` allow you to grant, revoke, offer, and accept permissions.
  - `GetPermissionOffers`, `GetPermissionOfferResponses`, and `GetPermissionChanges` allow you to review objects, added via the above mentioned methods.
  - `GetGrantedPermissionsAsync` allows you to inspect permissions granted to or by the current user.
- When used with `RealmConfiguration` (i.e. local Realm), `Realm.GetInstanceAsync` will perform potentially costly operation, such as executing migrations or compaction on a background thread. ([#1406](https://github.com/realm/realm-dotnet/pull/1406))
- Expose `User.ChangePasswordAsync(userId, password)` API to allow admin users to change other users' passwords. ([#1412](https://github.com/realm/realm-dotnet/pull/1412))
- Expose `SyncConfiguration.TrustedCAPath` API to allow providing a custom CA that will be used to validate SSL traffic to the Realm Object Server.  ([#1423](https://github.com/realm/realm-dotnet/pull/1423))
- Expose `Realm.IsInTransaction` API to check if there's an active transaction for that Realm. ([#1452](https://github.com/realm/realm-dotnet/pull/1452))

### Bug fixes
- Fix a crash when querying over properties that have `[MapTo]` applied. ([#1405](https://github.com/realm/realm-dotnet/pull/1405))
- Fix an issue where synchronized Realms did not connect to the remote server in certain situations, such as when an application was offline when the Realms were opened but later regained network connectivity. ([#1407](https://github.com/realm/realm-dotnet/pull/1407))
- Fix an issue where incorrect property name will be passed to `RealmObject.PropertyChanged` subscribers when the actual changed property is below a `Backlink` property. ([#1433](https://github.com/realm/realm-dotnet/pull/1433))
- Fix an exception being thrown when referencing Realm in a PCL test assembly without actually using it. ([#1434](https://github.com/realm/realm-dotnet/pull/1434))
- Fix a bug when `SyncConfiguration.EnableSSLValidation` would be ignored when passed to `Realm.GetInstanceAsync`. ([#1423](https://github.com/realm/realm-dotnet/pull/1423))

### Breaking Changes
- The constructors of `PermissionChange`, `PermissionOffer`, and `PermissionOfferResponse` are now private. Use the new `User.ApplyPermissionsAsync`, `User.OfferPermissionsAsync`, and `User.AcceptPermissionOfferAsync` API. ([#1361](https://github.com/realm/realm-dotnet/pull/1361))
- `User.GetManagementRealm` and `User.GetPermissionRealm` are now deprecated. Use the new permission related API on `User` to achieve the same results. ([#1361](https://github.com/realm/realm-dotnet/pull/1361))
- `User.ChangePassword(password)` has been renamed to `User.ChangePasswordAsync(password)`. ([#1412](https://github.com/realm/realm-dotnet/pull/1412))
- Removed the following obsolete API: ([#1425](https://github.com/realm/realm-dotnet/pull/1425))
  - `Realm.ObjectForPrimaryKey<T>(long id)`
  - `Realm.ObjectForPrimaryKey<T>(string id)`
  - `Realm.ObjectForPrimaryKey(string className, long id)`
  - `Realm.ObjectForPrimaryKey(string className, string id)`
  - `Realm.Manage<T>(T obj, bool update)`
  - `Realm.Close()`
  - `Realm.CreateObject<T>()`
  - `IOrderedQueryable<T>.ToNotifyCollectionChanged<T>(Action<Exception> errorCallback)`
  - `IOrderedQueryable<T>.ToNotifyCollectionChanged<T>(Action<Exception> errorCallback, bool coalesceMultipleChangesIntoReset)`
  - `IRealmCollection<T>.ObjectSchema`
- `Realm.DeleteRealm` now throws an exception if called while an instance of that Realm is still open.

## 1.4.0 (2017-05-19)

### Enhancements
- Expose `RealmObject.OnManaged` virtual method that can be used for init purposes, since the constructor is run before the object has knowledge of its Realm. (#1383)
- Expose `Realm.GetInstanceAsync` API to asynchronously open a synchronized Realm. It will download all remote content available at the time the operation began on a background thread and then return a usable Realm. It is also the only supported way of opening Realms for which the user has only read permissions.

## 1.3.0 (2017-05-16)

### Universal Windows Platform
Introducing Realm Mobile Database for Universal Windows Platform (UWP). With UWP support, you can now build mobile apps using Realm’s object database for the millions of mobile, PC, and Xbox devices powered by Windows 10. The addition of UWP support allows .NET developers to build apps for virtually any modern Windows Platform with Windows Desktop (Win32) or UWP as well as for iOS and Android via Xamarin. Note that sync support is not yet available for UWP, though we are working on it and you can expect it soon.

### Enhancements
- Case insensitive queries against a string property now use a new index based search. (#1380)
- Add `User.ChangePassword` API to change the current user's password if using Realm's 'password' authentication provider. Requires any edition of the Realm Object Server 1.4.0 or later. (#1386)
- `SyncConfiguration` now has an `EnableSSLValidation` property (default is `true`) to allow SSL validation to be specified on a per-server basis. (#1387)
- Add `RealmConfiguration.ShouldCompactOnLaunch` callback property when configuring a Realm to determine if it should be compacted before being returned. (#1389)
- Silence some benign linker warnings on iOS. (#1263)
- Use reachability API to minimize the reconnection delay if the network connection was lost. (#1380)

### Bug fixes
- Fixed a bug where `Session.Reconnect` would not reconnect all sessions. (#1380)
- Fixed a crash when subscribing for `PropertyChanged` multiple times. (#1380)
- Fixed a crash when reconnecting to Object Server (#1380)
- Fixed a crash on some Android 7.x devices when opening a realm (#1380)

## 1.2.1 (2017-05-01)

### Bug fixes
- Fixed an issue where `EntryPointNotFoundException` would be thrown on some Android devices. (#1336)

### Enhancements
- Expose `IRealmCollection.IsValid` to indicate whether the realm collection is valid to use. (#1344)
- Update the Fody reference which adds support for building with Mono 5. (#1364)

## 1.2.0 (2017-04-04)

Realm is now being distributed as a .NET Standard 1.4 library as this is a requirement for supporting UWP. While internally that is a rather big move, applications using it should not be affected. After the upgrade, you'll see a number of new NuGet dependencies being added - those are reference assemblies, already part of mscorlib, so will not affect your application's size or performance. Additionally, we're releasing a new platform specific DataBinding package that contains helper methods that enable two-way databinding scenarios by automatically creating transactions when setting a property.

If you encounter any issues after the upgrade, we recommend clearing the `bin` and `obj` folders and restarting Xamarin Studio. If this doesn't help, please file an issue explaining your solution setup and the type of problems you encounter.

Files written with this version cannot be read by earlier versions of Realm. This version is not compatible with versions of the Realm Object Server lower than 1.3.0.

### Bug fixes
- Fixes the `RemoveAll(string)` overload to work correctly. (#1288)
- Resolved an issue that would lead to crashes when refreshing the token for an invalid session. (#1289)
- The `IObservable` returned from `session.GetProgressObservable` will correctly call `OnComplete` when created with `mode: ProgressMode.ForCurrentlyOutstandingWork`. (#1292)
- Fixed a memory leak when accessing string properties. (#1318)
- Fixes an issue when using `EncryptionKey` with synchronized realms. (#1322)

### Enhancements
- Introduce APIs for safely passing objects between threads. Create a thread-safe reference to a thread-confined object by passing it to the `ThreadSafeReference.Create` factory method, which you can then safely pass to another thread to resolve in the new realm with `Realm.ResolveReference`. (#1300)
- Introduce API for attempting to reconnect all sessions. This could be used in conjunction with the [connectivity plugin](https://github.com/jamesmontemagno/ConnectivityPlugin) to monitor for connectivity changes and proactively request reconnecting, rather than rely on the built-in retry mechanism. (#1310)
- Enable sorting over to-one relationships, e.g. `realm.All<Parent>().OrderBy(p => p.Child.Age)`. (#1313)
- Introduce a `string.Like` extension method that can be used in LINQ queries against the underlying database engine. (#1311)
- Add an `User.IsAdmin` property that indicates whether a user is a Realm Object Server administrator. (#1320)

### Breaking Changes
- `DateTimeOffset` properties that are not set will now correctly default to `0001-1-1` instead of `1970-1-1` after the object is passed to `realm.Add`. (#1293)
- Attempting to get an item at index that is out of range should now correctly throw `ArgumentOutOfRangeException` for all `IRealmCollection` implementations. (#1295)
- The layout of the .lock file has changed, which may affect scenarios where different processes attempt to write to the same Realm file at the same time. (#1296)
- `PropertyChanged` notifications use a new, more reliable, mechanism, that behaves slightly differently from the old one. Notifications will be sent only after a transaction is committed (making it consistent with the way collection notifications are handled). To make sure that your UI is promptly updated, you should avoid keeping long lived transactions around. (#1316)

## 1.1.1 (2017-03-15)

### Bug fixes

- Resolved an issue that prevented compiling for iOS on Visual Studio. (#1277)

## 1.1.0 (2017-03-03)

### Enhancements
- Added Azure Active Directory (AzureAD) credentials provider. (#1254)

### Breaking Changes
This is a preparation release for adding UWP support. We have removed all platform-specific logic from the Realm assemblies, and instead weave them in compile time. While this has been tested in all common scenarios, it may create issues with very complex project graphs. If you encounter any of these issues with iOS projects:
- Compilation fails when running Task `WeaveRealmAssemblies`
- App crashes when first accessing a Realm

please file an issue and explain your solution setup.

## 1.0.4 (2017-02-21)

### Bug fixes

- The `Realm` NuGet package no longer clobbers the path to Win32 native binaries in `Realm.Database`. (#1239)
- Fixed a bug where garbage collecting an object with `PropertyChanged` subscribers would cause crashes. (#1237)

## 1.0.3 (2017-02-14)

### Out of Beta!
After about a year and a half of hard work, we are proud to call this a 1.0 release. There is still work to do, but Realm Xamarin is now being used by thousands of developers and has proven reliable.

### Sync
Realm Xamarin now works with the Realm Mobile Platform. This means that you can write Xamarin apps that synchronize seamlessly with a Realm Object Server, allowing you to write complex apps with Xamarin that are offline-first and automatically synchronised by adding just a few lines of code.
You can read about this in the [documentation](https://docs.mongodb.com/realm/sync/get-started/).

### Windows Desktop
Realm Xamarin is no longer iOS and Android only. You can now use it to write .NET programs for Windows Desktop. Add the NuGet package to your regular .NET project and start using Realm. Some features are not supported on Windows yet. Most notably, sync does not yet work for Windows, but also encryption and notifications across processes are missing. We are working on it and you can expect support soon.

### Breaking Changes
 - `IRealmCollection<T>.ObjectSchema` is deprecated and replaced with `ISchemaSource.ObjectSchema`. (#1216)

### Bug fixes
 - `[MapTo]` attribute is now respected in queries. (#1219)
 - Letting a Realm instance be garbage collected instead of disposing it will no longer lead to crashes. (#1212)
 - Unsubscribing from `RealmObject.PropertyChanged` in a `PropertyChanged` callback should no longer lead to crashes. (#1207)
 - `WriteAsync` now advances the read transaction so the changes made asynchronously are available immediately in the original thread. (#1192)
 - Queries on backlink properties should no longer produce unexpected results. (#1177)


## 0.82.1 (2017-01-27)

### Bug fixes
- Addressed an issue where obtaining a Realm instance, reading an object, then obtaining another instance on the same thread would cause the object to become invalid and crash the application upon accessing any of its members.

## 0.82.0 (2017-01-23)

### Breaking Changes
- Moved all exceptions under the `Realms.Exceptions` namespace. (#1075)
- Moved `RealmSchema` to `Realms.Schema` namespace. (#1075)
- Made the `ErrorEventArgs` constructor internal. (#1075)
- Made `ObjectSchema.Builder` and `RealmSchema.Builder` internal. (#1075)
- Passing an object that has `IList` properties to `Add(obj, update: true)` will no longer merge the lists. Instead, the `IList` property will contain only the items in the object. (#1040)

### Enhancements
- Added virtual `OnPropertyChanged` method in `RealmObject` that you can override to be notified of changes to the current object. (#1047)
- Added compile time checks that `[Required]` is applied on correct property types. (#1072)
- `Realm.Add(RealmObject obj)` will now return the passed in object, similarly to `Realm.Add<T>(T obj)`. (#1162)
- Added an extension method for `string.Contains` that accepts `StringComparison` argument and can be used in queries. When querying, only `StringComparison.Ordinal` and `StringComparison.OrdinalIgnoreCase` can be used. When not used in queries, all values for `StringComparison` are valid. (#1141)

### Bug fixes
- Adding a standalone object, that has an `IList<T>` property that has never been accessed, to the Realm will no longer throw a `NullReferenceException`. (#1040)
- `IList<T>` properties will now correctly return `IsReadOnly = true` when managed by a readonly Realm. (#1070)
- The weaver should now correctly resolve references in PCL and netstandard assemblies. (#1117)
- Add some missing methods to the PCL reference assembly. (#1093)
- Disposed realms will not throw `ObjectDisposedException` when trying to access their members. Additionally, disposing a realm will not invalidate other instances on the same thread. (#1063)

## 0.81.0 (2016-12-14)

### Breaking Changes
* The `IQueryable<T>.ToNotifyCollectionChanged` extension methods that accept parameters are now deprecated. There is a new parameterless one that you should use instead. If you want to handle errors, you can do so by subscribing to the `Realm.OnError` event. (#938)
* `RealmResults<T>` is now marked `internal` and `Realm.All<T>()` will instead return `IQueryable<T>`. We've added a new extension method `IQueryable<T>.SubscribeForNotifications(NotificationCallbackDelegate<T>)` that allows subscribing for notifications. (#942)
* `Realm.CreateObject<T>` has been deprecated and will be removed in the next major release. (It could cause a dangerous data loss when using the synchronised realms coming soon, if a class has a PrimaryKey). (#998)
* `RealmConfiguration.ReadOnly` has been renamed to `RealmConfiguration.IsReadOnly` and is now a property instead of a field. (#858)
* `Realm.All` has been renamed to `Realm.GetAll` and the former has been obsoleted. (#858)
* `Realm.ObjectForPrimaryKey` has been renamed to `Realm.Find` and the former has been obsoleted. (#858)
* `Realm.Manage` has been renamed to `Realm.Add` and the former has been obsoleted. (#858)
* `RealmConfiguration.PathToRealm` has been renamed to `Realm.GetPathToRealm` and the former has been obsoleted. (#858)
* `RealmResults.NotificationCallback` has been extracted as a non-nested class and has been renamed to `NotificationCallbackDelegate`. (#858)
* `Realm.Close` has been removed in favor of `Realm.Dispose`. (#858)
* `RealmList<T>` is now marked `internal`. You should use `IList<T>` to define collection relationships. (#858)

### Enhancements
* In data-binding scenarios, if a setter is invoked by the binding outside of write transaction, we'll create an implicit one and commit it. This enables two-way data bindings without keeping around long-lived transactions. (#901)
* The Realm schema can now express non-nullable reference type properties with the new `[Required]` attribute. (#349)
* Exposed a new `Realm.Error` event that you can subscribe for to get notified for exceptions that occur outside user code. (#938)
* The runtime types of the collection, returned from `Realm.All` and the collection created for `IList<T>` properties on `RealmObject` now implement `INotifyCollectionChanged` so you can pass them for data-binding without any additional casting. (#938, #909)
* All RealmObjects implement `INotifyPropertyChanged`. This allows you to pass them directly for data-binding.
* Added `Realm.Compact` method that allows you to reclaim the space used by the Realm. (#968)
* `Realm.Add` returns the added object. (#931)
* Support for backlinks aka `LinkingObjects`. (#219)
* Added an `IList<T>.Move` extension method that allows you to reorder elements within the collection. For managed Lists, it calls a native method, so it is slightly more efficient than removing and inserting an item, but more importantly, it will raise the `CollectionChanged` with `NotifyCollectionChangedAction.Move` which will result in a nice move animation, rather than a reload of a ListView. (#995)

### Bug fixes
* Subscribing to `PropertyChanged` on a RealmObject and modifying an instance of the same object on a different thread will now properly raise the event. (#909)
* Using `Insert` to insert items at the end of an `IList` property will no longer throw an exception. (#978)

## 0.80.0 (2016-10-27)

### Breaking Changes
* This version updates the file format. Older versions will not be able to open files created with this version. (#846)
* `RealmList<T>` is now marked as internal. If you were using it anywhere, you should migrate to `IList<T>`. (#880)

### Enhancements
* iOS Linking all should work - we now add a [Preserve] attribue to all woven members of your `RealmObject` subclasses so you do not need to manually add `[Preserve(allMembers=true)]`  (#822)
* `Realm.Manage` calls are now much faster. You should prefer that to `Realm.CreateObject` unless you are setting only a few properties, while leaving the rest with default values. (#857)
* Added `bool update` argument to `Realm.Manage`. When `update: true` is passed, Realm will try to find and update a persisted object with the same PrimaryKey. If an object with the same PrimaryKey is not found, the umnamaged object is added. If the passed in object does not have a PrimaryKey, it will be added. Any related objects will be added or updated depending on whether they have PrimaryKeys. (#871)

    **NOTE**: cyclic relationships, where object references are not identical, will not be reconciled. E.g. this will work as expected:
    ```csharp
    var person = new Person { Name = "Peter", Id = 1 };
    person.Dog = new Dog();
    person.Dog.Owner = person;
    ```
    However this will not - it will set the Person's properties to the ones from the last instance it sees:
    ```csharp
    var person = new Person { Name = "Peter", Id = 1 };
    person.Dog = new Dog();
    person.Dog.Owner = new Person { Id = 1 };
    ```
    This is important when deserializing data from json, where you may have multiple instances of object with the same Id, but with different properties.

* `Realm.Manage` will no longer throw an exception if a managed object is passed. Instead, it will immediately return. (#871)
* Added non-generic version of `Realm.Manage`. (#871)
* Added support for nullable integer PrimaryKeys. Now you can have `long?` PrimaryKey property where `null` is a valid unique value. (#877)
* Added a weaver warning when applying Realm attributes (e.g. `[Indexed]` or `[PrimaryKey]`) on non-persisted properties. (#882)
* Added support for `==` and `!=` comparisons to realm objects in LINQ (#896), e.g.:
    ```csharp
    var peter = realm.All<Person>().FirstOrDefault(d => d.Name == "Peter");
    var petersDogs = realm.All<Dog>().Where(d => d.Owner == peter);
    ```
* Added support for `StartsWith(string, StringComparison)`, `EndsWith(string, StringComparison)`, and `Equals(string, StringComparison)` filtering in LINQ. (#893)

    **NOTE**: Currently only `Ordinal` and `OrdinalIgnoreCase` comparisons are supported. Trying to pass in a different one will result in runtime error. If no argument is supplied, `Ordinal` will be used.

## 0.78.1 (2016-09-15)

### Bug fixes
* `Realm.ObjectForPrimaryKey()` now returns null if it failed to find an object (#833).
* Querying anything but persisted properties now throws instead of causing a crash (#251 and #723)

Uses core 1.5.1

## 0.78.0 (2016-09-09)

### Breaking Changes
* The term `ObjectId` has been replaced with `PrimaryKey` in order to align with the other SDKs. This affects the `[ObjectId]` attribute used to decorate a property.

### Enhancements
* You can retrieve single objects quickly using `Realm.ObjectForPrimaryKey()` if they have a `[PrimaryKey]` property specified. (#402)
* Manual migrations are now supported. You can specify exactly how your data should be migrated when updating your data model. (#545)
* LINQ searches no longer throw a `NotSupportedException` if your integer type on the other side of an expression fails to exactly match your property's integer type.
* Additional LINQ methods now supported: (#802)
    * Last
    * LastOrDefault
    * FirstOrDefault
    * SingleOrDefault
    * ElementAt
    * ElementAtOrDefault

### Bug fixes
* Searching char field types now works. (#708)
* Now throws a RealmMigrationSchemaNeededException if you have changed a `RealmObject` subclass declaration and not incremented the `SchemaVersion` (#518)
* Fixed a bug where disposing a `Transaction` would throw an `ObjectDisposedException` if its `Realm` was garbage-collected (#779)
* Corrected the exception being thrown `IndexOutOfRangeException` to be  `ArgumentOutOfRangeException`

Uses core 1.5.1


## 0.77.2 (2016-08-11)

### Enhancements
* Setting your **Build Verbosity** to `Detailed` or `Normal` will now display a message for every property woven, which can be useful if you suspect errors with Fody weaving.
* Better exception messages will helo diagnose _EmptySchema_ problems (#739)
* Partial evaluation of LINQ expressions means more expressions types are supported as operands in binary expressions (#755)
* Support for LINQ queries that check for `null` against `string`, `byte[]` and `Nullable<T>` properties.
* Support for `string.IsNullOrEmpty` on persisted properties in LINQ queries.
* Schema construction has been streamlined to reduce overhead when opening a Realm
* Schema version numbers now start at 0 rather than UInt64.MaxValue

### Bug fixes
* `RealmResults<T>` should implement `IQueryable.Provider` implicitly (#752)
* Realms that close implicitly will no longer invalidate other instances (#746)

Uses core 1.4.2


## 0.77.1 (2016-07-25)

### Minor Changes
* Fixed a bug weaving pure PCL projects, released in v0.77.0 (#715)
* Exception messages caused by using incompatible arguments in LINQ now include the offending argument (#719)
* PCL projects using ToNotifyCollectionChanged may have crashed due to mismatch between PCL signatures and platform builds.

Uses core 1.4.0


## 0.77.0 (2016-07-18)

**Broken Version** - will not build PCL projects

### Breaking Changes
* Sort order change in previous version was reverted.

### Major Changes
* It is now possible to introspect the schema of a Realm. (#645)
* The Realm class received overloads for `Realm.CreateObject` and `Realm.All` that accept string arguments instead of generic parameters, enabling use of the `dynamic` keyword with objects whose exact type is not known at compile time. (#646)
* _To Many_ relationships can now be declared with an `IList<DestClass>` rather than requiring `RealmList<DestClass>`. This is **significantly faster** than using `RealmList` due to caching the list.   (Issue #287)
* Creating standalone objects with lists of related objects is now possible. Passing such an object into `Realm.Manage` will cause the entire object graph from that object down to become managed.

### Minor Changes
* Fixed a crash on iOS when creating many short-lived realms very rapidly in parallel (Issue #653)
* `RealmObject.IsValid` can be called to check if a managed object has been deleted
* Accessing properties on invalid objects will throw an exception rather than crash with a segfault (#662)
* Exceptions thrown when creating a Realm no longer leave a leaking handle (Issue #503)

Uses core 1.4.0


## 0.76.1 (2016-06-15)

### Minor Changes
* The `Realm` static constructor will no longer throw a `TypeLoadException` when there is an active `System.Reflection.Emit.AssemblyBuilder` in the current `AppDomain`.
* Fixed `Attempting to JIT compile` exception when using the Notifications API on iOS devices. (Issue #620)

### Breaking Changes
No API change but sort order changes slightly with accented characters grouped together and some special characters sorting differently. "One third" now sorts ahead of "one-third".

It uses the table at ftp://ftp.unicode.org/Public/UCA/latest/allkeys.txt

It groups all characters that look visually identical, that is, it puts a, à, å together and before ø, o, ö even. This is a flaw because, for example, å should come last in Denmark. But it's the best we can do now, until we get more locale aware.

Uses core 1.1.2

## 0.76.0 (2016-06-09)

### Major Changes
* `RealmObject` classes will now implicitly implement `INotifyPropertyChanged` if you specify the interface on your class. Thanks to [Joe Brock](https://github.com/jdbrock) for this contribution!

### Minor Changes
* `long` is supported in queries (Issue #607)
* Linker error looking for `System.String System.String::Format(System.IFormatProvider,System.String,System.Object)` fixed (Issue #591)
* Second-level descendants of `RealmObject` and static properties in `RealmObject` classes now cause the weaver to properly report errors as we don't (yet) support those. (Issue #603)
* Calling `.Equals()` on standalone objects no longer throws. (Issue #587)


## 0.75.0 (2016-06-02)

### Breaking Changes
* File format of Realm files is changed. Files will be automatically upgraded but opening a Realm file with older versions of Realm is not possible. NOTE: If you were using the Realm Browser specified for the old format you need to upgrade. Pick up the newest version [here](https://itunes.apple.com/app/realm-browser/id1007457278).
* `RealmResults<T>` no longer implicitly implements `INotifyCollectionChanged`. Use the new `ToNotifyCollectionChanged` method instead.

### Major Changes
* `RealmResults<T>` can be observed for granular changes via the new `SubscribeForNotifications` method.
* `Realm` gained the `WriteAsync` method which allows a write transaction to be executed on a background thread.
* Realm models can now use `byte[]` properties to store binary data.
* `RealmResults<T>` received a new `ToNotifyCollectionChanged` extension method which produces an `ObservableCollection<T>`-like wrapper suitable for MVVM data binding.

### Minor Fixes
* Nullable `DateTimeOffset` properties are supported now.
* Setting `null` to a string property will now correctly return `null`
* Failure to install Fody will now cause an exception like "Realms.RealmException: Fody not properly installed. RDB2_with_full_Realm.Dog is a RealmObject but has not been woven." instead of a `NullReferenceException`
* The PCL `RealmConfiguration` was missing some members.
* The Fody weaver is now discoverable at non-default nuget repository paths.


## 0.74.1 Released (2016-05-10)

### Minor Fixes
* Realms now refresh properly on Android when modified in other threads/processes.
* Fixes crashes under heavy combinations of threaded reads and writes.

### Minor Changes
* The two `Realm` and `RealmWeaver` NuGet packages have been combined into a single `Realm` package.
* The `String.Contains(String)`, `String.StartsWith(String)`, and `String.EndsWith(String)` methods now support variable expressions. Previously they only worked with literal strings.
* `RealmResults<T>` now implements `INotifyCollectionChanged` by raising the `CollectionChanged` event with `NotifyCollectionChangedAction.Reset` when its underlying table or query result is changed by a write transaction.

## 0.74.0 Private Beta (2016-04-02)

### Major Changes
* The Realm assembly weaver now submits anonymous usage data during each build, so we can track statistics for unique builders, as done with the Java, Swift and Objective-C products (issue #182)
* `Realm.RemoveRange<>()` and `Realm.RemoveAll<>()` methods added to allow you to delete objects from a realm.
* `Realm.Write()` method added for executing code within an implicitly committed transaction
* You can now restrict the classes allowed in a given Realm using `RealmConfiguration.ObjectClasses`.
* LINQ improvements:
  * Simple bool searches work without having to use `== true` (issue #362)
  * ! operator works to negate either simple bool properties or complex expressions (issue #77)
  * Count, Single and First can now be used after a Where expression,  (#369) eg <br />
    `realm.All<Owner>().Where(p => p.Name == "Dani").First();` as well as with a lambda expression <br />
    `realm.All<Owner>().Single( p => p.Name == "Tim");`
  * Sorting is now provided using the `OrderBy`, `OrderByDescending`, `ThenBy` and `ThenByDescending` clauses. Sorts can be applied to results of a query from a `Where` clause or sorting the entire class by applying after `All<>`.
  * The `String.Contains(String)`, `String.StartsWith(String)`, and `String.EndsWith(String)` methods can now be used in Where clauses.
  * DateTimeOffset properties can be compared in queries.
* Support for `armeabi` builds on old ARM V5 and V6 devices has been removed.

### Minor Changes
* Finish `RealmList.CopyTo` so you can apply `ToList` to related lists (issue #299)
* NuGet now inserts `libwrappers.so` for Android targets using `$(SolutionDir)packages` so it copes with the different relative paths in cross-platform (Xamarin Forms) app templates vs pure Android templates.
* `Realm.RealmChanged` event notifies you of changes made to the realm
* `Realm.Refresh()` makes sure the realm is updated with changes from other threads.


## 0.73.0 Private Beta (2016-02-26)

### Major Changes
* `RealmConfiguration.EncryptionKey` added so files can be encrypted and existing encrypted files from other Realm sources opened (assuming you have the key)


### Minor Fixes
* For PCL users, if you use `RealmConfiguration.DefaultConfiguration` without having linked a platform-specific dll, you will now get the warning message with a `PlatformNotSupportedException`. Previously threw a `TypeInitExepction`.
* Update to Core v0.96.2 and matching ObjectStore (issue #393)


## 0.72.1 Private Beta (2016-02-15)

No functional changes. Just added library builds for Android 64bit targets `x86_64` and `arm64-v8a`.


## 0.72.0 Private Beta (2016-02-13)
-
Uses Realm core 0.96.0

### Major Changes

* Added support for PCL so you can now use the NuGet in your PCL GUI or viewmodel libraries.

## 0.71.1 Private Beta (2016-01-29)

### Minor Fixes

Building IOS apps targeting the simulator sometimes got an error like:

    Error MT5209: Native linking error...building for iOS simulator,
    but linking in object file built for OSX, for architecture i386 (MT5209)

This was fixed by removing a redundant simulator library included in NuGet


## 0.71.0 Private Beta (2016-01-25)

Uses Realm core 0.95.6.

### Platform Changes
Now supporting:

* Xamarin Studio on Mac - IOS and Android
* Xamarin Studio on Windows -  Android
* Visual Studio on Windows -  IOS and Android


### Major Changes

* Added Android support as listed above.
* Added `RealmConfiguration` to provide reusable way to specify path and other settings.
* Added `Realm.Equals`, `Realm.GetHashCode` and `Realm.IsSameInstance` to provide equality checking so you can confirm realms opened in the same thread are equal (shared internal instance).
* Added `Realm.DeleteFiles(RealmConfiguration)` to aid in cleaning up related files.
* Added nullable basic types such as `int?`.
* Optimised `Realm.All<userclass>().Count()` to get rapid count of all objects of given class.
* Related lists are now supported in standalone objects.

#### LINQ
* `Count()` on `Where()` implemented.
* `Any()` on `Where()` implemented.
* `First( lambda )` and `Single( lambda )` implemented.
* Significant optimisation of `Where()` to be properly lazy, was instantiating all objects internally.


### API-Breaking Changes

* `[PrimaryKey]` attribute renamed `[ObjectId]`.
* `Realm.Attach(object)` renamed `Manage(object)`.
* Lists of related objects are now declared with `IList<otherClass>` instead of `RealmList`.

### Bug fixes

* Bug that caused a linker error for iPhone simulator fixed (#375)


## 0.70.0 First Private Beta (2015-12-08)

Requires installation from private copy of NuGet download.

### State

* Supported IOS with Xamarin Studio only.
* Basic model and read/write operations with simple LINQ `Where` searches.
* NuGet hosted as downloads from private realm/realm-dotnet repo.<|MERGE_RESOLUTION|>--- conflicted
+++ resolved
@@ -6,12 +6,9 @@
 ### Fixed
 * Fixed a NullReferenceException being thrown when subscribing to `PropertyChanged` notifications on a `Session` instance that is then garbage collected prior to unsubscribing. (PR [#3061](https://github.com/realm/realm-dotnet/pull/3061))
 * Removed bitcode support from the iOS binary as it's no longer accepted for App Store submissions. (Issue [#3059](https://github.com/realm/realm-dotnet/issues/3059))
-<<<<<<< HEAD
 * Fixed returning the parent when accessing it on an `IEmbeddedObject`. (Issue [#2742](https://github.com/realm/realm-dotnet/issues/2742))
 * Prevented `IEmbeddedObject`s and `IAsymmetricObject`s from being used as `RealmValue`s when added to a realm, and displaying more meaningful error messages.
-=======
 * Slightly increased performance and reduced allocations when creating an enumerator for frozen collections (Issue [#2815](https://github.com/realm/realm-dotnet/issues/2815)).
->>>>>>> 4b7e7998
 
 ### Compatibility
 * Realm Studio: 11.0.0 or later.
