--- conflicted
+++ resolved
@@ -1,11 +1,8 @@
 ## 10.2.0-beta.3 (TBD)
 
 ### Fixed
-<<<<<<< HEAD
 * Added back 32bit support for iOS builds. (Issue [#2429](https://github.com/realm/realm-dotnet/issues/2429))
-=======
 * Removed redundant warnings when building a Unity project for device that mentioned that the schema for Realm and Realm.UnityUtils is empty. (Issue [#2320](https://github.com/realm/realm-dotnet/issues/2320))
->>>>>>> c7e4db1e
 
 ### Enhancements
 * Added new API for dynamically accessing object properties. The intention is to use those on
