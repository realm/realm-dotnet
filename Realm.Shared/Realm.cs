/* Copyright 2015 Realm Inc - All Rights Reserved
 * Proprietary and Confidential
 */
 
using System;
using System.Collections.Generic;
using System.Diagnostics;
using System.Linq;
using System.Reflection;
using System.Runtime.CompilerServices;
using System.Runtime.ConstrainedExecution;
using System.IO;
using System.Runtime.InteropServices;

#if __IOS__
using ObjCRuntime;
#endif

namespace Realms
{
    /// <summary>
    /// A Realm instance (also referred to as a realm) represents a Realm database.
    /// </summary>
    /// <remarks>Warning: Realm instances are not thread safe and can not be shared across threads 
    /// You must call GetInstance on each thread in which you want to interact with the realm. 
    /// </remarks>
    public class Realm : IDisposable
    {
        #region static

        private static readonly IEnumerable<Type> RealmObjectClasses;

        static Realm()
        {
            RealmObjectClasses =
                from a in AppDomain.CurrentDomain.GetAssemblies()
                from t in a.GetTypes()
                    .Where(t => t != typeof (RealmObject) && typeof (RealmObject).IsAssignableFrom(t))
                select t;

            foreach(var realmType in RealmObjectClasses)
            {
                if (!realmType.GetCustomAttributes(typeof(WovenAttribute), true).Any())
                    Debug.WriteLine("WARNING! The type " + realmType.Name + " is a RealmObject but it has not been woven.");
            }

            NativeCommon.SetupExceptionThrower();
<<<<<<< HEAD
            Platform.Initialize();
            NativeDebug.Initialize();
=======
            NativeCommon.register_notify_realm_changed(NotifyRealmChanged);
        }

        #if __IOS__
        [MonoPInvokeCallback (typeof (NativeCommon.NotifyRealmCallback))]
        #endif
        private static void NotifyRealmChanged(IntPtr realmHandle)
        {
            var gch = GCHandle.FromIntPtr(realmHandle);
            ((Realm)gch.Target).NotifyChanged(EventArgs.Empty);
>>>>>>> 4c14c6a0
        }

        /// <summary>
        /// Configuration that controls the Realm path and other settings.
        /// </summary>
        public RealmConfiguration Config { get; private set; }

        /// <summary>
        /// Factory for a Realm instance for this thread.
        /// </summary>
        /// <param name="databasePath">Path to the realm, must be a valid full path for the current platform, relative subdir, or just filename.</param>
        /// <remarks>If you specify a relative path, sandboxing by the OS may cause failure if you specify anything other than a subdirectory. <br />
        /// Instances are cached for a given absolute path and thread, so you may get back the same instance.
        /// </remarks>
        /// <returns>A realm instance, possibly from cache.</returns>
        /// <exception cref="RealmFileAccessErrorException">Throws error if the filesystem has an error preventing file creation.</exception>
        public static Realm GetInstance(string databasePath)
        {
            var config = RealmConfiguration.DefaultConfiguration;
            if (!string.IsNullOrEmpty(databasePath))
                config = config.ConfigWithPath(databasePath);
            return GetInstance(config);
        }

        /// <summary>
        /// Factory for a Realm instance for this thread.
        /// </summary>
        /// <param name="config">Optional configuration.</param>
        /// <returns>A realm instance.</returns>
        /// <exception cref="RealmFileAccessErrorException">Throws error if the filesystem has an error preventing file creation.</exception>
        [ReliabilityContract(Consistency.WillNotCorruptState, Cer.Success)]
        public static Realm GetInstance(RealmConfiguration config=null)
        {
            config = config ??  RealmConfiguration.DefaultConfiguration;
            var schemaInitializer = new SchemaInitializerHandle();

            foreach (var realmObjectClass in RealmObjectClasses)
            {
                var objectSchemaHandle = GenerateObjectSchema(realmObjectClass);
                NativeSchema.initializer_add_object_schema(schemaInitializer, objectSchemaHandle);
            }


            var schemaHandle = new SchemaHandle(schemaInitializer);

            var srHandle = new SharedRealmHandle();

            var readOnly = MarshalHelpers.BoolToIntPtr(false);
            var durability = MarshalHelpers.BoolToIntPtr(false);
            var databasePath = config.DatabasePath;
            IntPtr srPtr = IntPtr.Zero;
            try {
                srPtr = NativeSharedRealm.open(schemaHandle, 
                    databasePath, (IntPtr)databasePath.Length, 
                    readOnly, durability, 
                    config.EncryptionKey,
                    config.SchemaVersion);
            } catch (RealmMigrationNeededException) {
                if (config.ShouldDeleteIfMigrationNeeded)
                {
                    DeleteRealm(config);
                }
                else
                {
                    throw; // rethrow te exception
                    //TODO when have Migration but also consider programmer control over auto migration
                    //MigrateRealm(configuration);
                }
                // create after deleting old reopen after migrating 
                srPtr = NativeSharedRealm.open(schemaHandle, 
                    databasePath, (IntPtr)databasePath.Length, 
                    readOnly, durability, 
                    config.EncryptionKey,
                    config.SchemaVersion);
            }

            RuntimeHelpers.PrepareConstrainedRegions();
            try { /* Retain handle in a constrained execution region */ }
            finally
            {
                srHandle.SetHandle(srPtr);
            }

            return new Realm(srHandle, config);
        } 


        private static IntPtr GenerateObjectSchema(Type objectClass)
        {
            var objectSchemaPtr = NativeObjectSchema.create(objectClass.Name);

            var propertiesToMap = objectClass.GetProperties(BindingFlags.Instance | BindingFlags.DeclaredOnly | BindingFlags.NonPublic | BindingFlags.Public)
                .Where(p =>
                {
                    return p.GetCustomAttributes(false).OfType<WovenPropertyAttribute>().Any();
                });

            foreach (var p in propertiesToMap)
            {
                var mapToAttribute = p.GetCustomAttributes(false).FirstOrDefault(a => a is MapToAttribute) as MapToAttribute;
                var propertyName = mapToAttribute != null ? mapToAttribute.Mapping : p.Name;

                var objectIdAttribute = p.GetCustomAttributes(false).FirstOrDefault(a => a is ObjectIdAttribute);
                var isObjectId = objectIdAttribute != null;

                var indexedAttribute = p.GetCustomAttributes(false).FirstOrDefault(a => a is IndexedAttribute);
                var isIndexed = indexedAttribute != null;

                var isNullable = !(p.PropertyType.IsValueType || 
                    p.PropertyType.Name == "RealmList`1") ||
                    // IGNORING IList FOR NOW  p.PropertyType.Name == "IList`1") ||
                    Nullable.GetUnderlyingType(p.PropertyType) != null;

                var objectType = "";
                if (!p.PropertyType.IsValueType && p.PropertyType.Name!="String") {
                    if (p.PropertyType.Name == "RealmList`1")  // IGNORING IList FOR NOW   || p.PropertyType.Name == "IList`1")
                        objectType = p.PropertyType.GetGenericArguments()[0].Name;
                    else {
                        if (p.PropertyType.BaseType.Name == "RealmObject")
                            objectType = p.PropertyType.Name;
                    }
                }
                var columnType = p.PropertyType;
                NativeObjectSchema.add_property(objectSchemaPtr, propertyName, MarshalHelpers.RealmColType(columnType), objectType, 
                    MarshalHelpers.BoolToIntPtr(isObjectId), MarshalHelpers.BoolToIntPtr(isIndexed), MarshalHelpers.BoolToIntPtr(isNullable));
            }

            return objectSchemaPtr;
        }

        #endregion

        private SharedRealmHandle _sharedRealmHandle;
        internal Dictionary<Type, TableHandle> _tableHandles;

        internal bool IsInTransaction => MarshalHelpers.IntPtrToBool(NativeSharedRealm.is_in_transaction(_sharedRealmHandle));

        private Realm(SharedRealmHandle sharedRealmHandle, RealmConfiguration config)
        {
            _sharedRealmHandle = sharedRealmHandle;
            _tableHandles = RealmObjectClasses.ToDictionary(t => t, GetTable);
            Config = config;
            // update OUR config version number in case loaded one from disk
            Config.SchemaVersion = NativeSharedRealm.get_schema_version(sharedRealmHandle);
        }

        /// <summary>
        /// Handler type used by <see cref="RealmChanged"/> 
        /// </summary>
        public delegate void RealmChangedEventHandler(object sender, EventArgs e);

        private event RealmChangedEventHandler _realmChanged;

        /// <summary>
        /// Triggered when a realm has changed (i.e. a transaction was committed)
        /// </summary>
        public event RealmChangedEventHandler RealmChanged
        {
            add
            {
                if (_realmChanged == null)
                {
                    var managedRealmHandle = GCHandle.Alloc(this, GCHandleType.Weak);
                    NativeSharedRealm.bind_to_managed_realm_handle(_sharedRealmHandle, GCHandle.ToIntPtr(managedRealmHandle));
                }
                    
                _realmChanged += value;
            }

            remove
            {
                _realmChanged -= value;
            }
        }

        private void NotifyChanged(EventArgs e)
        {
            if (_realmChanged != null)
                _realmChanged(this, e);
        }

        /// <summary>
        /// Checks if database has been closed.
        /// </summary>
        /// <returns>True if closed.</returns>
        public bool IsClosed => _sharedRealmHandle.IsClosed;


        /// <summary>
        ///  Closes the Realm if not already closed. Safe to call repeatedly.
        /// </summary>
        [ReliabilityContract(Consistency.WillNotCorruptState, Cer.Success)]
        public void Close()
        {
            if (IsClosed)
                return;
            RuntimeHelpers.PrepareConstrainedRegions();
            try { /* Close handle in a constrained execution region */ }
            finally {
                _sharedRealmHandle.Close();
            }
        }


        /// <summary>
        ///  Dispose automatically closes the Realm if not already closed.
        /// </summary>
        public void Dispose()
        {
            Close();
        }


        /// <summary>
        /// Generic override determines whether the specified <see cref="System.Object"/> is equal to the current Realm.
        /// </summary>
        /// <param name="rhs">The <see cref="System.Object"/> to compare with the current Realm.</param>
        /// <returns><c>true</c> if the Realms are functionally equal.</returns>
        public override bool Equals(Object rhs)
        {
            return Equals(rhs as Realm);
        }


        /// <summary>
        /// Determines whether the specified Realm is equal to the current Realm.
        /// </summary>
        /// <param name="rhs">The Realm to compare with the current Realm.</param>
        /// <returns><c>true</c> if the Realms are functionally equal.</returns>
        public  bool Equals(Realm rhs)
        {
            if (rhs == null)
                return false;
            if (ReferenceEquals(this, rhs))
                return true;
            return Config.Equals(rhs.Config) && IsClosed == rhs.IsClosed;
        }


        /// <summary>
        /// Determines whether this instance is the same core instance as the specified rhs.
        /// </summary>
        /// <remarks>
        /// You can, and should, have multiple instances open on different threads which have the same path and open the same Realm.
        /// </remarks>
        /// <returns><c>true</c> if this instance is the same core instance the specified rhs; otherwise, <c>false</c>.</returns>
        /// <param name="rhs">The Realm to compare with the current Realm.</param>
        public bool IsSameInstance(Realm rhs)
        {
            return MarshalHelpers.IntPtrToBool(NativeSharedRealm.is_same_instance(_sharedRealmHandle, rhs._sharedRealmHandle));
        }


        /// <summary>
        /// Serves as a hash function for a Realm based on the core instance.
        /// </summary>
        /// <returns>A hash code for this instance that is suitable for use in hashing algorithms and data structures such as a
        /// hash table.</returns>
        public override int GetHashCode()
        {
            return (int)_sharedRealmHandle.DangerousGetHandle();
        }


        /// <summary>
        ///  Deletes all the files associated with a realm. Hides knowledge of the auxiliary filenames from the programmer.
        /// </summary>
        /// <param name="configuration">A configuration which supplies the realm path.</param>
        static public void DeleteRealm(RealmConfiguration configuration)
        {
            //TODO add cache checking when implemented, https://github.com/realm/realm-dotnet/issues/308
            //when cache checking, uncomment in IntegrationTests.cs RealmInstanceTests.DeleteRealmFailsIfOpenSameThread and add a variant to test open on different thread
            var lockOnWhileDeleting = new object();
            lock (lockOnWhileDeleting)
            {
                var fullpath = configuration.DatabasePath;
                File.Delete(fullpath);
                File.Delete(fullpath + ".log_a");  // eg: name at end of path is EnterTheMagic.realm.log_a   
                File.Delete(fullpath + ".log_b");
                File.Delete(fullpath + ".log");
                File.Delete(fullpath + ".lock");
                File.Delete(fullpath + ".note");
            }
        }


        [ReliabilityContract(Consistency.WillNotCorruptState, Cer.Success)]
        private TableHandle GetTable(Type realmType)
        {
            var result = new TableHandle();
            var tableName = "class_" + realmType.Name;

            RuntimeHelpers.PrepareConstrainedRegions();
            try { /* Retain handle in a constrained execution region */ }
            finally
            {
                var tablePtr = NativeSharedRealm.get_table(_sharedRealmHandle, tableName, (IntPtr)tableName.Length);
                result.SetHandle(tablePtr);
            }
            return result;
        }

        /// <summary>
        /// Factory for a managed object in a realm. Only valid within a Write transaction.
        /// </summary>
        /// <remarks>Using CreateObject is more efficient than creating standalone objects, assigning their values, then using Manage because it avoids copying properties to the realm.</remarks>
        /// <typeparam name="T">The Type T must not only be a RealmObject but also have been processd by the Fody weaver, so it has persistent properties.</typeparam>
        /// <returns>An object which is already managed.</returns>
        /// <exception cref="RealmOutsideTransactionException">If you invoke this when there is no write Transaction active on the realm.</exception>
        public T CreateObject<T>() where T : RealmObject
        {
            return (T)CreateObject(typeof(T));
        }

        private object CreateObject(Type objectType)
        {
            if (!IsInTransaction)
                throw new RealmOutsideTransactionException("Cannot create Realm object outside write transactions");

            var result = (RealmObject)Activator.CreateInstance(objectType);

            var tableHandle = _tableHandles[objectType];
            
            var rowPtr = NativeTable.add_empty_row(tableHandle);
            var rowHandle = CreateRowHandle	(rowPtr);

            result._Manage(this, rowHandle);
            return result;
        }

        /// <summary>
        /// This realm will start managing a RealmObject which has been created as a standalone object.
        /// </summary>
        /// <typeparam name="T">The Type T must not only be a RealmObject but also have been processd by the Fody weaver, so it has persistent properties.</typeparam>
        /// <param name="obj">Must be a standalone object, null not allowed.</param>
        /// <exception cref="RealmOutsideTransactionException">If you invoke this when there is no write Transaction active on the realm.</exception>
        /// <exception cref="RealmObjectAlreadyManagedByRealmException">You can't manage the same object twice. This exception is thrown, rather than silently detecting the mistake, to help you debug your code</exception>
        /// <exception cref="RealmObjectManagedByAnotherRealmException">You can't manage an object with more than one realm</exception>
        public void Manage<T>(T obj) where T : RealmObject
        {
            if (obj == null)
                throw new ArgumentNullException(nameof(obj));

            if (obj.IsManaged)
            {
                if (obj.Realm._sharedRealmHandle == this._sharedRealmHandle)
                    throw new RealmObjectAlreadyManagedByRealmException("The object is already managed by this realm");

                throw new RealmObjectManagedByAnotherRealmException("Cannot start to manage an object with a realm when it's already managed by another realm");
            }


            if (!IsInTransaction)
                throw new RealmOutsideTransactionException("Cannot start managing a Realm object outside write transactions");

            var tableHandle = _tableHandles[typeof(T)];

            var rowPtr = NativeTable.add_empty_row(tableHandle);
            var rowHandle = CreateRowHandle(rowPtr);

            obj._Manage(this, rowHandle);
            obj._CopyDataFromBackingFieldsToRow();
        }

        [ReliabilityContract(Consistency.WillNotCorruptState, Cer.Success)]
        internal static RowHandle CreateRowHandle(IntPtr rowPtr)
        {
            var rowHandle = new RowHandle();

            RuntimeHelpers.PrepareConstrainedRegions();
            try { /* Retain handle in a constrained execution region */ }
            finally
            {
                rowHandle.SetHandle(rowPtr);
            }

            return rowHandle;
        }

        /// <summary>
        /// Factory for a write Transaction. Essential object to create scope for updates.
        /// </summary>
        /// <example><c>
        /// using (var trans = myrealm.BeginWrite()) { 
        ///     var rex = myrealm.CreateObject<Dog>();
        ///     rex.Name = "Rex";
        ///     trans.Commit();
        /// }</c>
        /// </example>
        /// <returns>A transaction in write mode, which is required for any creation or modification of objects persisted in a Realm.</returns>
        public Transaction BeginWrite()
        {
            return new Transaction(_sharedRealmHandle);
        }

        /// <summary>
        /// Execute an action inside a transaction. If no exception is thrown, the transaction will automatically
        /// be committed.
        /// </summary>
        /// <example>
<<<<<<< HEAD
        /// realm.Write(() => person.Score++);
=======
        /// realm.Write(() => 
        /// {
        ///     d = myrealm.CreateObject<Dog>();
        ///     d.Name = "Eddie";
        ///     d.Age = 5;
        /// });
>>>>>>> 4c14c6a0
        /// </example>
        /// <param name="action">Action to perform inside transaction</param>
        public void Write(Action action)
        {
            using (var transaction = BeginWrite())
            {
                action();
                transaction.Commit();
            }
        }

        /// <summary>
<<<<<<< HEAD
        /// Update a Realm and outstanding objects to point to the most recent data for this Realm.
        /// </summary>
        /// <returns>
        /// Whether the realm had any updates. Note that this may return true even if no data has actually changed.
        /// </returns>
        public bool Refresh()
        {
            return MarshalHelpers.IntPtrToBool(NativeSharedRealm.refresh(_sharedRealmHandle));
        }

        /// <summary>
=======
>>>>>>> 4c14c6a0
        /// Extract an iterable set of objects for direct use or further query.
        /// </summary>
        /// <typeparam name="T">The Type T must not only be a RealmObject but also have been processd by the Fody weaver, so it has persistent properties.</typeparam>
        /// <returns>A RealmResults that without further filtering, allows iterating all objects of class T, in this realm.</returns>
        public RealmResults<T> All<T>() where T: RealmObject
        {
            return new RealmResults<T>(this, true);
        }

        /// <summary>
        /// Removes a persistent object from this realm, effectively deleting it.
        /// </summary>
        /// <param name="obj">Must be an object persisted in this realm.</param>
        /// <exception cref="RealmOutsideTransactionException">If you invoke this when there is no write Transaction active on the realm.</exception>
        /// <exception cref="System.ArgumentNullException">If you invoke this with a standalone object.</exception>
        public void Remove(RealmObject obj)
        {
            if (!IsInTransaction)
                throw new RealmOutsideTransactionException("Cannot remove Realm object outside write transactions");

            var tableHandle = _tableHandles[obj.GetType()];
            NativeTable.remove_row(tableHandle, (RowHandle)obj.RowHandle);
        }
    }
}<|MERGE_RESOLUTION|>--- conflicted
+++ resolved
@@ -45,11 +45,9 @@
             }
 
             NativeCommon.SetupExceptionThrower();
-<<<<<<< HEAD
+            NativeCommon.register_notify_realm_changed(NotifyRealmChanged);
             Platform.Initialize();
             NativeDebug.Initialize();
-=======
-            NativeCommon.register_notify_realm_changed(NotifyRealmChanged);
         }
 
         #if __IOS__
@@ -59,7 +57,6 @@
         {
             var gch = GCHandle.FromIntPtr(realmHandle);
             ((Realm)gch.Target).NotifyChanged(EventArgs.Empty);
->>>>>>> 4c14c6a0
         }
 
         /// <summary>
@@ -460,16 +457,12 @@
         /// be committed.
         /// </summary>
         /// <example>
-<<<<<<< HEAD
-        /// realm.Write(() => person.Score++);
-=======
         /// realm.Write(() => 
         /// {
         ///     d = myrealm.CreateObject<Dog>();
         ///     d.Name = "Eddie";
         ///     d.Age = 5;
         /// });
->>>>>>> 4c14c6a0
         /// </example>
         /// <param name="action">Action to perform inside transaction</param>
         public void Write(Action action)
@@ -482,7 +475,6 @@
         }
 
         /// <summary>
-<<<<<<< HEAD
         /// Update a Realm and outstanding objects to point to the most recent data for this Realm.
         /// </summary>
         /// <returns>
@@ -494,8 +486,6 @@
         }
 
         /// <summary>
-=======
->>>>>>> 4c14c6a0
         /// Extract an iterable set of objects for direct use or further query.
         /// </summary>
         /// <typeparam name="T">The Type T must not only be a RealmObject but also have been processd by the Fody weaver, so it has persistent properties.</typeparam>
