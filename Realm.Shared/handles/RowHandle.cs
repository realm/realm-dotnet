--- conflicted
+++ resolved
@@ -49,15 +49,14 @@
             NativeMethods.destroy(handle);
         }
 
-<<<<<<< HEAD
-        public long RowIndex
+        public IntPtr RowIndex
         {
             get
             {
                 NativeException nativeException;
                 var result = NativeMethods.get_row_index(this, out nativeException);
                 nativeException.ThrowIfNecessary();
-                return (long)result;
+                return result;
             }
         }
 
@@ -71,10 +70,6 @@
                 return result == (IntPtr) 1;  // inline equiv of IntPtrToBool
             }
         }
-=======
-        public IntPtr RowIndex => NativeRow.row_get_row_index(this);
-        public bool IsAttached => NativeRow.row_get_is_attached(this)==(IntPtr)1;  // inline equiv of IntPtrToBool
->>>>>>> 2de71b67
 
         public override bool Equals(object p)
         {
