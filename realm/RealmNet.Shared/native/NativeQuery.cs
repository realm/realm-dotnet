using System;
using System.Runtime.InteropServices;

namespace RealmNet
{
#if !DISABLE_NATIVE
    internal static class NativeQuery
    {

        //c++ each of the operator functions such as string_equal
        //returns q again, the QueryHandle object is re-used and keeps its pointer.
        //so high-level stuff should also return self, to enable stacking of operations QueryHandle.dothis().dothat()

        [DllImport(InteropConfig.DLL_NAME, EntryPoint = "query_string_equal", CallingConvention = CallingConvention.Cdecl)]
        internal static extern void string_equal(QueryHandle queryPtr, IntPtr columnIndex,
            [MarshalAs(UnmanagedType.LPWStr)] string value, IntPtr valueLen);

        [DllImport(InteropConfig.DLL_NAME, EntryPoint = "query_string_not_equal", CallingConvention = CallingConvention.Cdecl)]
        internal static extern void string_not_equal(QueryHandle queryPtr, IntPtr columnIndex,
            [MarshalAs(UnmanagedType.LPWStr)] string value, IntPtr valueLen);

        [DllImport(InteropConfig.DLL_NAME, EntryPoint = "query_bool_equal", CallingConvention = CallingConvention.Cdecl)]
        internal static extern void bool_equal(QueryHandle queryPtr, IntPtr columnIndex, IntPtr value);

        [DllImport(InteropConfig.DLL_NAME, EntryPoint = "query_bool_not_equal", CallingConvention = CallingConvention.Cdecl)]
        internal static extern void bool_not_equal(QueryHandle queryPtr, IntPtr columnIndex, IntPtr value);

        [DllImport(InteropConfig.DLL_NAME, EntryPoint = "query_int_equal", CallingConvention = CallingConvention.Cdecl)]
        internal static extern void int_equal(QueryHandle queryPtr, IntPtr columnIndex, IntPtr value);

        [DllImport(InteropConfig.DLL_NAME, EntryPoint = "query_int_not_equal", CallingConvention = CallingConvention.Cdecl)]
        internal static extern void int_not_equal(QueryHandle queryPtr, IntPtr columnIndex, IntPtr value);

        [DllImport(InteropConfig.DLL_NAME, EntryPoint = "query_int_less", CallingConvention = CallingConvention.Cdecl)]
        internal static extern void int_less(QueryHandle queryPtr, IntPtr columnIndex, IntPtr value);

        [DllImport(InteropConfig.DLL_NAME, EntryPoint = "query_int_less_equal", CallingConvention = CallingConvention.Cdecl)]
        internal static extern void int_less_equal(QueryHandle queryPtr, IntPtr columnIndex, IntPtr value);

        [DllImport(InteropConfig.DLL_NAME, EntryPoint = "query_int_greater", CallingConvention = CallingConvention.Cdecl)]
        internal static extern void int_greater(QueryHandle queryPtr, IntPtr columnIndex, IntPtr value);

        [DllImport(InteropConfig.DLL_NAME, EntryPoint = "query_int_greater_equal", CallingConvention = CallingConvention.Cdecl)]
        internal static extern void int_greater_equal(QueryHandle queryPtr, IntPtr columnIndex, IntPtr value);

        public static void int_between(QueryHandle QueryHandle, long columnIndex, long lowValue, long highValue)
        {
            throw new NotImplementedException();
        }

        [DllImport(InteropConfig.DLL_NAME, EntryPoint = "query_find", CallingConvention = CallingConvention.Cdecl)]
        internal static extern RowHandle find(QueryHandle queryHandle, IntPtr lastMatch);

        [DllImport(InteropConfig.DLL_NAME, EntryPoint = "query_get_column_index", CallingConvention = CallingConvention.Cdecl)]
        internal static extern IntPtr get_column_index(QueryHandle queryPtr,
        [MarshalAs(UnmanagedType.LPWStr)] String columnName, IntPtr columnNameLen);

        [DllImport(InteropConfig.DLL_NAME, EntryPoint = "query_group_begin", CallingConvention = CallingConvention.Cdecl)]
        internal static extern void group_begin(QueryHandle queryHandle);

        [DllImport(InteropConfig.DLL_NAME, EntryPoint = "query_group_end", CallingConvention = CallingConvention.Cdecl)]
        internal static extern void group_end(QueryHandle queryHandle);

        [DllImport(InteropConfig.DLL_NAME, EntryPoint = "query_or", CallingConvention = CallingConvention.Cdecl)]
        internal static extern void or(QueryHandle queryHandle);

        [DllImport(InteropConfig.DLL_NAME, EntryPoint = "query_destroy", CallingConvention = CallingConvention.Cdecl)]
        internal static extern void destroy(IntPtr queryHandle);

        public static long count(QueryHandle QueryHandle, long start, long end, long limit)
        {
            throw new NotImplementedException();
        }
        public static double average(QueryHandle QueryHandle, long columnIndex)
        {
            throw new NotImplementedException();
        }

<<<<<<< HEAD
	}
#endif
=======
    }
>>>>>>> 39f3229c
}<|MERGE_RESOLUTION|>--- conflicted
+++ resolved
@@ -76,10 +76,6 @@
             throw new NotImplementedException();
         }
 
-<<<<<<< HEAD
-	}
+    }
 #endif
-=======
-    }
->>>>>>> 39f3229c
 }