<?xml version="1.0"  encoding="utf-8"?>
<Project ToolsVersion="4.0" xmlns="http://schemas.microsoft.com/developer/msbuild/2003">
  <UsingTask
    TaskName="RealmBuildTasks.WeaveRealmAssembly"
    AssemblyFile="$(MSBuildThisFileDirectory)../tools/Realm.BuildTasks.dll" />
  <Target
    Name="WeaveRealmAssemblyTarget" 
    BeforeTargets="_CompileToNative"
    Condition="'$(TargetFrameworkIdentifier)' == 'Xamarin.iOS'">
    <ItemGroup>
      <FilteredReferences Include="@(ReferencePath)" Condition="('%(Filename)%(Extension)' == 'Realm.dll') Or ('%(Filename)%(Extension)' == 'Realm.Sync.dll')" />
      <ReferencePath Include="$(OutputPath)Realm.dll" Condition="Exists('$(OutputPath)Realm.dll')"/>
      <ReferencePath Include="$(OutputPath)Realm.Sync.dll" Condition="Exists('$(OutputPath)Realm.Sync.dll')"/>
      <ReferencePath Remove="@(FilteredReferences)" />
      <ReferenceCopyLocalPaths Remove="@(FilteredReferences)" />
    </ItemGroup>
    <RealmBuildTasks.WeaveRealmAssembly 
      OutputDirectory="$(ProjectDir)$(OutputPath)"
      AssemblyName="$(AssemblyName)"
      IntermediateDirectory="$(ProjectDir)$(IntermediateOutputPath)" />
  </Target>
  <!-- Puts a copy of RealmWeaver.Fody.dll where it will be found by Fody -->
  <Target Name="CopyRealmWeaver" BeforeTargets="FodyTarget">
    <Message Text="CopyRealmWeaver" />
    <Error 
      Text="Solution directory was not set. If you are building via xbuild, specify by adding a /p:SolutionDir=/path/to/solution/folder argument. See github.com/realm/realm-dotnet/issues/656"
      Condition="'$(SolutionDir)' == ''" />
    <Copy SourceFiles="$(MSBuildThisFileDirectory)..\tools\RealmWeaver.Fody.dll" DestinationFolder="$(SolutionDir)Tools" />
  </Target>
  <ItemGroup>
    <None Include="FodyWeavers.xml" />
  </ItemGroup>
  <PropertyGroup>
    <_RealmNugetNativePath Condition="'$(_RealmNugetNativePath)' == ''">$(MSBuildThisFileDirectory)..\native\</_RealmNugetNativePath>
  </PropertyGroup>
  <ItemGroup Condition="'$(TargetFrameworkIdentifier)' == 'Xamarin.iOS'">
    <NativeReference Include="$(_RealmNugetNativePath)ios\universal\librealm-wrappers.a">
      <Kind>Static</Kind>
      <SmartLink>True</SmartLink>
      <IsCxx>True</IsCxx>
      <LinkerFlags>-lz -framework Security</LinkerFlags>
    </NativeReference>
  </ItemGroup>
  <ItemGroup Condition="'$(TargetFrameworkIdentifier)' == 'Xamarin.Mac'">
    <NativeReference Include="$(_RealmNugetNativePath)..\runtimes\osx.10.10-x64\native\librealm-wrappers.dylib">
      <Kind>Dynamic</Kind>
    </NativeReference>
  </ItemGroup>
  <ItemGroup Condition="'$(TargetFrameworkIdentifier)' == 'MonoAndroid'">
    <AndroidNativeLibrary Include="$(_RealmNugetNativePath)android\armeabi-v7a\librealm-wrappers.so">
      <Link>$(_RealmNugetNativePath)android\armeabi-v7a\librealm-wrappers.so</Link>
    </AndroidNativeLibrary>
    <AndroidNativeLibrary Include="$(_RealmNugetNativePath)android\x86\librealm-wrappers.so">
      <Link>$(_RealmNugetNativePath)android\x86\librealm-wrappers.so</Link>
    </AndroidNativeLibrary>
    <!-- 64bit -->
    <AndroidNativeLibrary Include="$(_RealmNugetNativePath)android\arm64-v8a\librealm-wrappers.so">
      <Link>$(_RealmNugetNativePath)android\arm64-v8a\librealm-wrappers.so</Link>
    </AndroidNativeLibrary>
    <AndroidNativeLibrary Include="$(_RealmNugetNativePath)android\x86_64\librealm-wrappers.so">
      <Link>$(_RealmNugetNativePath)android\x86_64\librealm-wrappers.so</Link>
    </AndroidNativeLibrary>
  </ItemGroup>
  <ItemGroup Condition="'$(TargetFrameworkIdentifier)' == '.NETFramework'">
<<<<<<< HEAD
    <None Include="$(_RealmNugetNativePath)win32\x86\realm-wrappers.dll">
      <Link>lib\win32\x86\realm-wrappers.dll</Link>
      <CopyToOutputDirectory>PreserveNewest</CopyToOutputDirectory>
    </None>
    <None Include="$(_RealmNugetNativePath)win32\x64\realm-wrappers.dll">
=======
    <None Include="$(_RealmNugetNativePath)..\runtimes\win81-x86\native\realm-wrappers.dll">
      <Link>lib\win32\x86\realm-wrappers.dll</Link>
      <CopyToOutputDirectory>PreserveNewest</CopyToOutputDirectory>
    </None>
    <None Include="$(_RealmNugetNativePath)..\runtimes\win81-x64\native\realm-wrappers.dll">
>>>>>>> f257663c
      <Link>lib\win32\x64\realm-wrappers.dll</Link>
      <CopyToOutputDirectory>PreserveNewest</CopyToOutputDirectory>
    </None>
  </ItemGroup>
</Project><|MERGE_RESOLUTION|>--- conflicted
+++ resolved
@@ -62,19 +62,11 @@
     </AndroidNativeLibrary>
   </ItemGroup>
   <ItemGroup Condition="'$(TargetFrameworkIdentifier)' == '.NETFramework'">
-<<<<<<< HEAD
-    <None Include="$(_RealmNugetNativePath)win32\x86\realm-wrappers.dll">
-      <Link>lib\win32\x86\realm-wrappers.dll</Link>
-      <CopyToOutputDirectory>PreserveNewest</CopyToOutputDirectory>
-    </None>
-    <None Include="$(_RealmNugetNativePath)win32\x64\realm-wrappers.dll">
-=======
     <None Include="$(_RealmNugetNativePath)..\runtimes\win81-x86\native\realm-wrappers.dll">
       <Link>lib\win32\x86\realm-wrappers.dll</Link>
       <CopyToOutputDirectory>PreserveNewest</CopyToOutputDirectory>
     </None>
     <None Include="$(_RealmNugetNativePath)..\runtimes\win81-x64\native\realm-wrappers.dll">
->>>>>>> f257663c
       <Link>lib\win32\x64\realm-wrappers.dll</Link>
       <CopyToOutputDirectory>PreserveNewest</CopyToOutputDirectory>
     </None>
