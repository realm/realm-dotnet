--- conflicted
+++ resolved
@@ -1,4 +1,4 @@
-﻿////////////////////////////////////////////////////////////////////////////
+////////////////////////////////////////////////////////////////////////////
 //
 // Copyright 2016 Realm Inc.
 //
@@ -37,7 +37,7 @@
         /// <summary>
         /// Gets the number of known classes in the schema.
         /// </summary>
-<<<<<<< HEAD
+        /// <value>The number of known classes.</value>
         public int Count 
         { 
             get 
@@ -46,10 +46,6 @@
                 return 0;
             }
         }
-=======
-        /// <value>The number of known classes.</value>
-        public int Count { get; }
->>>>>>> c86a4b56
 
         private RealmSchema()
         {
