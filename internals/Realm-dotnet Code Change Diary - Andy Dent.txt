--- conflicted
+++ resolved
@@ -2107,7 +2107,6 @@
 - added
 
 -=-=-=-=-=-=-=-=-=-=-=-=-=-=-=-=-=-=-=-=-=-=-=-=-=-=-=-=-=-=-=-=-=-=-=-=-
-<<<<<<< HEAD
 #499 Add Readonly
 
 RealmConfiguration.cs
@@ -2134,7 +2133,8 @@
 - ReadOnlyRealmsArentWritable added
 - ReadOnlyFilesMustExist added
 - ReadOnlyRealmsWillNotAutoMigrate added
-=======
+
+-=-=-=-=-=-=-=-=-=-=-=-=-=-=-=-=-=-=-=-=-=-=-=-=-=-=-=-=-=-=-=-=-=-=-=-=-
 #541 Android crash in GetInstance
 
 Realm.cs
@@ -2145,5 +2145,4 @@
     
 
   
-  
->>>>>>> e5f352ed
+  