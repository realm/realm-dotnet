--- conflicted
+++ resolved
@@ -1110,7 +1110,25 @@
 Realm.cs
 - Remove change to throw RealmOutsideTransactionException
 
-<<<<<<< HEAD
+-=-=-=-=-=-=-=-=-=-=-=-=-=-=-=-=-=-=-=-=-=-=-=-=-=-=-=-=-=-=-=-=-=-=-=-=-
+#236 Put icons on demo apps
+
+Playground.XamarinIOS
+- Launchscreen.xib replaced "Kristian" with "Realm" in copyright
+- AppIcons.appiconset - added two icons for 2x and 3x iPhone size
+
+
+IntegrationTests.XamarinIOS
+- AppIcons.appiconset - added two icons for 2x and 3x iPhone size
+- info.plist changed to use Asset Catalog for icon
+
+IntegrationTests.XamarinAndroid
+- replaced all the icon.png files with matching new icons of same name
+
+Playground.XamarinAndroid
+- added set of icons copied from IntegrationTests.XamarinAndroid
+- replaced single icon.png in project with all new icons in different sizes
+- manually set the added icons as Android Asset (IDE bug fails to set on adding)
 
 -=-=-=-=-=-=-=-=-=-=-=-=-=-=-=-=-=-=-=-=-=-=-=-=-=-=-=-=-=-=-=-=-=-=-=-=-
 #223 Better Default Database Path
@@ -1137,25 +1155,4 @@
 Realm.cs
 - GetInstance
   - check if full path and combine partial with InteropConfig.GetDefaultDatabasePath 
-  
-=======
--=-=-=-=-=-=-=-=-=-=-=-=-=-=-=-=-=-=-=-=-=-=-=-=-=-=-=-=-=-=-=-=-=-=-=-=-
-#236 Put icons on demo apps
-
-Playground.XamarinIOS
-- Launchscreen.xib replaced "Kristian" with "Realm" in copyright
-- AppIcons.appiconset - added two icons for 2x and 3x iPhone size
-
-
-IntegrationTests.XamarinIOS
-- AppIcons.appiconset - added two icons for 2x and 3x iPhone size
-- info.plist changed to use Asset Catalog for icon
-
-IntegrationTests.XamarinAndroid
-- replaced all the icon.png files with matching new icons of same name
-
-Playground.XamarinAndroid
-- added set of icons copied from IntegrationTests.XamarinAndroid
-- replaced single icon.png in project with all new icons in different sizes
-- manually set the added icons as Android Asset (IDE bug fails to set on adding)
->>>>>>> 214b9e12
+  