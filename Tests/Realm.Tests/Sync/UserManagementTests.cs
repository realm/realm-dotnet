﻿////////////////////////////////////////////////////////////////////////////
//
// Copyright 2016 Realm Inc.
//
// Licensed under the Apache License, Version 2.0 (the "License");
// you may not use this file except in compliance with the License.
// You may obtain a copy of the License at
//
// http://www.apache.org/licenses/LICENSE-2.0
//
// Unless required by applicable law or agreed to in writing, software
// distributed under the License is distributed on an "AS IS" BASIS,
// WITHOUT WARRANTIES OR CONDITIONS OF ANY KIND, either express or implied.
// See the License for the specific language governing permissions and
// limitations under the License.
//
////////////////////////////////////////////////////////////////////////////

using System;
using System.Collections.Generic;
using System.Linq;
using System.Net;
using System.Threading.Tasks;
using MongoDB.Bson;
using MongoDB.Bson.Serialization.Attributes;
using NUnit.Framework;
using Realms.Sync;
using Realms.Sync.Exceptions;

namespace Realms.Tests.Sync
{
    [TestFixture, Preserve(AllMembers = true)]
    public class UserManagementTests : SyncTestBase
    {
        [Test]
        public void AppCurrentUser_WhenThereAreNoUsers_ShouldReturnNull()
        {
            Assert.That(() => DefaultApp.CurrentUser, Is.Null);
        }

        [Test]
        public void AppCurrentUser_WhenThereIsOneUser_ShouldReturnThatUser()
        {
            var user = GetFakeUser();
            var currentUser = DefaultApp.CurrentUser;

            Assert.That(currentUser, Is.EqualTo(user));
        }

        [Test]
        public void AppCurrentUser_WhenThereIsMoreThanOneUser_ShouldReturnLastOne()
        {
            var first = GetFakeUser();
            var second = GetFakeUser();

            Assert.That(DefaultApp.CurrentUser, Is.EqualTo(second));
            Assert.That(DefaultApp.CurrentUser, Is.Not.EqualTo(first));
        }

        [Test]
        public void AppAllUsers_WhenThereAreNoUsers_ShouldReturnEmptyCollection()
        {
            var users = DefaultApp.AllUsers;
            Assert.That(users, Is.Empty);
        }

        [Test]
        public void AppAllUsers_WhenThereIsOneUser_ShouldReturnThatUser()
        {
            var user = GetFakeUser();

            var users = DefaultApp.AllUsers;

            Assert.That(users.Length, Is.EqualTo(1));
            Assert.That(users[0], Is.EqualTo(user));
        }

        [Test]
        public void AppAllUsers_WhenThereAreNineUsers_ShouldReturnAllOfThem()
        {
            var users = new List<User>();
            for (var i = 0; i < 9; i++)
            {
                users.Add(GetFakeUser());
            }

            var current = DefaultApp.AllUsers;

            Assert.That(current, Is.EquivalentTo(users));
        }

        [Test]
        public void AppSwitchUser_SwitchesCurrentUser()
        {
            var first = GetFakeUser();
            var second = GetFakeUser();

            Assert.That(DefaultApp.CurrentUser, Is.EqualTo(second));

            DefaultApp.SwitchUser(first);

            Assert.That(DefaultApp.CurrentUser, Is.EqualTo(first));
        }

        [Test]
        public void AppSwitchUser_WhenUserIsCurrent_DoesNothing()
        {
            var first = GetFakeUser();
            Assert.That(DefaultApp.CurrentUser, Is.EqualTo(first));

            var second = GetFakeUser();

            Assert.That(DefaultApp.CurrentUser, Is.EqualTo(second));

            DefaultApp.SwitchUser(second);

            Assert.That(DefaultApp.CurrentUser, Is.EqualTo(second));
        }

        [Test]
        public void AppSwitchUser_WhenUserIsNull_Throws()
        {
            Assert.That(() => DefaultApp.SwitchUser(null!), Throws.InstanceOf<ArgumentNullException>());
        }

        [Test]
        public void AppRemoveUser_RemovesUser()
        {
            SyncTestHelpers.RunBaasTestAsync(async () =>
            {
                var first = await GetUserAsync();
                var second = await GetUserAsync();

                Assert.That(DefaultApp.CurrentUser, Is.EqualTo(second));

                var secondId = second.Id;

                await DefaultApp.RemoveUserAsync(second);

                // TODO: validate that the refresh token is invalidated.
                Assert.That(second.State, Is.EqualTo(UserState.Removed));
                Assert.That(second.AccessToken, Is.Empty);
                Assert.That(second.RefreshToken, Is.Empty);
                Assert.That(second.Id, Is.EqualTo(secondId));

                Assert.That(DefaultApp.CurrentUser, Is.EqualTo(first));
            });
        }

        [Test]
        public void AppDeleteUserFromServer_RemovesUser()
        {
            SyncTestHelpers.RunBaasTestAsync(async () =>
            {
                var username = SyncTestHelpers.GetVerifiedUsername();
                var password = SyncTestHelpers.DefaultPassword;
                var user = await GetUserAsync(app: null, username, password);

                Assert.That(DefaultApp.CurrentUser, Is.EqualTo(user));

                await DefaultApp.DeleteUserFromServerAsync(user);
                Assert.That(DefaultApp.CurrentUser, Is.Null);

                var ex = await TestHelpers.AssertThrows<AppException>(() => DefaultApp.LogInAsync(Credentials.EmailPassword(username, password)));
                Assert.That(ex.Message, Is.EqualTo("InvalidPassword: invalid username/password"));
            });
        }

        [Test]
        public void EmailPasswordRegisterUser_Works()
        {
            SyncTestHelpers.RunBaasTestAsync(async () =>
            {
                var username = SyncTestHelpers.GetVerifiedUsername();
                await DefaultApp.EmailPasswordAuth.RegisterUserAsync(username, SyncTestHelpers.DefaultPassword);

                var user = await DefaultApp.LogInAsync(Credentials.EmailPassword(username, SyncTestHelpers.DefaultPassword));

                Assert.That(user, Is.Not.Null);
                Assert.That(user.State, Is.EqualTo(UserState.LoggedIn));
                Assert.That(user.AccessToken, Is.Not.Empty);
                Assert.That(user.RefreshToken, Is.Not.Empty);

                Assert.That(DefaultApp.CurrentUser, Is.EqualTo(user));
            });
        }

        [Test]
        public void UserCustomData_ReadsFromAccessToken()
        {
            const string tokenWithCustomData = "eyJhbGciOiJIUzI1NiIsInR5cCI6IkpXVCJ9.eyJuYW1lIjoiYWNjZXNzIHRva2VuIiwiaWF0IjoxNTE2MjM5MDIyLCJleHAiOjI1MzYyMzkwMjIsInVzZXJfZGF0YSI6eyJuYW1lIjoiVGltb3RoeSIsImVtYWlsIjoiYmlnX3RpbUBnbWFpbC5jb20iLCJhZGRyZXNzZXMiOlt7ImNpdHkiOiJOWSIsInN0cmVldCI6IjQybmQifSx7ImNpdHkiOiJTRiIsInN0cmVldCI6Ik1haW4gU3QuIn1dLCJmYXZvcml0ZUlkcyI6WzEsMiwzXX19.wYYtavafunx-iEKFNwXC6DR0C3vBDunwhvIox6XgqDE";
            var user = GetFakeUser(accessToken: tokenWithCustomData);

            var customData = user.GetCustomData()!;
            Assert.That(customData, Is.Not.Null);
            Assert.That(customData["name"].AsString, Is.EqualTo("Timothy"));
            Assert.That(customData["email"].AsString, Is.EqualTo("big_tim@gmail.com"));
            Assert.That(customData["addresses"].AsBsonArray.Count, Is.EqualTo(2));
            Assert.That(customData["addresses"][0]["city"].AsString, Is.EqualTo("NY"));
            Assert.That(customData["addresses"][0]["street"].AsString, Is.EqualTo("42nd"));
            Assert.That(customData["addresses"][1]["city"].AsString, Is.EqualTo("SF"));
            Assert.That(customData["addresses"][1]["street"].AsString, Is.EqualTo("Main St."));
            Assert.That(customData["favoriteIds"].AsBsonArray.Select(i => i.AsInt64), Is.EquivalentTo(new[] { 1, 2, 3 }));
        }

        [Preserve(AllMembers = true)]
        private class AccessTokenCustomData
        {
            [BsonElement("name")]
            [Preserve]
            public string Name { get; set; } = string.Empty;

            [BsonElement("email")]
            [Preserve]
            public string Email { get; set; } = string.Empty;

            [BsonElement("addresses")]
            [Preserve]
            public Address[] Addresses { get; set; } = Array.Empty<Address>();

            [BsonElement("favoriteIds")]
            [Preserve]
            public long[] FavoriteIds { get; set; } = Array.Empty<long>();

            [Preserve(AllMembers = true)]
            public class Address
            {
                [BsonElement("city")]
                [Preserve]
                public string City { get; set; } = string.Empty;

                [BsonElement("street")]
                [Preserve]
                public string Street { get; set; } = string.Empty;
            }
        }

        [Test]
        public void UserCustomData_Generic_ReadsFromAccessToken()
        {
            const string tokenWithCustomData = "eyJhbGciOiJIUzI1NiIsInR5cCI6IkpXVCJ9.eyJuYW1lIjoiYWNjZXNzIHRva2VuIiwiaWF0IjoxNTE2MjM5MDIyLCJleHAiOjI1MzYyMzkwMjIsInVzZXJfZGF0YSI6eyJuYW1lIjoiVGltb3RoeSIsImVtYWlsIjoiYmlnX3RpbUBnbWFpbC5jb20iLCJhZGRyZXNzZXMiOlt7ImNpdHkiOiJOWSIsInN0cmVldCI6IjQybmQifSx7ImNpdHkiOiJTRiIsInN0cmVldCI6Ik1haW4gU3QuIn1dLCJmYXZvcml0ZUlkcyI6WzEsMiwzXX19.wYYtavafunx-iEKFNwXC6DR0C3vBDunwhvIox6XgqDE";
            var user = GetFakeUser(accessToken: tokenWithCustomData);

            var customData = user.GetCustomData<AccessTokenCustomData>()!;
            Assert.That(customData, Is.Not.Null);
            Assert.That(customData.Name, Is.EqualTo("Timothy"));
            Assert.That(customData.Email, Is.EqualTo("big_tim@gmail.com"));
            Assert.That(customData.Addresses.Length, Is.EqualTo(2));
            Assert.That(customData.Addresses[0].City, Is.EqualTo("NY"));
            Assert.That(customData.Addresses[0].Street, Is.EqualTo("42nd"));
            Assert.That(customData.Addresses[1].City, Is.EqualTo("SF"));
            Assert.That(customData.Addresses[1].Street, Is.EqualTo("Main St."));
            Assert.That(customData.FavoriteIds, Is.EquivalentTo(new[] { 1, 2, 3 }));
        }

        [Test]
        public void UserCustomData_WhenEmpty_ReturnsNull()
        {
            var user = GetFakeUser();

            Assert.That(user.GetCustomData(), Is.Null);
        }

        [Test]
        public void User_LinkCredentials_AllowsLoginWithNewCredentials()
        {
            SyncTestHelpers.RunBaasTestAsync(async () =>
            {
                var user = await DefaultApp.LogInAsync(Credentials.Anonymous());

                Assert.That(user.Identities, Has.Length.EqualTo(1));
                Assert.That(user.Identities[0].Provider, Is.EqualTo(Credentials.AuthProvider.Anonymous));
                Assert.That(user.Identities[0].Id, Is.Not.Null);

                var email = SyncTestHelpers.GetVerifiedUsername();
                await DefaultApp.EmailPasswordAuth.RegisterUserAsync(email, SyncTestHelpers.DefaultPassword);
                var linkedUser = await user.LinkCredentialsAsync(Credentials.EmailPassword(email, SyncTestHelpers.DefaultPassword));

                Assert.That(user.Identities, Has.Length.EqualTo(2));
                Assert.That(user.Identities[1].Provider, Is.EqualTo(Credentials.AuthProvider.EmailPassword));
                Assert.That(user.Identities[1].Id, Is.Not.Null);

                Assert.That(linkedUser.Identities, Has.Length.EqualTo(2));
                Assert.That(linkedUser.Id, Is.EqualTo(user.Id));
                Assert.That(linkedUser.Identities, Is.EquivalentTo(user.Identities));

                var emailPasswordUser = await DefaultApp.LogInAsync(Credentials.EmailPassword(email, SyncTestHelpers.DefaultPassword));

                Assert.That(emailPasswordUser.Id, Is.EqualTo(user.Id));
                Assert.That(emailPasswordUser.Identities, Is.EquivalentTo(user.Identities));
            });
        }

        [Test]
        public void User_LinkCredentials_MultipleTimes_AllowsLoginWithAllCredentials()
        {
            SyncTestHelpers.RunBaasTestAsync(async () =>
            {
                var user = await DefaultApp.LogInAsync(Credentials.Anonymous());

                var email = SyncTestHelpers.GetVerifiedUsername();
                await DefaultApp.EmailPasswordAuth.RegisterUserAsync(email, SyncTestHelpers.DefaultPassword);
                var linkedUser1 = await user.LinkCredentialsAsync(Credentials.EmailPassword(email, SyncTestHelpers.DefaultPassword));
                Assert.That(linkedUser1.Id, Is.EqualTo(user.Id));

                var functionId = Guid.NewGuid().ToString();
                var linkedUser2 = await user.LinkCredentialsAsync(Credentials.Function(new { realmCustomAuthFuncUserId = functionId }));
                Assert.That(linkedUser2.Id, Is.EqualTo(user.Id));

                var emailPasswordUser = await DefaultApp.LogInAsync(Credentials.EmailPassword(email, SyncTestHelpers.DefaultPassword));
                Assert.That(emailPasswordUser.Id, Is.EqualTo(user.Id));

                var functionUser = await DefaultApp.LogInAsync(Credentials.Function(new { realmCustomAuthFuncUserId = functionId }));
                Assert.That(functionUser.Id, Is.EqualTo(user.Id));

                Assert.That(user.Identities, Has.Length.EqualTo(3));
                Assert.That(user.Identities[0].Provider, Is.EqualTo(Credentials.AuthProvider.Anonymous));
                Assert.That(user.Identities[0].Id, Is.Not.Null);

                Assert.That(user.Identities[1].Provider, Is.EqualTo(Credentials.AuthProvider.EmailPassword));
                Assert.That(user.Identities[1].Id, Is.Not.Null);

                Assert.That(user.Identities[2].Provider, Is.EqualTo(Credentials.AuthProvider.Function));
                Assert.That(user.Identities[2].Id, Is.EqualTo(functionId));
            });
        }

        [Test]
        public void User_LinkCredentials_MultipleTimesSameCredentials_IsNoOp()
        {
            SyncTestHelpers.RunBaasTestAsync(async () =>
            {
                var user = await DefaultApp.LogInAsync(Credentials.Anonymous());

                var functionId = Guid.NewGuid().ToString();
                var linkedUser = await user.LinkCredentialsAsync(Credentials.Function(new { realmCustomAuthFuncUserId = functionId }));
                Assert.That(linkedUser.Id, Is.EqualTo(user.Id));

                var sameLinkedUser = await user.LinkCredentialsAsync(Credentials.Function(new { realmCustomAuthFuncUserId = functionId }));
                Assert.That(sameLinkedUser.Id, Is.EqualTo(user.Id));

                var functionUser = await DefaultApp.LogInAsync(Credentials.Function(new { realmCustomAuthFuncUserId = functionId }));
                Assert.That(functionUser.Id, Is.EqualTo(user.Id));

                Assert.That(user.Identities, Has.Length.EqualTo(2));
                Assert.That(user.Identities[1].Id, Is.EqualTo(functionId));
                Assert.That(user.Identities[1].Provider, Is.EqualTo(Credentials.AuthProvider.Function));
            });
        }

        [Test]
        public void User_LinkCredentials_WhenMultipleEmailPassword_Throws()
        {
            SyncTestHelpers.RunBaasTestAsync(async () =>
            {
                var user = await GetUserAsync();

                var email2 = SyncTestHelpers.GetVerifiedUsername();
                await DefaultApp.EmailPasswordAuth.RegisterUserAsync(email2, SyncTestHelpers.DefaultPassword);

                var ex = await TestHelpers.AssertThrows<AppException>(() => user.LinkCredentialsAsync(Credentials.EmailPassword(email2, SyncTestHelpers.DefaultPassword)));

                // TODO: this should be bad request when https://jira.mongodb.org/browse/REALMC-7028 is fixed
                Assert.That(ex.StatusCode, Is.EqualTo(HttpStatusCode.InternalServerError));
                Assert.That(ex.Message, Does.Contain("linking a local-userpass identity is not allowed when one is already linked"));
            });
        }

        [Test]
        public void User_LinkCredentials_WhenAnonymous_Throws()
        {
            SyncTestHelpers.RunBaasTestAsync(async () =>
            {
                var user = await GetUserAsync();

                var ex = await TestHelpers.AssertThrows<AppException>(() => user.LinkCredentialsAsync(Credentials.Anonymous()));

                // TODO: this should be bad request when https://jira.mongodb.org/browse/REALMC-7028 is fixed
                Assert.That(ex.StatusCode, Is.EqualTo(HttpStatusCode.InternalServerError));
                Assert.That(ex.Message, Does.Contain("linking an anonymous identity is not allowed"));
            });
        }

        [Test]
        public void User_LinkCredentials_WhenInUse_Throws()
        {
            SyncTestHelpers.RunBaasTestAsync(async () =>
            {
                var existingEmail = SyncTestHelpers.GetVerifiedUsername();
                await DefaultApp.EmailPasswordAuth.RegisterUserAsync(existingEmail, SyncTestHelpers.DefaultPassword);
                var emailUser = await DefaultApp.LogInAsync(Credentials.EmailPassword(existingEmail, SyncTestHelpers.DefaultPassword));

                var anonUser = await DefaultApp.LogInAsync(Credentials.Anonymous());

                var ex = await TestHelpers.AssertThrows<AppException>(() => anonUser.LinkCredentialsAsync(Credentials.EmailPassword(existingEmail, SyncTestHelpers.DefaultPassword)));

                Assert.That(ex.StatusCode, Is.EqualTo(HttpStatusCode.Unauthorized));
                Assert.That(ex.Message, Does.Contain("a user already exists with the specified provider"));
            });
        }

        [Test]
<<<<<<< HEAD
        public void User_RetryCustomConfirmationAsync_RerunsConfirmation()
=======
        public void User_RetryCustomConfirmationAsync_WorksInAllScenarios()
>>>>>>> b8dce53b
        {
            SyncTestHelpers.RunBaasTestAsync(async () =>
            {
                // Standard case
                var unconfirmedMail = SyncTestHelpers.GetUnconfirmedUsername();
                var credentials = Credentials.EmailPassword(unconfirmedMail, SyncTestHelpers.DefaultPassword);

                // The first time the confirmation function is called we return "pending", so the user needs to be confirmed.
                // At the same time we save the user email in a collection.
                await DefaultApp.EmailPasswordAuth.RegisterUserAsync(unconfirmedMail, SyncTestHelpers.DefaultPassword).Timeout(10_000, detail: "Failed to register user");

                var ex3 = await TestHelpers.AssertThrows<AppException>(() => DefaultApp.LogInAsync(credentials));
                Assert.That(ex3.Message, Does.Contain("confirmation required"));

                // The second time we call the confirmation function we find the email we saved in the collection and return "success", so the user
                // gets confirmed and can log in.
                await DefaultApp.EmailPasswordAuth.RetryCustomConfirmationAsync(unconfirmedMail);
                var user = await DefaultApp.LogInAsync(credentials);
                Assert.That(user.State, Is.EqualTo(UserState.LoggedIn));

                // Logged in user case
                var loggedInUser = await GetUserAsync();
                var ex = await TestHelpers.AssertThrows<AppException>(() => DefaultApp.EmailPasswordAuth.RetryCustomConfirmationAsync(loggedInUser.Profile.Email!));
                Assert.That(ex.StatusCode, Is.EqualTo(HttpStatusCode.BadRequest));
                Assert.That(ex.Message, Does.Contain("already confirmed"));

                // Unknown user case
                var invalidEmail = "test@gmail.com";
                var ex2 = await TestHelpers.AssertThrows<AppException>(() => DefaultApp.EmailPasswordAuth.RetryCustomConfirmationAsync(invalidEmail));
                Assert.That(ex2.StatusCode, Is.EqualTo(HttpStatusCode.NotFound));
                Assert.That(ex2.Message, Does.Contain("user not found"));
            });
        }

        [Test]
<<<<<<< HEAD
        public void User_ConfirmUserAsync_ConfirmsUser()
        {
            SyncTestHelpers.RunBaasTestAsync(async () =>
            {
                // Standard case
                var unconfirmedMail = SyncTestHelpers.GetUnconfirmedUsername();
                var credentials = Credentials.EmailPassword(unconfirmedMail, SyncTestHelpers.DefaultPassword);

                // The first time the confirmation function is called we return "pending", so the user needs to be confirmed.
                // At the same time we save the user email, token and tokenId in a collection.
                await DefaultApp.EmailPasswordAuth.RegisterUserAsync(unconfirmedMail, SyncTestHelpers.DefaultPassword).Timeout(10_000, detail: "Failed to register user");

                var ex = await TestHelpers.AssertThrows<AppException>(() => DefaultApp.LogInAsync(credentials));
                Assert.That(ex.Message, Does.Contain("confirmation required"));

                // This retrieves the token and tokenId we saved in the confirmation function
                var functionUser = await GetUserAsync();
                var result = await functionUser.Functions.CallAsync("confirmationInfo", unconfirmedMail);
                var token = result["token"].AsString;
                var tokenId = result["tokenId"].AsString;

                await DefaultApp.EmailPasswordAuth.ConfirmUserAsync(token, tokenId);
                var user = await DefaultApp.LogInAsync(credentials);
                Assert.That(user.State, Is.EqualTo(UserState.LoggedIn));
            });
        }

        [Test]
        public void User_CallResetPasswordFunctionAsync_ResetsUserPassword()
        {
            SyncTestHelpers.RunBaasTestAsync(async () =>
            {
                var user = await GetUserAsync();
                var email = user.Profile.Email!;

                await user.LogOutAsync();
                Assert.That(user.State, Is.EqualTo(UserState.Removed));

                var newPassword = "realm_tests_do_reset-testPassword";
                await DefaultApp.EmailPasswordAuth.CallResetPasswordFunctionAsync(email, newPassword);

                user = await DefaultApp.LogInAsync(Credentials.EmailPassword(email, newPassword));
                Assert.That(user.State, Is.EqualTo(UserState.LoggedIn));
            });
        }

        [Test]
        public void User_ResetPasswordAsync_ConfirmsResetPassword()
        {
            SyncTestHelpers.RunBaasTestAsync(async () =>
            {
                // Standard case
                var user = await GetUserAsync();
                var email = user.Profile.Email!;

                await user.LogOutAsync();
                Assert.That(user.State, Is.EqualTo(UserState.Removed));

                // This returns "pending" the first time, so the password change is not valid yet. We save the token and tokenId
                // passed to the reset function, to confirm the password change later.
                var newPassword = "realm_tests_do_not_reset-testPassword";
                await DefaultApp.EmailPasswordAuth.CallResetPasswordFunctionAsync(email, newPassword);

                var ex = await TestHelpers.AssertThrows<AppException>(() => DefaultApp.LogInAsync(Credentials.EmailPassword(email, newPassword)));
                Assert.That(ex.Message, Does.Contain("invalid username/password"));

                // This retrieves the token and tokenId we saved in the password reset function.
                var functionUser = await GetUserAsync();
                var result = await functionUser.Functions.CallAsync("resetInfo", email);
                var token = result["token"].AsString;
                var tokenId = result["tokenId"].AsString;

                await DefaultApp.EmailPasswordAuth.ResetPasswordAsync(newPassword, token, tokenId);

                user = await DefaultApp.LogInAsync(Credentials.EmailPassword(email, newPassword));
                Assert.That(user.State, Is.EqualTo(UserState.LoggedIn));
            });
        }

        [Test]
=======
>>>>>>> b8dce53b
        public void User_JWT_LogsInAndReadsDataFromToken()
        {
            SyncTestHelpers.RunBaasTestAsync(async () =>
            {
                const string token = "eyJhbGciOiJSUzI1NiIsInR5cCI6IkpXVCJ9.eyJ1c2VySWQiOiIxMjM0NTY3ODkwIiwic3ViIjoiMTIzNDU2Nzg5MCIsIm5hbWUiOnsiZmlyc3QiOiJKb2huIiwibGFzdCI6IkRvZSJ9LCJqb2JUaXRsZSI6IkJyZWFrZXIgb2YgdGhpbmdzIiwiZW1haWwiOiJqb2huQGRvZS5jb20iLCJwaWN0dXJlVXJsIjoiaHR0cHM6Ly9kb2UuY29tL215cGljdHVyZSIsImdlbmRlciI6Im90aGVyIiwiYmlydGhkYXkiOiIxOTM0LTA1LTE1IiwibWluQWdlIjoiODAiLCJtYXhBZ2UiOiI5MCIsImlhdCI6MTUxNjIzOTAyMiwiZXhwIjoyMDE2MjM5MDIyLCJhdWQiOiJteS1hdWRpZW5jZSJ9.B6u3SkU-pzCH_LA_HsevAJF1EI1LbAOfL6GP3bhjVpP4FBtrmZYQD_b7Z_wJLE0vaffX1eN6U_vE9t26bmXz2ig4jJRmbg7Kx9ka1BkcE7MF9nmdC90ffHgNBvU40yKpMBtVL9VNQCe-F6mSvUqpox2tQQpNKaXf8yQslAf_tfvqTvF0mPXnqU1v_5KtieMybOb7O8nV6LITrjsAA5ff4spWSgcskjXcyjq6DIdWbLlVJycodr-MjKu94fNXXsBLf0iK5XHYpL1Bs-ILs494_aK_Pf2GD3pYa56XjqN-nO_cYbIxzmsBkNtAp0hvg_Gp0O6QFi66Qkr7ORbkRasGAg";
                var credentials = Credentials.JWT(token);
                var user = await DefaultApp.LogInAsync(credentials);

                Assert.That(user.Profile.FirstName, Is.EqualTo("John"));
                Assert.That(user.Profile.LastName, Is.EqualTo("Doe"));
                Assert.That(user.Profile.Email, Is.EqualTo("john@doe.com"));
                Assert.That(user.Profile.Birthday, Is.EqualTo("1934-05-15"));
                Assert.That(user.Profile.Gender, Is.EqualTo("other"));
                Assert.That(user.Profile.MinAge, Is.EqualTo("80"));
                Assert.That(user.Profile.MaxAge, Is.EqualTo("90"));
                Assert.That(user.Profile.PictureUrl!.AbsoluteUri, Is.EqualTo("https://doe.com/mypicture"));

                // TODO: add other checks once https://github.com/realm/realm-core/issues/4131 is implemented.
            });
        }

        [Test, Ignore("Requires manually getting a fb token")]
        public void User_Facebook_LogsInAndReadsDataFromFacebook()
        {
            SyncTestHelpers.RunBaasTestAsync(async () =>
            {
                const string fbToken = "EAAFYw2aZAL1EBAHBBH22XBDZAutJFQ65KxH0bZAexYul5KtsHcjhI722XYEr4jKlaNvlosFsdZCT8dGUQNy2euZB684mpvtIIJEWWYMoH66bbEbKIrHRWqZBC8KMpSscoyzhFTJMpDYsrIilZBRN1A6bicXGaUNXVz5A0ucyZB7WkmQ8uUmdRWel9q6S8BJH3ZBCZAzWtcZCYmgEwZDZD";
                var credentials = Credentials.Facebook(fbToken);
                var user = await DefaultApp.LogInAsync(credentials);

                Assert.That(user.Id, Is.Not.Null);

                Assert.That(user.Profile.FirstName, Is.Not.Null);
                Assert.That(user.Profile.LastName, Is.Not.Null);
            });
        }

        #region API Keys

        [Test]
        public void UserApiKeys_Create_CreatesApiKeyAndRevealsValue()
        {
            SyncTestHelpers.RunBaasTestAsync(async () =>
            {
                var user = await GetUserAsync();
                var apiKey = await user.ApiKeys.CreateAsync("my-api-key");

                Assert.That(apiKey.IsEnabled);
                Assert.That(apiKey.Name, Is.EqualTo("my-api-key"));
                Assert.That(apiKey.Value, Is.Not.Null);
                Assert.That(apiKey.Id, Is.Not.EqualTo(default(ObjectId)));
            });
        }

        [Test]
        public void UserApiKeys_Create_WithInvalidName_Throws()
        {
            SyncTestHelpers.RunBaasTestAsync(async () =>
            {
                var user = await GetUserAsync();

                var ex = await TestHelpers.AssertThrows<AppException>(() => user.ApiKeys.CreateAsync("My very cool key"));

                Assert.That(ex.StatusCode, Is.EqualTo(HttpStatusCode.BadRequest));
                Assert.That(ex.Message, Does.Contain("InvalidParameter"));
                Assert.That(ex.Message, Does.Contain("can only contain ASCII letters, numbers, underscores, and hyphens"));
                Assert.That(ex.HelpLink, Does.Contain("logs?co_id="));
            });
        }

        [Test]
        public void UserApiKeys_Fetch_WhenNoneExist_ReturnsNull()
        {
            SyncTestHelpers.RunBaasTestAsync(async () =>
            {
                var user = await GetUserAsync();

                var apiKey = await user.ApiKeys.FetchAsync(ObjectId.GenerateNewId());

                Assert.That(apiKey, Is.Null);
            });
        }

        [Test]
        public void UserApiKeys_Fetch_WhenIdDoesntMatch_ReturnsNull()
        {
            SyncTestHelpers.RunBaasTestAsync(async () =>
            {
                var user = await GetUserAsync();

                await user.ApiKeys.CreateAsync("foo");

                var apiKey = await user.ApiKeys.FetchAsync(ObjectId.GenerateNewId());

                Assert.That(apiKey, Is.Null);
            });
        }

        [Test]
        public void UserApiKeys_Fetch_WhenIdMatches_ReturnsKey()
        {
            SyncTestHelpers.RunBaasTestAsync(async () =>
            {
                var user = await GetUserAsync();

                var key = await user.ApiKeys.CreateAsync("foo");

                var fetched = await user.ApiKeys.FetchAsync(key.Id);

                AssertKeysAreSame(key, fetched);
            });
        }

        [Test]
        public void UserApiKeys_FetchAll_WithNoKeys()
        {
            SyncTestHelpers.RunBaasTestAsync(async () =>
            {
                var user = await GetUserAsync();

                var keys = await user.ApiKeys.FetchAllAsync();
                Assert.That(keys, Is.Empty);
            });
        }

        [Test]
        public void UserApiKeys_FetchAll_WithOneKey()
        {
            SyncTestHelpers.RunBaasTestAsync(async () =>
            {
                var user = await GetUserAsync();

                var key1 = await user.ApiKeys.CreateAsync("foo");

                var keys = await user.ApiKeys.FetchAllAsync();
                Assert.That(keys.Count(), Is.EqualTo(1));

                AssertKeysAreSame(key1, keys.Single());
            });
        }

        [Test]
        public void UserApiKeys_FetchAll_WithMultipleKeys()
        {
            SyncTestHelpers.RunBaasTestAsync(async () =>
            {
                var user = await GetUserAsync();

                var originals = new List<ApiKey>();
                for (var i = 0; i < 5; i++)
                {
                    originals.Add(await user.ApiKeys.CreateAsync($"key-{i}"));
                }

                var keys = await user.ApiKeys.FetchAllAsync();
                Assert.That(keys.Count(), Is.EqualTo(originals.Count));

                for (var i = 0; i < originals.Count; i++)
                {
                    AssertKeysAreSame(originals[i], keys.ElementAt(i));
                }
            });
        }

        [Test]
        public void UserApiKeys_DeleteKey_WithExistingId()
        {
            SyncTestHelpers.RunBaasTestAsync(async () =>
            {
                var user = await GetUserAsync();

                var toDelete = await user.ApiKeys.CreateAsync("to-delete");
                var toRemain = await user.ApiKeys.CreateAsync("to-remain");

                await user.ApiKeys.DeleteAsync(toDelete.Id);

                var fetchedDeleted = await user.ApiKeys.FetchAsync(toDelete.Id);
                Assert.That(fetchedDeleted, Is.Null);

                var fetchedRemained = await user.ApiKeys.FetchAsync(toRemain.Id);
                AssertKeysAreSame(toRemain, fetchedRemained);

                var allKeys = await user.ApiKeys.FetchAllAsync();

                Assert.That(allKeys.Count(), Is.EqualTo(1));
                AssertKeysAreSame(toRemain, allKeys.Single());
            });
        }

        [Test]
        public void UserApiKeys_DeleteKey_WithNonExistingId()
        {
            SyncTestHelpers.RunBaasTestAsync(async () =>
            {
                var user = await GetUserAsync();

                var first = await user.ApiKeys.CreateAsync("first");
                var second = await user.ApiKeys.CreateAsync("second");

                await user.ApiKeys.DeleteAsync(ObjectId.GenerateNewId());

                var allKeys = await user.ApiKeys.FetchAllAsync();

                Assert.That(allKeys.Count(), Is.EqualTo(2));
                AssertKeysAreSame(first, allKeys.ElementAt(0));
                AssertKeysAreSame(second, allKeys.ElementAt(1));
            });
        }

        [Test]
        public void UserApiKeys_DisableApiKey_WhenNonExistent_Throws()
        {
            SyncTestHelpers.RunBaasTestAsync(async () =>
            {
                var user = await GetUserAsync();

                var id = ObjectId.GenerateNewId();
                var ex = await TestHelpers.AssertThrows<AppException>(() => user.ApiKeys.DisableAsync(id));

                Assert.That(ex.Message, Does.Contain("doesn't exist"));
                Assert.That(ex.StatusCode, Is.EqualTo(HttpStatusCode.NotFound));
                Assert.That(ex.Message, Does.Contain(id.ToString()));
                Assert.That(ex.HelpLink, Does.Contain("logs?co_id="));
            });
        }

        [Test]
        public void UserApiKeys_EnableApiKey_WhenNonExistent_Throws()
        {
            SyncTestHelpers.RunBaasTestAsync(async () =>
            {
                var user = await GetUserAsync();

                var id = ObjectId.GenerateNewId();
                var ex = await TestHelpers.AssertThrows<AppException>(() => user.ApiKeys.EnableAsync(id));

                Assert.That(ex.StatusCode, Is.EqualTo(HttpStatusCode.NotFound));
                Assert.That(ex.Message, Does.Contain("doesn't exist"));
                Assert.That(ex.Message, Does.Contain(id.ToString()));
                Assert.That(ex.HelpLink, Does.Contain("logs?co_id="));
            });
        }

        [Test]
        public void UserApiKeys_EnableApiKey_WhenEnabled_IsNoOp()
        {
            SyncTestHelpers.RunBaasTestAsync(async () =>
            {
                var user = await GetUserAsync();

                var key = await user.ApiKeys.CreateAsync("foo");
                Assert.That(key.IsEnabled);

                await user.ApiKeys.EnableAsync(key.Id);

                var fetched = await user.ApiKeys.FetchAsync(key.Id);
                Assert.That(fetched!.IsEnabled);
            });
        }

        [Test]
        public void UserApiKeys_DisableApiKey_WhenDisabled_IsNoOp()
        {
            SyncTestHelpers.RunBaasTestAsync(async () =>
            {
                var user = await GetUserAsync();

                var key = await user.ApiKeys.CreateAsync("foo");
                Assert.That(key.IsEnabled);

                await user.ApiKeys.DisableAsync(key.Id);

                var fetched = await user.ApiKeys.FetchAsync(key.Id);
                Assert.IsFalse(fetched!.IsEnabled);

                await user.ApiKeys.DisableAsync(key.Id);

                var refetched = await user.ApiKeys.FetchAsync(key.Id);
                Assert.IsFalse(refetched!.IsEnabled);
            });
        }

        [Test]
        public void UserApiKeys_Disable_DisablesKey()
        {
            SyncTestHelpers.RunBaasTestAsync(async () =>
            {
                var user = await GetUserAsync();

                var first = await user.ApiKeys.CreateAsync("first");
                var second = await user.ApiKeys.CreateAsync("second");

                Assert.That(first.IsEnabled);
                Assert.That(second.IsEnabled);

                await user.ApiKeys.DisableAsync(first.Id);

                var keys = await user.ApiKeys.FetchAllAsync();

                Assert.That(keys.ElementAt(0).Id, Is.EqualTo(first.Id));
                Assert.IsFalse(keys.ElementAt(0).IsEnabled);

                Assert.That(keys.ElementAt(1).Id, Is.EqualTo(second.Id));
                Assert.IsTrue(keys.ElementAt(1).IsEnabled);
            });
        }

        [Test]
        public void UserApiKeys_Enable_ReenablesKey()
        {
            SyncTestHelpers.RunBaasTestAsync(async () =>
            {
                var user = await GetUserAsync();

                var first = await user.ApiKeys.CreateAsync("first");
                var second = await user.ApiKeys.CreateAsync("second");

                Assert.That(first.IsEnabled);
                Assert.That(second.IsEnabled);

                await user.ApiKeys.DisableAsync(first.Id);

                var keys = await user.ApiKeys.FetchAllAsync();

                Assert.That(keys.ElementAt(0).Id, Is.EqualTo(first.Id));
                Assert.IsFalse(keys.ElementAt(0).IsEnabled);

                Assert.That(keys.ElementAt(1).Id, Is.EqualTo(second.Id));
                Assert.IsTrue(keys.ElementAt(1).IsEnabled);

                await user.ApiKeys.EnableAsync(first.Id);

                keys = await user.ApiKeys.FetchAllAsync();

                Assert.That(keys.ElementAt(0).Id, Is.EqualTo(first.Id));
                Assert.IsTrue(keys.ElementAt(0).IsEnabled);

                Assert.That(keys.ElementAt(1).Id, Is.EqualTo(second.Id));
                Assert.IsTrue(keys.ElementAt(1).IsEnabled);
            });
        }

        [Test]
        public void UserApiKeys_CanLoginWithGeneratedKey()
        {
            SyncTestHelpers.RunBaasTestAsync(async () =>
            {
                var user = await GetUserAsync();
                var apiKey = await user.ApiKeys.CreateAsync("my-api-key");

                var credentials = Credentials.ApiKey(apiKey.Value!);
                var apiKeyUser = await DefaultApp.LogInAsync(credentials);

                Assert.That(apiKeyUser.Id, Is.EqualTo(user.Id));

                Assert.That(apiKeyUser.Identities.Select(i => i.Provider), Does.Contain(Credentials.AuthProvider.ApiKey));
                Assert.That(apiKeyUser.RefreshToken, Is.EqualTo(user.RefreshToken));
            });
        }

        [Test]
        public void UserApiKeys_CanLoginWithReenabledKey()
        {
            SyncTestHelpers.RunBaasTestAsync(async () =>
            {
                var user = await GetUserAsync();
                var apiKey = await user.ApiKeys.CreateAsync("my-api-key");

                await user.ApiKeys.DisableAsync(apiKey.Id);

                var credentials = Credentials.ApiKey(apiKey.Value!);

                var ex = await TestHelpers.AssertThrows<AppException>(() => DefaultApp.LogInAsync(credentials));
                Assert.That(ex.StatusCode, Is.EqualTo(HttpStatusCode.Unauthorized));
                Assert.That(ex.HelpLink, Does.Contain("logs?co_id="));
                Assert.That(ex.Message, Is.EqualTo("AuthError: invalid API key"));

                await user.ApiKeys.EnableAsync(apiKey.Id);

                var apiKeyUser = await DefaultApp.LogInAsync(credentials);

                Assert.That(apiKeyUser.Id, Is.EqualTo(user.Id));

                Assert.That(apiKeyUser.RefreshToken, Is.EqualTo(user.RefreshToken));
            });
        }

        [Test]
        public void UserApiKeys_CantLoginWithDisabledKey()
        {
            SyncTestHelpers.RunBaasTestAsync(async () =>
            {
                var user = await GetUserAsync();
                var apiKey = await user.ApiKeys.CreateAsync("my-api-key");

                await user.ApiKeys.DisableAsync(apiKey.Id);

                var credentials = Credentials.ApiKey(apiKey.Value!);

                var ex = await TestHelpers.AssertThrows<AppException>(() => DefaultApp.LogInAsync(credentials));

                Assert.That(ex.StatusCode, Is.EqualTo(HttpStatusCode.Unauthorized));
                Assert.That(ex.Message, Is.EqualTo("AuthError: invalid API key"));
                Assert.That(ex.HelpLink, Does.Contain("logs?co_id="));
            });
        }

        [Test]
        public void UserApiKeys_CantLoginWithDeletedKey()
        {
            SyncTestHelpers.RunBaasTestAsync(async () =>
            {
                var user = await GetUserAsync();
                var apiKey = await user.ApiKeys.CreateAsync("my-api-key");

                await user.ApiKeys.DeleteAsync(apiKey.Id);

                var credentials = Credentials.ApiKey(apiKey.Value!);

                var ex = await TestHelpers.AssertThrows<AppException>(() => DefaultApp.LogInAsync(credentials));

                Assert.That(ex.StatusCode, Is.EqualTo(HttpStatusCode.Unauthorized));
                Assert.That(ex.Message, Is.EqualTo("AuthError: invalid API key"));
                Assert.That(ex.HelpLink, Does.Contain("logs?co_id="));
            });
        }

        private static void AssertKeysAreSame(ApiKey original, ApiKey? fetched)
        {
            Assert.That(fetched, Is.Not.Null);
            Assert.That(fetched!.Id, Is.EqualTo(original.Id));
            Assert.That(fetched.IsEnabled, Is.EqualTo(original.IsEnabled));
            Assert.That(fetched.Name, Is.EqualTo(original.Name));
            Assert.That(fetched.Value, Is.Null);
        }

        #endregion

        [Test]
        public void UserCustomData()
        {
            SyncTestHelpers.RunBaasTestAsync(async () =>
            {
                var user = await GetUserAsync();
                Assert.That(user.GetCustomData(), Is.Null);

                var updatedData = await user.RefreshCustomDataAsync();
                Assert.That(updatedData, Is.Null);

                var collection = user.GetMongoClient("BackingDB").GetDatabase(SyncTestHelpers.RemoteMongoDBName()).GetCollection("users");

                var customDataDoc = BsonDocument.Parse(@"{
                    _id: ObjectId(""" + ObjectId.GenerateNewId() + @"""),
                    user_id: """ + user.Id + @""",
                    age: 153,
                    interests: [ ""painting"", ""sci-fi"" ]
                }");

                await collection.InsertOneAsync(customDataDoc);

                updatedData = await user.RefreshCustomDataAsync();

                Assert.That(updatedData, Is.Not.Null);
                Assert.That(updatedData!["age"].AsInt32, Is.EqualTo(153));
                Assert.That(updatedData["interests"].AsBsonArray.Select(i => i.AsString), Is.EquivalentTo(new[] { "painting", "sci-fi" }));

                Assert.That(user.GetCustomData(), Is.Not.Null);
                Assert.That(user.GetCustomData()!["age"].AsInt32, Is.EqualTo(153));
            });
        }

        [Test]
        public void UserCustomData_Generic()
        {
            SyncTestHelpers.RunBaasTestAsync(async () =>
            {
                var user = await GetUserAsync();
                Assert.That(user.GetCustomData<CustomDataDocument>(), Is.Null);

                var updatedData = await user.RefreshCustomDataAsync<CustomDataDocument>();
                Assert.That(updatedData, Is.Null);

                var collection = user.GetMongoClient("BackingDB").GetDatabase(SyncTestHelpers.RemoteMongoDBName()).GetCollection<CustomDataDocument>("users");

                var customDataDoc = new CustomDataDocument
                {
                    UserId = user.Id,
                    Age = 45,
                    Interests = new[] { "swimming", "biking" }
                };

                await collection.InsertOneAsync(customDataDoc);

                updatedData = await user.RefreshCustomDataAsync<CustomDataDocument>();

                Assert.That(updatedData, Is.Not.Null);
                Assert.That(updatedData!.Age, Is.EqualTo(45));
                Assert.That(updatedData.Interests, Is.EquivalentTo(new[] { "swimming", "biking" }));

                var customData = user.GetCustomData<CustomDataDocument>();

                Assert.That(customData, Is.Not.Null);
                Assert.That(customData!.Age, Is.EqualTo(45));
                Assert.That(customData.Interests, Is.EquivalentTo(new[] { "swimming", "biking" }));
            });
        }

        [Test]
        public void UserAnonymous([Values(true, false)] bool firstReuse, [Values(true, false)] bool secondReuse)
        {
            SyncTestHelpers.RunBaasTestAsync(async () =>
            {
                var user = await DefaultApp.LogInAsync(Credentials.Anonymous(reuseExisting: firstReuse));
                Assert.That(user, Is.Not.Null);
                Assert.That(user.Id, Is.Not.Null);

                var anotherUser = await DefaultApp.LogInAsync(Credentials.Anonymous(reuseExisting: secondReuse));
                Assert.That(anotherUser, Is.Not.Null);
                Assert.That(anotherUser.Id, Is.Not.Null);

                // We only expect both users to be the same if they both reused their credentials
                Assert.That(user.Id == anotherUser.Id, Is.EqualTo(secondReuse), $"Expected Ids to {(secondReuse ? string.Empty : "not ")}match");
                Assert.That(user == anotherUser, Is.EqualTo(secondReuse), $"Expected Users to {(secondReuse ? string.Empty : "not ")}match");
            });
        }

        [Test]
        public void UserAnonymous_CombiningReuseAndNotReuse()
        {
            SyncTestHelpers.RunBaasTestAsync(async () =>
            {
                var anonA = await DefaultApp.LogInAsync(Credentials.Anonymous(reuseExisting: false));
                var reusedA1 = await DefaultApp.LogInAsync(Credentials.Anonymous());
                var reusedA2 = await DefaultApp.LogInAsync(Credentials.Anonymous());
                var anonB = await DefaultApp.LogInAsync(Credentials.Anonymous(reuseExisting: false));
                var reusedB = await DefaultApp.LogInAsync(Credentials.Anonymous());

                Assert.That(anonA, Is.EqualTo(reusedA1));
                Assert.That(anonA, Is.EqualTo(reusedA2));

                Assert.That(anonB, Is.Not.EqualTo(anonA));
                Assert.That(anonB, Is.EqualTo(reusedB));

                await anonB.LogOutAsync();

                Assert.That(anonB.State, Is.EqualTo(UserState.Removed));
                Assert.That(reusedB.State, Is.EqualTo(UserState.Removed));

                var reusedA3 = await DefaultApp.LogInAsync(Credentials.Anonymous());

                Assert.That(reusedA3, Is.EqualTo(anonA));
            });
        }

        [Test]
        public void UserEqualsOverrides()
        {
            SyncTestHelpers.RunBaasTestAsync(async () =>
            {
                var user = await DefaultApp.LogInAsync(Credentials.Anonymous(reuseExisting: false));
                var currentUser = DefaultApp.CurrentUser!;

                Assert.That(user.Id, Is.EqualTo(currentUser.Id));
                Assert.That(user.Equals(currentUser));
                Assert.That(user == currentUser);

                var anotherUser = await DefaultApp.LogInAsync(Credentials.Anonymous(reuseExisting: false));
                Assert.That(user.Id, Is.Not.EqualTo(anotherUser.Id));
                Assert.That(user.Equals(anotherUser), Is.False);
                Assert.That(user != anotherUser);
            });
        }

        [Test]
        public void UserToStringOverride()
        {
            var user = GetFakeUser();
            Assert.That(user.ToString(), Does.Contain(user.Id));
        }

        [Test, Ignore("test")]
        public void UserLogOut_RaisesChanged()
        {
            SyncTestHelpers.RunBaasTestAsync(async () =>
            {
                var user = await GetUserAsync();

                var tcs = new TaskCompletionSource();
                user.Changed += (s, _) =>
                {
                    try
                    {
                        Assert.That(s, Is.EqualTo(user));
                        Assert.That(user.State, Is.EqualTo(UserState.Removed));
                        tcs.TrySetResult();
                    }
                    catch (Exception ex)
                    {
                        tcs.TrySetException(ex);
                    }
                };

                await user.LogOutAsync();

                await tcs.Task;

                Assert.That(user.State, Is.EqualTo(UserState.Removed));
            });
        }

        [Test, Ignore("test")]
        public void UserChanged_DoesntKeepObjectAlive()
        {
            SyncTestHelpers.RunBaasTestAsync(async () =>
            {
                var references = await new Func<Task<WeakReference>>(async () =>
                {
                    var user = await GetUserAsync();
                    user.Changed += (_, _) => { };

                    return new WeakReference(user);
                })();

                await TestHelpers.WaitUntilReferencesAreCollected(10000, references);
            });
        }

        [Test, Ignore("test")]
        public void UserCustomDataChange_RaisesChanged()
        {
            var tcs = new TaskCompletionSource();
            SyncTestHelpers.RunBaasTestAsync(async () =>
            {
                var user = await GetUserAsync();
                user.Changed += OnUserChanged;

                var collection = user.GetMongoClient("BackingDB").GetDatabase(SyncTestHelpers.RemoteMongoDBName()).GetCollection("users");

                var customDataId = ObjectId.GenerateNewId();

                var customDataDoc = new BsonDocument
                {
                    ["_id"] = ObjectId.GenerateNewId(),
                    ["user_id"] = user.Id,
                    ["age"] = 5
                };

                await collection.InsertOneAsync(customDataDoc);

                var customUserData = await user.RefreshCustomDataAsync();
                Assert.That(customUserData!["age"].AsInt32, Is.EqualTo(5));

                await tcs.Task;

                tcs = new();

                // Unsubscribe and verify that it no longer raises user changed
                user.Changed -= OnUserChanged;

                var filter = BsonDocument.Parse(@"{
                    user_id: { $eq: """ + user.Id + @""" }
                }");
                var update = BsonDocument.Parse(@"{
                    $set: {
                        age: 199
                    }
                }");

                await collection.UpdateOneAsync(filter, update);

                customUserData = await user.RefreshCustomDataAsync();
                Assert.That(customUserData!["age"].AsInt32, Is.EqualTo(199));

                await TestHelpers.AssertThrows<TimeoutException>(() => tcs.Task.Timeout(2000));
            });

            void OnUserChanged(object? sender, EventArgs e)
            {
                tcs.TrySetResult();
            }
        }

        private class CustomDataDocument
        {
            [Preserve]
            [BsonElement("_id")]
            public ObjectId Id { get; set; } = ObjectId.GenerateNewId();

            [Preserve]
            [BsonElement("user_id")]
            public string UserId { get; set; } = string.Empty;

            [Preserve]
            [BsonElement("age")]
            public int Age { get; set; }

            [Preserve]
            [BsonElement("interests")]
            public string[] Interests { get; set; } = Array.Empty<string>();
        }
    }
}<|MERGE_RESOLUTION|>--- conflicted
+++ resolved
@@ -400,11 +400,7 @@
         }
 
         [Test]
-<<<<<<< HEAD
         public void User_RetryCustomConfirmationAsync_RerunsConfirmation()
-=======
-        public void User_RetryCustomConfirmationAsync_WorksInAllScenarios()
->>>>>>> b8dce53b
         {
             SyncTestHelpers.RunBaasTestAsync(async () =>
             {
@@ -440,7 +436,6 @@
         }
 
         [Test]
-<<<<<<< HEAD
         public void User_ConfirmUserAsync_ConfirmsUser()
         {
             SyncTestHelpers.RunBaasTestAsync(async () =>
@@ -521,8 +516,6 @@
         }
 
         [Test]
-=======
->>>>>>> b8dce53b
         public void User_JWT_LogsInAndReadsDataFromToken()
         {
             SyncTestHelpers.RunBaasTestAsync(async () =>
