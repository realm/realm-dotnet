--- conflicted
+++ resolved
@@ -160,13 +160,7 @@
 
         private static SyncConfiguration UpdateConfig(SyncConfiguration config)
         {
-<<<<<<< HEAD
-            // TODO: add the embedded object when https://jira.mongodb.org/browse/REALMC-8495 is fixed
-            config.ObjectClasses = new[] { typeof(HugeSyncObject), typeof(PrimaryKeyStringObject), typeof(ObjectIdPrimaryKeyWithValueObject), typeof(SyncCollectionsObject), typeof(IntPropertyObject), typeof(SyncAllTypesObject) };
-            //ObjectClasses = new[] { typeof(HugeSyncObject), typeof(PrimaryKeyStringObject), typeof(ObjectIdPrimaryKeyWithValueObject), typeof(SyncCollectionsObject), typeof(IntPropertyObject), typeof(EmbeddedIntPropertyObject) },
-=======
-            config.ObjectClasses = new[] { typeof(HugeSyncObject), typeof(PrimaryKeyStringObject), typeof(ObjectIdPrimaryKeyWithValueObject), typeof(SyncCollectionsObject), typeof(IntPropertyObject), typeof(EmbeddedIntPropertyObject) };
->>>>>>> ab139bee
+            config.ObjectClasses = new[] { typeof(HugeSyncObject), typeof(PrimaryKeyStringObject), typeof(ObjectIdPrimaryKeyWithValueObject), typeof(SyncCollectionsObject), typeof(IntPropertyObject), typeof(EmbeddedIntPropertyObject), typeof(SyncAllTypesObject) };
             config.SessionStopPolicy = SessionStopPolicy.Immediately;
 
             return config;
