////////////////////////////////////////////////////////////////////////////
//
// Copyright 2017 Realm Inc.
//
// Licensed under the Apache License, Version 2.0 (the "License");
// you may not use this file except in compliance with the License.
// You may obtain a copy of the License at
//
// http://www.apache.org/licenses/LICENSE-2.0
//
// Unless required by applicable law or agreed to in writing, software
// distributed under the License is distributed on an "AS IS" BASIS,
// WITHOUT WARRANTIES OR CONDITIONS OF ANY KIND, either express or implied.
// See the License for the specific language governing permissions and
// limitations under the License.
//
////////////////////////////////////////////////////////////////////////////

using System;
using System.Collections.Generic;
using System.Threading.Tasks;
using MongoDB.Bson;
using Realms.Sync;

namespace Realms.Tests.Sync
{
    [Preserve(AllMembers = true)]
    public abstract class SyncTestBase : RealmTest
    {
        private readonly List<Session> _sessions = new List<Session>();
        private readonly List<App> _apps = new List<App>();

        private App _defaultApp;

        protected App DefaultApp
        {
            get
            {
                return _defaultApp ?? CreateApp();
            }
        }

        protected App CreateApp(AppConfiguration config = null)
        {
            config ??= SyncTestHelpers.GetAppConfig();

            var app = App.Create(config);
            _apps.Add(app);

            if (_defaultApp == null)
            {
                _defaultApp = app;
            }

            return app;
        }

        protected override void CustomTearDown()
        {
            foreach (var session in _sessions)
            {
                session?.CloseHandle();
            }

            base.CustomTearDown();

            foreach (var app in _apps)
            {
                app.Handle.ResetForTesting();
            }

            _defaultApp = null;
        }

        protected void CleanupOnTearDown(Session session)
        {
            _sessions.Add(session);
        }

        protected Session GetSession(Realm realm)
        {
            var result = realm.GetSession();
            CleanupOnTearDown(result);
            return result;
        }

        protected static async Task WaitForUploadAsync(Realm realm)
        {
            var session = realm.GetSession();
            await session.WaitForUploadAsync();
            session.CloseHandle();
        }

        protected static async Task WaitForDownloadAsync(Realm realm)
        {
            var session = realm.GetSession();
            await session.WaitForDownloadAsync();
            session.CloseHandle();
        }

        protected async Task<User> GetUserAsync(App app = null)
        {
            app ??= DefaultApp;

            var username = SyncTestHelpers.GetVerifiedUsername();
            await app.EmailPasswordAuth.RegisterUserAsync(username, SyncTestHelpers.DefaultPassword);

            var credentials = Credentials.EmailPassword(username, SyncTestHelpers.DefaultPassword);
            return await app.LogInAsync(credentials);
        }

        protected User GetFakeUser(App app = null, string id = null, string refreshToken = null, string accessToken = null)
        {
            app ??= DefaultApp;
            id ??= Guid.NewGuid().ToString();
            refreshToken ??= "eyJhbGciOiJIUzI1NiIsInR5cCI6IkpXVCJ9.eyJuYW1lIjoicmVmcmVzaCB0b2tlbiIsImlhdCI6MTUxNjIzOTAyMiwiZXhwIjoyNTM2MjM5MDIyfQ.SWH98a-UYBEoJ7DLxpP7mdibleQFeCbGt4i3CrsyT2M";
            accessToken ??= "eyJhbGciOiJIUzI1NiIsInR5cCI6IkpXVCJ9.eyJuYW1lIjoiYWNjZXNzIHRva2VuIiwiaWF0IjoxNTE2MjM5MDIyLCJleHAiOjI1MzYyMzkwMjJ9.bgnlxP_mGztBZsImn7HaF-6lDevFDn2U_K7D8WUC2GQ";
            var handle = app.Handle.GetUserForTesting(id, refreshToken, accessToken);
            return new User(handle);
        }

        protected async Task<Realm> GetIntegrationRealmAsync(string partition = null, App app = null)
        {
            var config = await GetIntegrationConfigAsync(partition, app);
            return await GetRealmAsync(config);
        }

        protected async Task<SyncConfiguration> GetIntegrationConfigAsync(string partition = null, App app = null, string optionalPath = null)
        {
            app ??= DefaultApp;
            partition ??= Guid.NewGuid().ToString();

            var user = await GetUserAsync(app);
            return UpdateConfig(new SyncConfiguration(partition, user, optionalPath));
        }

        protected async Task<SyncConfiguration> GetIntegrationConfigAsync(long? partition, App app = null, string optionalPath = null)
        {
<<<<<<< HEAD
            return new SyncConfiguration(partition, user, optionalPath)
            {
                // TODO: add the embedded object when https://jira.mongodb.org/browse/REALMC-8495 is fixed
                ObjectClasses = new[] { typeof(SyncAllTypesObject), typeof(HugeSyncObject), typeof(PrimaryKeyStringObject), typeof(ObjectIdPrimaryKeyWithValueObject), typeof(SyncCollectionsObject), typeof(IntPropertyObject) },
                //ObjectClasses = new[] { typeof(HugeSyncObject), typeof(PrimaryKeyStringObject), typeof(ObjectIdPrimaryKeyWithValueObject), typeof(SyncCollectionsObject), typeof(IntPropertyObject), typeof(EmbeddedIntPropertyObject) },
                SessionStopPolicy = SessionStopPolicy.Immediately,
            };
=======
            app ??= App.Create(SyncTestHelpers.GetAppConfig(AppConfigType.IntPartitionKey));

            var user = await GetUserAsync(app);
            return UpdateConfig(new SyncConfiguration(partition, user, optionalPath));
        }

        protected async Task<SyncConfiguration> GetIntegrationConfigAsync(ObjectId? partition, App app = null, string optionalPath = null)
        {
            app ??= App.Create(SyncTestHelpers.GetAppConfig(AppConfigType.ObjectIdPartitionKey));

            var user = await GetUserAsync(app);
            return UpdateConfig(new SyncConfiguration(partition, user, optionalPath));
        }

        protected async Task<SyncConfiguration> GetIntegrationConfigAsync(Guid? partition, App app = null, string optionalPath = null)
        {
            app ??= App.Create(SyncTestHelpers.GetAppConfig(AppConfigType.UUIDPartitionKey));

            var user = await GetUserAsync(app);
            return UpdateConfig(new SyncConfiguration(partition, user, optionalPath));
        }

        private static SyncConfiguration UpdateConfig(SyncConfiguration config)
        {
            // TODO: add the embedded object when https://jira.mongodb.org/browse/REALMC-8495 is fixed
            config.ObjectClasses = new[] { typeof(HugeSyncObject), typeof(PrimaryKeyStringObject), typeof(ObjectIdPrimaryKeyWithValueObject), typeof(SyncCollectionsObject), typeof(IntPropertyObject) };
            //ObjectClasses = new[] { typeof(HugeSyncObject), typeof(PrimaryKeyStringObject), typeof(ObjectIdPrimaryKeyWithValueObject), typeof(SyncCollectionsObject), typeof(IntPropertyObject), typeof(EmbeddedIntPropertyObject) },
            config.SessionStopPolicy = SessionStopPolicy.Immediately;

            return config;
>>>>>>> 045994e1
        }

        public SyncConfiguration GetFakeConfig(App app = null, string userId = null, string optionalPath = null)
        {
            var user = GetFakeUser(app, userId);
            return UpdateConfig(new SyncConfiguration(Guid.NewGuid().ToString(), user, optionalPath));
        }
    }
}<|MERGE_RESOLUTION|>--- conflicted
+++ resolved
@@ -136,15 +136,6 @@
 
         protected async Task<SyncConfiguration> GetIntegrationConfigAsync(long? partition, App app = null, string optionalPath = null)
         {
-<<<<<<< HEAD
-            return new SyncConfiguration(partition, user, optionalPath)
-            {
-                // TODO: add the embedded object when https://jira.mongodb.org/browse/REALMC-8495 is fixed
-                ObjectClasses = new[] { typeof(SyncAllTypesObject), typeof(HugeSyncObject), typeof(PrimaryKeyStringObject), typeof(ObjectIdPrimaryKeyWithValueObject), typeof(SyncCollectionsObject), typeof(IntPropertyObject) },
-                //ObjectClasses = new[] { typeof(HugeSyncObject), typeof(PrimaryKeyStringObject), typeof(ObjectIdPrimaryKeyWithValueObject), typeof(SyncCollectionsObject), typeof(IntPropertyObject), typeof(EmbeddedIntPropertyObject) },
-                SessionStopPolicy = SessionStopPolicy.Immediately,
-            };
-=======
             app ??= App.Create(SyncTestHelpers.GetAppConfig(AppConfigType.IntPartitionKey));
 
             var user = await GetUserAsync(app);
@@ -175,7 +166,6 @@
             config.SessionStopPolicy = SessionStopPolicy.Immediately;
 
             return config;
->>>>>>> 045994e1
         }
 
         public SyncConfiguration GetFakeConfig(App app = null, string userId = null, string optionalPath = null)
