--- conflicted
+++ resolved
@@ -126,11 +126,7 @@
         {
             var config = await GetIntegrationConfigAsync();
 
-<<<<<<< HEAD
-            await PopulateData(config, 4);
-=======
-                await PopulateData(config);
->>>>>>> bb9c861a
+            await PopulateData(config);
 
             var callbacksInvoked = 0;
 
@@ -147,13 +143,8 @@
 
             using var realm = await realmTask;
 
-<<<<<<< HEAD
-            Assert.That(realm.All<HugeSyncObject>().Count(), Is.EqualTo(4));
+            Assert.That(realm.All<HugeSyncObject>().Count(), Is.EqualTo(NumberOfObjects));
             Assert.That(callbacksInvoked, Is.GreaterThan(0));
-=======
-                Assert.That(realm.All<HugeSyncObject>().Count(), Is.EqualTo(NumberOfObjects));
-                Assert.That(callbacksInvoked, Is.GreaterThan(0));
->>>>>>> bb9c861a
 
             // We can't validate exact values because there's a reasonable chance that
             // the last notification won't be invoked if the Realm is downloaded first.
@@ -166,11 +157,7 @@
         {
             var config = await GetIntegrationConfigAsync();
 
-<<<<<<< HEAD
-            await PopulateData(config, 4);
-=======
-                await PopulateData(config);
->>>>>>> bb9c861a
+            await PopulateData(config);
 
             var logger = new Logger.InMemoryLogger();
             Logger.Default = logger;
@@ -186,11 +173,7 @@
 
             using var realm = await realmTask;
 
-<<<<<<< HEAD
-            Assert.That(realm.All<HugeSyncObject>().Count(), Is.EqualTo(4));
-=======
-                Assert.That(realm.All<HugeSyncObject>().Count(), Is.EqualTo(NumberOfObjects));
->>>>>>> bb9c861a
+            Assert.That(realm.All<HugeSyncObject>().Count(), Is.EqualTo(NumberOfObjects));
 
             // Notifications are delivered async, so let's wait a little
             await TestHelpers.WaitForConditionAsync(() => logger.GetLog().Contains("Exception in OnProgress"));
