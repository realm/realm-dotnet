﻿////////////////////////////////////////////////////////////////////////////
//
// Copyright 2022 Realm Inc.
//
// Licensed under the Apache License, Version 2.0 (the "License")
// you may not use this file except in compliance with the License.
// You may obtain a copy of the License at
//
// http://www.apache.org/licenses/LICENSE-2.0
//
// Unless required by applicable law or agreed to in writing, software
// distributed under the License is distributed on an "AS IS" BASIS,
// WITHOUT WARRANTIES OR CONDITIONS OF ANY KIND, either express or implied.
// See the License for the specific language governing permissions and
// limitations under the License.
//
////////////////////////////////////////////////////////////////////////////

using System;
using System.Collections.Generic;
using System.Linq;
using System.Threading.Tasks;
using MongoDB.Bson;
using NUnit.Framework;
using NUnit.Framework.Internal;
using Realms.Dynamic;
using Realms.Exceptions;
using Realms.Sync;
using Realms.Sync.Exceptions;
#if TEST_WEAVER
using TestAsymmetricObject = Realms.AsymmetricObject;
using TestEmbeddedObject = Realms.EmbeddedObject;
using TestRealmObject = Realms.RealmObject;
#else
using TestAsymmetricObject = Realms.IAsymmetricObject;
using TestEmbeddedObject = Realms.IEmbeddedObject;
using TestRealmObject = Realms.IRealmObject;
#endif

namespace Realms.Tests.Sync
{
    [TestFixture, Preserve(AllMembers = true)]
    public class AsymmetricObjectTests : SyncTestBase
    {
        public static object[] SetAndGetValueCases =
        {
            new object[] { "CharProperty", '0' },
            new object[] { "ByteProperty", (byte)100 },
            new object[] { "Int16Property", (short)100 },
            new object[] { "Int32Property", 100 },
            new object[] { "Int64Property", 100L },
            new object[] { "SingleProperty", 123.123f },
            new object[] { "DoubleProperty", 123.123 },
            new object[] { "BooleanProperty", true },
            new object[] { "ByteArrayProperty", new byte[] { 0xde, 0xad, 0xbe, 0xef } },
            new object[] { "ByteArrayProperty", Array.Empty<byte>() },
            new object[] { "StringProperty", "hello" },
            new object[] { "DecimalProperty", 123.456M },
            new object[] { "DecimalProperty", decimal.MinValue },
            new object[] { "DecimalProperty", decimal.MaxValue },
            new object[] { "DecimalProperty", decimal.One },
            new object[] { "DecimalProperty", decimal.MinusOne },
            new object[] { "DecimalProperty", decimal.Zero },
            new object[] { "Decimal128Property", new Decimal128(564.42343424323) },
            new object[] { "Decimal128Property", new Decimal128(decimal.MinValue) },
            new object[] { "Decimal128Property", new Decimal128(decimal.MaxValue) },
            new object[] { "Decimal128Property", Decimal128.MinValue },
            new object[] { "Decimal128Property", Decimal128.MaxValue },
            new object[] { "Decimal128Property", Decimal128.Zero },
            new object[] { "ObjectIdProperty", ObjectId.Empty },
            new object[] { "ObjectIdProperty", new ObjectId("5f63e882536de46d71877979") },
            new object[] { "GuidProperty", Guid.Empty },
            new object[] { "GuidProperty", Guid.Parse("{C4EC8CEF-D62A-405E-83BB-B0A3D8DABB36}") },
        };

        public static object[] SetAndReplaceWithNullCases =
        {
            new object[] { "NullableCharProperty", '0' },
            new object[] { "NullableByteProperty", (byte)100 },
            new object[] { "NullableInt16Property", (short)100 },
            new object[] { "NullableInt32Property", 100 },
            new object[] { "NullableInt64Property", 100L },
            new object[] { "NullableSingleProperty", 123.123f },
            new object[] { "NullableDoubleProperty", 123.123 },
            new object[] { "NullableBooleanProperty", true },
            new object[] { "NullableDecimalProperty", 123.456M },
            new object[] { "NullableDecimal128Property", new Decimal128(123.456) },
            new object[] { "ByteArrayProperty", new byte[] { 0xde, 0xad, 0xbe, 0xef } },
            new object[] { "ByteArrayProperty", Array.Empty<byte>() },
            new object[] { "StringProperty", "hello" },
            new object[] { "StringProperty", string.Empty },
            new object[] { "NullableObjectIdProperty", new ObjectId("5f63e882536de46d71877979") },
            new object[] { "NullableGuidProperty", Guid.Parse("{C4EC8CEF-D62A-405E-83BB-B0A3D8DABB36}") }
        };

        [Test]
        public void AddAsymmetricObjNotInSchema_Throws()
        {
            SyncTestHelpers.RunBaasTestAsync(async () =>
            {
                var flxConfig = await GetFLXIntegrationConfigAsync();
                using var realm = await GetRealmAsync(flxConfig);

                Assert.Throws<ArgumentException>(() =>
                {
                    realm.Write(() =>
                    {
                        realm.Add(new BasicAsymmetricObject());
                    });
                });
            });
        }

        [Test]
        public void AddCollectionOfAsymmetricObjs()
        {
            SyncTestHelpers.RunBaasTestAsync(async () =>
            {
                var flxConfig = await GetFLXIntegrationConfigAsync();
                flxConfig.Schema = new[] { typeof(BasicAsymmetricObject) };
                using var realm = await GetRealmAsync(flxConfig);
                var partitionLike = Guid.NewGuid().ToString();

                Assert.DoesNotThrow(() =>
                {
                    realm.Write(() =>
                    {
                        realm.Add(new BasicAsymmetricObject[]
                        {
                            new BasicAsymmetricObject { PartitionLike = partitionLike },
                            new BasicAsymmetricObject { PartitionLike = partitionLike },
                            new BasicAsymmetricObject { PartitionLike = partitionLike },
                            new BasicAsymmetricObject { PartitionLike = partitionLike },
                        });
                    });
                });

                await WaitForUploadAsync(realm);

                var documents = await GetRemoteObjects<BasicAsymmetricObject>(
                    flxConfig.User, nameof(BasicAsymmetricObject.PartitionLike), partitionLike);

                Assert.That(documents.Length, Is.EqualTo(4));
                Assert.That(documents.Where(x => x.PartitionLike == partitionLike).Count, Is.EqualTo(4));
            });
        }

        [Test]
        public void AddCollection_WithSomeObjectsAlreadyAdded_Throws()
        {
            SyncTestHelpers.RunBaasTestAsync(async () =>
            {
                var flxConfig = await GetFLXIntegrationConfigAsync();
                flxConfig.Schema = new[] { typeof(BasicAsymmetricObject) };
                using var realm = await GetRealmAsync(flxConfig);
                var partitionLike = Guid.NewGuid().ToString();

                Assert.Throws<ArgumentException>(() =>
                {
                    realm.Write(() =>
                    {
                        var doubleObj = new BasicAsymmetricObject { PartitionLike = partitionLike };
                        realm.Add(new BasicAsymmetricObject[]
                        {
                            new BasicAsymmetricObject { PartitionLike = partitionLike },
                            doubleObj,
                        });

                        realm.Add(new BasicAsymmetricObject[]
                        {
                            doubleObj,
                            new BasicAsymmetricObject { PartitionLike = partitionLike }
                        });
                    });
                });
            });
        }

        [Test]
        public void AddHugeAsymmetricObj()
        {
            const int ObjectSize = 1_000_000;

            SyncTestHelpers.RunBaasTestAsync(async () =>
            {
                ObjectId id = default;

                var flxConfig = await GetFLXIntegrationConfigAsync();
                flxConfig.Schema = new[] { typeof(AsymmetricObjectWithAllTypes) };
                using var realm = await GetRealmAsync(flxConfig);

                realm.Write(() =>
                {
                    var hugeObj = AsymmetricObjectWithAllTypes.CreateWithData(ObjectSize);
                    id = hugeObj.Id;
                    realm.Add(hugeObj);
                });

                await WaitForUploadAsync(realm);
                var documents = await GetRemoteObjects<AsymmetricObjectWithAllTypes>(flxConfig.User, "_id", BsonValue.Create(id));
                Assert.That(documents.Length, Is.EqualTo(1));
                Assert.That(documents[0].ByteArrayProperty.Count, Is.EqualTo(ObjectSize));
            });
        }

        [Test]
        public void AccessAsymmetricObjAfterAddedToRealm_Throws()
        {
            SyncTestHelpers.RunBaasTestAsync(async () =>
            {
                var partitionLike = Guid.NewGuid().ToString();
                var flxConfig = await GetFLXIntegrationConfigAsync();
                flxConfig.Schema = new[] { typeof(BasicAsymmetricObject) };
                using var realm = await GetRealmAsync(flxConfig);

                var asymmetribObj = new BasicAsymmetricObject
                {
                    PartitionLike = partitionLike
                };

                realm.Write(() =>
                {
                    realm.Add(asymmetribObj);
                });

                Assert.That(asymmetribObj.IsManaged);
                Assert.That(asymmetribObj.IsValid, Is.False);

                var ex = Assert.Throws<RealmInvalidObjectException>(() => _ = asymmetribObj.PartitionLike);
                Assert.That(ex.Message.Contains("Attempted to access detached row"));
            });
        }

        [Test]
        public void AddSameAsymmetricObjTwice_Throws()
        {
            SyncTestHelpers.RunBaasTestAsync(async () =>
            {
                var flxConfig = await GetFLXIntegrationConfigAsync();
                flxConfig.Schema = new[] { typeof(BasicAsymmetricObject) };
                using var realm = await GetRealmAsync(flxConfig);
                var partitionLike = Guid.NewGuid().ToString();
                var asymmetricObj = new BasicAsymmetricObject
                {
                    PartitionLike = partitionLike
                };

                realm.Write(() =>
                {
                    realm.Add(asymmetricObj);
                    Assert.Throws<ArgumentException>(() =>
                    {
                        realm.Add(asymmetricObj);
                    });
                });
            });
        }

        [TestCaseSource(nameof(SetAndGetValueCases))]
        [TestCaseSource(nameof(SetAndReplaceWithNullCases))]
        public void SetAndRemotelyReadValue(string propertyName, object propertyValue)
        {
            SyncTestHelpers.RunBaasTestAsync(async () =>
            {
                ObjectId id = default;
                var flxConfig = await GetFLXIntegrationConfigAsync();
                flxConfig.Schema = new[] { typeof(AsymmetricObjectWithAllTypes) };

                using var realm = await GetRealmAsync(flxConfig);

                realm.Write(() =>
                {
                    var asymmetricObjAllTypes = new AsymmetricObjectWithAllTypes { RequiredStringProperty = string.Empty };
                    id = asymmetricObjAllTypes.Id;
                    TestHelpers.SetPropertyValue(asymmetricObjAllTypes, propertyName, propertyValue);
                    realm.Add(asymmetricObjAllTypes);
                });

                await WaitForUploadAsync(realm);
                var documents = await GetRemoteObjects<AsymmetricObjectWithAllTypes>(
                    flxConfig.User, "_id", BsonValue.Create(id));

                Assert.That(documents.Length, Is.EqualTo(1));
                Assert.That(TestHelpers.GetPropertyValue(documents.Single(), propertyName), Is.EqualTo(propertyValue));
            });
        }

        [Test]
        public void MixAddingObjectAsymmetricAndNot()
        {
            SyncTestHelpers.RunBaasTestAsync(async () =>
            {
                var partitionLike = Guid.NewGuid().ToString();
                var id = new Random().Next();
                var flxConfig = await GetFLXIntegrationConfigAsync();
                flxConfig.Schema = new[] { typeof(BasicAsymmetricObject), typeof(PrimaryKeyInt32Object) };

                flxConfig.PopulateInitialSubscriptions = (realm) =>
                {
                    var query = realm.All<PrimaryKeyInt32Object>().Where(n => n.Id == id);
                    realm.Subscriptions.Add(query);
                };

                using var realm = await GetRealmAsync(flxConfig);

                Assert.DoesNotThrow(() =>
                {
                    realm.Write(() =>
                    {
                        realm.Add(new BasicAsymmetricObject
                        {
                            PartitionLike = partitionLike
                        });

                        realm.Add(new PrimaryKeyInt32Object
                        {
                            Id = id
                        });
                    });
                });
            });
        }

        [Test]
        public void AsymmetricObjectInPbs_Throws()
        {
            SyncTestHelpers.RunBaasTestAsync(async () =>
            {
                var config = await GetIntegrationConfigAsync();
                config.Schema = new[] { typeof(BasicAsymmetricObject) };

                var ex = Assert.Throws<RealmSchemaValidationException>(() => GetRealm(config));
                Assert.That(ex.Message, Does.Contain($"Asymmetric table '{nameof(BasicAsymmetricObject)}' not allowed in partition based sync"));
            });
        }

        [Test]
        public void AsymmetricObjectInLocalRealm_Throws()
        {
            var config = (RealmConfiguration)RealmConfiguration.DefaultConfiguration;
            config.Schema = new[] { typeof(BasicAsymmetricObject) };

            var ex = Assert.Throws<RealmSchemaValidationException>(() => GetRealm(config));
            Assert.That(ex.Message, Does.Contain($"Asymmetric table '{nameof(BasicAsymmetricObject)}' not allowed in a local Realm"));
        }

        [Test]
        public void EmbeddedObject_WhenParentAccessed_ReturnsParent()
        {
            SyncTestHelpers.RunBaasTestAsync(async () =>
            {
                var flxConfig = await GetFLXIntegrationConfigAsync();
                flxConfig.Schema = new[]
                {
                    typeof(AsymmetricObjectWithEmbeddedRecursiveObject),
                    typeof(EmbeddedLevel1),
                    typeof(EmbeddedLevel2),
                    typeof(EmbeddedLevel3)
                };
                using var realm = await GetRealmAsync(flxConfig);

                var parent = new AsymmetricObjectWithEmbeddedRecursiveObject
                {
                    RecursiveObject = new EmbeddedLevel1
                    {
                        Child = new EmbeddedLevel2
                        {
                            Child = new EmbeddedLevel3()
                        }
                    }
                };

                realm.Write(() =>
                {
                    realm.Add(parent);

                    Assert.That(parent, Is.EqualTo(parent.RecursiveObject.Parent));

                    var firstChild = parent.RecursiveObject;
                    Assert.That(firstChild, Is.EqualTo(firstChild.Child.Parent));

                    var secondChild = firstChild.Child;
                    Assert.That(secondChild, Is.EqualTo(secondChild.Child.Parent));
                });
            });
        }

        [Test]
        public void EmbeddedObject_WhenParentAccessedInList_ReturnsParent()
        {
            SyncTestHelpers.RunBaasTestAsync(async () =>
            {
                var flxConfig = await GetFLXIntegrationConfigAsync();
                flxConfig.Schema = new[] { typeof(AsymmetricObjectWithEmbeddedListObject), typeof(EmbeddedIntPropertyObject) };
                using var realm = await GetRealmAsync(flxConfig);

                var parent = new AsymmetricObjectWithEmbeddedListObject();
                parent.EmbeddedListObject.Add(new EmbeddedIntPropertyObject());

                realm.Write(() =>
                {
                    realm.Add(parent);

                    Assert.That(parent, Is.EqualTo(parent.EmbeddedListObject.Single().Parent));
                });
            });
        }

        [Test]
        public void EmbeddedObject_WhenParentAccessedInDictionary_ReturnsParent()
        {
            SyncTestHelpers.RunBaasTestAsync(async () =>
            {
                var flxConfig = await GetFLXIntegrationConfigAsync();
                flxConfig.Schema = new[] { typeof(AsymmetricObjectWithEmbeddedDictionaryObject), typeof(EmbeddedIntPropertyObject) };
                using var realm = await GetRealmAsync(flxConfig);

                var parent = new AsymmetricObjectWithEmbeddedDictionaryObject();
                parent.EmbeddedDictionaryObject.Add("child", new EmbeddedIntPropertyObject());

                realm.Write(() =>
                {
                    realm.Add(parent);

                    Assert.That(parent, Is.EqualTo(parent.EmbeddedDictionaryObject["child"].Parent));
                });
            });
        }

        [Test]
        public void EmbeddedObjectUnmanaged_WhenParentAccessed_ReturnsNull()
        {
            var parent = new AsymmetricObjectWithEmbeddedRecursiveObject
            {
                RecursiveObject = new EmbeddedLevel1
                {
                    Child = new EmbeddedLevel2
                    {
                        Child = new EmbeddedLevel3()
                    }
                }
            };

            Assert.That(parent.RecursiveObject.Parent, Is.Null);

            var firstChild = parent.RecursiveObject;
            Assert.That(firstChild.Child.Parent, Is.Null);

            var secondChild = firstChild.Child;
            Assert.That(secondChild.Child.Parent, Is.Null);
        }

        [Test]
        public void NonEmbeddedObject_WhenParentAccessed_Throws()
        {
            SyncTestHelpers.RunBaasTestAsync(async () =>
            {
                var flxConfig = await GetFLXIntegrationConfigAsync();
                flxConfig.Schema = new[] { typeof(BasicAsymmetricObject) };
                using var realm = await GetRealmAsync(flxConfig);

                var topLevel = new BasicAsymmetricObject
                {
                    PartitionLike = Guid.NewGuid().ToString()
                };

                realm.Write(() =>
                {
                    realm.Add(topLevel);

                    // Objects not implementing IEmbeddedObject will not have the "Parent" field,
                    // but the "GetParent" method is still accessible on its accessor. It should
                    // throw as it should not be used for such objects.
                    Assert.Throws<InvalidOperationException>(() => ((IRealmObjectBase)topLevel).Accessor.GetParent());
                });
            });
        }

        [Test]
        public void RealmValuePropertyWithAsymmetricObject_WhenAddedToRealm_Throws()
        {
            SyncTestHelpers.RunBaasTestAsync(async () =>
            {
                using var realm = await GetRealmWithRealmValueSchemaAsync();

                realm.Write(() =>
                {
                    var rvo = new RealmValueObject
                    {
                        RealmValueProperty = new BasicAsymmetricObject()
                    };

                    Assert.Throws<NotSupportedException>(() => realm.Add(rvo));
                });
            });
        }

        [Test]
        public void RealmValueListWithAsymmetricObject_WhenAddedToRealm_Throws()
        {
            SyncTestHelpers.RunBaasTestAsync(async () =>
            {
                using var realm = await GetRealmWithRealmValueSchemaAsync();

                realm.Write(() =>
                {
                    var rvo = new RealmValueObject
                    {
                        RealmValueList = { new BasicAsymmetricObject() }
                    };

                    Assert.Throws<NotSupportedException>(() => realm.Add(rvo));
                });
            });
        }

        [Test]
        public void RealmValueSetWithAsymmetricObject_WhenAddedToRealm_Throws()
        {
            SyncTestHelpers.RunBaasTestAsync(async () =>
            {
                using var realm = await GetRealmWithRealmValueSchemaAsync();

                realm.Write(() =>
                {
                    var rvo = new RealmValueObject
                    {
                        RealmValueSet = { new BasicAsymmetricObject() }
                    };

                    Assert.Throws<NotSupportedException>(() => realm.Add(rvo));
                });
            });
        }

        [Test]
        public void RealmValueDictionaryWithAsymmetricObject_WhenAddedToRealm_Throws()
        {
            SyncTestHelpers.RunBaasTestAsync(async () =>
            {
                using var realm = await GetRealmWithRealmValueSchemaAsync();

                realm.Write(() =>
                {
                    var rvo = new RealmValueObject
                    {
                        RealmValueDictionary = { { "embedded", new BasicAsymmetricObject() } }
                    };

                    Assert.Throws<NotSupportedException>(() => realm.Add(rvo));
                });
            });
        }

        [Test]
        public void RealmValuePropertyWithAsymmetricObject_WhenModifiedInRealm_Throws()
        {
            SyncTestHelpers.RunBaasTestAsync(async () =>
            {
                using var realm = await GetRealmWithRealmValueSchemaAsync();

                realm.Write(() =>
                {
                    var rvo = new RealmValueObject();
                    realm.Add(rvo);

                    Assert.Throws<NotSupportedException>(() => rvo.RealmValueProperty = new BasicAsymmetricObject());
                });
            });
        }

        [Test]
        public void RealmValueListWithAsymmetricObject_WhenModifiedInRealm_Throws()
        {
            SyncTestHelpers.RunBaasTestAsync(async () =>
            {
                using var realm = await GetRealmWithRealmValueSchemaAsync();

                realm.Write(() =>
                {
                    var rvo = new RealmValueObject();
                    realm.Add(rvo);

                    Assert.Throws<NotSupportedException>(() => rvo.RealmValueList.Add(new BasicAsymmetricObject()));
                    Assert.Throws<NotSupportedException>(() => rvo.RealmValueList.Insert(0, new BasicAsymmetricObject()));
                    Assert.Throws<NotSupportedException>(() => rvo.RealmValueList[0] = new BasicAsymmetricObject());
                });
            });
        }

        [Test]
        public void RealmValueSetWithAsymmetricObject_WhenModifiedInRealm_Throws()
        {
            SyncTestHelpers.RunBaasTestAsync(async () =>
            {
                using var realm = await GetRealmWithRealmValueSchemaAsync();

                realm.Write(() =>
                {
                    var rvo = new RealmValueObject();
                    realm.Add(rvo);

                    Assert.Throws<NotSupportedException>(() => rvo.RealmValueSet.Add(new BasicAsymmetricObject()));
                });
            });
        }

        [Test]
        public void RealmValueDictionaryWithAsymmetricObject_WhenModifiedInRealm_Throws()
        {
            SyncTestHelpers.RunBaasTestAsync(async () =>
            {
                using var realm = await GetRealmWithRealmValueSchemaAsync();

                realm.Write(() =>
                {
                    var rvo = new RealmValueObject();
                    realm.Add(rvo);

                    Assert.Throws<NotSupportedException>(() => rvo.RealmValueDictionary.Add("embedded", new BasicAsymmetricObject()));
                    Assert.Throws<NotSupportedException>(() => rvo.RealmValueDictionary["embedded"] = new BasicAsymmetricObject());
                });
            });
        }

        [Test]
        public void DynamicAccess([Values(true, false)] bool isDynamic)
        {
            SyncTestHelpers.RunBaasTestAsync(async () =>
            {
                var flxConfig = await GetFLXIntegrationConfigAsync();
                flxConfig.IsDynamic = isDynamic;
                flxConfig.Schema = new[] { typeof(AsymmetricObjectWithAllTypes) };
                using var realm = await GetRealmAsync(flxConfig);

                realm.Write(() =>
                {
                    var asymmetricObj = (IAsymmetricObject)(object)realm.DynamicApi.CreateObject(nameof(AsymmetricObjectWithAllTypes), ObjectId.GenerateNewId());

                    if (isDynamic)
                    {
                        Assert.That(asymmetricObj, Is.InstanceOf<DynamicAsymmetricObject>());
                    }
                    else
                    {
                        Assert.That(asymmetricObj, Is.InstanceOf<AsymmetricObjectWithAllTypes>());
                    }

                    asymmetricObj.DynamicApi.Set(nameof(AsymmetricObjectWithAllTypes.CharProperty), 'F');
                    asymmetricObj.DynamicApi.Set(nameof(AsymmetricObjectWithAllTypes.NullableCharProperty), 'o');
                    asymmetricObj.DynamicApi.Set(nameof(AsymmetricObjectWithAllTypes.StringProperty), "o");

                    Assert.That(asymmetricObj.DynamicApi.Get<char>(nameof(AllTypesObject.CharProperty)), Is.EqualTo('F'));
                    Assert.That(asymmetricObj.DynamicApi.Get<char?>(nameof(AllTypesObject.NullableCharProperty)), Is.EqualTo('o'));
                    Assert.That(asymmetricObj.DynamicApi.Get<string>(nameof(AllTypesObject.StringProperty)), Is.EqualTo("o"));
                });

#if !UNITY
                realm.Write(() =>
                {
                    dynamic asymmetricObj = realm.DynamicApi.CreateObject(nameof(AsymmetricObjectWithAllTypes), ObjectId.GenerateNewId());
                    if (isDynamic)
                    {
                        Assert.That(asymmetricObj, Is.InstanceOf<DynamicAsymmetricObject>());
                    }
                    else
                    {
                        Assert.That(asymmetricObj, Is.InstanceOf<AsymmetricObjectWithAllTypes>());
                    }

                    asymmetricObj.CharProperty = 'F';
                    asymmetricObj.NullableCharProperty = 'o';
                    asymmetricObj.StringProperty = "o";

                    Assert.That((char)asymmetricObj.CharProperty, Is.EqualTo('F'));
                    Assert.That((char)asymmetricObj.NullableCharProperty, Is.EqualTo('o'));
                    Assert.That(asymmetricObj.StringProperty, Is.EqualTo("o"));
                });
#endif
            });
        }

        private static Task<T[]> GetRemoteObjects<T>(User user, string remoteFieldName, BsonValue fieldValue)
            where T : class
        {
            var mongoClient = user.GetMongoClient("BackingDB");
            var db = mongoClient.GetDatabase(SyncTestHelpers.RemoteMongoDBName("FLX"));
            var collection = db.GetCollection<T>(typeof(T).Name);
            var filter = new BsonDocument
            {
                {
                    remoteFieldName, new BsonDocument
                    {
                        { "$eq", fieldValue }
                    }
                }
            };
            return collection.FindAsync(filter);
        }
    }

<<<<<<< HEAD
        private async Task<Realm> GetRealmWithRealmValueSchemaAsync()
        {
            var flxConfig = await GetFLXIntegrationConfigAsync();
            flxConfig.Schema = new[] { typeof(RealmValueObject), typeof(BasicAsymmetricObject) };
            flxConfig.PopulateInitialSubscriptions = (realm) =>
            {
                var query = realm.All<RealmValueObject>();
                realm.Subscriptions.Add(query);
            };

            return await GetRealmAsync(flxConfig);
        }

        [Explicit]
        private class BasicAsymmetricObject : AsymmetricObject
        {
            [PrimaryKey, MapTo("_id")]
            public ObjectId Id { get; private set; } = ObjectId.GenerateNewId();
=======
    [Explicit]
    public partial class BasicAsymmetricObject : TestAsymmetricObject
    {
        [PrimaryKey, MapTo("_id")]
        public ObjectId Id { get; private set; } = ObjectId.GenerateNewId();
>>>>>>> 2b3d6cce

        public string PartitionLike { get; set; }
    }

    [Explicit]
    public partial class AsymmetricObjectWithAllTypes : TestAsymmetricObject
    {
        [PrimaryKey, MapTo("_id")]
        public ObjectId Id { get; private set; } = ObjectId.GenerateNewId();

        public char CharProperty { get; set; }

        public byte ByteProperty { get; set; }

        public short Int16Property { get; set; }

        public int Int32Property { get; set; }

        public long Int64Property { get; set; }

        public float SingleProperty { get; set; }

        public double DoubleProperty { get; set; }

        public bool BooleanProperty { get; set; }

        public decimal DecimalProperty { get; set; }

        public Decimal128 Decimal128Property { get; set; }

        public ObjectId ObjectIdProperty { get; set; }

        public Guid GuidProperty { get; set; }

        [Required]
        public string RequiredStringProperty { get; set; }

        public string StringProperty { get; set; }

        public byte[] ByteArrayProperty { get; set; }

        public char? NullableCharProperty { get; set; }

        public byte? NullableByteProperty { get; set; }

        public short? NullableInt16Property { get; set; }

        public int? NullableInt32Property { get; set; }

        public long? NullableInt64Property { get; set; }

        public float? NullableSingleProperty { get; set; }

        public double? NullableDoubleProperty { get; set; }

        public bool? NullableBooleanProperty { get; set; }

        public DateTimeOffset? NullableDateTimeOffsetProperty { get; set; }

        public decimal? NullableDecimalProperty { get; set; }

        public Decimal128? NullableDecimal128Property { get; set; }

        public ObjectId? NullableObjectIdProperty { get; set; }

        public Guid? NullableGuidProperty { get; set; }

        public static AsymmetricObjectWithAllTypes CreateWithData(int dataSize)
        {
            var data = new byte[dataSize];
            TestHelpers.Random.NextBytes(data);
            return new AsymmetricObjectWithAllTypes
            {
                ByteArrayProperty = data,
                RequiredStringProperty = string.Empty,
            };
        }

        // We can't test against the following types as they are not Bson deserializable

        // public DateTimeOffset DateTimeOffsetProperty { get; set; }

        // public RealmInteger<byte> ByteCounterProperty { get; set; }

        // public RealmInteger<short> Int16CounterProperty { get; set; }

        // public RealmInteger<int> Int32CounterProperty { get; set; }

        // public RealmInteger<long> Int64CounterProperty { get; set; }

        // public RealmValue RealmValueProperty { get; set; }
    }

    [Explicit]
    public partial class AsymmetricObjectWithEmbeddedListObject : TestAsymmetricObject
    {
        [PrimaryKey, MapTo("_id")]
        public ObjectId Id { get; private set; } = ObjectId.GenerateNewId();

        public IList<EmbeddedIntPropertyObject> EmbeddedListObject { get; }
    }

    [Explicit]
    public partial class AsymmetricObjectWithEmbeddedRecursiveObject : TestAsymmetricObject
    {
        [PrimaryKey, MapTo("_id")]
        public ObjectId Id { get; private set; } = ObjectId.GenerateNewId();

        public EmbeddedLevel1 RecursiveObject { get; set; }
    }

    [Explicit]
    public partial class AsymmetricObjectWithEmbeddedDictionaryObject : TestAsymmetricObject
    {
        [PrimaryKey, MapTo("_id")]
        public ObjectId Id { get; private set; } = ObjectId.GenerateNewId();

        public IDictionary<string, EmbeddedIntPropertyObject> EmbeddedDictionaryObject { get; }
    }
}<|MERGE_RESOLUTION|>--- conflicted
+++ resolved
@@ -697,9 +697,7 @@
             };
             return collection.FindAsync(filter);
         }
-    }
-
-<<<<<<< HEAD
+
         private async Task<Realm> GetRealmWithRealmValueSchemaAsync()
         {
             var flxConfig = await GetFLXIntegrationConfigAsync();
@@ -712,19 +710,13 @@
 
             return await GetRealmAsync(flxConfig);
         }
-
-        [Explicit]
-        private class BasicAsymmetricObject : AsymmetricObject
-        {
-            [PrimaryKey, MapTo("_id")]
-            public ObjectId Id { get; private set; } = ObjectId.GenerateNewId();
-=======
+    }
+
     [Explicit]
     public partial class BasicAsymmetricObject : TestAsymmetricObject
     {
         [PrimaryKey, MapTo("_id")]
         public ObjectId Id { get; private set; } = ObjectId.GenerateNewId();
->>>>>>> 2b3d6cce
 
         public string PartitionLike { get; set; }
     }
