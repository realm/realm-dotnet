--- conflicted
+++ resolved
@@ -328,12 +328,6 @@
             {
                 var config = await GetIntegrationConfigAsync();
                 config.Schema = new[] { typeof(BasicAsymmetricObject) };
-<<<<<<< HEAD
-
-                var ex = Assert.Throws<RealmSchemaValidationException>(() => GetRealm(config));
-                Assert.That(ex.Message.Contains($"Asymmetric table '{nameof(BasicAsymmetricObject)}' not allowed in partition based sync"), Is.True);
-            });
-=======
 
                 var ex = Assert.Throws<RealmSchemaValidationException>(() => GetRealm(config));
                 Assert.That(ex.Message, Does.Contain($"Asymmetric table '{nameof(BasicAsymmetricObject)}' not allowed in partition based sync"));
@@ -453,7 +447,6 @@
 
             var secondChild = firstChild.Child;
             Assert.That(secondChild.Child.Parent, Is.Null);
->>>>>>> 4b7e7998
         }
 
         [Test]
@@ -653,38 +646,33 @@
 
         // public RealmInteger<long> Int64CounterProperty { get; set; }
 
-<<<<<<< HEAD
         // public RealmValue RealmValueProperty { get; set; }
-=======
-            // public RealmValue RealmValueProperty { get; set; }
-        }
-
-        [Explicit]
-        private class AsymmetricObjectWithEmbeddedListObject : AsymmetricObject
-        {
-            [PrimaryKey, MapTo("_id")]
-            public ObjectId Id { get; private set; } = ObjectId.GenerateNewId();
-
-            public IList<EmbeddedIntPropertyObject> EmbeddedListObject { get; }
-        }
-
-        [Explicit]
-        private class AsymmetricObjectWithEmbeddedRecursiveObject : AsymmetricObject
-        {
-            [PrimaryKey, MapTo("_id")]
-            public ObjectId Id { get; private set; } = ObjectId.GenerateNewId();
-
-            public EmbeddedLevel1 RecursiveObject { get; set; }
-        }
-
-        [Explicit]
-        private class AsymmetricObjectWithEmbeddedDictionaryObject : AsymmetricObject
-        {
-            [PrimaryKey, MapTo("_id")]
-            public ObjectId Id { get; private set; } = ObjectId.GenerateNewId();
-
-            public IDictionary<string, EmbeddedIntPropertyObject> EmbeddedDictionaryObject { get; }
-        }
->>>>>>> 4b7e7998
+    }
+
+    [Explicit]
+    public partial class AsymmetricObjectWithEmbeddedListObject : TestAsymmetricObject
+    {
+        [PrimaryKey, MapTo("_id")]
+        public ObjectId Id { get; private set; } = ObjectId.GenerateNewId();
+
+        public IList<EmbeddedIntPropertyObject> EmbeddedListObject { get; }
+    }
+
+    [Explicit]
+    public partial class AsymmetricObjectWithEmbeddedRecursiveObject : TestAsymmetricObject
+    {
+        [PrimaryKey, MapTo("_id")]
+        public ObjectId Id { get; private set; } = ObjectId.GenerateNewId();
+
+        public EmbeddedLevel1 RecursiveObject { get; set; }
+    }
+
+    [Explicit]
+    public partial class AsymmetricObjectWithEmbeddedDictionaryObject : TestAsymmetricObject
+    {
+        [PrimaryKey, MapTo("_id")]
+        public ObjectId Id { get; private set; } = ObjectId.GenerateNewId();
+
+        public IDictionary<string, EmbeddedIntPropertyObject> EmbeddedDictionaryObject { get; }
     }
 }