﻿////////////////////////////////////////////////////////////////////////////
//
// Copyright 2021 Realm Inc.
//
// Licensed under the Apache License, Version 2.0 (the "License")
// you may not use this file except in compliance with the License.
// You may obtain a copy of the License at
//
// http://www.apache.org/licenses/LICENSE-2.0
//
// Unless required by applicable law or agreed to in writing, software
// distributed under the License is distributed on an "AS IS" BASIS,
// WITHOUT WARRANTIES OR CONDITIONS OF ANY KIND, either express or implied.
// See the License for the specific language governing permissions and
// limitations under the License.
//
////////////////////////////////////////////////////////////////////////////

using System;
using System.Collections.Generic;
using System.Linq;
using System.Reflection;
using System.Threading.Tasks;
using MongoDB.Bson;
using NUnit.Framework;
using Realms.Helpers;

namespace Realms.Tests.Sync
{
    [TestFixture, Preserve(AllMembers = true)]
    public class DataTypeSynchronizationTests : SyncTestBase
    {
        #region Boolean

        [Test]
        public void List_Boolean() => TestListCore(o => o.BooleanList, true, false);

        [Test]
        public void Set_Boolean() => TestSetCore(o => o.BooleanSet, true, false);

        [Test]
        public void Dict_Boolean() => TestDictionaryCore(o => o.BooleanDict, true, false);

        [Test]
        public void Property_Boolean() => TestPropertyCore(o => o.BooleanProperty, (o, rv) => o.BooleanProperty = rv, true, false);

        #endregion

        #region Byte

        [Test]
        public void List_Byte() => TestListCore(o => o.ByteList, (byte)9, (byte)255);

        [Test]
        public void Set_Byte() => TestSetCore(o => o.ByteSet, (byte)9, (byte)255);

        [Test]
        public void Dict_Byte() => TestDictionaryCore(o => o.ByteDict, (byte)9, (byte)255);

        [Test]
        public void Property_Byte() => TestPropertyCore(o => o.ByteProperty, (o, rv) => o.ByteProperty = rv, (byte)9, (byte)255);

        #endregion

        #region Int16

        [Test]
        public void List_Int16() => TestListCore(o => o.Int16List, (short)55, (short)987);

        [Test]
        public void Set_Int16() => TestSetCore(o => o.Int16Set, (short)55, (short)987);

        [Test]
        public void Dict_Int16() => TestDictionaryCore(o => o.Int16Dict, (short)55, (short)987);

        [Test]
        public void Property_Int16() => TestPropertyCore(o => o.Int16Property, (o, rv) => o.Int16Property = rv, (short)55, (short)987);

        #endregion

        #region Int32

        [Test]
        public void List_Int32() => TestListCore(o => o.Int32List, 987, 123);

        [Test]
        public void Set_Int32() => TestSetCore(o => o.Int32Set, 987, 123);

        [Test]
        public void Dict_Int32() => TestDictionaryCore(o => o.Int32Dict, 555, 666);

        [Test]
        public void Property_Int32() => TestPropertyCore(o => o.Int32Property, (o, rv) => o.Int32Property = rv, 987, 123);

        #endregion

        #region Int64

        [Test]
        public void List_Int64() => TestListCore(o => o.Int64List, 12345678910111213, 987654321);

        [Test]
        public void Set_Int64() => TestSetCore(o => o.Int64Set, 12345678910111213, 987654321);

        [Test]
        public void Dict_Int64() => TestDictionaryCore(o => o.Int64Dict, 9999999999999L, 1111111111111111111L);

        [Test]
        public void Property_Int64() => TestPropertyCore(o => o.Int64Property, (o, rv) => o.Int64Property = rv, 12345678910111213, 987654321);

        #endregion

        #region Byte

        [Test]
        public void List_Double() => TestListCore(o => o.DoubleList, 123.456, 789.123);

        [Test]
        public void Set_Double() => TestSetCore(o => o.DoubleSet, 123.456, 789.123);

        [Test]
        public void Dict_Double() => TestDictionaryCore(o => o.DoubleDict, 99999.555555, 8777778.12312456);

        [Test]
        public void Property_Double() => TestPropertyCore(o => o.DoubleProperty, (o, rv) => o.DoubleProperty = rv, 99999.555555, 8777778.12312456);

        #endregion

        #region Float

        [Test]
        public void List_Float() => TestListCore(o => o.FloatList, 43.24f, 0.4f);

        [Test]
        public void Set_Float() => TestSetCore(o => o.FloatSet, 43.24f, 0.4f);

        [Test]
        public void Dict_Float() => TestDictionaryCore(o => o.FloatDict, 43.24f, 0.4f);

        [Test]
        public void Property_Float() => TestPropertyCore(o => o.FloatProperty, (o, rv) => o.FloatProperty = rv, 43.24f, 0.4f);

        #endregion

        #region Decimal

        // TODO: use more precise numbers once https://jira.mongodb.org/browse/REALMC-8475 is done.
        [Test]
        public void List_Decimal() => TestListCore(o => o.DecimalList, 123.7777777777777m, 999.99999999999m);

        [Test]
        public void Set_Decimal() => TestSetCore(o => o.DecimalSet, 123.7777777777777m, 999.99999999999m);

        [Test]
        public void Dict_Decimal() => TestDictionaryCore(o => o.DecimalDict, 987654321.7777777m, 999.99999999999m);

        [Test]
        public void Property_Decimal() => TestPropertyCore(o => o.DecimalProperty, (o, rv) => o.DecimalProperty = rv, 987654321.7777777m, 999.99999999999m);

        #endregion

        #region Decimal128

        // TODO: use more precise numbers once https://jira.mongodb.org/browse/REALMC-8475 is done.
        [Test]
        public void List_Decimal128() => TestListCore(o => o.Decimal128List, 123.7777777777777m, 999.99999999999m);

        [Test]
        public void Set_Decimal128() => TestSetCore(o => o.Decimal128Set, 123.7777777777777m, 999.99999999999m);

        [Test]
        public void Dict_Decimal128() => TestDictionaryCore(o => o.Decimal128Dict, 1.123456789m, 987654321.7777m);

        [Test]
        public void Property_Decimal128() => TestPropertyCore(o => o.Decimal128Property, (o, rv) => o.Decimal128Property = rv, 1.123456789m, 987654321.7777m);

        #endregion

        #region ObjectId

        [Test]
        public void List_ObjectId() => TestListCore(o => o.ObjectIdList, ObjectId.GenerateNewId(), ObjectId.GenerateNewId());

        [Test]
        public void Set_ObjectId() => TestSetCore(o => o.ObjectIdSet, ObjectId.GenerateNewId(), ObjectId.GenerateNewId());

        [Test]
        public void Dict_ObjectId() => TestDictionaryCore(o => o.ObjectIdDict, ObjectId.GenerateNewId(), ObjectId.GenerateNewId());

        [Test]
        public void Property_ObjectId() => TestPropertyCore(o => o.ObjectIdProperty, (o, rv) => o.ObjectIdProperty = rv, ObjectId.GenerateNewId(), ObjectId.GenerateNewId());

        #endregion

        #region DateTimeOffset

        [Test]
        public void List_DateTimeOffset() => TestListCore(o => o.DateTimeOffsetList, DateTimeOffset.MinValue, DateTimeOffset.MaxValue);

        [Test]
        public void Set_DateTimeOffset() => TestSetCore(o => o.DateTimeOffsetSet, DateTimeOffset.MinValue, DateTimeOffset.MaxValue);

        [Test]
        public void Dict_DateTimeOffset() => TestDictionaryCore(o => o.DateTimeOffsetDict, DateTimeOffset.MinValue, DateTimeOffset.MaxValue);

        [Test]
        public void Property_DateTimeOffset() => TestPropertyCore(o => o.DateTimeOffsetProperty, (o, rv) => o.DateTimeOffsetProperty = rv, DateTimeOffset.MinValue, DateTimeOffset.MaxValue);

        #endregion

        #region String

        [Test]
        public void List_String() => TestListCore(o => o.StringList, "abc", "cde");

        [Test]
        public void Set_String() => TestSetCore(o => o.StringSet, "abc", "cde");

        [Test]
        public void Dict_String() => TestDictionaryCore(o => o.StringDict, "hohoho", string.Empty);

        [Test]
        public void Property_String() => TestPropertyCore(o => o.StringProperty, (o, rv) => o.StringProperty = rv, "abc", "cde");

        #endregion

        #region Byte

        [Test]
        public void List_Binary() => TestListCore(o => o.ByteArrayList, TestHelpers.GetBytes(5), TestHelpers.GetBytes(6), (a, b) => a.SequenceEqual(b));

        [Test]
        public void Set_Binary() => TestSetCore(o => o.ByteArraySet, TestHelpers.GetBytes(5), TestHelpers.GetBytes(6), (a, b) => a.SequenceEqual(b));

        [Test]
        public void Dict_Binary() => TestDictionaryCore(o => o.ByteArrayDict, TestHelpers.GetBytes(10), TestHelpers.GetBytes(15), (a, b) => a.SequenceEqual(b));

        [Test]
        public void Property_Binary() => TestPropertyCore(o => o.ByteArrayProperty, (o, rv) => o.ByteArrayProperty = rv, TestHelpers.GetBytes(5), TestHelpers.GetBytes(10), (a, b) => a.SequenceEqual(b));

        #endregion

        #region Object

        [Test]
        public void List_Object() => TestListCore(o => o.ObjectList, new IntPropertyObject { Int = 5 }, new IntPropertyObject { Int = 456 }, (a, b) => a.Int == b.Int);

        [Test]
        public void Set_Object() => TestSetCore(o => o.ObjectSet, new IntPropertyObject { Int = 5 }, new IntPropertyObject { Int = 456 }, (a, b) => a.Int == b.Int);

        [Test]
        public void Dict_Object() => TestDictionaryCore(o => o.ObjectDict, new IntPropertyObject { Int = 5 }, new IntPropertyObject { Int = 456 }, (a, b) => a.Int == b.Int);

        #endregion

        #region EmbeddedObject

        [Test]
        public void List_EmbeddedObject() => TestListCore(o => o.EmbeddedObjectList, new EmbeddedIntPropertyObject { Int = 5 }, new EmbeddedIntPropertyObject { Int = 456 }, (a, b) => a.Int == b.Int);

        [Test]
        public void Dict_EmbeddedObject() => TestDictionaryCore(o => o.EmbeddedObjectDict, new EmbeddedIntPropertyObject { Int = 5 }, new EmbeddedIntPropertyObject { Int = 456 }, (a, b) => a.Int == b.Int);

        #endregion

        #region RealmValue

        public static readonly object[] RealmTestValues = new[]
        {
            new object[] { (RealmValue)"abc", (RealmValue)10 },
            new object[] { (RealmValue)new ObjectId("5f63e882536de46d71877979"), (RealmValue)new Guid("{F2952191-A847-41C3-8362-497F92CB7D24}") },
            new object[] { (RealmValue)new byte[] { 0, 1, 2 }, (RealmValue)DateTimeOffset.FromUnixTimeSeconds(1616137641) },
            new object[] { (RealmValue)true, (RealmValue)new IntPropertyObject { Int = 10 } },
            new object[] { RealmValue.Null, (RealmValue)5m },
            new object[] { (RealmValue)12.5f, (RealmValue)15d },
        };

        [TestCaseSource(nameof(RealmTestValues))]
        public void List_RealmValue(RealmValue first, RealmValue second) => TestListCore(o => o.RealmValueList, Clone(first), Clone(second));

        [TestCaseSource(nameof(RealmTestValues))]
        public void Set_RealmValue(RealmValue first, RealmValue second) => TestSetCore(o => o.RealmValueSet, Clone(first), Clone(second));

        [TestCaseSource(nameof(RealmTestValues))]
        public void Dict_RealmValue(RealmValue first, RealmValue second) => TestDictionaryCore(o => o.RealmValueDict, Clone(first), Clone(second));

        [TestCaseSource(nameof(RealmTestValues))]
        public void Property_RealmValue(RealmValue first, RealmValue second) => TestPropertyCore(o => o.RealmValueProperty, (o, rv) => o.RealmValueProperty = rv, Clone(first), Clone(second));

        #endregion

        private void TestListCore<T>(Func<SyncCollectionsObject, IList<T>> getter, T item1, T item2, Func<T, T, bool> equalsOverride = null)
        {
            if (equalsOverride == null)
            {
                equalsOverride = (a, b) => a.Equals(b);
            }

            SyncTestHelpers.RunBaasTestAsync(async () =>
            {
                var partition = Guid.NewGuid().ToString();
                var realm1 = await GetIntegrationRealmAsync(partition);
                var realm2 = await GetIntegrationRealmAsync(partition);

                var obj1 = realm1.Write(() =>
                {
                    return realm1.Add(new SyncCollectionsObject());
                });

                await WaitForUploadAsync(realm1);
                await WaitForDownloadAsync(realm2);

                var obj2 = realm2.Find<SyncCollectionsObject>(obj1.Id);

                var list1 = getter(obj1);
                var list2 = getter(obj2);

                // Assert Add works from both sides
                realm1.Write(() =>
                {
                    list1.Add(item1);
                });

                await WaitForCollectionChangeAsync(list2.AsRealmCollection());

                Assert.That(list1, Is.EquivalentTo(list2).Using(equalsOverride));

                realm2.Write(() =>
                {
                    list2.Add(item2);
                });

                await WaitForCollectionChangeAsync(list1.AsRealmCollection());

                Assert.That(list1, Is.EquivalentTo(list2).Using(equalsOverride));

                // Assert Remove works
                realm2.Write(() =>
                {
                    list2.Remove(list2.First());
                });

                await WaitForCollectionChangeAsync(list1.AsRealmCollection());

                Assert.That(list1, Is.EquivalentTo(list2).Using(equalsOverride));

                // Assert Clear works
                realm1.Write(() =>
                {
                    list1.Clear();
                });

                await WaitForCollectionChangeAsync(list2.AsRealmCollection());

                Assert.That(list1, Is.Empty);
                Assert.That(list2, Is.Empty);
            }, ensureNoSessionErrors: true);
        }

        private void TestSetCore<T>(Func<SyncCollectionsObject, ISet<T>> getter, T item1, T item2, Func<T, T, bool> equalsOverride = null)
        {
            if (equalsOverride == null)
            {
                equalsOverride = (a, b) => a.Equals(b);
            }

            SyncTestHelpers.RunBaasTestAsync(async () =>
            {
                var partition = Guid.NewGuid().ToString();
                var realm1 = await GetIntegrationRealmAsync(partition);
                var realm2 = await GetIntegrationRealmAsync(partition);

                var obj1 = realm1.Write(() =>
                {
                    return realm1.Add(new SyncCollectionsObject());
                });

                var obj2 = await WaitForObjectSync(obj1, realm2);

                var set1 = getter(obj1);
                var set2 = getter(obj2);

                // Assert Add works from both sides
                realm1.Write(() =>
                {
                    set1.Add(item1);
                });

                await WaitForCollectionChangeAsync(set2.AsRealmCollection());

                Assert.That(set1, Is.EquivalentTo(set2).Using(equalsOverride));

                realm2.Write(() =>
                {
                    set2.Add(item2);
                });

                await WaitForCollectionChangeAsync(set1.AsRealmCollection());

                Assert.That(set1, Is.EquivalentTo(set2).Using(equalsOverride));

                // Assert Remove works
                realm2.Write(() =>
                {
                    set2.Remove(set2.First());
                });

                await WaitForCollectionChangeAsync(set1.AsRealmCollection());

                Assert.That(set1, Is.EquivalentTo(set2).Using(equalsOverride));

                // Assert Clear works
                realm1.Write(() =>
                {
                    set1.Clear();
                });

                await WaitForCollectionChangeAsync(set2.AsRealmCollection());

                Assert.That(set1, Is.Empty);
                Assert.That(set2, Is.Empty);
            }, ensureNoSessionErrors: true);
        }

        private void TestDictionaryCore<T>(Func<SyncCollectionsObject, IDictionary<string, T>> getter, T item1, T item2, Func<T, T, bool> equalsOverride = null)
        {
            var comparer = new Func<KeyValuePair<string, T>, KeyValuePair<string, T>, bool>((a, b) =>
            {
                return a.Key == b.Key && (equalsOverride?.Invoke(a.Value, b.Value) ?? a.Value.Equals(b.Value));
            });

            SyncTestHelpers.RunBaasTestAsync(async () =>
            {
                var partition = Guid.NewGuid().ToString();
                var realm1 = await GetIntegrationRealmAsync(partition);
                var realm2 = await GetIntegrationRealmAsync(partition);

                var obj1 = realm1.Write(() =>
                {
                    return realm1.Add(new SyncCollectionsObject());
                });

                var obj2 = await WaitForObjectSync(obj1, realm2);

                var dict1 = getter(obj1);
                var dict2 = getter(obj2);

                var key1 = "a";
                var key2 = "b";

                // Assert Add works from both sides
                realm1.Write(() =>
                {
                    dict1.Add(key1, item1);
                });

                await WaitForCollectionChangeAsync(dict2.AsRealmCollection());

                Assert.That(dict1, Is.EquivalentTo(dict2).Using(comparer));

                realm2.Write(() =>
                {
                    dict2[key2] = item2;
                });

                await WaitForCollectionChangeAsync(dict1.AsRealmCollection());

                Assert.That(dict1, Is.EquivalentTo(dict2).Using(comparer));

                // Assert Update works
                if (item2 is EmbeddedObject eobj)
                {
                    item2 = Operator.Convert<RealmObjectBase, T>(Clone(eobj).AsRealmObject());
                }

                realm1.Write(() =>
                {
                    dict1[key1] = item2;
                });

                await WaitForCollectionChangeAsync(dict2.AsRealmCollection());

                Assert.That(dict2, Is.EquivalentTo(dict1).Using(comparer));

                // Assert Remove works
                realm2.Write(() =>
                {
                    dict2.Remove(key1);
                });

                await WaitForCollectionChangeAsync(dict1.AsRealmCollection());

                Assert.That(dict1, Is.EquivalentTo(dict2).Using(comparer));

                // Assert Clear works
                realm1.Write(() =>
                {
                    dict1.Clear();
                });

                await WaitForCollectionChangeAsync(dict2.AsRealmCollection());

                Assert.That(dict1, Is.Empty);
                Assert.That(dict2, Is.Empty);
            }, ensureNoSessionErrors: true);
        }

        private void TestPropertyCore<T>(Func<SyncAllTypesObject, T> getter, Action<SyncAllTypesObject, T> setter, T item1, T item2, Func<T, T, bool> equalsOverride = null)
        {
            if (equalsOverride == null)
            {
                equalsOverride = (a, b) => a.Equals(b);
            }

            SyncTestHelpers.RunBaasTestAsync(async () =>
            {
                var partition = Guid.NewGuid().ToString();
                var realm1 = await GetIntegrationRealmAsync(partition);
                var realm2 = await GetIntegrationRealmAsync(partition);

                var obj1 = realm1.Write(() =>
                {
                    return realm1.Add(new SyncAllTypesObject());
                });

                var obj2 = await WaitForObjectSync(obj1, realm2);

                realm1.Write(() =>
                {
                    setter(obj1, item1);
                });

                await WaitForPropertyChangedAsync(obj2);

                var prop1 = getter(obj1);
                var prop2 = getter(obj2);

                Assert.That(equalsOverride(prop1, prop2), Is.True);
                Assert.That(equalsOverride(prop1, item1), Is.True);

                realm2.Write(() =>
                {
                    setter(obj2, item2);
                });

                await WaitForPropertyChangedAsync(obj1);

                prop1 = getter(obj1);
                prop2 = getter(obj2);

<<<<<<< HEAD
                Assert.That(prop1, Is.EqualTo(prop2).Using<T, T>(equalsOverride));
                Assert.That(prop2, Is.EqualTo(item2).Using<T, T>(equalsOverride));
=======
                Assert.That(equalsOverride(prop1, prop2), Is.True);
                Assert.That(equalsOverride(prop2, item2), Is.True);
>>>>>>> d70efdde
            }, ensureNoSessionErrors: true);
        }

        private static RealmValue Clone(RealmValue original)
        {
            if (original.Type != RealmValueType.Object)
            {
                return original;
            }

            var robj = original.AsRealmObject();
            var clone = (RealmObjectBase)Activator.CreateInstance(robj.GetType());
            foreach (var prop in robj.GetType().GetProperties(BindingFlags.Public | BindingFlags.Instance).Where(o => o.CanWrite && o.CanRead))
            {
                prop.SetValue(clone, prop.GetValue(robj));
            }

            return clone;
        }

        private static async Task WaitForPropertyChangedAsync(RealmObject realmObject, int timeout = 10 * 1000)
        {
            var tcs = new TaskCompletionSource<object>();
            realmObject.PropertyChanged += RealmObject_PropertyChanged;

            void RealmObject_PropertyChanged(object sender, System.ComponentModel.PropertyChangedEventArgs e)
            {
                if (e != null)
                {
                    tcs.TrySetResult(null);
                }
            }

            await tcs.Task.Timeout(timeout);
            realmObject.PropertyChanged -= RealmObject_PropertyChanged;
        }

        private static async Task WaitForCollectionChangeAsync<T>(IRealmCollection<T> collection, int timeout = 10 * 1000)
        {
            var tcs = new TaskCompletionSource<object>();
            using var token = collection.SubscribeForNotifications((collection, changes, error) =>
            {
                if (changes != null)
                {
                    tcs.TrySetResult(null);
                }
            });

            await tcs.Task.Timeout(timeout);
        }

        private static async Task<SyncAllTypesObject> WaitForObjectSync(SyncAllTypesObject obj1, Realm realm2)
        {
            await WaitForUploadAsync(obj1.Realm);
            await WaitForDownloadAsync(realm2);

            return await TestHelpers.WaitForConditionAsync(() => realm2.Find<SyncAllTypesObject>(obj1.Id), o => o != null);
        }

        private static async Task<SyncCollectionsObject> WaitForObjectSync(SyncCollectionsObject obj1, Realm realm2)
        {
            await WaitForUploadAsync(obj1.Realm);
            await WaitForDownloadAsync(realm2);

            return await TestHelpers.WaitForConditionAsync(() => realm2.Find<SyncCollectionsObject>(obj1.Id), o => o != null);
        }
    }
}<|MERGE_RESOLUTION|>--- conflicted
+++ resolved
@@ -548,13 +548,8 @@
                 prop1 = getter(obj1);
                 prop2 = getter(obj2);
 
-<<<<<<< HEAD
-                Assert.That(prop1, Is.EqualTo(prop2).Using<T, T>(equalsOverride));
-                Assert.That(prop2, Is.EqualTo(item2).Using<T, T>(equalsOverride));
-=======
                 Assert.That(equalsOverride(prop1, prop2), Is.True);
                 Assert.That(equalsOverride(prop2, item2), Is.True);
->>>>>>> d70efdde
             }, ensureNoSessionErrors: true);
         }
 
