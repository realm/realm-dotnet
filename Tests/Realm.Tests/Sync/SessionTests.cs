--- conflicted
+++ resolved
@@ -34,7 +34,7 @@
 using Realms.Sync.Exceptions;
 using Realms.Sync.Native;
 using Realms.Sync.Testing;
-<<<<<<< HEAD
+using static Realms.Sync.ErrorHandling.ClientResetHandlerBase;
 #if TEST_WEAVER
 using TestEmbeddedObject = Realms.EmbeddedObject;
 using TestRealmObject = Realms.RealmObject;
@@ -42,9 +42,6 @@
 using TestEmbeddedObject = Realms.IEmbeddedObject;
 using TestRealmObject = Realms.IRealmObject;
 #endif
-=======
-using static Realms.Sync.ErrorHandling.ClientResetHandlerBase;
->>>>>>> 1c54ad89
 
 namespace Realms.Tests.Sync
 {
@@ -1752,34 +1749,6 @@
             _sessionErrorHandlers.Enqueue(handler);
         }
 
-<<<<<<< HEAD
-=======
-        [Explicit]
-        public class ObjectWithPartitionValue : RealmObject
-        {
-            [PrimaryKey]
-            [MapTo("_id")]
-            public string Id { get; set; }
-
-            public string Value { get; set; }
-
-            [MapTo("realm_id")]
-            public string Partition { get; set; }
-
-            public Guid Guid { get; set; }
-        }
-
-        public class SyncObjectWithRequiredStringList : RealmObject
-        {
-            [PrimaryKey]
-            [MapTo("_id")]
-            public string Id { get; set; }
-
-            [Required]
-            public IList<string> Strings { get; }
-        }
-
->>>>>>> 1c54ad89
         private static SessionNotificationToken? GetNotificationToken(Session session)
         {
             var sessionHandle = (SessionHandle)typeof(Session).GetField("_handle", BindingFlags.NonPublic | BindingFlags.Instance).GetValue(session);
@@ -1800,5 +1769,17 @@
 
         [MapTo("realm_id")]
         public string Partition { get; set; }
+
+        public Guid Guid { get; set; }
+    }
+
+    public partial class SyncObjectWithRequiredStringList : TestRealmObject
+    {
+        [PrimaryKey]
+        [MapTo("_id")]
+        public string Id { get; set; }
+
+        [Required]
+        public IList<string> Strings { get; }
     }
 }