--- conflicted
+++ resolved
@@ -17,26 +17,20 @@
 ////////////////////////////////////////////////////////////////////////////
 
 using System;
-<<<<<<< HEAD
 using System.Collections.Generic;
 using System.Collections.Specialized;
+using System.ComponentModel;
 using System.IO;
 using System.Linq;
-=======
-using System.ComponentModel;
 using System.Reflection;
->>>>>>> 65a931c3
 using System.Threading.Tasks;
 using NUnit.Framework;
 using Realms.Exceptions.Sync;
 using Realms.Sync;
 using Realms.Sync.ErrorHandling;
 using Realms.Sync.Exceptions;
-<<<<<<< HEAD
 using Realms.Sync.Testing;
-=======
 using Realms.Sync.Native;
->>>>>>> 65a931c3
 
 namespace Realms.Tests.Sync
 {
@@ -1467,7 +1461,6 @@
             return session;
         }
 
-<<<<<<< HEAD
         private void CleanupOnTearDown(EventHandler<ErrorEventArgs> handler)
         {
             _sessionErrorHandlers.Enqueue(handler);
@@ -1491,14 +1484,14 @@
 
             [MapTo("realm_id")]
             public string Partition { get; set; }
-=======
+        }
+
         private static SessionNotificationToken? GetNotificationToken(Session session)
         {
             var sessionHandle = (SessionHandle)typeof(Session).GetField("_handle", BindingFlags.NonPublic | BindingFlags.Instance).GetValue(session);
             return sessionHandle != null ?
                 (SessionNotificationToken?)typeof(SessionHandle).GetField("_notificationToken", BindingFlags.NonPublic | BindingFlags.Instance).GetValue(sessionHandle) :
                 null;
->>>>>>> 65a931c3
         }
     }
 }