--- conflicted
+++ resolved
@@ -704,13 +704,12 @@
             public static implicit operator StrongBox<T>(T value) => new() { Value = value };
         }
 
-<<<<<<< HEAD
         public static IEnumerable<RealmValueType> CollectionRealmValueTypes =
             new[] { RealmValueType.List, RealmValueType.Set, RealmValueType.Dictionary };
 
         public static IEnumerable<RealmValueType> PrimitiveRealmValueTypes = ((RealmValueType[])Enum.GetValues(typeof(RealmValueType)))
             .Except(CollectionRealmValueTypes);
-=======
+
         public static TestCaseData<T> CreateTestCase<T>(string description, T value) => new(description, value);
 
         public static TestCaseData<Property> CreateTestCase(Property prop)
@@ -747,6 +746,5 @@
 
             public override string ToString() => _description;
         }
->>>>>>> cc1a1efa
     }
 }