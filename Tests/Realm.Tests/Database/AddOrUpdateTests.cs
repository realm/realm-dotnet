--- conflicted
+++ resolved
@@ -1065,68 +1065,61 @@
         }
     }
 
-<<<<<<< HEAD
+        [Test]
+        public void Add_WhenSameRefWasDeleted_ShouldThrow()
+        {
+            var first = new PrimaryKeyObject
+            {
+                Id = 1
+            };
+
+            Assert.That(() =>
+            {
+                _realm.Write(() => _realm.Add(first));
+                _realm.Write(() => _realm.Remove(first));
+                _realm.Write(() => _realm.Add(first));
+            }, Throws.TypeOf<ArgumentException>());
+        }
+
+        [Test]
+        public void AddToList_WhenSameRefWasDeleted_ShouldThrow()
+        {
+            var first = new PrimaryKeyObject
+            {
+                Id = 1
+            };
+
+            Assert.That(() =>
+            {
+                _realm.Write(() => _realm.Add(first));
+                _realm.Write(() => _realm.Remove(first));
+                _realm.Write(() => _realm.Add(new PrimaryKeyWithPKList
+                {
+                    ListValue = { first }
+                }));
+            }, Throws.TypeOf<ArgumentException>());
+        }
+
+        [Test]
+        public void AddMany_WhenSameRefWasDeleted_ShouldThrow()
+        {
+            var first = new PrimaryKeyObject
+            {
+                Id = 1
+            };
+
+            Assert.That(() =>
+            {
+                _realm.Write(() => _realm.Add(first));
+                _realm.Write(() => _realm.Remove(first));
+                _realm.Write(() => _realm.Add(new[] { first }));
+            }, Throws.TypeOf<ArgumentException>());
+        }
+
     public partial class Parent : TestRealmObject
     {
         [PrimaryKey]
         public long Id { get; set; }
-=======
-        [Test]
-        public void Add_WhenSameRefWasDeleted_ShouldThrow()
-        {
-            var first = new PrimaryKeyObject
-            {
-                Id = 1
-            };
-
-            Assert.That(() =>
-            {
-                _realm.Write(() => _realm.Add(first));
-                _realm.Write(() => _realm.Remove(first));
-                _realm.Write(() => _realm.Add(first));
-            }, Throws.TypeOf<ArgumentException>());
-        }
-
-        [Test]
-        public void AddToList_WhenSameRefWasDeleted_ShouldThrow()
-        {
-            var first = new PrimaryKeyObject
-            {
-                Id = 1
-            };
-
-            Assert.That(() =>
-            {
-                _realm.Write(() => _realm.Add(first));
-                _realm.Write(() => _realm.Remove(first));
-                _realm.Write(() => _realm.Add(new PrimaryKeyWithPKList
-                {
-                    ListValue = { first }
-                }));
-            }, Throws.TypeOf<ArgumentException>());
-        }
-
-        [Test]
-        public void AddMany_WhenSameRefWasDeleted_ShouldThrow()
-        {
-            var first = new PrimaryKeyObject
-            {
-                Id = 1
-            };
-
-            Assert.That(() =>
-            {
-                _realm.Write(() => _realm.Add(first));
-                _realm.Write(() => _realm.Remove(first));
-                _realm.Write(() => _realm.Add(new[] { first }));
-            }, Throws.TypeOf<ArgumentException>());
-        }
-
-        private class Parent : RealmObject
-        {
-            [PrimaryKey]
-            public long Id { get; set; }
->>>>>>> a1d6f56b
 
         public string Name { get; set; }
 
