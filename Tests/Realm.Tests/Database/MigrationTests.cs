////////////////////////////////////////////////////////////////////////////
//
// Copyright 2016 Realm Inc.
//
// Licensed under the Apache License, Version 2.0 (the "License");
// you may not use this file except in compliance with the License.
// You may obtain a copy of the License at
//
// http://www.apache.org/licenses/LICENSE-2.0
//
// Unless required by applicable law or agreed to in writing, software
// distributed under the License is distributed on an "AS IS" BASIS,
// WITHOUT WARRANTIES OR CONDITIONS OF ANY KIND, either express or implied.
// See the License for the specific language governing permissions and
// limitations under the License.
//
////////////////////////////////////////////////////////////////////////////

using System;
using System.Collections.Generic;
using System.Linq;
using NUnit.Framework;
using Realms.Exceptions;
using Realms.Schema;

namespace Realms.Tests.Database
{
    [TestFixture, Preserve(AllMembers = true)]
    public class MigrationTests : RealmInstanceTest
    {
        private const string FileToMigrate = "ForMigrationsToCopyAndMigrate.realm";

        [Test]
        public void TriggerMigrationBySchemaVersion()
        {
            var config = (RealmConfiguration)RealmConfiguration.DefaultConfiguration;

            using (var realm = GetRealm())
            {
                // new database doesn't push back a version number
                Assert.That(realm.Config.SchemaVersion, Is.EqualTo(0));
            }

            var config2 = config.ConfigWithPath(config.DatabasePath);
            config2.SchemaVersion = 99;

            // same path, different version, should auto-migrate quietly
            using var realm2 = GetRealm(config2);
            Assert.That(realm2.Config.SchemaVersion, Is.EqualTo(99));
        }

        [Test]
        public void TriggerMigrationBySchemaEditing()
        {
            // NOTE to regnerate the bundled database go edit the schema in Person.cs and comment/uncomment ExtraToTriggerMigration
            // running in between and saving a copy with the added field
            // this should never be needed as this test just needs the Realm to need migrating

            // Because Realms opened during migration are not immediately disposed of, they can't be deleted.
            // To circumvent that, we're leaking realm files.
            // See https://github.com/realm/realm-dotnet/issues/1357
            var triggersSchemaFieldValue = string.Empty;

            var configuration = new RealmConfiguration(Guid.NewGuid().ToString())
            {
                SchemaVersion = 100,
                MigrationCallback = (migration, oldSchemaVersion) =>
                {
                    Assert.That(oldSchemaVersion, Is.EqualTo(99));

                    var oldPeople = (IQueryable<RealmObject>)migration.OldRealm.DynamicApi.All("Person");
                    var newPeople = migration.NewRealm.All<Person>();

                    Assert.That(newPeople.Count(), Is.EqualTo(oldPeople.Count()));

                    for (var i = 0; i < newPeople.Count(); i++)
                    {
                        var oldPerson = oldPeople.ElementAt(i);
                        var newPerson = newPeople.ElementAt(i);

                        Assert.That(newPerson.LastName, Is.Not.EqualTo(oldPerson.DynamicApi.Get<string>("TriggersSchema")));
                        newPerson.LastName = triggersSchemaFieldValue = oldPerson.DynamicApi.Get<string>("TriggersSchema");

                        if (!TestHelpers.IsUnity)
                        {
                            // Ensure we can still use the dynamic API during migrations
                            dynamic dynamicOldPerson = oldPeople.ElementAt(i);
                            Assert.That(dynamicOldPerson.TriggersSchema, Is.EqualTo(oldPerson.DynamicApi.Get<string>("TriggersSchema")));
                        }
                    }
                }
            };

            TestHelpers.CopyBundledFileToDocuments(FileToMigrate, configuration.DatabasePath);

            var realm = GetRealm(configuration);
            var person = realm.All<Person>().Single();
            Assert.That(person.LastName, Is.EqualTo(triggersSchemaFieldValue));
        }

        [Test]
        public void ExceptionInMigrationCallback()
        {
            // Because Realms opened during migration are not immediately disposed of, they can't be deleted.
            // To circumvent that, we're leaking realm files.
            // See https://github.com/realm/realm-dotnet/issues/1357
            var dummyException = new Exception();

            var configuration = new RealmConfiguration(Guid.NewGuid().ToString())
            {
                SchemaVersion = 100,
                MigrationCallback = (migration, oldSchemaVersion) =>
                {
                    throw dummyException;
                }
            };

            TestHelpers.CopyBundledFileToDocuments(FileToMigrate, configuration.DatabasePath);

            var ex = Assert.Throws<AggregateException>(() => GetRealm(configuration));
            Assert.That(ex.Flatten().InnerException, Is.SameAs(dummyException));
        }

        [Test]
        public void MigrationTriggersDelete()
        {
            var path = RealmConfiguration.DefaultConfiguration.DatabasePath;

            var oldConfig = new RealmConfiguration(path)
            {
                IsDynamic = true,
                Schema = new RealmSchema.Builder
                {
                    new ObjectSchema.Builder("Person", isEmbedded: false)
                    {
                        Property.FromType<string>("Name")
                    }
                }
            };

            using (var realm = GetRealm(oldConfig))
            {
                realm.Write(() =>
                {
                    var person = (RealmObject)(object)realm.DynamicApi.CreateObject("Person", null);
                    person.DynamicApi.Set("Name", "Foo");
                });
            }

            var newConfig = new RealmConfiguration(path)
            {
                IsDynamic = true,
                ShouldDeleteIfMigrationNeeded = true,
                Schema = new RealmSchema.Builder
                {
                    new ObjectSchema.Builder("Person", isEmbedded: false)
                    {
                        Property.FromType<int>("Name")
                    }
                }
            };

            using (var realm = GetRealm(newConfig))
            {
                Assert.That(realm.DynamicApi.All("Person"), Is.Empty);

                realm.Write(() =>
                {
                    var person = (RealmObject)(object)realm.DynamicApi.CreateObject("Person", null);
                    person.DynamicApi.Set("Name", 123);
                });
            }
        }

        [Test]
        public void MigrationRenameProperty()
        {
            var configuration = new RealmConfiguration(Guid.NewGuid().ToString())
            {
                SchemaVersion = 100,
                MigrationCallback = (migration, oldSchemaVersion) =>
                {
                    migration.RenameProperty(nameof(Person), "TriggersSchema", nameof(Person.OptionalAddress));

                    var oldPeople = (IQueryable<RealmObject>)migration.OldRealm.DynamicApi.All("Person");
                    var newPeople = migration.NewRealm.All<Person>();

                    for (var i = 0; i < newPeople.Count(); i++)
                    {
                        var oldPerson = oldPeople.ElementAt(i);
                        var newPerson = newPeople.ElementAt(i);

                        var oldValue = oldPerson.DynamicApi.Get<string>("TriggersSchema");
                        var newValue = newPerson.OptionalAddress;
                        Assert.That(newValue, Is.EqualTo(oldValue));
                    }
                }
            };

            TestHelpers.CopyBundledFileToDocuments(FileToMigrate, configuration.DatabasePath);

            using var realm = GetRealm(configuration);
        }

        [Test]
        public void MigrationRenamePropertyErrors()
        {
            var oldPropertyValues = new List<string>();

            var configuration = new RealmConfiguration(Guid.NewGuid().ToString())
            {
                SchemaVersion = 100,
                MigrationCallback = (migration, oldSchemaVersion) =>
                {
                    migration.RenameProperty(nameof(Person), "TriggersSchema", "PropertyNotInNewSchema");
                }
            };

            TestHelpers.CopyBundledFileToDocuments(FileToMigrate, configuration.DatabasePath);

            var ex = Assert.Throws<RealmException>(() => GetRealm(configuration));
            Assert.That(ex.Message, Does.Contain("Renamed property 'Person.PropertyNotInNewSchema' does not exist"));

            configuration = new RealmConfiguration(configuration.DatabasePath)
            {
                SchemaVersion = 100,
                MigrationCallback = (migration, oldSchemaVersion) =>
                {
                    migration.RenameProperty(nameof(Person), "PropertyNotInOldSchema", nameof(Person.OptionalAddress));
                }
            };

            var ex2 = Assert.Throws<AggregateException>(() => GetRealm(configuration));
            Assert.That(ex2.Flatten().InnerException.Message, Does.Contain("Cannot rename property 'Person.PropertyNotInOldSchema' because it does not exist"));

            configuration = new RealmConfiguration(configuration.DatabasePath)
            {
                SchemaVersion = 100,
                MigrationCallback = (migration, oldSchemaVersion) =>
                {
                    migration.RenameProperty("NonExistingType", "TriggersSchema", nameof(Person.OptionalAddress));
                }
            };

            ex2 = Assert.Throws<AggregateException>(() => GetRealm(configuration));
            Assert.That(ex2.Flatten().InnerException.Message, Does.Contain("Cannot rename properties for type 'NonExistingType' because it does not exist"));

            configuration = new RealmConfiguration(configuration.DatabasePath)
            {
                SchemaVersion = 100,
                MigrationCallback = (migration, oldSchemaVersion) =>
                {
                    migration.RenameProperty(nameof(Person), "TriggersSchema", nameof(Person.Birthday));
                }
            };

            ex2 = Assert.Throws<AggregateException>(() => GetRealm(configuration));
            Assert.That(ex2.Flatten().InnerException.Message, Does.Contain("Cannot rename property 'Person.TriggersSchema' to 'Birthday' because it would change from type 'string' to 'date'."));

            configuration = new RealmConfiguration(configuration.DatabasePath)
            {
                SchemaVersion = 100,
                MigrationCallback = (migration, oldSchemaVersion) =>
                {
                    migration.RenameProperty(nameof(Person), nameof(Person.Latitude), nameof(Person.Longitude));
                }
            };

            ex2 = Assert.Throws<AggregateException>(() => GetRealm(configuration));
            Assert.That(ex2.Flatten().InnerException.Message, Does.Contain("Cannot rename property 'Person.Latitude' to 'Longitude' because the source property still exists."));
        }

        [Test]
        public void MigrationRenamePropertyInvalidArguments()
        {
            var configuration = new RealmConfiguration(Guid.NewGuid().ToString())
            {
                SchemaVersion = 100,
                MigrationCallback = (migration, oldSchemaVersion) =>
                {
                    Assert.Throws<ArgumentNullException>(() => migration.RenameProperty(null, "TriggersSchema", "OptionalAddress"));
                    Assert.Throws<ArgumentNullException>(() => migration.RenameProperty("Person", null, "OptionalAddress"));
                    Assert.Throws<ArgumentNullException>(() => migration.RenameProperty("Person", "TriggersSchema", null));

                    Assert.Throws<ArgumentException>(() => migration.RenameProperty(string.Empty, "TriggersSchema", "OptionalAddress"));
                    Assert.Throws<ArgumentException>(() => migration.RenameProperty("Person", string.Empty, "OptionalAddress"));
                    Assert.Throws<ArgumentException>(() => migration.RenameProperty("Person", "TriggersSchema", string.Empty));
                }
            };

            TestHelpers.CopyBundledFileToDocuments(FileToMigrate, configuration.DatabasePath);

            using var realm = GetRealm(configuration);
        }

        [Test]
        public void MigrationRemoveTypeInSchema()
        {
            var oldRealmConfig = new RealmConfiguration(Guid.NewGuid().ToString())
            {
                SchemaVersion = 0,
                Schema = new[] { typeof(Dog), typeof(Owner), typeof(Person) },
            };

            using (var oldRealm = GetRealm(oldRealmConfig))
            {
            }

            var newRealmConfig = new RealmConfiguration(oldRealmConfig.DatabasePath)
            {
                SchemaVersion = 1,
                Schema = new[] { typeof(PrimaryKeyObjectIdObject), typeof(Person) },
                MigrationCallback = (migration, oldSchemaVersion) =>
                {
                    migration.RemoveType(nameof(Person));
                }
            };

            var ex = Assert.Throws<AggregateException>(() => GetRealm(newRealmConfig));
            Assert.That(ex.Flatten().InnerException.Message, Does.Contain("Attempted to remove type 'Person', that is present in the current schema"));
        }

        [Test]
        public void MigrationRemoveTypeNotInSchema()
        {
            var oldRealmConfig = new RealmConfiguration(Guid.NewGuid().ToString())
            {
                SchemaVersion = 0,
                Schema = new[] { typeof(Dog), typeof(Owner), typeof(Person) },
            };

            using (var oldRealm = GetRealm(oldRealmConfig))
            {
                oldRealm.Write(() =>
                {
                    oldRealm.Add(new Person { FirstName = "Maria" });
                });
            }

            var migrationCallbackCalled = false;
            var newRealmConfig = new RealmConfiguration(oldRealmConfig.DatabasePath)
            {
                SchemaVersion = 1,
                Schema = new[] { typeof(Dog), typeof(Owner) },
                MigrationCallback = (migration, oldSchemaVersion) =>
                {
                    migrationCallbackCalled = true;

                    var migrationResultNotInSchema = migration.RemoveType("NotInSchemaType");
                    Assert.That(migrationResultNotInSchema, Is.False);

                    var migrationResult = migration.RemoveType(nameof(Person));
                    Assert.That(migrationResult, Is.True);

                    // Removed type in oldRealm is still available for the duration of the migration
                    var oldPeople = (IQueryable<RealmObject>)migration.OldRealm.DynamicApi.All("Person");
                    var oldPerson = oldPeople.First();

                    Assert.That(oldPeople.Count(), Is.EqualTo(1));
                    Assert.That(oldPerson.DynamicApi.Get<string>("FirstName"), Is.EqualTo("Maria"));
                }
            };

            using (var newRealm = GetRealm(newRealmConfig))
            {
                Assert.That(migrationCallbackCalled, Is.True);

                // This just means that "Person" is not in the schema that we pass in the config, but we're not sure it has been removed.
                Assert.That(newRealm.Schema.TryFindObjectSchema("Person", out _), Is.False);
            }

            var newRealmDynamicConfig = new RealmConfiguration(oldRealmConfig.DatabasePath)
            {
                SchemaVersion = 1,
                IsDynamic = true,
            };

            using var newRealmDynamic = GetRealm(newRealmDynamicConfig);

            // This means that "Person" is not in the schema anymore, as we retrieve it directly from core.
            Assert.That(newRealmDynamic.Schema.TryFindObjectSchema("Person", out _), Is.False);
        }

        [Test]
        public void MigrationRemoveTypeInvalidArguments()
        {
            var oldRealmConfig = new RealmConfiguration(Guid.NewGuid().ToString())
            {
                SchemaVersion = 0,
                Schema = new[] { typeof(Dog), typeof(Owner), typeof(Person) },
            };

            using (var oldRealm = GetRealm(oldRealmConfig))
            {
            }

            var newRealmConfig = new RealmConfiguration(oldRealmConfig.DatabasePath)
            {
                SchemaVersion = 1,
                Schema = new[] { typeof(PrimaryKeyObjectIdObject), typeof(Person) },
                MigrationCallback = (migration, oldSchemaVersion) =>
                {
                    Assert.Throws<ArgumentNullException>(() => migration.RemoveType(null));
                    Assert.Throws<ArgumentException>(() => migration.RemoveType(string.Empty));
                }
            };

            using var realm = GetRealm(newRealmConfig);
        }

        [Test]
<<<<<<< HEAD
        public void Migration_ChangePrimaryKey_Dynamic()
        {
            var oldRealmConfig = new RealmConfiguration(Guid.NewGuid().ToString());
            using (var oldRealm = GetRealm(oldRealmConfig))
            {
                oldRealm.Write(() =>
                {
                    oldRealm.Add(new IntPrimaryKeyWithValueObject
                    {
                        Id = 123,
                        StringValue = "123"
                    });
                });
            }

            var newRealmConfig = new RealmConfiguration(oldRealmConfig.DatabasePath)
=======
        public void Migration_WhenDone_DisposesAllObjectsAndLists()
        {
            var config = new RealmConfiguration(Guid.NewGuid().ToString());
            using (var oldRealm = GetRealm(config))
            {
            }

            AllTypesObject standaloneObject = null;
            EmbeddedAllTypesObject embeddedObject = null;
            RealmList<string> list = null;
            RealmSet<string> set = null;
            RealmDictionary<string> dict = null;
            RealmResults<AllTypesObject> query = null;

            var newConfig = new RealmConfiguration(config.DatabasePath)
>>>>>>> 416c3abe
            {
                SchemaVersion = 1,
                MigrationCallback = (migration, oldSchemaVersion) =>
                {
<<<<<<< HEAD
                    var value = (RealmObjectBase)migration.NewRealm.DynamicApi.Find(nameof(IntPrimaryKeyWithValueObject), 123);
                    value.DynamicApi.Set("_id", 456);
                }
            };

            using var realm = GetRealm(newRealmConfig);

            var obj123 = realm.Find<IntPrimaryKeyWithValueObject>(123);
            var obj456 = realm.Find<IntPrimaryKeyWithValueObject>(456);

            Assert.That(obj123, Is.Null);
            Assert.That(obj456, Is.Not.Null);
            Assert.That(obj456.StringValue, Is.EqualTo("123"));
        }

        [Test]
        public void Migration_ChangePrimaryKey_Static()
        {
            var oldRealmConfig = new RealmConfiguration(Guid.NewGuid().ToString());
            using (var oldRealm = GetRealm(oldRealmConfig))
            {
                oldRealm.Write(() =>
                {
                    oldRealm.Add(new IntPrimaryKeyWithValueObject
                    {
                        Id = 123,
                        StringValue = "123"
                    });
                });
            }

            var newRealmConfig = new RealmConfiguration(oldRealmConfig.DatabasePath)
            {
                SchemaVersion = 1,
                MigrationCallback = (migration, oldSchemaVersion) =>
                {
                    var value = migration.NewRealm.Find<IntPrimaryKeyWithValueObject>(123);
                    value.Id = 456;
                }
            };

            using var realm = GetRealm(newRealmConfig);

            var obj123 = realm.Find<IntPrimaryKeyWithValueObject>(123);
            var obj456 = realm.Find<IntPrimaryKeyWithValueObject>(456);

            Assert.That(obj123, Is.Null);
            Assert.That(obj456, Is.Not.Null);
            Assert.That(obj456.StringValue, Is.EqualTo("123"));
        }

        [Test]
        public void Migration_ChangePrimaryKey_WithDuplicates_Throws()
        {
            var oldRealmConfig = new RealmConfiguration(Guid.NewGuid().ToString());
            using (var oldRealm = GetRealm(oldRealmConfig))
            {
                oldRealm.Write(() =>
                {
                    oldRealm.Add(new IntPrimaryKeyWithValueObject
                    {
                        Id = 1,
                        StringValue = "1"
                    });
                    oldRealm.Add(new IntPrimaryKeyWithValueObject
                    {
                        Id = 2,
                        StringValue = "2"
                    });
                });
            }

            var newRealmConfig = new RealmConfiguration(oldRealmConfig.DatabasePath)
            {
                SchemaVersion = 1,
                MigrationCallback = (migration, oldSchemaVersion) =>
                {
                    new Action(() =>
                    {
                        var value = migration.NewRealm.Find<IntPrimaryKeyWithValueObject>(1);
                        value.Id = 2;
                    })();
                    GC.Collect(GC.MaxGeneration, GCCollectionMode.Forced, true);
                }
            };

            var ex = Assert.Throws<RealmDuplicatePrimaryKeyValueException>(() => GetRealm(newRealmConfig));
            Assert.That(ex.Message, Does.Contain($"{nameof(IntPrimaryKeyWithValueObject)}._id"));

            // Ensure we haven't messed up the data
            using var oldRealmAgain = GetRealm(oldRealmConfig);

            var obj1 = oldRealmAgain.Find<IntPrimaryKeyWithValueObject>(1);
            var obj2 = oldRealmAgain.Find<IntPrimaryKeyWithValueObject>(2);

            Assert.That(obj1.StringValue, Is.EqualTo("1"));
            Assert.That(obj2.StringValue, Is.EqualTo("2"));
=======
                    standaloneObject = migration.NewRealm.Add(new AllTypesObject { RequiredStringProperty = string.Empty });
                    Assert.That(standaloneObject.IsValid);
                    Assert.That(standaloneObject.IsManaged);
                    Assert.That(standaloneObject.Int32Property, Is.EqualTo(0));

                    embeddedObject = new EmbeddedAllTypesObject();
                    migration.NewRealm.Add(new ObjectWithEmbeddedProperties
                    {
                        AllTypesObject = embeddedObject
                    });

                    Assert.That(embeddedObject.IsValid);
                    Assert.That(embeddedObject.IsManaged);
                    Assert.That(embeddedObject.Int32Property, Is.EqualTo(0));

                    var collectionObject = migration.NewRealm.Add(new CollectionsObject());
                    list = (RealmList<string>)collectionObject.StringList;
                    list.Add("foo");
                    Assert.That(list.IsValid);
                    Assert.That(list[0], Is.EqualTo("foo"));
                    Assert.That(list.Count, Is.EqualTo(1));

                    set = (RealmSet<string>)collectionObject.StringSet;
                    set.Add("foo");
                    Assert.That(set.IsValid);
                    Assert.That(set[0], Is.EqualTo("foo"));
                    Assert.That(set.Count, Is.EqualTo(1));

                    dict = (RealmDictionary<string>)collectionObject.StringDict;
                    dict.Add("foo", "bar");
                    Assert.That(dict.IsValid);
                    Assert.That(dict[0].Key, Is.EqualTo("foo"));
                    Assert.That(dict.Count, Is.EqualTo(1));

                    query = (RealmResults<AllTypesObject>)migration.NewRealm.All<AllTypesObject>();
                    Assert.That(query.IsValid);
                    Assert.That(query[0], Is.Not.Null);
                    Assert.That(query.Count, Is.EqualTo(1));
                }
            };

            using (var newRealm = Realm.GetInstance(newConfig))
            {
                // Here we should see all objects accessed during the migration get disposed, even though
                // newRealm is still open.
                Assert.That(standaloneObject.IsValid, Is.False);
                Assert.That(standaloneObject.IsManaged);
                Assert.Throws<RealmClosedException>(() => _ = standaloneObject.Int32Property);
                Assert.That(standaloneObject.ObjectHandle.IsClosed);

                Assert.That(embeddedObject.IsValid, Is.False);
                Assert.That(embeddedObject.IsManaged);
                Assert.Throws<RealmClosedException>(() => _ = embeddedObject.Int32Property);
                Assert.That(embeddedObject.ObjectHandle.IsClosed);

                Assert.That(list.IsValid, Is.False);
                Assert.Throws<RealmClosedException>(() => _ = list[0]);
                Assert.That(list.Handle.Value.IsClosed);

                Assert.That(set.IsValid, Is.False);
                Assert.Throws<RealmClosedException>(() => _ = set[0]);
                Assert.That(set.Handle.Value.IsClosed);

                Assert.That(dict.IsValid, Is.False);
                Assert.Throws<RealmClosedException>(() => _ = dict[0]);
                Assert.That(dict.Handle.Value.IsClosed);

                Assert.That(query.IsValid, Is.False);
                Assert.Throws<RealmClosedException>(() => _ = query[0]);
                Assert.That(query.ResultsHandle.IsClosed);
            }

            Assert.DoesNotThrow(() => Realm.DeleteRealm(newConfig));
        }

        [Test]
        public void Migration_NewRealm_Remove()
        {
            // Reported in https://github.com/realm/realm-dotnet/issues/2587
            var config = (RealmConfiguration)RealmConfiguration.DefaultConfiguration;

            using (var realm = GetRealm())
            {
                realm.Write(() =>
                {
                    for (var i = 0; i < 10; i++)
                    {
                        realm.Add(new IntPropertyObject
                        {
                            Int = i
                        });

                        realm.Add(new RequiredStringObject
                        {
                            String = i.ToString()
                        });
                    }
                });
            }

            var config2 = config.ConfigWithPath(config.DatabasePath);
            config2.SchemaVersion = 1;
            config2.MigrationCallback = (migration, oldSchemaVersion) =>
            {
                Assert.That(oldSchemaVersion, Is.EqualTo(0));

                var intObjects = migration.NewRealm.All<IntPropertyObject>();
                var stringObjects = migration.NewRealm.All<RequiredStringObject>();

                // Delete all even values
                for (var i = 0; i < 10; i += 2)
                {
                    var intObject = intObjects.Single(o => o.Int == i);
                    var stringObject = stringObjects.Single(o => o.String == i.ToString());

                    migration.NewRealm.Remove(intObject);
                    migration.NewRealm.Remove(stringObject);
                }
            };

            // same path, different version, should auto-migrate quietly
            using var realm2 = GetRealm(config2);

            var expected = new[] { 1, 3, 5, 7, 9 };

            Assert.That(realm2.All<IntPropertyObject>().ToArray().Select(o => o.Int), Is.EqualTo(expected));
            Assert.That(realm2.All<RequiredStringObject>().ToArray().Select(o => int.Parse(o.String)), Is.EqualTo(expected));
>>>>>>> 416c3abe
        }
    }
}<|MERGE_RESOLUTION|>--- conflicted
+++ resolved
@@ -409,24 +409,6 @@
         }
 
         [Test]
-<<<<<<< HEAD
-        public void Migration_ChangePrimaryKey_Dynamic()
-        {
-            var oldRealmConfig = new RealmConfiguration(Guid.NewGuid().ToString());
-            using (var oldRealm = GetRealm(oldRealmConfig))
-            {
-                oldRealm.Write(() =>
-                {
-                    oldRealm.Add(new IntPrimaryKeyWithValueObject
-                    {
-                        Id = 123,
-                        StringValue = "123"
-                    });
-                });
-            }
-
-            var newRealmConfig = new RealmConfiguration(oldRealmConfig.DatabasePath)
-=======
         public void Migration_WhenDone_DisposesAllObjectsAndLists()
         {
             var config = new RealmConfiguration(Guid.NewGuid().ToString());
@@ -442,110 +424,10 @@
             RealmResults<AllTypesObject> query = null;
 
             var newConfig = new RealmConfiguration(config.DatabasePath)
->>>>>>> 416c3abe
-            {
-                SchemaVersion = 1,
-                MigrationCallback = (migration, oldSchemaVersion) =>
-                {
-<<<<<<< HEAD
-                    var value = (RealmObjectBase)migration.NewRealm.DynamicApi.Find(nameof(IntPrimaryKeyWithValueObject), 123);
-                    value.DynamicApi.Set("_id", 456);
-                }
-            };
-
-            using var realm = GetRealm(newRealmConfig);
-
-            var obj123 = realm.Find<IntPrimaryKeyWithValueObject>(123);
-            var obj456 = realm.Find<IntPrimaryKeyWithValueObject>(456);
-
-            Assert.That(obj123, Is.Null);
-            Assert.That(obj456, Is.Not.Null);
-            Assert.That(obj456.StringValue, Is.EqualTo("123"));
-        }
-
-        [Test]
-        public void Migration_ChangePrimaryKey_Static()
-        {
-            var oldRealmConfig = new RealmConfiguration(Guid.NewGuid().ToString());
-            using (var oldRealm = GetRealm(oldRealmConfig))
-            {
-                oldRealm.Write(() =>
-                {
-                    oldRealm.Add(new IntPrimaryKeyWithValueObject
-                    {
-                        Id = 123,
-                        StringValue = "123"
-                    });
-                });
-            }
-
-            var newRealmConfig = new RealmConfiguration(oldRealmConfig.DatabasePath)
-            {
-                SchemaVersion = 1,
-                MigrationCallback = (migration, oldSchemaVersion) =>
-                {
-                    var value = migration.NewRealm.Find<IntPrimaryKeyWithValueObject>(123);
-                    value.Id = 456;
-                }
-            };
-
-            using var realm = GetRealm(newRealmConfig);
-
-            var obj123 = realm.Find<IntPrimaryKeyWithValueObject>(123);
-            var obj456 = realm.Find<IntPrimaryKeyWithValueObject>(456);
-
-            Assert.That(obj123, Is.Null);
-            Assert.That(obj456, Is.Not.Null);
-            Assert.That(obj456.StringValue, Is.EqualTo("123"));
-        }
-
-        [Test]
-        public void Migration_ChangePrimaryKey_WithDuplicates_Throws()
-        {
-            var oldRealmConfig = new RealmConfiguration(Guid.NewGuid().ToString());
-            using (var oldRealm = GetRealm(oldRealmConfig))
-            {
-                oldRealm.Write(() =>
-                {
-                    oldRealm.Add(new IntPrimaryKeyWithValueObject
-                    {
-                        Id = 1,
-                        StringValue = "1"
-                    });
-                    oldRealm.Add(new IntPrimaryKeyWithValueObject
-                    {
-                        Id = 2,
-                        StringValue = "2"
-                    });
-                });
-            }
-
-            var newRealmConfig = new RealmConfiguration(oldRealmConfig.DatabasePath)
-            {
-                SchemaVersion = 1,
-                MigrationCallback = (migration, oldSchemaVersion) =>
-                {
-                    new Action(() =>
-                    {
-                        var value = migration.NewRealm.Find<IntPrimaryKeyWithValueObject>(1);
-                        value.Id = 2;
-                    })();
-                    GC.Collect(GC.MaxGeneration, GCCollectionMode.Forced, true);
-                }
-            };
-
-            var ex = Assert.Throws<RealmDuplicatePrimaryKeyValueException>(() => GetRealm(newRealmConfig));
-            Assert.That(ex.Message, Does.Contain($"{nameof(IntPrimaryKeyWithValueObject)}._id"));
-
-            // Ensure we haven't messed up the data
-            using var oldRealmAgain = GetRealm(oldRealmConfig);
-
-            var obj1 = oldRealmAgain.Find<IntPrimaryKeyWithValueObject>(1);
-            var obj2 = oldRealmAgain.Find<IntPrimaryKeyWithValueObject>(2);
-
-            Assert.That(obj1.StringValue, Is.EqualTo("1"));
-            Assert.That(obj2.StringValue, Is.EqualTo("2"));
-=======
+            {
+                SchemaVersion = 1,
+                MigrationCallback = (migration, oldSchemaVersion) =>
+                {
                     standaloneObject = migration.NewRealm.Add(new AllTypesObject { RequiredStringProperty = string.Empty });
                     Assert.That(standaloneObject.IsValid);
                     Assert.That(standaloneObject.IsManaged);
@@ -673,7 +555,126 @@
 
             Assert.That(realm2.All<IntPropertyObject>().ToArray().Select(o => o.Int), Is.EqualTo(expected));
             Assert.That(realm2.All<RequiredStringObject>().ToArray().Select(o => int.Parse(o.String)), Is.EqualTo(expected));
->>>>>>> 416c3abe
+        }
+
+        [Test]
+        public void Migration_ChangePrimaryKey_Dynamic()
+        {
+            var oldRealmConfig = new RealmConfiguration(Guid.NewGuid().ToString());
+            using (var oldRealm = GetRealm(oldRealmConfig))
+            {
+                oldRealm.Write(() =>
+                {
+                    oldRealm.Add(new IntPrimaryKeyWithValueObject
+                    {
+                        Id = 123,
+                        StringValue = "123"
+                    });
+                });
+            }
+
+            var newRealmConfig = new RealmConfiguration(oldRealmConfig.DatabasePath)
+            {
+                SchemaVersion = 1,
+                MigrationCallback = (migration, oldSchemaVersion) =>
+                {
+                    var value = (RealmObjectBase)migration.NewRealm.DynamicApi.Find(nameof(IntPrimaryKeyWithValueObject), 123);
+                    value.DynamicApi.Set("_id", 456);
+                }
+            };
+
+            using var realm = GetRealm(newRealmConfig);
+
+            var obj123 = realm.Find<IntPrimaryKeyWithValueObject>(123);
+            var obj456 = realm.Find<IntPrimaryKeyWithValueObject>(456);
+
+            Assert.That(obj123, Is.Null);
+            Assert.That(obj456, Is.Not.Null);
+            Assert.That(obj456.StringValue, Is.EqualTo("123"));
+        }
+
+        [Test]
+        public void Migration_ChangePrimaryKey_Static()
+        {
+            var oldRealmConfig = new RealmConfiguration(Guid.NewGuid().ToString());
+            using (var oldRealm = GetRealm(oldRealmConfig))
+            {
+                oldRealm.Write(() =>
+                {
+                    oldRealm.Add(new IntPrimaryKeyWithValueObject
+                    {
+                        Id = 123,
+                        StringValue = "123"
+                    });
+                });
+            }
+
+            var newRealmConfig = new RealmConfiguration(oldRealmConfig.DatabasePath)
+            {
+                SchemaVersion = 1,
+                MigrationCallback = (migration, oldSchemaVersion) =>
+                {
+                    var value = migration.NewRealm.Find<IntPrimaryKeyWithValueObject>(123);
+                    value.Id = 456;
+                }
+            };
+
+            using var realm = GetRealm(newRealmConfig);
+
+            var obj123 = realm.Find<IntPrimaryKeyWithValueObject>(123);
+            var obj456 = realm.Find<IntPrimaryKeyWithValueObject>(456);
+
+            Assert.That(obj123, Is.Null);
+            Assert.That(obj456, Is.Not.Null);
+            Assert.That(obj456.StringValue, Is.EqualTo("123"));
+        }
+
+        [Test]
+        public void Migration_ChangePrimaryKey_WithDuplicates_Throws()
+        {
+            var oldRealmConfig = new RealmConfiguration(Guid.NewGuid().ToString());
+            using (var oldRealm = GetRealm(oldRealmConfig))
+            {
+                oldRealm.Write(() =>
+                {
+                    oldRealm.Add(new IntPrimaryKeyWithValueObject
+                    {
+                        Id = 1,
+                        StringValue = "1"
+                    });
+                    oldRealm.Add(new IntPrimaryKeyWithValueObject
+                    {
+                        Id = 2,
+                        StringValue = "2"
+                    });
+                });
+            }
+
+            var newRealmConfig = new RealmConfiguration(oldRealmConfig.DatabasePath)
+            {
+                SchemaVersion = 1,
+                MigrationCallback = (migration, oldSchemaVersion) =>
+                {
+                    new Action(() =>
+                    {
+                        var value = migration.NewRealm.Find<IntPrimaryKeyWithValueObject>(1);
+                        value.Id = 2;
+                    })();
+                    GC.Collect(GC.MaxGeneration, GCCollectionMode.Forced, true);
+                }
+            };
+
+            var ex = Assert.Throws<RealmDuplicatePrimaryKeyValueException>(() => GetRealm(newRealmConfig));
+            Assert.That(ex.Message, Does.Contain($"{nameof(IntPrimaryKeyWithValueObject)}._id"));
+
+            // Ensure we haven't messed up the data
+            using var oldRealmAgain = GetRealm(oldRealmConfig);
+
+            var obj1 = oldRealmAgain.Find<IntPrimaryKeyWithValueObject>(1);
+            var obj2 = oldRealmAgain.Find<IntPrimaryKeyWithValueObject>(2);
+
+            Assert.That(obj1.StringValue, Is.EqualTo("1"));
+            Assert.That(obj2.StringValue, Is.EqualTo("2"));
         }
     }
 }