--- conflicted
+++ resolved
@@ -851,13 +851,8 @@
             var schema = ObjectSchema.FromType(type);
 
             Assert.That(schema.Name, Is.EqualTo(type.Name));
-<<<<<<< HEAD
-            Assert.That(schema.IsEmbedded, Is.EqualTo(typeof(IEmbeddedObject).IsAssignableFrom(type)));
-=======
->>>>>>> 1c54ad89
+            Assert.That(schema.BaseType == ObjectSchema.ObjectType.EmbeddedObject, Is.EqualTo(typeof(IEmbeddedObject).IsAssignableFrom(type)));
             Assert.That(schema.Type, Is.EqualTo(type));
-            Assert.That(schema.BaseType == ObjectSchema.ObjectType.EmbeddedObject,
-                Is.EqualTo(type.BaseType == typeof(EmbeddedObject)));
         }
 
         [Test]
