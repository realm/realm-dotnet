﻿////////////////////////////////////////////////////////////////////////////
//
// Copyright 2021 Realm Inc.
//
// Licensed under the Apache License, Version 2.0 (the "License");
// you may not use this file except in compliance with the License.
// You may obtain a copy of the License at
//
// http://www.apache.org/licenses/LICENSE-2.0
//
// Unless required by applicable law or agreed to in writing, software
// distributed under the License is distributed on an "AS IS" BASIS,
// WITHOUT WARRANTIES OR CONDITIONS OF ANY KIND, either express or implied.
// See the License for the specific language governing permissions and
// limitations under the License.
//
////////////////////////////////////////////////////////////////////////////

using System;
using System.Collections.Generic;
using System.ComponentModel;
using System.Linq;
using MongoDB.Bson;
using NUnit.Framework;
#if TEST_WEAVER
using TestAsymmetricObject = Realms.AsymmetricObject;
using TestEmbeddedObject = Realms.EmbeddedObject;
using TestRealmObject = Realms.RealmObject;
#else
using TestAsymmetricObject = Realms.IAsymmetricObject;
using TestEmbeddedObject = Realms.IEmbeddedObject;
using TestRealmObject = Realms.IRealmObject;
#endif

namespace Realms.Tests.Database
{
    [TestFixture, Preserve(AllMembers = true)]
    public class RealmValueTests : RealmInstanceTest
    {
        #region Primitive values

        private static readonly DateTimeOffset _someDate = new(1234, 5, 6, 7, 8, 9, TimeSpan.Zero);

        public static char[] CharValues = new[] { (char)0, 'a', 'b', char.MinValue };
        public static byte[] ByteValues = new[] { (byte)0, (byte)1, byte.MaxValue, byte.MinValue };
        public static int[] IntValues = new[] { 0, 1, -1, int.MaxValue, int.MinValue };
        public static short[] ShortValues = new[] { (short)0, (short)1, (short)-1, short.MaxValue, short.MinValue };
        public static long[] LongValues = new[] { 0, 1, -1, long.MaxValue, long.MinValue };
        public static float[] FloatValues = new[] { 0, 1, -1, float.MaxValue, float.MinValue };
        public static double[] DoubleValues = new[] { 0, 1, -1, double.MaxValue, double.MinValue };
        public static Decimal128[] Decimal128Values = new[] { 0, 1, -1, Decimal128.MaxValue, Decimal128.MinValue };
        public static decimal[] DecimalValues = new[] { 0, 1, -1, decimal.MaxValue, decimal.MinValue };
        public static bool[] BoolValues = new[] { false, true };
        public static DateTimeOffset[] DateValues = new[] { _someDate, DateTimeOffset.MaxValue, DateTimeOffset.MinValue };
        public static Guid[] GuidValues = new[] { Guid.Parse("3809d6d9-7618-4b3d-8044-2aa35fd02f31"), Guid.Empty };
        public static ObjectId[] ObjectIdValues = new[] { new ObjectId("5f63e882536de46d71877979"), ObjectId.Empty };
        public static string[] StringValues = new[] { "a", "abc", string.Empty };
        public static byte[][] DataValues = new[] { new byte[] { 0, 1, 2 }, Array.Empty<byte>() };
        public static IRealmObject[] ObjectValues = new[] { new InternalObject { IntProperty = 10, StringProperty = "brown" } };

        [Test]
        public void CharTests(
            [ValueSource(nameof(CharValues))] char value,
            [Values(true, false)] bool isManaged)
        {
            RunNumericTests(value, value, isManaged);
        }

        [Test]
        public void ByteTests(
            [ValueSource(nameof(ByteValues))] byte value,
            [Values(true, false)] bool isManaged)
        {
            RunNumericTests(value, value, isManaged);
        }

        [Test]
        public void IntTests([ValueSource(nameof(ByteValues))] int value,
            [Values(true, false)] bool isManaged)
        {
            RunNumericTests(value, value, isManaged);
        }

        [Test]
        public void ShortTests(
            [ValueSource(nameof(ShortValues))] short value,
            [Values(true, false)] bool isManaged)
        {
            RunNumericTests(value, value, isManaged);
        }

        [Test]
        public void LongTests(
            [ValueSource(nameof(LongValues))] long value,
            [Values(true, false)] bool isManaged)
        {
            RunNumericTests(value, value, isManaged);
        }

        private void RunNumericTests(RealmValue rv, long value, bool isManaged)
        {
            if (isManaged)
            {
                var retrievedObject = PersistAndFind(rv);
                rv = retrievedObject.RealmValueProperty;
            }

            Assert.That(rv == value);
            Assert.That(rv.Type, Is.EqualTo(RealmValueType.Int));
            Assert.That(rv != RealmValue.Null);

            // 8 - byte
            var byteValue = (byte)value;
            Assert.That((byte)rv == byteValue);
            Assert.That(rv.As<byte>() == byteValue);
            Assert.That((byte?)rv == byteValue);
            Assert.That(rv.As<byte?>() == byteValue);
            Assert.That(rv.AsByte() == byteValue);
            Assert.That(rv.AsNullableByte() == byteValue);
            Assert.That(rv.AsByteRealmInteger() == byteValue);
            Assert.That(rv.AsNullableByteRealmInteger() == byteValue);

            // 16 - short
            var shortValue = (short)value;
            Assert.That((short)rv == shortValue);
            Assert.That(rv.As<short>() == shortValue);
            Assert.That((short?)rv == shortValue);
            Assert.That(rv.As<short?>() == shortValue);
            Assert.That(rv.AsInt16() == shortValue);
            Assert.That(rv.AsNullableInt16() == shortValue);
            Assert.That(rv.AsInt16RealmInteger() == shortValue);
            Assert.That(rv.AsNullableInt16RealmInteger() == shortValue);

            // 32 - int
            var intValue = (int)value;
            Assert.That((int)rv == intValue);
            Assert.That(rv.As<int>() == intValue);
            Assert.That((int?)rv == intValue);
            Assert.That(rv.As<int?>() == intValue);
            Assert.That(rv.AsInt32() == intValue);
            Assert.That(rv.AsNullableInt32() == intValue);
            Assert.That(rv.AsInt32RealmInteger() == intValue);
            Assert.That(rv.AsNullableInt32RealmInteger() == intValue);

            // 64 - long
            Assert.That((long)rv == value);
            Assert.That(rv.As<long>() == value);
            Assert.That((long?)rv == value);
            Assert.That(rv.As<long?>() == value);
            Assert.That(rv.AsInt64() == value);
            Assert.That(rv.AsNullableInt64() == value);
            Assert.That(rv.AsInt64RealmInteger() == value);
            Assert.That(rv.AsNullableInt64RealmInteger() == value);
        }

        [Test]
        public void FloatTests(
            [ValueSource(nameof(FloatValues))] float value,
            [Values(true, false)] bool isManaged)
        {
            RealmValue rv = value;

            if (isManaged)
            {
                var retrievedObject = PersistAndFind(rv);
                rv = retrievedObject.RealmValueProperty;
            }

            Assert.That(rv == value);
            Assert.That(rv.Type, Is.EqualTo(RealmValueType.Float));

            Assert.That((float)rv == value);
            Assert.That(rv.As<float>() == value);
            Assert.That((float?)rv == value);
            Assert.That(rv.As<float?>() == value);
            Assert.That(rv.AsFloat() == value);
            Assert.That(rv.AsNullableFloat() == value);
            Assert.That(rv != RealmValue.Null);
        }

        [Test]
        public void DoubleTests(
            [ValueSource(nameof(DoubleValues))] double value,
            [Values(true, false)] bool isManaged)
        {
            RealmValue rv = value;

            if (isManaged)
            {
                var retrievedObject = PersistAndFind(rv);
                rv = retrievedObject.RealmValueProperty;
            }

            Assert.That(rv == value);
            Assert.That(rv.Type, Is.EqualTo(RealmValueType.Double));

            Assert.That((double)rv == value);
            Assert.That(rv.As<double>() == value);
            Assert.That((double?)rv == value);
            Assert.That(rv.As<double?>() == value);
            Assert.That(rv.AsDouble() == value);
            Assert.That(rv.AsNullableDouble() == value);
            Assert.That(rv != RealmValue.Null);
        }

        [Test]
        public void Decimal128Tests(
            [ValueSource(nameof(Decimal128Values))] Decimal128 value,
            [Values(true, false)] bool isManaged)
        {
            RealmValue rv = value;

            if (isManaged)
            {
                var retrievedObject = PersistAndFind(rv);
                rv = retrievedObject.RealmValueProperty;
            }

            Assert.That(rv == value);
            Assert.That(rv.Type, Is.EqualTo(RealmValueType.Decimal128));

            Assert.That((Decimal128)rv == value);
            Assert.That(rv.As<Decimal128>() == value);
            Assert.That((Decimal128?)rv == value);
            Assert.That(rv.As<Decimal128?>() == value);
            Assert.That(rv.AsDecimal128() == value);
            Assert.That(rv.AsNullableDecimal128() == value);
            Assert.That(rv != RealmValue.Null);
        }

        [Test]
        public void DecimalTests(
            [ValueSource(nameof(DecimalValues))] decimal value,
            [Values(true, false)] bool isManaged)
        {
            RealmValue rv = value;

            if (isManaged)
            {
                var retrievedObject = PersistAndFind(rv);
                rv = retrievedObject.RealmValueProperty;
            }

            Assert.That(rv == value);
            Assert.That(rv.Type, Is.EqualTo(RealmValueType.Decimal128));

            Assert.That((decimal)rv == value);
            Assert.That(rv.As<decimal>() == value);
            Assert.That((decimal?)rv == value);
            Assert.That(rv.As<decimal?>() == value);
            Assert.That(rv.AsDecimal() == value);
            Assert.That(rv.AsNullableDecimal() == value);
            Assert.That(rv != RealmValue.Null);
        }

        [Test]
        public void BoolTests(
            [ValueSource(nameof(BoolValues))] bool value,
            [Values(true, false)] bool isManaged)
        {
            RealmValue rv = value;

            if (isManaged)
            {
                var retrievedObject = PersistAndFind(rv);
                rv = retrievedObject.RealmValueProperty;
            }

            Assert.That(rv == value);
            Assert.That(rv.Type, Is.EqualTo(RealmValueType.Bool));

            Assert.That((bool)rv == value);
            Assert.That(rv.As<bool>() == value);
            Assert.That((bool?)rv == value);
            Assert.That(rv.As<bool?>() == value);
            Assert.That(rv.AsBool() == value);
            Assert.That(rv.AsNullableBool() == value);
            Assert.That(rv != RealmValue.Null);
        }

        [Test]
        public void DateTests(
            [ValueSource(nameof(DateValues))] DateTimeOffset value,
            [Values(true, false)] bool isManaged)
        {
            RealmValue rv = value;

            if (isManaged)
            {
                var retrievedObject = PersistAndFind(rv);
                rv = retrievedObject.RealmValueProperty;
            }

            Assert.That(rv == value);
            Assert.That(rv.Type, Is.EqualTo(RealmValueType.Date));

            Assert.That((DateTimeOffset)rv == value);
            Assert.That(rv.As<DateTimeOffset>() == value);
            Assert.That((DateTimeOffset?)rv == value);
            Assert.That(rv.As<DateTimeOffset?>() == value);
            Assert.That(rv.AsDate() == value);
            Assert.That(rv.AsNullableDate() == value);
            Assert.That(rv != RealmValue.Null);
        }

        [Test]
        public void ObjectIdTests(
            [ValueSource(nameof(ObjectIdValues))] ObjectId value,
            [Values(true, false)] bool isManaged)
        {
            RealmValue rv = value;

            if (isManaged)
            {
                var retrievedObject = PersistAndFind(rv);
                rv = retrievedObject.RealmValueProperty;
            }

            Assert.That(rv == value);
            Assert.That(rv.Type, Is.EqualTo(RealmValueType.ObjectId));

            Assert.That((ObjectId)rv == value);
            Assert.That(rv.As<ObjectId>() == value);
            Assert.That((ObjectId?)rv == value);
            Assert.That(rv.As<ObjectId?>() == value);
            Assert.That(rv.AsObjectId() == value);
            Assert.That(rv.AsNullableObjectId() == value);
            Assert.That(rv != RealmValue.Null);
        }

        [Test]
        public void GuidTests(
            [ValueSource(nameof(GuidValues))] Guid value,
            [Values(true, false)] bool isManaged)
        {
            RealmValue rv = value;

            if (isManaged)
            {
                var retrievedObject = PersistAndFind(rv);
                rv = retrievedObject.RealmValueProperty;
            }

            Assert.That(rv == value);
            Assert.That(rv.Type, Is.EqualTo(RealmValueType.Guid));

            Assert.That((Guid)rv == value);
            Assert.That(rv.As<Guid>() == value);
            Assert.That((Guid?)rv == value);
            Assert.That(rv.As<Guid?>() == value);
            Assert.That(rv.AsGuid() == value);
            Assert.That(rv.AsNullableGuid() == value);
            Assert.That(rv != RealmValue.Null);
        }

        [Test]
        public void StringTests(
            [ValueSource(nameof(StringValues))] string value,
            [Values(true, false)] bool isManaged)
        {
            RealmValue rv = value;

            if (isManaged)
            {
                var retrievedObject = PersistAndFind(rv);
                rv = retrievedObject.RealmValueProperty;
            }

            Assert.That(rv == value);
            Assert.That(rv.Type, Is.EqualTo(RealmValueType.String));

            Assert.That((string)rv == value);
            Assert.That(rv.As<string>() == value);
            Assert.That(rv.AsString() == value);
            Assert.That(rv != RealmValue.Null);
        }

        [Test]
        public void DataTests(
            [ValueSource(nameof(DataValues))] byte[] value,
            [Values(true, false)] bool isManaged)
        {
            RealmValue rv = value;

            if (isManaged)
            {
                var retrievedObject = PersistAndFind(rv);
                rv = retrievedObject.RealmValueProperty;
            }

            Assert.That(rv.Type, Is.EqualTo(RealmValueType.Data));

            Assert.That((byte[])rv, Is.EqualTo(value));
            Assert.That(rv.As<byte[]>(), Is.EqualTo(value));
            Assert.That(rv.AsData(), Is.EqualTo(value));
            Assert.That(rv != RealmValue.Null);
        }

        [Test]
        public void ObjectTests(
            [ValueSource(nameof(ObjectValues))] IRealmObjectBase value,
            [Values(true, false)] bool isManaged)
        {
            RealmValue rv = RealmValue.Object(value);

            if (isManaged)
            {
                var retrievedObject = PersistAndFind(rv);
                rv = retrievedObject.RealmValueProperty;
            }

            Assert.That(rv.Type, Is.EqualTo(RealmValueType.Object));

            Assert.That(rv.As<IRealmObject>(), Is.EqualTo(value));
            Assert.That(rv.As<IRealmObjectBase>(), Is.EqualTo(value));
            Assert.That(rv.AsIRealmObject(), Is.EqualTo(value));
            Assert.That(rv != RealmValue.Null);
        }

        [Test]
        public void RealmValuePropertyWithEmbeddedObject_WhenAddedToRealm_Throws()
        {
            _realm.Write(() =>
            {
                var rvo = new RealmValueObject
                {
                    RealmValueProperty = new EmbeddedIntPropertyObject()
                };

                Assert.Throws<NotSupportedException>(() => _realm.Add(rvo));
            });
        }

        [Test]
        public void RealmValueListWithEmbeddedObject_WhenAddedToRealm_Throws()
        {
            _realm.Write(() =>
            {
                var rvo = new RealmValueObject
                {
                    RealmValueList = { new EmbeddedIntPropertyObject() }
                };

                Assert.Throws<NotSupportedException>(() => _realm.Add(rvo));
            });
        }

        [Test]
        public void RealmValueSetWithEmbeddedObject_WhenAddedToRealm_Throws()
        {
            _realm.Write(() =>
            {
                var rvo = new RealmValueObject
                {
                    RealmValueSet = { new EmbeddedIntPropertyObject() }
                };

                Assert.Throws<NotSupportedException>(() => _realm.Add(rvo));
            });
        }

        [Test]
        public void RealmValueDictionaryWithEmbeddedObject_WhenAddedToRealm_Throws()
        {
            _realm.Write(() =>
            {
                var rvo = new RealmValueObject
                {
                    RealmValueDictionary = { { "embedded", new EmbeddedIntPropertyObject() } }
                };

                Assert.Throws<NotSupportedException>(() => _realm.Add(rvo));
            });
        }

        [Test]
        public void RealmValuePropertyWithEmbeddedObject_WhenModifiedInRealm_Throws()
        {
            _realm.Write(() =>
            {
                var rvo = new RealmValueObject();
                _realm.Add(rvo);

                Assert.Throws<NotSupportedException>(() => rvo.RealmValueProperty = new EmbeddedIntPropertyObject());
            });
        }

        [Test]
        public void RealmValueListWithEmbeddedObject_WhenModifiedInRealm_Throws()
        {
            _realm.Write(() =>
            {
                var rvo = new RealmValueObject();
                _realm.Add(rvo);

                Assert.Throws<NotSupportedException>(() => rvo.RealmValueList.Add(new EmbeddedIntPropertyObject()));
                Assert.Throws<NotSupportedException>(() => rvo.RealmValueList.Insert(0, new EmbeddedIntPropertyObject()));
                Assert.Throws<NotSupportedException>(() => rvo.RealmValueList[0] = new EmbeddedIntPropertyObject());
            });
        }

        [Test]
        public void RealmValueSetWithEmbeddedObject_WhenModifiedInRealm_Throws()
        {
            _realm.Write(() =>
            {
                var rvo = new RealmValueObject();
                _realm.Add(rvo);

                Assert.Throws<NotSupportedException>(() => rvo.RealmValueSet.Add(new EmbeddedIntPropertyObject()));
            });
        }

        [Test]
        public void RealmValueDictionaryWithEmbeddedObject_WhenModifiedInRealm_Throws()
        {
            _realm.Write(() =>
            {
                var rvo = new RealmValueObject();
                _realm.Add(rvo);

                Assert.Throws<NotSupportedException>(() => rvo.RealmValueDictionary.Add("embedded", new EmbeddedIntPropertyObject()));
                Assert.Throws<NotSupportedException>(() => rvo.RealmValueDictionary["embedded"] = new EmbeddedIntPropertyObject());
            });
        }

        [Test]
        public void NullTests([Values(true, false)] bool isManaged)
        {
            RealmValue rv = RealmValue.Null;

            if (isManaged)
            {
                var retrievedObject = PersistAndFind(rv);
                rv = retrievedObject.RealmValueProperty;
            }

            Assert.That(rv == RealmValue.Null);
            Assert.That(rv.Type, Is.EqualTo(RealmValueType.Null));

            Assert.That(rv.AsNullableBool() == null);
            Assert.That(rv.AsNullableChar() == null);
            Assert.That(rv.AsNullableDate() == null);
            Assert.That(rv.AsNullableDecimal() == null);
            Assert.That(rv.AsNullableDecimal128() == null);
            Assert.That(rv.AsNullableDouble() == null);
            Assert.That(rv.AsNullableFloat() == null);
            Assert.That(rv.AsNullableGuid() == null);
            Assert.That(rv.AsNullableObjectId() == null);
            Assert.That(rv.AsNullableByte() == null);
            Assert.That(rv.AsNullableByteRealmInteger() == null);
            Assert.That(rv.AsNullableInt16() == null);
            Assert.That(rv.AsNullableInt16RealmInteger() == null);
            Assert.That(rv.AsNullableInt32() == null);
            Assert.That(rv.AsNullableInt32RealmInteger() == null);
            Assert.That(rv.AsNullableInt64() == null);
            Assert.That(rv.AsNullableInt64RealmInteger() == null);

            Assert.That((bool?)rv == null);
            Assert.That((DateTimeOffset?)rv == null);
            Assert.That((decimal?)rv == null);
            Assert.That((Decimal128?)rv == null);
            Assert.That((double?)rv == null);
            Assert.That((float?)rv == null);
            Assert.That((Guid?)rv == null);
            Assert.That((ObjectId?)rv == null);
            Assert.That((byte?)rv == null);
            Assert.That((RealmInteger<byte>?)rv == null);
            Assert.That((short?)rv == null);
            Assert.That((RealmInteger<short>?)rv == null);
            Assert.That((int?)rv == null);
            Assert.That((RealmInteger<int>?)rv == null);
            Assert.That((long?)rv == null);
            Assert.That((RealmInteger<long>?)rv == null);
        }

        [Test]
        public void RealmValue_WhenManaged_ObjectType()
        {
            RealmValue rv = new InternalObject { IntProperty = 10, StringProperty = "brown" };
            var managedObject = PersistAndFind(rv);

            Assert.That(managedObject.RealmValueProperty.ObjectType, Is.EqualTo(nameof(InternalObject)));

            _realm.Write(() =>
            {
                managedObject.RealmValueProperty = "string";
            });

            Assert.That(managedObject.RealmValueProperty.ObjectType, Is.Null);
        }

        [Test]
        public void RealmValue_WhenUnmanaged_ObjectType()
        {
            RealmValue rv = new InternalObject { IntProperty = 10, StringProperty = "brown" };
            var managedObject = new RealmValueObject { RealmValueProperty = rv };

            Assert.That(managedObject.RealmValueProperty.ObjectType, Is.EqualTo(nameof(InternalObject)));

            managedObject.RealmValueProperty = "string";

            Assert.That(managedObject.RealmValueProperty.ObjectType, Is.Null);
        }

        [Test]
        public void RealmValue_WhenRealmInteger_Increments()
        {
            RealmValue rv = 10;
            var retrievedObject = PersistAndFind(rv);

            Assert.That(retrievedObject.RealmValueProperty.AsInt32() == 10);

            _realm.Write(() =>
            {
                retrievedObject.RealmValueProperty.AsInt32RealmInteger().Increment();
            });

            Assert.That(retrievedObject.RealmValueProperty.AsInt32() == 11);

            _realm.Write(() =>
            {
                retrievedObject.RealmValueProperty.AsInt32RealmInteger().Decrement();
            });

            Assert.That(retrievedObject.RealmValueProperty.AsInt32() == 10);
        }

        [Test]
        public void RealmValue_WhenCastingIsWrong_ThrowsException()
        {
            RealmValue rv = 10;

            Assert.That(() => rv.AsString(), Throws.Exception.TypeOf<InvalidCastException>());
            Assert.That(() => rv.AsFloat(), Throws.Exception.TypeOf<InvalidCastException>());

            rv = Guid.NewGuid().ToString();

            Assert.That(() => rv.AsInt16(), Throws.Exception.TypeOf<InvalidCastException>());
            Assert.That(() => rv.AsGuid(), Throws.Exception.TypeOf<InvalidCastException>());

            rv = true;

            Assert.That(() => rv.AsInt16(), Throws.Exception.TypeOf<InvalidCastException>());
        }

        [Test]
        public void RealmValue_Reference_IsChangedCorrectly()
        {
            var rvo = new RealmValueObject();

            rvo.RealmValueProperty = 10;

            _realm.Write(() =>
            {
                _realm.Add(rvo);
            });

            var savedValue = rvo.RealmValueProperty;

            _realm.Write(() =>
            {
                rvo.RealmValueProperty = "abc";
            });

            Assert.That(rvo.RealmValueProperty != savedValue);
            Assert.That(savedValue == 10);
        }

        [Test]
        public void RealmValue_WhenManaged_CanChangeType()
        {
            var rvo = new RealmValueObject();

            rvo.RealmValueProperty = 10;

            _realm.Write(() =>
            {
                _realm.Add(rvo);
            });

            Assert.That(rvo.RealmValueProperty == 10);

            _realm.Write(() =>
            {
                rvo.RealmValueProperty = "abc";
            });

            Assert.That(rvo.RealmValueProperty == "abc");

            var guidValue = Guid.NewGuid();

            _realm.Write(() =>
            {
                rvo.RealmValueProperty = guidValue;
            });

            Assert.That(rvo.RealmValueProperty == guidValue);

            _realm.Write(() =>
            {
                rvo.RealmValueProperty = RealmValue.Null;
            });

            Assert.That(rvo.RealmValueProperty == RealmValue.Null);
        }

        [Test]
        public void RealmValue_WhenManaged_NotificationTests()
        {
            var notifiedPropertyNames = new List<string>();

            var handler = new PropertyChangedEventHandler((sender, e) =>
            {
                notifiedPropertyNames.Add(e.PropertyName);
            });

            var rvo = new RealmValueObject();

            _realm.Write(() =>
            {
                _realm.Add(rvo);
            });

            rvo.PropertyChanged += handler;

            _realm.Write(() =>
            {
                rvo.RealmValueProperty = "abc";
            });

            _realm.Refresh();

            Assert.That(notifiedPropertyNames, Is.EquivalentTo(new[] { nameof(RealmValueObject.RealmValueProperty) }));

            _realm.Write(() =>
            {
                rvo.RealmValueProperty = 10;
            });

            _realm.Refresh();

            Assert.That(notifiedPropertyNames, Is.EquivalentTo(new[]
            {
                nameof(RealmValueObject.RealmValueProperty),
                nameof(RealmValueObject.RealmValueProperty)
            }));
        }

        [Test]
        public void RealmValue_WhenManaged_BoolNotificationTests([Values(0, 1)] int intValue, [Values(true, false)] bool boolValue)
        {
            var notifiedPropertyNames = new List<string>();

            var handler = new PropertyChangedEventHandler((sender, e) =>
            {
                notifiedPropertyNames.Add(e.PropertyName);
            });

            var rvo = new RealmValueObject();

            _realm.Write(() =>
            {
                _realm.Add(rvo);
            });

            rvo.PropertyChanged += handler;

            _realm.Write(() =>
            {
                rvo.RealmValueProperty = intValue;
            });

            _realm.Refresh();

            Assert.That(notifiedPropertyNames, Is.EquivalentTo(new[] { nameof(RealmValueObject.RealmValueProperty) }));

            _realm.Write(() =>
            {
                rvo.RealmValueProperty = boolValue;
            });

            _realm.Refresh();

            Assert.That(notifiedPropertyNames, Is.EquivalentTo(new[]
            {
                nameof(RealmValueObject.RealmValueProperty),
                nameof(RealmValueObject.RealmValueProperty)
            }));

            _realm.Write(() =>
            {
                rvo.RealmValueProperty = intValue;
            });

            _realm.Refresh();

            Assert.That(notifiedPropertyNames, Is.EquivalentTo(new[]
            {
                nameof(RealmValueObject.RealmValueProperty),
                nameof(RealmValueObject.RealmValueProperty),
                nameof(RealmValueObject.RealmValueProperty)
            }));
        }

        [Test]
        public void RealmValue_WhenManaged_ObjectGetsPersisted()
        {
            var value = new InternalObject { IntProperty = 10, StringProperty = "brown" };
            RealmValue rv = value;

            _realm.Write(() =>
            {
                _realm.Add(new RealmValueObject { RealmValueProperty = rv });
            });

            var objs = _realm.All<InternalObject>().ToList();

            Assert.That(objs.Count, Is.EqualTo(1));
            Assert.That(objs[0], Is.EqualTo(value));
        }

        [Test]
        public void RealmValueProperty_WhenObjectIsNotInSchema_ReturnsDynamic()
        {
            _realm.Write(() =>
            {
                _realm.Add(new RealmValueObject { RealmValueProperty = new InternalObject { IntProperty = 10, StringProperty = "brown" } });
            });

            _realm.Dispose();

            var config = _configuration.ConfigWithPath(_configuration.DatabasePath);
            config.Schema = new[] { typeof(RealmValueObject) };

            using var singleSchemaRealm = GetRealm(config);

            var rvo = singleSchemaRealm.All<RealmValueObject>().First();
            var rv = rvo.RealmValueProperty;

            Assert.That(rv.Type, Is.EqualTo(RealmValueType.Object));
            var d = rv.AsIRealmObject();

            Assert.That(d.DynamicApi.Get<int>(nameof(InternalObject.IntProperty)), Is.EqualTo(10));
            Assert.That(d.DynamicApi.Get<string>(nameof(InternalObject.StringProperty)), Is.EqualTo("brown"));
        }

        [Test]
        public void RealmValueList_WhenObjectIsNotInSchema_ReturnsDynamic()
        {
            _realm.Write(() =>
            {
                var obj = _realm.Add(new RealmValueObject());
                obj.RealmValueList.Add(new InternalObject { IntProperty = 10, StringProperty = "brown" });
            });

            _realm.Dispose();

            var config = _configuration.ConfigWithPath(_configuration.DatabasePath);
            config.Schema = new[] { typeof(RealmValueObject) };

            using var singleSchemaRealm = GetRealm(config);

            var rvo = singleSchemaRealm.All<RealmValueObject>().First();
            var rv = rvo.RealmValueList.Single();

            Assert.That(rv.Type, Is.EqualTo(RealmValueType.Object));
            var d = rv.AsIRealmObject();

            Assert.That(d.DynamicApi.Get<int>(nameof(InternalObject.IntProperty)), Is.EqualTo(10));
            Assert.That(d.DynamicApi.Get<string>(nameof(InternalObject.StringProperty)), Is.EqualTo("brown"));
        }

        [Test]
        public void RealmValueSet_WhenObjectIsNotInSchema_ReturnsDynamic()
        {
            _realm.Write(() =>
            {
                var obj = _realm.Add(new RealmValueObject());
                obj.RealmValueSet.Add(new InternalObject { IntProperty = 10, StringProperty = "brown" });
            });

            _realm.Dispose();

            var config = _configuration.ConfigWithPath(_configuration.DatabasePath);
            config.Schema = new[] { typeof(RealmValueObject) };

            using var singleSchemaRealm = GetRealm(config);

            var rvo = singleSchemaRealm.All<RealmValueObject>().First();
            var rv = rvo.RealmValueSet.Single();

            Assert.That(rv.Type, Is.EqualTo(RealmValueType.Object));
            var d = rv.AsIRealmObject();

            Assert.That(d.DynamicApi.Get<int>(nameof(InternalObject.IntProperty)), Is.EqualTo(10));
            Assert.That(d.DynamicApi.Get<string>(nameof(InternalObject.StringProperty)), Is.EqualTo("brown"));
        }

        [Test]
        public void RealmValueDictionary_WhenObjectIsNotInSchema_ReturnsDynamic()
        {
            _realm.Write(() =>
            {
                var obj = _realm.Add(new RealmValueObject());
                obj.RealmValueDictionary.Add("foo", new InternalObject { IntProperty = 10, StringProperty = "brown" });
            });

            _realm.Dispose();

            var config = _configuration.ConfigWithPath(_configuration.DatabasePath);
            config.Schema = new[] { typeof(RealmValueObject) };

            using var singleSchemaRealm = GetRealm(config);

            var rvo = singleSchemaRealm.All<RealmValueObject>().First();
            var rv = rvo.RealmValueDictionary["foo"];

            Assert.That(rv.Type, Is.EqualTo(RealmValueType.Object));
            var d = rv.AsIRealmObject();

            Assert.That(d.DynamicApi.Get<int>(nameof(InternalObject.IntProperty)), Is.EqualTo(10));
            Assert.That(d.DynamicApi.Get<string>(nameof(InternalObject.StringProperty)), Is.EqualTo("brown"));
        }

        [Test]
        public void RealmValueResults_WhenObjectIsNotInSchema_ReturnsDynamic()
        {
            _realm.Write(() =>
            {
                var obj = _realm.Add(new RealmValueObject());
                obj.RealmValueDictionary.Add("foo", new InternalObject { IntProperty = 10, StringProperty = "brown" });
            });

            _realm.Dispose();

            var config = _configuration.ConfigWithPath(_configuration.DatabasePath);
            config.Schema = new[] { typeof(RealmValueObject) };

            using var singleSchemaRealm = GetRealm(config);

            var rvo = singleSchemaRealm.All<RealmValueObject>().First();

            // A bit hacky - we take advantage of the fact Values is Results
            Assert.That(rvo.RealmValueDictionary.Values, Is.TypeOf<RealmResults<RealmValue>>());
            var rv = rvo.RealmValueDictionary.Values.Single();

            Assert.That(rv.Type, Is.EqualTo(RealmValueType.Object));
            var d = rv.AsIRealmObject();

            Assert.That(d.DynamicApi.Get<int>(nameof(InternalObject.IntProperty)), Is.EqualTo(10));
            Assert.That(d.DynamicApi.Get<string>(nameof(InternalObject.StringProperty)), Is.EqualTo("brown"));
        }

        #endregion

        #region Queries

        [Test]
        public void Query_Generic()
        {
            var realmValues = new[]
            {
                RealmValue.Null,
                RealmValue.Create(10, RealmValueType.Int),
                RealmValue.Create(true, RealmValueType.Bool),
                RealmValue.Create("abc", RealmValueType.String),
                RealmValue.Create(new byte[] { 0, 1, 2 }, RealmValueType.Data),
                RealmValue.Create(DateTimeOffset.FromUnixTimeSeconds(1616137641), RealmValueType.Date),
                RealmValue.Create(1.5f, RealmValueType.Float),
                RealmValue.Create(2.5d, RealmValueType.Double),
                RealmValue.Create(5m, RealmValueType.Decimal128),
                RealmValue.Create(new ObjectId("5f63e882536de46d71877979"), RealmValueType.ObjectId),
                RealmValue.Create(new Guid("{F2952191-A847-41C3-8362-497F92CB7D24}"), RealmValueType.Guid),
                RealmValue.Create(new InternalObject { IntProperty = 10, StringProperty = "brown" }, RealmValueType.Object),
            };

            var rvObjects = realmValues.Select((rv, index) => new RealmValueObject { Id = index, RealmValueProperty = rv }).ToList();

            _realm.Write(() =>
            {
                _realm.Add(rvObjects);
            });

            foreach (var realmValue in realmValues)
            {
                // Equality
                var referenceResult = rvObjects.Where(r => r.RealmValueProperty == realmValue).OrderBy(r => r.Id).ToList();

                var q = _realm.All<RealmValueObject>().Where(r => r.RealmValueProperty == realmValue).OrderBy(r => r.Id).ToList();
                var f = _realm.All<RealmValueObject>().Filter($"RealmValueProperty == $0", realmValue).OrderBy(r => r.Id).ToList();

                Assert.That(q, Is.EquivalentTo(referenceResult), $"{realmValue.Type}");
                Assert.That(f, Is.EquivalentTo(referenceResult));

                // Non-Equality
                referenceResult = rvObjects.Where(r => r.RealmValueProperty != realmValue).OrderBy(r => r.Id).ToList();

                q = _realm.All<RealmValueObject>().Where(r => r.RealmValueProperty != realmValue).OrderBy(r => r.Id).ToList();
                f = _realm.All<RealmValueObject>().Filter($"RealmValueProperty != $0", realmValue).OrderBy(r => r.Id).ToList();

                Assert.That(q, Is.EquivalentTo(referenceResult));
                Assert.That(f, Is.EquivalentTo(referenceResult));
            }

            foreach (RealmValueType type in Enum.GetValues(typeof(RealmValueType)))
            {
                // Equality on RealmValueType
                var referenceResult = rvObjects.Where(r => r.RealmValueProperty.Type == type).OrderBy(r => r.Id).ToList();

                var q = _realm.All<RealmValueObject>().Where(r => r.RealmValueProperty.Type == type).OrderBy(r => r.Id).ToList();
                var f = _realm.All<RealmValueObject>().Filter($"RealmValueProperty.@type == '{ConvertRealmValueTypeToFilterAttribute(type)}'").OrderBy(r => r.Id).ToList();

                Assert.That(q, Is.EquivalentTo(referenceResult));
                Assert.That(f, Is.EquivalentTo(referenceResult));

                // Non-Equality on RealmValueType
                referenceResult = rvObjects.Where(r => r.RealmValueProperty.Type != type).OrderBy(r => r.Id).ToList();

                q = _realm.All<RealmValueObject>().Where(r => r.RealmValueProperty.Type != type).OrderBy(r => r.Id).ToList();
                f = _realm.All<RealmValueObject>().Filter($"RealmValueProperty.@type != '{ConvertRealmValueTypeToFilterAttribute(type)}'").OrderBy(r => r.Id).ToList();

                Assert.That(q, Is.EquivalentTo(referenceResult));
                Assert.That(f, Is.EquivalentTo(referenceResult));
            }
        }

        [Test]
        public void Query_Numeric()
        {
            var rvo1 = new RealmValueObject { Id = 1, RealmValueProperty = 1 };
            var rvo2 = new RealmValueObject { Id = 2, RealmValueProperty = 1.0f };
            var rvo3 = new RealmValueObject { Id = 3, RealmValueProperty = 1.0d };
            var rvo4 = new RealmValueObject { Id = 4, RealmValueProperty = 1.0m };
            var rvo5 = new RealmValueObject { Id = 5, RealmValueProperty = 1.1 };
            var rvo6 = new RealmValueObject { Id = 6, RealmValueProperty = true };
            var rvo7 = new RealmValueObject { Id = 7, RealmValueProperty = "1" };

            _realm.Write(() =>
            {
                _realm.Add(new[] { rvo1, rvo2, rvo3, rvo4, rvo5, rvo6, rvo7 });
            });

            // Numeric values are converted when possible
            var n1 = _realm.All<RealmValueObject>().Where(r => r.RealmValueProperty == 1).OrderBy(r => r.Id).ToList();
            var n2 = _realm.All<RealmValueObject>().Where(r => r.RealmValueProperty == 1.0f).OrderBy(r => r.Id).ToList();
            var n3 = _realm.All<RealmValueObject>().Where(r => r.RealmValueProperty == 1.0d).OrderBy(r => r.Id).ToList();
            var n4 = _realm.All<RealmValueObject>().Where(r => r.RealmValueProperty == 1.0m).OrderBy(r => r.Id).ToList();
            var n5 = _realm.All<RealmValueObject>().Where(r => r.RealmValueProperty == 1.1d).OrderBy(r => r.Id).ToList();

            Assert.That(n1, Is.EquivalentTo(n2));
            Assert.That(n1, Is.EquivalentTo(n3));
            Assert.That(n1, Is.EquivalentTo(n4));
            Assert.That(n1, Is.EquivalentTo(new[] { rvo1, rvo2, rvo3, rvo4 }));
            Assert.That(n1, Is.Not.EquivalentTo(n5));
            Assert.That(n5, Is.EquivalentTo(new[] { rvo5 }));

            // Bool values are not compared with numbers
            var b1 = _realm.All<RealmValueObject>().Where(r => r.RealmValueProperty == true).OrderBy(r => r.Id).ToList();
            Assert.That(b1, Is.EquivalentTo(new List<RealmValueObject> { rvo6 }));

            // String values are not compared with numbers
            var s1 = _realm.All<RealmValueObject>().Where(r => r.RealmValueProperty == "1").OrderBy(r => r.Id).ToList();
            Assert.That(s1, Is.EquivalentTo(new List<RealmValueObject> { rvo7 }));

            // Types are correctly assessed
            var t1 = _realm.All<RealmValueObject>().Where(r => r.RealmValueProperty.Type == RealmValueType.Int).OrderBy(r => r.Id).ToList();
            var t2 = _realm.All<RealmValueObject>().Where(r => r.RealmValueProperty.Type == RealmValueType.Float).OrderBy(r => r.Id).ToList();
            var t3 = _realm.All<RealmValueObject>().Where(r => r.RealmValueProperty.Type == RealmValueType.Double).OrderBy(r => r.Id).ToList();
            var t4 = _realm.All<RealmValueObject>().Where(r => r.RealmValueProperty.Type == RealmValueType.Decimal128).OrderBy(r => r.Id).ToList();
            var t5 = _realm.All<RealmValueObject>().Where(r => r.RealmValueProperty.Type == RealmValueType.Bool).OrderBy(r => r.Id).ToList();
            var t6 = _realm.All<RealmValueObject>().Where(r => r.RealmValueProperty.Type == RealmValueType.String).OrderBy(r => r.Id).ToList();

            var f1 = _realm.All<RealmValueObject>().Filter("RealmValueProperty.@type == 'int'").OrderBy(r => r.Id).ToList();
            var f2 = _realm.All<RealmValueObject>().Filter("RealmValueProperty.@type == 'float'").OrderBy(r => r.Id).ToList();
            var f3 = _realm.All<RealmValueObject>().Filter("RealmValueProperty.@type == 'double'").OrderBy(r => r.Id).ToList();
            var f4 = _realm.All<RealmValueObject>().Filter("RealmValueProperty.@type == 'decimal'").OrderBy(r => r.Id).ToList();
            var f5 = _realm.All<RealmValueObject>().Filter("RealmValueProperty.@type == 'bool'").OrderBy(r => r.Id).ToList();
            var f6 = _realm.All<RealmValueObject>().Filter("RealmValueProperty.@type == 'string'").OrderBy(r => r.Id).ToList();

            Assert.That(t1, Is.EquivalentTo(new[] { rvo1 }));
            Assert.That(t2, Is.EquivalentTo(new[] { rvo2 }));
            Assert.That(t3, Is.EquivalentTo(new[] { rvo3, rvo5 }));
            Assert.That(t4, Is.EquivalentTo(new[] { rvo4 }));
            Assert.That(t5, Is.EquivalentTo(new[] { rvo6 }));
            Assert.That(t6, Is.EquivalentTo(new[] { rvo7 }));

            Assert.That(f1, Is.EquivalentTo(t1));
            Assert.That(f2, Is.EquivalentTo(t2));
            Assert.That(f3, Is.EquivalentTo(t3));
            Assert.That(f4, Is.EquivalentTo(t4));
            Assert.That(f5, Is.EquivalentTo(t5));
            Assert.That(f6, Is.EquivalentTo(t6));
        }

        [Test]
        public void Query_Filter()
        {
            var rvo1 = new RealmValueObject { Id = 1, RealmValueProperty = 11 };
            var rvo2 = new RealmValueObject { Id = 2, RealmValueProperty = 15.0f };
            var rvo3 = new RealmValueObject { Id = 3, RealmValueProperty = 15.0d };
            var rvo4 = new RealmValueObject { Id = 4, RealmValueProperty = 31.0m };
            var rvo5 = new RealmValueObject { Id = 5, RealmValueProperty = DateTimeOffset.Now.AddDays(-1) };
            var rvo6 = new RealmValueObject { Id = 6, RealmValueProperty = DateTimeOffset.Now.AddDays(1) };
            var rvo7 = new RealmValueObject { Id = 7, RealmValueProperty = "42" };

            _realm.Write(() =>
            {
                _realm.Add(new[] { rvo1, rvo2, rvo3, rvo4, rvo5, rvo6, rvo7 });
            });

            var f1 = _realm.All<RealmValueObject>().Filter("RealmValueProperty > 20").OrderBy(r => r.Id).ToList();
            Assert.That(f1, Is.EquivalentTo(new[] { rvo4 }));

            var f2 = _realm.All<RealmValueObject>().Filter("RealmValueProperty < 20").OrderBy(r => r.Id).ToList();
            Assert.That(f2, Is.EquivalentTo(new[] { rvo1, rvo2, rvo3 }));

            var f3 = _realm.All<RealmValueObject>().Filter("RealmValueProperty >= 15").OrderBy(r => r.Id).ToList();
            Assert.That(f3, Is.EquivalentTo(new[] { rvo2, rvo3, rvo4 }));

            var f4 = _realm.All<RealmValueObject>().Filter("RealmValueProperty <= 15").OrderBy(r => r.Id).ToList();
            Assert.That(f4, Is.EquivalentTo(new[] { rvo1, rvo2, rvo3 }));

            var f5 = _realm.All<RealmValueObject>().Filter("RealmValueProperty < $0", DateTimeOffset.Now).OrderBy(r => r.Id).ToList();
            Assert.That(f5, Is.EquivalentTo(new[] { rvo5 }));

            var f6 = _realm.All<RealmValueObject>().Filter("RealmValueProperty > $0", DateTimeOffset.Now).OrderBy(r => r.Id).ToList();
            Assert.That(f6, Is.EquivalentTo(new[] { rvo6 }));
        }

        #endregion

        private RealmValueObject PersistAndFind(RealmValue rv)
        {
            _realm.Write(() =>
            {
                _realm.Add(new RealmValueObject { RealmValueProperty = rv });
            });

            return _realm.All<RealmValueObject>().First();
        }

        private static string ConvertRealmValueTypeToFilterAttribute(RealmValueType rvt)
        {
            return rvt switch
            {
                RealmValueType.Null => "null",
                RealmValueType.Int => "int",
                RealmValueType.Bool => "bool",
                RealmValueType.String => "string",
                RealmValueType.Data => "binary",
                RealmValueType.Date => "date",
                RealmValueType.Float => "float",
                RealmValueType.Double => "double",
                RealmValueType.Decimal128 => "decimal",
                RealmValueType.ObjectId => "objectid",
                RealmValueType.Object => "object",
                RealmValueType.Guid => "uuid",
                _ => throw new NotImplementedException(),
            };
        }
    }

<<<<<<< HEAD
        private class InternalObject : RealmObject, IEquatable<InternalObject>
        {
            public int IntProperty { get; set; }
=======
    public partial class RealmValueObject : TestRealmObject
    {
        public int Id { get; set; }

        public RealmValue RealmValueProperty { get; set; }

        public IList<RealmValue> RealmValueList { get; }

        public ISet<RealmValue> RealmValueSet { get; }

        public IDictionary<string, RealmValue> RealmValueDictionary { get; }

        public IDictionary<string, int> TestDict { get; }
    }

    public partial class InternalObject : TestRealmObject, IEquatable<InternalObject>
    {
        public int IntProperty { get; set; }
>>>>>>> 2b3d6cce

        public string StringProperty { get; set; }

        public override bool Equals(object obj) => Equals(obj as InternalObject);

        public bool Equals(InternalObject other) => other != null &&
                   IntProperty == other.IntProperty &&
                   StringProperty == other.StringProperty;

        public override string ToString() => $"{IntProperty} - {StringProperty}";
    }
}<|MERGE_RESOLUTION|>--- conflicted
+++ resolved
@@ -1161,30 +1161,9 @@
         }
     }
 
-<<<<<<< HEAD
-        private class InternalObject : RealmObject, IEquatable<InternalObject>
-        {
-            public int IntProperty { get; set; }
-=======
-    public partial class RealmValueObject : TestRealmObject
-    {
-        public int Id { get; set; }
-
-        public RealmValue RealmValueProperty { get; set; }
-
-        public IList<RealmValue> RealmValueList { get; }
-
-        public ISet<RealmValue> RealmValueSet { get; }
-
-        public IDictionary<string, RealmValue> RealmValueDictionary { get; }
-
-        public IDictionary<string, int> TestDict { get; }
-    }
-
     public partial class InternalObject : TestRealmObject, IEquatable<InternalObject>
     {
         public int IntProperty { get; set; }
->>>>>>> 2b3d6cce
 
         public string StringProperty { get; set; }
 
