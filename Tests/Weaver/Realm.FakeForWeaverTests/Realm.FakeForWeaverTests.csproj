﻿<Project Sdk="Microsoft.NET.Sdk">

  <PropertyGroup>
    <TargetFramework>netstandard2.0</TargetFramework>
    <AssemblyName>Realm</AssemblyName>
    <LangVersion>8.0</LangVersion>
  </PropertyGroup>

<<<<<<< HEAD
    <ItemGroup>
        <Compile Include="..\..\..\Realm\Realm\Attributes\BacklinkAttribute.cs" Link="Attributes\BacklinkAttribute.cs" />
        <Compile Include="..\..\..\Realm\Realm\Attributes\IgnoredAttribute.cs" Link="Attributes\IgnoredAttribute.cs" />
        <Compile Include="..\..\..\Realm\Realm\Attributes\IndexedAttribute.cs" Link="Attributes\IndexedAttribute.cs" />
        <Compile Include="..\..\..\Realm\Realm\Attributes\MapToAttribute.cs" Link="Attributes\MapToAttribute.cs" />
        <Compile Include="..\..\..\Realm\Realm\Attributes\PreserveAttribute.cs" Link="Attributes\PreserveAttribute.cs" />
        <Compile Include="..\..\..\Realm\Realm\Attributes\PrimaryKeyAttribute.cs" Link="Attributes\PrimaryKeyAttribute.cs" />
        <Compile Include="..\..\..\Realm\Realm\Attributes\RequiredAttribute.cs" Link="Attributes\RequiredAttribute.cs" />
        <Compile Include="..\..\..\Realm\Realm\Attributes\GeneratedAttribute.cs" Link="Attributes\GeneratedAttribute.cs" />
        <Compile Include="..\..\..\Realm\Realm\DatabaseTypes\RealmValueType.cs" Link="RealmValueType.cs" />
        <Compile Include="..\..\..\Realm\Realm\Schema\PropertyType.cs" Link="PropertyType.cs" />
        <Compile Include="..\..\..\Realm\Realm\Sync\GoogleCredentialType.cs" Link="GoogleCredentialType.cs" />
        <Compile Include="..\..\..\Realm\Realm\Weaving\IRealmObjectHelper.cs" Link="IRealmObjectHelper.cs" />
        <Compile Include="..\..\..\Realm\Realm\Attributes\ExplicitAttribute.cs">
            <Link>Attributes\ExplicitAttribute.cs</Link>
        </Compile>
        <Compile Include="..\..\..\Realm\Realm\Attributes\WovenAssemblyAttribute.cs">
            <Link>Attributes\WovenAssemblyAttribute.cs</Link>
        </Compile>
        <Compile Include="..\..\..\Realm\Realm\Attributes\WovenAttribute.cs">
            <Link>Attributes\WovenAttribute.cs</Link>
        </Compile>
        <Compile Include="..\..\..\Realm\Realm\Attributes\WovenPropertyAttribute.cs">
            <Link>Attributes\WovenPropertyAttribute.cs</Link>
        </Compile>
    </ItemGroup>
=======
  <ItemGroup>
    <Compile Include="..\..\..\Realm\Realm\Attributes\BacklinkAttribute.cs" Link="Attributes\BacklinkAttribute.cs" />
    <Compile Include="..\..\..\Realm\Realm\Attributes\IgnoredAttribute.cs" Link="Attributes\IgnoredAttribute.cs" />
    <Compile Include="..\..\..\Realm\Realm\Attributes\IndexedAttribute.cs" Link="Attributes\IndexedAttribute.cs" />
    <Compile Include="..\..\..\Realm\Realm\Attributes\MapToAttribute.cs" Link="Attributes\MapToAttribute.cs" />
    <Compile Include="..\..\..\Realm\Realm\Attributes\PreserveAttribute.cs" Link="Attributes\PreserveAttribute.cs" />
    <Compile Include="..\..\..\Realm\Realm\Attributes\PrimaryKeyAttribute.cs" Link="Attributes\PrimaryKeyAttribute.cs" />
    <Compile Include="..\..\..\Realm\Realm\Attributes\RequiredAttribute.cs" Link="Attributes\RequiredAttribute.cs" />
    <Compile Include="..\..\..\Realm\Realm\Attributes\GeneratedAttribute.cs" Link="Attributes\GeneratedAttribute.cs" />
    <Compile Include="..\..\..\Realm\Realm\DatabaseTypes\RealmValueType.cs" Link="RealmValueType.cs" />
    <Compile Include="..\..\..\Realm\Realm\Schema\PropertyType.cs" Link="PropertyType.cs" />
    <Compile Include="..\..\..\Realm\Realm\Weaving\IRealmObjectHelper.cs" Link="IRealmObjectHelper.cs" />
    <Compile Include="..\..\..\Realm\Realm\Attributes\ExplicitAttribute.cs">
      <Link>Attributes\ExplicitAttribute.cs</Link>
    </Compile>
    <Compile Include="..\..\..\Realm\Realm\Attributes\WovenAssemblyAttribute.cs">
      <Link>Attributes\WovenAssemblyAttribute.cs</Link>
    </Compile>
    <Compile Include="..\..\..\Realm\Realm\Attributes\WovenAttribute.cs">
      <Link>Attributes\WovenAttribute.cs</Link>
    </Compile>
    <Compile Include="..\..\..\Realm\Realm\Attributes\WovenPropertyAttribute.cs">
      <Link>Attributes\WovenPropertyAttribute.cs</Link>
    </Compile>
  </ItemGroup>
>>>>>>> 0253f1b8

  <ItemGroup Label="References">
    <PackageReference Include="MongoDB.Bson" Version="2.11.4" />
    <PackageReference Include="System.Linq.Queryable" Version="4.3.0" />
  </ItemGroup>

</Project><|MERGE_RESOLUTION|>--- conflicted
+++ resolved
@@ -6,34 +6,6 @@
     <LangVersion>8.0</LangVersion>
   </PropertyGroup>
 
-<<<<<<< HEAD
-    <ItemGroup>
-        <Compile Include="..\..\..\Realm\Realm\Attributes\BacklinkAttribute.cs" Link="Attributes\BacklinkAttribute.cs" />
-        <Compile Include="..\..\..\Realm\Realm\Attributes\IgnoredAttribute.cs" Link="Attributes\IgnoredAttribute.cs" />
-        <Compile Include="..\..\..\Realm\Realm\Attributes\IndexedAttribute.cs" Link="Attributes\IndexedAttribute.cs" />
-        <Compile Include="..\..\..\Realm\Realm\Attributes\MapToAttribute.cs" Link="Attributes\MapToAttribute.cs" />
-        <Compile Include="..\..\..\Realm\Realm\Attributes\PreserveAttribute.cs" Link="Attributes\PreserveAttribute.cs" />
-        <Compile Include="..\..\..\Realm\Realm\Attributes\PrimaryKeyAttribute.cs" Link="Attributes\PrimaryKeyAttribute.cs" />
-        <Compile Include="..\..\..\Realm\Realm\Attributes\RequiredAttribute.cs" Link="Attributes\RequiredAttribute.cs" />
-        <Compile Include="..\..\..\Realm\Realm\Attributes\GeneratedAttribute.cs" Link="Attributes\GeneratedAttribute.cs" />
-        <Compile Include="..\..\..\Realm\Realm\DatabaseTypes\RealmValueType.cs" Link="RealmValueType.cs" />
-        <Compile Include="..\..\..\Realm\Realm\Schema\PropertyType.cs" Link="PropertyType.cs" />
-        <Compile Include="..\..\..\Realm\Realm\Sync\GoogleCredentialType.cs" Link="GoogleCredentialType.cs" />
-        <Compile Include="..\..\..\Realm\Realm\Weaving\IRealmObjectHelper.cs" Link="IRealmObjectHelper.cs" />
-        <Compile Include="..\..\..\Realm\Realm\Attributes\ExplicitAttribute.cs">
-            <Link>Attributes\ExplicitAttribute.cs</Link>
-        </Compile>
-        <Compile Include="..\..\..\Realm\Realm\Attributes\WovenAssemblyAttribute.cs">
-            <Link>Attributes\WovenAssemblyAttribute.cs</Link>
-        </Compile>
-        <Compile Include="..\..\..\Realm\Realm\Attributes\WovenAttribute.cs">
-            <Link>Attributes\WovenAttribute.cs</Link>
-        </Compile>
-        <Compile Include="..\..\..\Realm\Realm\Attributes\WovenPropertyAttribute.cs">
-            <Link>Attributes\WovenPropertyAttribute.cs</Link>
-        </Compile>
-    </ItemGroup>
-=======
   <ItemGroup>
     <Compile Include="..\..\..\Realm\Realm\Attributes\BacklinkAttribute.cs" Link="Attributes\BacklinkAttribute.cs" />
     <Compile Include="..\..\..\Realm\Realm\Attributes\IgnoredAttribute.cs" Link="Attributes\IgnoredAttribute.cs" />
@@ -59,7 +31,6 @@
       <Link>Attributes\WovenPropertyAttribute.cs</Link>
     </Compile>
   </ItemGroup>
->>>>>>> 0253f1b8
 
   <ItemGroup Label="References">
     <PackageReference Include="MongoDB.Bson" Version="2.11.4" />
