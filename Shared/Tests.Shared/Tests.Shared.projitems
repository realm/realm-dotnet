﻿<?xml version="1.0" encoding="utf-8"?>
<Project xmlns="http://schemas.microsoft.com/developer/msbuild/2003">
  <PropertyGroup>
    <MSBuildAllProjects>$(MSBuildAllProjects);$(MSBuildThisFileFullPath)</MSBuildAllProjects>
    <HasSharedItems>true</HasSharedItems>
    <SharedGUID>06146619-d21c-414c-bfe3-2f59acba412e</SharedGUID>
  </PropertyGroup>
  <PropertyGroup Label="Configuration">
    <Import_RootNamespace>IntegrationTests.Shared</Import_RootNamespace>
  </PropertyGroup>
  <ItemGroup>
    <Compile Include="$(MSBuildThisFileDirectory)AccessTests.cs" />
    <Compile Include="$(MSBuildThisFileDirectory)DateTimeTests.cs" />
    <Compile Include="$(MSBuildThisFileDirectory)PeopleTestsBase.cs" />
    <Compile Include="$(MSBuildThisFileDirectory)PerformanceTests.cs" />
    <Compile Include="$(MSBuildThisFileDirectory)Person.cs" />
    <Compile Include="$(MSBuildThisFileDirectory)RealmResults\DisallowedPredicateParameters.cs" />
    <Compile Include="$(MSBuildThisFileDirectory)RealmResults\LINQvariableTests.cs" />
    <Compile Include="$(MSBuildThisFileDirectory)RealmResults\SimpleLINQtests.cs" />
    <Compile Include="$(MSBuildThisFileDirectory)RealmResults\SortingTests.cs" />
    <Compile Include="$(MSBuildThisFileDirectory)StandAloneObjectTests.cs" />
    <Compile Include="$(MSBuildThisFileDirectory)TestHelpers.cs" />
    <Compile Include="$(MSBuildThisFileDirectory)RelationshipTests.cs" />
    <Compile Include="$(MSBuildThisFileDirectory)ConfigurationTests.cs" />
    <Compile Include="$(MSBuildThisFileDirectory)InstanceTests.cs" />
    <Compile Include="$(MSBuildThisFileDirectory)ObjectIntegrationTests.cs" />
    <Compile Include="$(MSBuildThisFileDirectory)TestObjects.cs" />
    <Compile Include="$(MSBuildThisFileDirectory)RemoveTests.cs" />
    <Compile Include="$(MSBuildThisFileDirectory)RefreshTests.cs" />
    <Compile Include="$(MSBuildThisFileDirectory)NotificationTests.cs" />
    <Compile Include="$(MSBuildThisFileDirectory)AsyncTests.cs" />
    <Compile Include="$(MSBuildThisFileDirectory)DynamicAccessTests.cs" />
    <Compile Include="$(MSBuildThisFileDirectory)DynamicRelationshipTests.cs" />
    <Compile Include="$(MSBuildThisFileDirectory)LifetimeTests.cs" />
    <Compile Include="$(MSBuildThisFileDirectory)PrimaryKeyTests.cs" />
    <Compile Include="$(MSBuildThisFileDirectory)MigrationTests.cs" />
    <Compile Include="$(MSBuildThisFileDirectory)AddOrUpdateTests.cs" />
    <Compile Include="$(MSBuildThisFileDirectory)GetPrimaryKeyTests.cs" />
    <Compile Include="$(MSBuildThisFileDirectory)ReflectableTypeTests.cs" />
    <Compile Include="$(MSBuildThisFileDirectory)ObjectSchemaTests.cs" />
<<<<<<< HEAD
=======
    <Compile Include="$(MSBuildThisFileDirectory)PropertyChangedTests.cs" />
>>>>>>> f9be43fc
  </ItemGroup>
  <ItemGroup Condition=" '$(ProjectName)' != 'IntegrationTests.Win32' ">
    <Compile Include="$(MSBuildThisFileDirectory)TestRunner.cs" />
  </ItemGroup>
</Project><|MERGE_RESOLUTION|>--- conflicted
+++ resolved
@@ -38,10 +38,7 @@
     <Compile Include="$(MSBuildThisFileDirectory)GetPrimaryKeyTests.cs" />
     <Compile Include="$(MSBuildThisFileDirectory)ReflectableTypeTests.cs" />
     <Compile Include="$(MSBuildThisFileDirectory)ObjectSchemaTests.cs" />
-<<<<<<< HEAD
-=======
     <Compile Include="$(MSBuildThisFileDirectory)PropertyChangedTests.cs" />
->>>>>>> f9be43fc
   </ItemGroup>
   <ItemGroup Condition=" '$(ProjectName)' != 'IntegrationTests.Win32' ">
     <Compile Include="$(MSBuildThisFileDirectory)TestRunner.cs" />
